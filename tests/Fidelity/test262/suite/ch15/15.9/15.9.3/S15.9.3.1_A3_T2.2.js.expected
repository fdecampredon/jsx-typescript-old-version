{
    "isDeclaration": false,
    "languageVersion": "EcmaScript5",
    "parseOptions": {
        "allowAutomaticSemicolonInsertion": true
    },
    "sourceUnit": {
        "kind": "SourceUnit",
        "fullStart": 0,
        "fullEnd": 2398,
        "start": 366,
        "end": 2398,
        "fullWidth": 2398,
        "width": 2032,
        "moduleElements": [
            {
                "kind": "ExpressionStatement",
                "fullStart": 0,
                "fullEnd": 419,
                "start": 366,
                "end": 418,
                "fullWidth": 419,
                "width": 52,
                "expression": {
                    "kind": "AssignmentExpression",
                    "fullStart": 0,
                    "fullEnd": 417,
                    "start": 366,
                    "end": 417,
                    "fullWidth": 417,
                    "width": 51,
                    "left": {
                        "kind": "MemberAccessExpression",
                        "fullStart": 0,
                        "fullEnd": 390,
                        "start": 366,
                        "end": 389,
                        "fullWidth": 390,
                        "width": 23,
                        "expression": {
                            "kind": "MemberAccessExpression",
                            "fullStart": 0,
                            "fullEnd": 380,
                            "start": 366,
                            "end": 380,
                            "fullWidth": 380,
                            "width": 14,
                            "expression": {
                                "kind": "IdentifierName",
                                "fullStart": 0,
                                "fullEnd": 370,
                                "start": 366,
                                "end": 370,
                                "fullWidth": 370,
                                "width": 4,
                                "text": "Date",
                                "value": "Date",
                                "valueText": "Date",
                                "hasLeadingTrivia": true,
                                "hasLeadingComment": true,
                                "hasLeadingNewLine": true,
                                "leadingTrivia": [
                                    {
                                        "kind": "SingleLineCommentTrivia",
                                        "text": "// Copyright 2009 the Sputnik authors.  All rights reserved."
                                    },
                                    {
                                        "kind": "NewLineTrivia",
                                        "text": "\n"
                                    },
                                    {
                                        "kind": "SingleLineCommentTrivia",
                                        "text": "// This code is governed by the BSD license found in the LICENSE file."
                                    },
                                    {
                                        "kind": "NewLineTrivia",
                                        "text": "\n"
                                    },
                                    {
                                        "kind": "NewLineTrivia",
                                        "text": "\n"
                                    },
                                    {
                                        "kind": "MultiLineCommentTrivia",
                                        "text": "/**\n * The [[Class]] property of the newly constructed object\n * is set to \"Date\"\n *\n * @path ch15/15.9/15.9.3/S15.9.3.1_A3_T2.2.js\n * @description Test based on overwriting prototype.toString - 3 arguments, (year, month, date)\n */"
                                    },
                                    {
                                        "kind": "NewLineTrivia",
                                        "text": "\n"
                                    },
                                    {
                                        "kind": "NewLineTrivia",
                                        "text": "\n"
                                    }
                                ]
                            },
                            "dotToken": {
                                "kind": "DotToken",
                                "fullStart": 370,
                                "fullEnd": 371,
                                "start": 370,
                                "end": 371,
                                "fullWidth": 1,
                                "width": 1,
                                "text": ".",
                                "value": ".",
                                "valueText": "."
                            },
                            "name": {
                                "kind": "IdentifierName",
                                "fullStart": 371,
                                "fullEnd": 380,
                                "start": 371,
                                "end": 380,
                                "fullWidth": 9,
                                "width": 9,
                                "text": "prototype",
                                "value": "prototype",
                                "valueText": "prototype"
                            }
                        },
                        "dotToken": {
                            "kind": "DotToken",
                            "fullStart": 380,
                            "fullEnd": 381,
                            "start": 380,
                            "end": 381,
                            "fullWidth": 1,
                            "width": 1,
                            "text": ".",
                            "value": ".",
                            "valueText": "."
                        },
                        "name": {
                            "kind": "IdentifierName",
                            "fullStart": 381,
                            "fullEnd": 390,
                            "start": 381,
                            "end": 389,
                            "fullWidth": 9,
                            "width": 8,
                            "text": "toString",
                            "value": "toString",
                            "valueText": "toString",
                            "hasTrailingTrivia": true,
                            "trailingTrivia": [
                                {
                                    "kind": "WhitespaceTrivia",
                                    "text": " "
                                }
                            ]
                        }
                    },
                    "operatorToken": {
                        "kind": "EqualsToken",
                        "fullStart": 390,
                        "fullEnd": 392,
                        "start": 390,
                        "end": 391,
                        "fullWidth": 2,
                        "width": 1,
                        "text": "=",
                        "value": "=",
                        "valueText": "=",
                        "hasTrailingTrivia": true,
                        "trailingTrivia": [
                            {
                                "kind": "WhitespaceTrivia",
                                "text": " "
                            }
                        ]
                    },
                    "right": {
                        "kind": "MemberAccessExpression",
                        "fullStart": 392,
                        "fullEnd": 417,
                        "start": 392,
                        "end": 417,
                        "fullWidth": 25,
                        "width": 25,
                        "expression": {
                            "kind": "MemberAccessExpression",
                            "fullStart": 392,
                            "fullEnd": 408,
                            "start": 392,
                            "end": 408,
                            "fullWidth": 16,
                            "width": 16,
                            "expression": {
                                "kind": "IdentifierName",
                                "fullStart": 392,
                                "fullEnd": 398,
                                "start": 392,
                                "end": 398,
                                "fullWidth": 6,
                                "width": 6,
                                "text": "Object",
                                "value": "Object",
                                "valueText": "Object"
                            },
                            "dotToken": {
                                "kind": "DotToken",
                                "fullStart": 398,
                                "fullEnd": 399,
                                "start": 398,
                                "end": 399,
                                "fullWidth": 1,
                                "width": 1,
                                "text": ".",
                                "value": ".",
                                "valueText": "."
                            },
                            "name": {
                                "kind": "IdentifierName",
                                "fullStart": 399,
                                "fullEnd": 408,
                                "start": 399,
                                "end": 408,
                                "fullWidth": 9,
                                "width": 9,
                                "text": "prototype",
                                "value": "prototype",
                                "valueText": "prototype"
                            }
                        },
                        "dotToken": {
                            "kind": "DotToken",
                            "fullStart": 408,
                            "fullEnd": 409,
                            "start": 408,
                            "end": 409,
                            "fullWidth": 1,
                            "width": 1,
                            "text": ".",
                            "value": ".",
                            "valueText": "."
                        },
                        "name": {
                            "kind": "IdentifierName",
                            "fullStart": 409,
                            "fullEnd": 417,
                            "start": 409,
                            "end": 417,
                            "fullWidth": 8,
                            "width": 8,
                            "text": "toString",
                            "value": "toString",
                            "valueText": "toString"
                        }
                    }
                },
                "semicolonToken": {
                    "kind": "SemicolonToken",
                    "fullStart": 417,
                    "fullEnd": 419,
                    "start": 417,
                    "end": 418,
                    "fullWidth": 2,
                    "width": 1,
                    "text": ";",
                    "value": ";",
                    "valueText": ";",
                    "hasTrailingTrivia": true,
                    "hasTrailingNewLine": true,
                    "trailingTrivia": [
                        {
                            "kind": "NewLineTrivia",
                            "text": "\n"
                        }
                    ]
                }
            },
            {
                "kind": "VariableStatement",
                "fullStart": 419,
                "fullEnd": 453,
                "start": 420,
                "end": 452,
                "fullWidth": 34,
                "width": 32,
                "modifiers": [],
                "variableDeclaration": {
                    "kind": "VariableDeclaration",
                    "fullStart": 419,
                    "fullEnd": 451,
                    "start": 420,
                    "end": 451,
                    "fullWidth": 32,
                    "width": 31,
                    "varKeyword": {
                        "kind": "VarKeyword",
                        "fullStart": 419,
                        "fullEnd": 424,
                        "start": 420,
                        "end": 423,
                        "fullWidth": 5,
                        "width": 3,
                        "text": "var",
                        "value": "var",
                        "valueText": "var",
                        "hasLeadingTrivia": true,
                        "hasLeadingNewLine": true,
                        "hasTrailingTrivia": true,
                        "leadingTrivia": [
                            {
                                "kind": "NewLineTrivia",
                                "text": "\n"
                            }
                        ],
                        "trailingTrivia": [
                            {
                                "kind": "WhitespaceTrivia",
                                "text": " "
                            }
                        ]
                    },
                    "variableDeclarators": [
                        {
                            "kind": "VariableDeclarator",
                            "fullStart": 424,
                            "fullEnd": 451,
                            "start": 424,
                            "end": 451,
                            "fullWidth": 27,
<<<<<<< HEAD
                            "width": 27,
                            "identifier": {
=======
                            "propertyName": {
>>>>>>> 85e84683
                                "kind": "IdentifierName",
                                "fullStart": 424,
                                "fullEnd": 427,
                                "start": 424,
                                "end": 426,
                                "fullWidth": 3,
                                "width": 2,
                                "text": "x1",
                                "value": "x1",
                                "valueText": "x1",
                                "hasTrailingTrivia": true,
                                "trailingTrivia": [
                                    {
                                        "kind": "WhitespaceTrivia",
                                        "text": " "
                                    }
                                ]
                            },
                            "equalsValueClause": {
                                "kind": "EqualsValueClause",
                                "fullStart": 427,
                                "fullEnd": 451,
                                "start": 427,
                                "end": 451,
                                "fullWidth": 24,
                                "width": 24,
                                "equalsToken": {
                                    "kind": "EqualsToken",
                                    "fullStart": 427,
                                    "fullEnd": 429,
                                    "start": 427,
                                    "end": 428,
                                    "fullWidth": 2,
                                    "width": 1,
                                    "text": "=",
                                    "value": "=",
                                    "valueText": "=",
                                    "hasTrailingTrivia": true,
                                    "trailingTrivia": [
                                        {
                                            "kind": "WhitespaceTrivia",
                                            "text": " "
                                        }
                                    ]
                                },
                                "value": {
                                    "kind": "ObjectCreationExpression",
                                    "fullStart": 429,
                                    "fullEnd": 451,
                                    "start": 429,
                                    "end": 451,
                                    "fullWidth": 22,
                                    "width": 22,
                                    "newKeyword": {
                                        "kind": "NewKeyword",
                                        "fullStart": 429,
                                        "fullEnd": 433,
                                        "start": 429,
                                        "end": 432,
                                        "fullWidth": 4,
                                        "width": 3,
                                        "text": "new",
                                        "value": "new",
                                        "valueText": "new",
                                        "hasTrailingTrivia": true,
                                        "trailingTrivia": [
                                            {
                                                "kind": "WhitespaceTrivia",
                                                "text": " "
                                            }
                                        ]
                                    },
                                    "expression": {
                                        "kind": "IdentifierName",
                                        "fullStart": 433,
                                        "fullEnd": 437,
                                        "start": 433,
                                        "end": 437,
                                        "fullWidth": 4,
                                        "width": 4,
                                        "text": "Date",
                                        "value": "Date",
                                        "valueText": "Date"
                                    },
                                    "argumentList": {
                                        "kind": "ArgumentList",
                                        "fullStart": 437,
                                        "fullEnd": 451,
                                        "start": 437,
                                        "end": 451,
                                        "fullWidth": 14,
                                        "width": 14,
                                        "openParenToken": {
                                            "kind": "OpenParenToken",
                                            "fullStart": 437,
                                            "fullEnd": 438,
                                            "start": 437,
                                            "end": 438,
                                            "fullWidth": 1,
                                            "width": 1,
                                            "text": "(",
                                            "value": "(",
                                            "valueText": "("
                                        },
                                        "arguments": [
                                            {
                                                "kind": "NumericLiteral",
                                                "fullStart": 438,
                                                "fullEnd": 442,
                                                "start": 438,
                                                "end": 442,
                                                "fullWidth": 4,
                                                "width": 4,
                                                "text": "1899",
                                                "value": 1899,
                                                "valueText": "1899"
                                            },
                                            {
                                                "kind": "CommaToken",
                                                "fullStart": 442,
                                                "fullEnd": 444,
                                                "start": 442,
                                                "end": 443,
                                                "fullWidth": 2,
                                                "width": 1,
                                                "text": ",",
                                                "value": ",",
                                                "valueText": ",",
                                                "hasTrailingTrivia": true,
                                                "trailingTrivia": [
                                                    {
                                                        "kind": "WhitespaceTrivia",
                                                        "text": " "
                                                    }
                                                ]
                                            },
                                            {
                                                "kind": "NumericLiteral",
                                                "fullStart": 444,
                                                "fullEnd": 446,
                                                "start": 444,
                                                "end": 446,
                                                "fullWidth": 2,
                                                "width": 2,
                                                "text": "11",
                                                "value": 11,
                                                "valueText": "11"
                                            },
                                            {
                                                "kind": "CommaToken",
                                                "fullStart": 446,
                                                "fullEnd": 448,
                                                "start": 446,
                                                "end": 447,
                                                "fullWidth": 2,
                                                "width": 1,
                                                "text": ",",
                                                "value": ",",
                                                "valueText": ",",
                                                "hasTrailingTrivia": true,
                                                "trailingTrivia": [
                                                    {
                                                        "kind": "WhitespaceTrivia",
                                                        "text": " "
                                                    }
                                                ]
                                            },
                                            {
                                                "kind": "NumericLiteral",
                                                "fullStart": 448,
                                                "fullEnd": 450,
                                                "start": 448,
                                                "end": 450,
                                                "fullWidth": 2,
                                                "width": 2,
                                                "text": "31",
                                                "value": 31,
                                                "valueText": "31"
                                            }
                                        ],
                                        "closeParenToken": {
                                            "kind": "CloseParenToken",
                                            "fullStart": 450,
                                            "fullEnd": 451,
                                            "start": 450,
                                            "end": 451,
                                            "fullWidth": 1,
                                            "width": 1,
                                            "text": ")",
                                            "value": ")",
                                            "valueText": ")"
                                        }
                                    }
                                }
                            }
                        }
                    ]
                },
                "semicolonToken": {
                    "kind": "SemicolonToken",
                    "fullStart": 451,
                    "fullEnd": 453,
                    "start": 451,
                    "end": 452,
                    "fullWidth": 2,
                    "width": 1,
                    "text": ";",
                    "value": ";",
                    "valueText": ";",
                    "hasTrailingTrivia": true,
                    "hasTrailingNewLine": true,
                    "trailingTrivia": [
                        {
                            "kind": "NewLineTrivia",
                            "text": "\n"
                        }
                    ]
                }
            },
            {
                "kind": "IfStatement",
                "fullStart": 453,
                "fullEnd": 584,
                "start": 453,
                "end": 583,
                "fullWidth": 131,
                "width": 130,
                "ifKeyword": {
                    "kind": "IfKeyword",
                    "fullStart": 453,
                    "fullEnd": 456,
                    "start": 453,
                    "end": 455,
                    "fullWidth": 3,
                    "width": 2,
                    "text": "if",
                    "value": "if",
                    "valueText": "if",
                    "hasTrailingTrivia": true,
                    "trailingTrivia": [
                        {
                            "kind": "WhitespaceTrivia",
                            "text": " "
                        }
                    ]
                },
                "openParenToken": {
                    "kind": "OpenParenToken",
                    "fullStart": 456,
                    "fullEnd": 457,
                    "start": 456,
                    "end": 457,
                    "fullWidth": 1,
                    "width": 1,
                    "text": "(",
                    "value": "(",
                    "valueText": "("
                },
                "condition": {
                    "kind": "NotEqualsExpression",
                    "fullStart": 457,
                    "fullEnd": 490,
                    "start": 457,
                    "end": 490,
                    "fullWidth": 33,
                    "width": 33,
                    "left": {
                        "kind": "InvocationExpression",
                        "fullStart": 457,
                        "fullEnd": 471,
                        "start": 457,
                        "end": 470,
                        "fullWidth": 14,
                        "width": 13,
                        "expression": {
                            "kind": "MemberAccessExpression",
                            "fullStart": 457,
                            "fullEnd": 468,
                            "start": 457,
                            "end": 468,
                            "fullWidth": 11,
                            "width": 11,
                            "expression": {
                                "kind": "IdentifierName",
                                "fullStart": 457,
                                "fullEnd": 459,
                                "start": 457,
                                "end": 459,
                                "fullWidth": 2,
                                "width": 2,
                                "text": "x1",
                                "value": "x1",
                                "valueText": "x1"
                            },
                            "dotToken": {
                                "kind": "DotToken",
                                "fullStart": 459,
                                "fullEnd": 460,
                                "start": 459,
                                "end": 460,
                                "fullWidth": 1,
                                "width": 1,
                                "text": ".",
                                "value": ".",
                                "valueText": "."
                            },
                            "name": {
                                "kind": "IdentifierName",
                                "fullStart": 460,
                                "fullEnd": 468,
                                "start": 460,
                                "end": 468,
                                "fullWidth": 8,
                                "width": 8,
                                "text": "toString",
                                "value": "toString",
                                "valueText": "toString"
                            }
                        },
                        "argumentList": {
                            "kind": "ArgumentList",
                            "fullStart": 468,
                            "fullEnd": 471,
                            "start": 468,
                            "end": 470,
                            "fullWidth": 3,
                            "width": 2,
                            "openParenToken": {
                                "kind": "OpenParenToken",
                                "fullStart": 468,
                                "fullEnd": 469,
                                "start": 468,
                                "end": 469,
                                "fullWidth": 1,
                                "width": 1,
                                "text": "(",
                                "value": "(",
                                "valueText": "("
                            },
                            "arguments": [],
                            "closeParenToken": {
                                "kind": "CloseParenToken",
                                "fullStart": 469,
                                "fullEnd": 471,
                                "start": 469,
                                "end": 470,
                                "fullWidth": 2,
                                "width": 1,
                                "text": ")",
                                "value": ")",
                                "valueText": ")",
                                "hasTrailingTrivia": true,
                                "trailingTrivia": [
                                    {
                                        "kind": "WhitespaceTrivia",
                                        "text": " "
                                    }
                                ]
                            }
                        }
                    },
                    "operatorToken": {
                        "kind": "ExclamationEqualsEqualsToken",
                        "fullStart": 471,
                        "fullEnd": 475,
                        "start": 471,
                        "end": 474,
                        "fullWidth": 4,
                        "width": 3,
                        "text": "!==",
                        "value": "!==",
                        "valueText": "!==",
                        "hasTrailingTrivia": true,
                        "trailingTrivia": [
                            {
                                "kind": "WhitespaceTrivia",
                                "text": " "
                            }
                        ]
                    },
                    "right": {
                        "kind": "StringLiteral",
                        "fullStart": 475,
                        "fullEnd": 490,
                        "start": 475,
                        "end": 490,
                        "fullWidth": 15,
                        "width": 15,
                        "text": "\"[object Date]\"",
                        "value": "[object Date]",
                        "valueText": "[object Date]"
                    }
                },
                "closeParenToken": {
                    "kind": "CloseParenToken",
                    "fullStart": 490,
                    "fullEnd": 492,
                    "start": 490,
                    "end": 491,
                    "fullWidth": 2,
                    "width": 1,
                    "text": ")",
                    "value": ")",
                    "valueText": ")",
                    "hasTrailingTrivia": true,
                    "trailingTrivia": [
                        {
                            "kind": "WhitespaceTrivia",
                            "text": " "
                        }
                    ]
                },
                "statement": {
                    "kind": "Block",
                    "fullStart": 492,
                    "fullEnd": 584,
                    "start": 492,
                    "end": 583,
                    "fullWidth": 92,
                    "width": 91,
                    "openBraceToken": {
                        "kind": "OpenBraceToken",
                        "fullStart": 492,
                        "fullEnd": 494,
                        "start": 492,
                        "end": 493,
                        "fullWidth": 2,
                        "width": 1,
                        "text": "{",
                        "value": "{",
                        "valueText": "{",
                        "hasTrailingTrivia": true,
                        "hasTrailingNewLine": true,
                        "trailingTrivia": [
                            {
                                "kind": "NewLineTrivia",
                                "text": "\n"
                            }
                        ]
                    },
                    "statements": [
                        {
                            "kind": "ExpressionStatement",
                            "fullStart": 494,
                            "fullEnd": 582,
                            "start": 496,
                            "end": 581,
                            "fullWidth": 88,
                            "width": 85,
                            "expression": {
                                "kind": "InvocationExpression",
                                "fullStart": 494,
                                "fullEnd": 580,
                                "start": 496,
                                "end": 580,
                                "fullWidth": 86,
                                "width": 84,
                                "expression": {
                                    "kind": "IdentifierName",
                                    "fullStart": 494,
                                    "fullEnd": 501,
                                    "start": 496,
                                    "end": 501,
                                    "fullWidth": 7,
                                    "width": 5,
                                    "text": "$FAIL",
                                    "value": "$FAIL",
                                    "valueText": "$FAIL",
                                    "hasLeadingTrivia": true,
                                    "leadingTrivia": [
                                        {
                                            "kind": "WhitespaceTrivia",
                                            "text": "  "
                                        }
                                    ]
                                },
                                "argumentList": {
                                    "kind": "ArgumentList",
                                    "fullStart": 501,
                                    "fullEnd": 580,
                                    "start": 501,
                                    "end": 580,
                                    "fullWidth": 79,
                                    "width": 79,
                                    "openParenToken": {
                                        "kind": "OpenParenToken",
                                        "fullStart": 501,
                                        "fullEnd": 502,
                                        "start": 501,
                                        "end": 502,
                                        "fullWidth": 1,
                                        "width": 1,
                                        "text": "(",
                                        "value": "(",
                                        "valueText": "("
                                    },
                                    "arguments": [
                                        {
                                            "kind": "StringLiteral",
                                            "fullStart": 502,
                                            "fullEnd": 579,
                                            "start": 502,
                                            "end": 579,
                                            "fullWidth": 77,
                                            "width": 77,
                                            "text": "\"#1: The [[Class]] property of the newly constructed object is set to 'Date'\"",
                                            "value": "#1: The [[Class]] property of the newly constructed object is set to 'Date'",
                                            "valueText": "#1: The [[Class]] property of the newly constructed object is set to 'Date'"
                                        }
                                    ],
                                    "closeParenToken": {
                                        "kind": "CloseParenToken",
                                        "fullStart": 579,
                                        "fullEnd": 580,
                                        "start": 579,
                                        "end": 580,
                                        "fullWidth": 1,
                                        "width": 1,
                                        "text": ")",
                                        "value": ")",
                                        "valueText": ")"
                                    }
                                }
                            },
                            "semicolonToken": {
                                "kind": "SemicolonToken",
                                "fullStart": 580,
                                "fullEnd": 582,
                                "start": 580,
                                "end": 581,
                                "fullWidth": 2,
                                "width": 1,
                                "text": ";",
                                "value": ";",
                                "valueText": ";",
                                "hasTrailingTrivia": true,
                                "hasTrailingNewLine": true,
                                "trailingTrivia": [
                                    {
                                        "kind": "NewLineTrivia",
                                        "text": "\n"
                                    }
                                ]
                            }
                        }
                    ],
                    "closeBraceToken": {
                        "kind": "CloseBraceToken",
                        "fullStart": 582,
                        "fullEnd": 584,
                        "start": 582,
                        "end": 583,
                        "fullWidth": 2,
                        "width": 1,
                        "text": "}",
                        "value": "}",
                        "valueText": "}",
                        "hasTrailingTrivia": true,
                        "hasTrailingNewLine": true,
                        "trailingTrivia": [
                            {
                                "kind": "NewLineTrivia",
                                "text": "\n"
                            }
                        ]
                    }
                }
            },
            {
                "kind": "VariableStatement",
                "fullStart": 584,
                "fullEnd": 617,
                "start": 585,
                "end": 616,
                "fullWidth": 33,
                "width": 31,
                "modifiers": [],
                "variableDeclaration": {
                    "kind": "VariableDeclaration",
                    "fullStart": 584,
                    "fullEnd": 615,
                    "start": 585,
                    "end": 615,
                    "fullWidth": 31,
                    "width": 30,
                    "varKeyword": {
                        "kind": "VarKeyword",
                        "fullStart": 584,
                        "fullEnd": 589,
                        "start": 585,
                        "end": 588,
                        "fullWidth": 5,
                        "width": 3,
                        "text": "var",
                        "value": "var",
                        "valueText": "var",
                        "hasLeadingTrivia": true,
                        "hasLeadingNewLine": true,
                        "hasTrailingTrivia": true,
                        "leadingTrivia": [
                            {
                                "kind": "NewLineTrivia",
                                "text": "\n"
                            }
                        ],
                        "trailingTrivia": [
                            {
                                "kind": "WhitespaceTrivia",
                                "text": " "
                            }
                        ]
                    },
                    "variableDeclarators": [
                        {
                            "kind": "VariableDeclarator",
                            "fullStart": 589,
                            "fullEnd": 615,
                            "start": 589,
                            "end": 615,
                            "fullWidth": 26,
<<<<<<< HEAD
                            "width": 26,
                            "identifier": {
=======
                            "propertyName": {
>>>>>>> 85e84683
                                "kind": "IdentifierName",
                                "fullStart": 589,
                                "fullEnd": 592,
                                "start": 589,
                                "end": 591,
                                "fullWidth": 3,
                                "width": 2,
                                "text": "x2",
                                "value": "x2",
                                "valueText": "x2",
                                "hasTrailingTrivia": true,
                                "trailingTrivia": [
                                    {
                                        "kind": "WhitespaceTrivia",
                                        "text": " "
                                    }
                                ]
                            },
                            "equalsValueClause": {
                                "kind": "EqualsValueClause",
                                "fullStart": 592,
                                "fullEnd": 615,
                                "start": 592,
                                "end": 615,
                                "fullWidth": 23,
                                "width": 23,
                                "equalsToken": {
                                    "kind": "EqualsToken",
                                    "fullStart": 592,
                                    "fullEnd": 594,
                                    "start": 592,
                                    "end": 593,
                                    "fullWidth": 2,
                                    "width": 1,
                                    "text": "=",
                                    "value": "=",
                                    "valueText": "=",
                                    "hasTrailingTrivia": true,
                                    "trailingTrivia": [
                                        {
                                            "kind": "WhitespaceTrivia",
                                            "text": " "
                                        }
                                    ]
                                },
                                "value": {
                                    "kind": "ObjectCreationExpression",
                                    "fullStart": 594,
                                    "fullEnd": 615,
                                    "start": 594,
                                    "end": 615,
                                    "fullWidth": 21,
                                    "width": 21,
                                    "newKeyword": {
                                        "kind": "NewKeyword",
                                        "fullStart": 594,
                                        "fullEnd": 598,
                                        "start": 594,
                                        "end": 597,
                                        "fullWidth": 4,
                                        "width": 3,
                                        "text": "new",
                                        "value": "new",
                                        "valueText": "new",
                                        "hasTrailingTrivia": true,
                                        "trailingTrivia": [
                                            {
                                                "kind": "WhitespaceTrivia",
                                                "text": " "
                                            }
                                        ]
                                    },
                                    "expression": {
                                        "kind": "IdentifierName",
                                        "fullStart": 598,
                                        "fullEnd": 602,
                                        "start": 598,
                                        "end": 602,
                                        "fullWidth": 4,
                                        "width": 4,
                                        "text": "Date",
                                        "value": "Date",
                                        "valueText": "Date"
                                    },
                                    "argumentList": {
                                        "kind": "ArgumentList",
                                        "fullStart": 602,
                                        "fullEnd": 615,
                                        "start": 602,
                                        "end": 615,
                                        "fullWidth": 13,
                                        "width": 13,
                                        "openParenToken": {
                                            "kind": "OpenParenToken",
                                            "fullStart": 602,
                                            "fullEnd": 603,
                                            "start": 602,
                                            "end": 603,
                                            "fullWidth": 1,
                                            "width": 1,
                                            "text": "(",
                                            "value": "(",
                                            "valueText": "("
                                        },
                                        "arguments": [
                                            {
                                                "kind": "NumericLiteral",
                                                "fullStart": 603,
                                                "fullEnd": 607,
                                                "start": 603,
                                                "end": 607,
                                                "fullWidth": 4,
                                                "width": 4,
                                                "text": "1899",
                                                "value": 1899,
                                                "valueText": "1899"
                                            },
                                            {
                                                "kind": "CommaToken",
                                                "fullStart": 607,
                                                "fullEnd": 609,
                                                "start": 607,
                                                "end": 608,
                                                "fullWidth": 2,
                                                "width": 1,
                                                "text": ",",
                                                "value": ",",
                                                "valueText": ",",
                                                "hasTrailingTrivia": true,
                                                "trailingTrivia": [
                                                    {
                                                        "kind": "WhitespaceTrivia",
                                                        "text": " "
                                                    }
                                                ]
                                            },
                                            {
                                                "kind": "NumericLiteral",
                                                "fullStart": 609,
                                                "fullEnd": 611,
                                                "start": 609,
                                                "end": 611,
                                                "fullWidth": 2,
                                                "width": 2,
                                                "text": "12",
                                                "value": 12,
                                                "valueText": "12"
                                            },
                                            {
                                                "kind": "CommaToken",
                                                "fullStart": 611,
                                                "fullEnd": 613,
                                                "start": 611,
                                                "end": 612,
                                                "fullWidth": 2,
                                                "width": 1,
                                                "text": ",",
                                                "value": ",",
                                                "valueText": ",",
                                                "hasTrailingTrivia": true,
                                                "trailingTrivia": [
                                                    {
                                                        "kind": "WhitespaceTrivia",
                                                        "text": " "
                                                    }
                                                ]
                                            },
                                            {
                                                "kind": "NumericLiteral",
                                                "fullStart": 613,
                                                "fullEnd": 614,
                                                "start": 613,
                                                "end": 614,
                                                "fullWidth": 1,
                                                "width": 1,
                                                "text": "1",
                                                "value": 1,
                                                "valueText": "1"
                                            }
                                        ],
                                        "closeParenToken": {
                                            "kind": "CloseParenToken",
                                            "fullStart": 614,
                                            "fullEnd": 615,
                                            "start": 614,
                                            "end": 615,
                                            "fullWidth": 1,
                                            "width": 1,
                                            "text": ")",
                                            "value": ")",
                                            "valueText": ")"
                                        }
                                    }
                                }
                            }
                        }
                    ]
                },
                "semicolonToken": {
                    "kind": "SemicolonToken",
                    "fullStart": 615,
                    "fullEnd": 617,
                    "start": 615,
                    "end": 616,
                    "fullWidth": 2,
                    "width": 1,
                    "text": ";",
                    "value": ";",
                    "valueText": ";",
                    "hasTrailingTrivia": true,
                    "hasTrailingNewLine": true,
                    "trailingTrivia": [
                        {
                            "kind": "NewLineTrivia",
                            "text": "\n"
                        }
                    ]
                }
            },
            {
                "kind": "IfStatement",
                "fullStart": 617,
                "fullEnd": 748,
                "start": 617,
                "end": 747,
                "fullWidth": 131,
                "width": 130,
                "ifKeyword": {
                    "kind": "IfKeyword",
                    "fullStart": 617,
                    "fullEnd": 620,
                    "start": 617,
                    "end": 619,
                    "fullWidth": 3,
                    "width": 2,
                    "text": "if",
                    "value": "if",
                    "valueText": "if",
                    "hasTrailingTrivia": true,
                    "trailingTrivia": [
                        {
                            "kind": "WhitespaceTrivia",
                            "text": " "
                        }
                    ]
                },
                "openParenToken": {
                    "kind": "OpenParenToken",
                    "fullStart": 620,
                    "fullEnd": 621,
                    "start": 620,
                    "end": 621,
                    "fullWidth": 1,
                    "width": 1,
                    "text": "(",
                    "value": "(",
                    "valueText": "("
                },
                "condition": {
                    "kind": "NotEqualsExpression",
                    "fullStart": 621,
                    "fullEnd": 654,
                    "start": 621,
                    "end": 654,
                    "fullWidth": 33,
                    "width": 33,
                    "left": {
                        "kind": "InvocationExpression",
                        "fullStart": 621,
                        "fullEnd": 635,
                        "start": 621,
                        "end": 634,
                        "fullWidth": 14,
                        "width": 13,
                        "expression": {
                            "kind": "MemberAccessExpression",
                            "fullStart": 621,
                            "fullEnd": 632,
                            "start": 621,
                            "end": 632,
                            "fullWidth": 11,
                            "width": 11,
                            "expression": {
                                "kind": "IdentifierName",
                                "fullStart": 621,
                                "fullEnd": 623,
                                "start": 621,
                                "end": 623,
                                "fullWidth": 2,
                                "width": 2,
                                "text": "x2",
                                "value": "x2",
                                "valueText": "x2"
                            },
                            "dotToken": {
                                "kind": "DotToken",
                                "fullStart": 623,
                                "fullEnd": 624,
                                "start": 623,
                                "end": 624,
                                "fullWidth": 1,
                                "width": 1,
                                "text": ".",
                                "value": ".",
                                "valueText": "."
                            },
                            "name": {
                                "kind": "IdentifierName",
                                "fullStart": 624,
                                "fullEnd": 632,
                                "start": 624,
                                "end": 632,
                                "fullWidth": 8,
                                "width": 8,
                                "text": "toString",
                                "value": "toString",
                                "valueText": "toString"
                            }
                        },
                        "argumentList": {
                            "kind": "ArgumentList",
                            "fullStart": 632,
                            "fullEnd": 635,
                            "start": 632,
                            "end": 634,
                            "fullWidth": 3,
                            "width": 2,
                            "openParenToken": {
                                "kind": "OpenParenToken",
                                "fullStart": 632,
                                "fullEnd": 633,
                                "start": 632,
                                "end": 633,
                                "fullWidth": 1,
                                "width": 1,
                                "text": "(",
                                "value": "(",
                                "valueText": "("
                            },
                            "arguments": [],
                            "closeParenToken": {
                                "kind": "CloseParenToken",
                                "fullStart": 633,
                                "fullEnd": 635,
                                "start": 633,
                                "end": 634,
                                "fullWidth": 2,
                                "width": 1,
                                "text": ")",
                                "value": ")",
                                "valueText": ")",
                                "hasTrailingTrivia": true,
                                "trailingTrivia": [
                                    {
                                        "kind": "WhitespaceTrivia",
                                        "text": " "
                                    }
                                ]
                            }
                        }
                    },
                    "operatorToken": {
                        "kind": "ExclamationEqualsEqualsToken",
                        "fullStart": 635,
                        "fullEnd": 639,
                        "start": 635,
                        "end": 638,
                        "fullWidth": 4,
                        "width": 3,
                        "text": "!==",
                        "value": "!==",
                        "valueText": "!==",
                        "hasTrailingTrivia": true,
                        "trailingTrivia": [
                            {
                                "kind": "WhitespaceTrivia",
                                "text": " "
                            }
                        ]
                    },
                    "right": {
                        "kind": "StringLiteral",
                        "fullStart": 639,
                        "fullEnd": 654,
                        "start": 639,
                        "end": 654,
                        "fullWidth": 15,
                        "width": 15,
                        "text": "\"[object Date]\"",
                        "value": "[object Date]",
                        "valueText": "[object Date]"
                    }
                },
                "closeParenToken": {
                    "kind": "CloseParenToken",
                    "fullStart": 654,
                    "fullEnd": 656,
                    "start": 654,
                    "end": 655,
                    "fullWidth": 2,
                    "width": 1,
                    "text": ")",
                    "value": ")",
                    "valueText": ")",
                    "hasTrailingTrivia": true,
                    "trailingTrivia": [
                        {
                            "kind": "WhitespaceTrivia",
                            "text": " "
                        }
                    ]
                },
                "statement": {
                    "kind": "Block",
                    "fullStart": 656,
                    "fullEnd": 748,
                    "start": 656,
                    "end": 747,
                    "fullWidth": 92,
                    "width": 91,
                    "openBraceToken": {
                        "kind": "OpenBraceToken",
                        "fullStart": 656,
                        "fullEnd": 658,
                        "start": 656,
                        "end": 657,
                        "fullWidth": 2,
                        "width": 1,
                        "text": "{",
                        "value": "{",
                        "valueText": "{",
                        "hasTrailingTrivia": true,
                        "hasTrailingNewLine": true,
                        "trailingTrivia": [
                            {
                                "kind": "NewLineTrivia",
                                "text": "\n"
                            }
                        ]
                    },
                    "statements": [
                        {
                            "kind": "ExpressionStatement",
                            "fullStart": 658,
                            "fullEnd": 746,
                            "start": 660,
                            "end": 745,
                            "fullWidth": 88,
                            "width": 85,
                            "expression": {
                                "kind": "InvocationExpression",
                                "fullStart": 658,
                                "fullEnd": 744,
                                "start": 660,
                                "end": 744,
                                "fullWidth": 86,
                                "width": 84,
                                "expression": {
                                    "kind": "IdentifierName",
                                    "fullStart": 658,
                                    "fullEnd": 665,
                                    "start": 660,
                                    "end": 665,
                                    "fullWidth": 7,
                                    "width": 5,
                                    "text": "$FAIL",
                                    "value": "$FAIL",
                                    "valueText": "$FAIL",
                                    "hasLeadingTrivia": true,
                                    "leadingTrivia": [
                                        {
                                            "kind": "WhitespaceTrivia",
                                            "text": "  "
                                        }
                                    ]
                                },
                                "argumentList": {
                                    "kind": "ArgumentList",
                                    "fullStart": 665,
                                    "fullEnd": 744,
                                    "start": 665,
                                    "end": 744,
                                    "fullWidth": 79,
                                    "width": 79,
                                    "openParenToken": {
                                        "kind": "OpenParenToken",
                                        "fullStart": 665,
                                        "fullEnd": 666,
                                        "start": 665,
                                        "end": 666,
                                        "fullWidth": 1,
                                        "width": 1,
                                        "text": "(",
                                        "value": "(",
                                        "valueText": "("
                                    },
                                    "arguments": [
                                        {
                                            "kind": "StringLiteral",
                                            "fullStart": 666,
                                            "fullEnd": 743,
                                            "start": 666,
                                            "end": 743,
                                            "fullWidth": 77,
                                            "width": 77,
                                            "text": "\"#2: The [[Class]] property of the newly constructed object is set to 'Date'\"",
                                            "value": "#2: The [[Class]] property of the newly constructed object is set to 'Date'",
                                            "valueText": "#2: The [[Class]] property of the newly constructed object is set to 'Date'"
                                        }
                                    ],
                                    "closeParenToken": {
                                        "kind": "CloseParenToken",
                                        "fullStart": 743,
                                        "fullEnd": 744,
                                        "start": 743,
                                        "end": 744,
                                        "fullWidth": 1,
                                        "width": 1,
                                        "text": ")",
                                        "value": ")",
                                        "valueText": ")"
                                    }
                                }
                            },
                            "semicolonToken": {
                                "kind": "SemicolonToken",
                                "fullStart": 744,
                                "fullEnd": 746,
                                "start": 744,
                                "end": 745,
                                "fullWidth": 2,
                                "width": 1,
                                "text": ";",
                                "value": ";",
                                "valueText": ";",
                                "hasTrailingTrivia": true,
                                "hasTrailingNewLine": true,
                                "trailingTrivia": [
                                    {
                                        "kind": "NewLineTrivia",
                                        "text": "\n"
                                    }
                                ]
                            }
                        }
                    ],
                    "closeBraceToken": {
                        "kind": "CloseBraceToken",
                        "fullStart": 746,
                        "fullEnd": 748,
                        "start": 746,
                        "end": 747,
                        "fullWidth": 2,
                        "width": 1,
                        "text": "}",
                        "value": "}",
                        "valueText": "}",
                        "hasTrailingTrivia": true,
                        "hasTrailingNewLine": true,
                        "trailingTrivia": [
                            {
                                "kind": "NewLineTrivia",
                                "text": "\n"
                            }
                        ]
                    }
                }
            },
            {
                "kind": "VariableStatement",
                "fullStart": 748,
                "fullEnd": 780,
                "start": 749,
                "end": 779,
                "fullWidth": 32,
                "width": 30,
                "modifiers": [],
                "variableDeclaration": {
                    "kind": "VariableDeclaration",
                    "fullStart": 748,
                    "fullEnd": 778,
                    "start": 749,
                    "end": 778,
                    "fullWidth": 30,
                    "width": 29,
                    "varKeyword": {
                        "kind": "VarKeyword",
                        "fullStart": 748,
                        "fullEnd": 753,
                        "start": 749,
                        "end": 752,
                        "fullWidth": 5,
                        "width": 3,
                        "text": "var",
                        "value": "var",
                        "valueText": "var",
                        "hasLeadingTrivia": true,
                        "hasLeadingNewLine": true,
                        "hasTrailingTrivia": true,
                        "leadingTrivia": [
                            {
                                "kind": "NewLineTrivia",
                                "text": "\n"
                            }
                        ],
                        "trailingTrivia": [
                            {
                                "kind": "WhitespaceTrivia",
                                "text": " "
                            }
                        ]
                    },
                    "variableDeclarators": [
                        {
                            "kind": "VariableDeclarator",
                            "fullStart": 753,
                            "fullEnd": 778,
                            "start": 753,
                            "end": 778,
                            "fullWidth": 25,
<<<<<<< HEAD
                            "width": 25,
                            "identifier": {
=======
                            "propertyName": {
>>>>>>> 85e84683
                                "kind": "IdentifierName",
                                "fullStart": 753,
                                "fullEnd": 756,
                                "start": 753,
                                "end": 755,
                                "fullWidth": 3,
                                "width": 2,
                                "text": "x3",
                                "value": "x3",
                                "valueText": "x3",
                                "hasTrailingTrivia": true,
                                "trailingTrivia": [
                                    {
                                        "kind": "WhitespaceTrivia",
                                        "text": " "
                                    }
                                ]
                            },
                            "equalsValueClause": {
                                "kind": "EqualsValueClause",
                                "fullStart": 756,
                                "fullEnd": 778,
                                "start": 756,
                                "end": 778,
                                "fullWidth": 22,
                                "width": 22,
                                "equalsToken": {
                                    "kind": "EqualsToken",
                                    "fullStart": 756,
                                    "fullEnd": 758,
                                    "start": 756,
                                    "end": 757,
                                    "fullWidth": 2,
                                    "width": 1,
                                    "text": "=",
                                    "value": "=",
                                    "valueText": "=",
                                    "hasTrailingTrivia": true,
                                    "trailingTrivia": [
                                        {
                                            "kind": "WhitespaceTrivia",
                                            "text": " "
                                        }
                                    ]
                                },
                                "value": {
                                    "kind": "ObjectCreationExpression",
                                    "fullStart": 758,
                                    "fullEnd": 778,
                                    "start": 758,
                                    "end": 778,
                                    "fullWidth": 20,
                                    "width": 20,
                                    "newKeyword": {
                                        "kind": "NewKeyword",
                                        "fullStart": 758,
                                        "fullEnd": 762,
                                        "start": 758,
                                        "end": 761,
                                        "fullWidth": 4,
                                        "width": 3,
                                        "text": "new",
                                        "value": "new",
                                        "valueText": "new",
                                        "hasTrailingTrivia": true,
                                        "trailingTrivia": [
                                            {
                                                "kind": "WhitespaceTrivia",
                                                "text": " "
                                            }
                                        ]
                                    },
                                    "expression": {
                                        "kind": "IdentifierName",
                                        "fullStart": 762,
                                        "fullEnd": 766,
                                        "start": 762,
                                        "end": 766,
                                        "fullWidth": 4,
                                        "width": 4,
                                        "text": "Date",
                                        "value": "Date",
                                        "valueText": "Date"
                                    },
                                    "argumentList": {
                                        "kind": "ArgumentList",
                                        "fullStart": 766,
                                        "fullEnd": 778,
                                        "start": 766,
                                        "end": 778,
                                        "fullWidth": 12,
                                        "width": 12,
                                        "openParenToken": {
                                            "kind": "OpenParenToken",
                                            "fullStart": 766,
                                            "fullEnd": 767,
                                            "start": 766,
                                            "end": 767,
                                            "fullWidth": 1,
                                            "width": 1,
                                            "text": "(",
                                            "value": "(",
                                            "valueText": "("
                                        },
                                        "arguments": [
                                            {
                                                "kind": "NumericLiteral",
                                                "fullStart": 767,
                                                "fullEnd": 771,
                                                "start": 767,
                                                "end": 771,
                                                "fullWidth": 4,
                                                "width": 4,
                                                "text": "1900",
                                                "value": 1900,
                                                "valueText": "1900"
                                            },
                                            {
                                                "kind": "CommaToken",
                                                "fullStart": 771,
                                                "fullEnd": 773,
                                                "start": 771,
                                                "end": 772,
                                                "fullWidth": 2,
                                                "width": 1,
                                                "text": ",",
                                                "value": ",",
                                                "valueText": ",",
                                                "hasTrailingTrivia": true,
                                                "trailingTrivia": [
                                                    {
                                                        "kind": "WhitespaceTrivia",
                                                        "text": " "
                                                    }
                                                ]
                                            },
                                            {
                                                "kind": "NumericLiteral",
                                                "fullStart": 773,
                                                "fullEnd": 774,
                                                "start": 773,
                                                "end": 774,
                                                "fullWidth": 1,
                                                "width": 1,
                                                "text": "0",
                                                "value": 0,
                                                "valueText": "0"
                                            },
                                            {
                                                "kind": "CommaToken",
                                                "fullStart": 774,
                                                "fullEnd": 776,
                                                "start": 774,
                                                "end": 775,
                                                "fullWidth": 2,
                                                "width": 1,
                                                "text": ",",
                                                "value": ",",
                                                "valueText": ",",
                                                "hasTrailingTrivia": true,
                                                "trailingTrivia": [
                                                    {
                                                        "kind": "WhitespaceTrivia",
                                                        "text": " "
                                                    }
                                                ]
                                            },
                                            {
                                                "kind": "NumericLiteral",
                                                "fullStart": 776,
                                                "fullEnd": 777,
                                                "start": 776,
                                                "end": 777,
                                                "fullWidth": 1,
                                                "width": 1,
                                                "text": "1",
                                                "value": 1,
                                                "valueText": "1"
                                            }
                                        ],
                                        "closeParenToken": {
                                            "kind": "CloseParenToken",
                                            "fullStart": 777,
                                            "fullEnd": 778,
                                            "start": 777,
                                            "end": 778,
                                            "fullWidth": 1,
                                            "width": 1,
                                            "text": ")",
                                            "value": ")",
                                            "valueText": ")"
                                        }
                                    }
                                }
                            }
                        }
                    ]
                },
                "semicolonToken": {
                    "kind": "SemicolonToken",
                    "fullStart": 778,
                    "fullEnd": 780,
                    "start": 778,
                    "end": 779,
                    "fullWidth": 2,
                    "width": 1,
                    "text": ";",
                    "value": ";",
                    "valueText": ";",
                    "hasTrailingTrivia": true,
                    "hasTrailingNewLine": true,
                    "trailingTrivia": [
                        {
                            "kind": "NewLineTrivia",
                            "text": "\n"
                        }
                    ]
                }
            },
            {
                "kind": "IfStatement",
                "fullStart": 780,
                "fullEnd": 911,
                "start": 780,
                "end": 910,
                "fullWidth": 131,
                "width": 130,
                "ifKeyword": {
                    "kind": "IfKeyword",
                    "fullStart": 780,
                    "fullEnd": 783,
                    "start": 780,
                    "end": 782,
                    "fullWidth": 3,
                    "width": 2,
                    "text": "if",
                    "value": "if",
                    "valueText": "if",
                    "hasTrailingTrivia": true,
                    "trailingTrivia": [
                        {
                            "kind": "WhitespaceTrivia",
                            "text": " "
                        }
                    ]
                },
                "openParenToken": {
                    "kind": "OpenParenToken",
                    "fullStart": 783,
                    "fullEnd": 784,
                    "start": 783,
                    "end": 784,
                    "fullWidth": 1,
                    "width": 1,
                    "text": "(",
                    "value": "(",
                    "valueText": "("
                },
                "condition": {
                    "kind": "NotEqualsExpression",
                    "fullStart": 784,
                    "fullEnd": 817,
                    "start": 784,
                    "end": 817,
                    "fullWidth": 33,
                    "width": 33,
                    "left": {
                        "kind": "InvocationExpression",
                        "fullStart": 784,
                        "fullEnd": 798,
                        "start": 784,
                        "end": 797,
                        "fullWidth": 14,
                        "width": 13,
                        "expression": {
                            "kind": "MemberAccessExpression",
                            "fullStart": 784,
                            "fullEnd": 795,
                            "start": 784,
                            "end": 795,
                            "fullWidth": 11,
                            "width": 11,
                            "expression": {
                                "kind": "IdentifierName",
                                "fullStart": 784,
                                "fullEnd": 786,
                                "start": 784,
                                "end": 786,
                                "fullWidth": 2,
                                "width": 2,
                                "text": "x3",
                                "value": "x3",
                                "valueText": "x3"
                            },
                            "dotToken": {
                                "kind": "DotToken",
                                "fullStart": 786,
                                "fullEnd": 787,
                                "start": 786,
                                "end": 787,
                                "fullWidth": 1,
                                "width": 1,
                                "text": ".",
                                "value": ".",
                                "valueText": "."
                            },
                            "name": {
                                "kind": "IdentifierName",
                                "fullStart": 787,
                                "fullEnd": 795,
                                "start": 787,
                                "end": 795,
                                "fullWidth": 8,
                                "width": 8,
                                "text": "toString",
                                "value": "toString",
                                "valueText": "toString"
                            }
                        },
                        "argumentList": {
                            "kind": "ArgumentList",
                            "fullStart": 795,
                            "fullEnd": 798,
                            "start": 795,
                            "end": 797,
                            "fullWidth": 3,
                            "width": 2,
                            "openParenToken": {
                                "kind": "OpenParenToken",
                                "fullStart": 795,
                                "fullEnd": 796,
                                "start": 795,
                                "end": 796,
                                "fullWidth": 1,
                                "width": 1,
                                "text": "(",
                                "value": "(",
                                "valueText": "("
                            },
                            "arguments": [],
                            "closeParenToken": {
                                "kind": "CloseParenToken",
                                "fullStart": 796,
                                "fullEnd": 798,
                                "start": 796,
                                "end": 797,
                                "fullWidth": 2,
                                "width": 1,
                                "text": ")",
                                "value": ")",
                                "valueText": ")",
                                "hasTrailingTrivia": true,
                                "trailingTrivia": [
                                    {
                                        "kind": "WhitespaceTrivia",
                                        "text": " "
                                    }
                                ]
                            }
                        }
                    },
                    "operatorToken": {
                        "kind": "ExclamationEqualsEqualsToken",
                        "fullStart": 798,
                        "fullEnd": 802,
                        "start": 798,
                        "end": 801,
                        "fullWidth": 4,
                        "width": 3,
                        "text": "!==",
                        "value": "!==",
                        "valueText": "!==",
                        "hasTrailingTrivia": true,
                        "trailingTrivia": [
                            {
                                "kind": "WhitespaceTrivia",
                                "text": " "
                            }
                        ]
                    },
                    "right": {
                        "kind": "StringLiteral",
                        "fullStart": 802,
                        "fullEnd": 817,
                        "start": 802,
                        "end": 817,
                        "fullWidth": 15,
                        "width": 15,
                        "text": "\"[object Date]\"",
                        "value": "[object Date]",
                        "valueText": "[object Date]"
                    }
                },
                "closeParenToken": {
                    "kind": "CloseParenToken",
                    "fullStart": 817,
                    "fullEnd": 819,
                    "start": 817,
                    "end": 818,
                    "fullWidth": 2,
                    "width": 1,
                    "text": ")",
                    "value": ")",
                    "valueText": ")",
                    "hasTrailingTrivia": true,
                    "trailingTrivia": [
                        {
                            "kind": "WhitespaceTrivia",
                            "text": " "
                        }
                    ]
                },
                "statement": {
                    "kind": "Block",
                    "fullStart": 819,
                    "fullEnd": 911,
                    "start": 819,
                    "end": 910,
                    "fullWidth": 92,
                    "width": 91,
                    "openBraceToken": {
                        "kind": "OpenBraceToken",
                        "fullStart": 819,
                        "fullEnd": 821,
                        "start": 819,
                        "end": 820,
                        "fullWidth": 2,
                        "width": 1,
                        "text": "{",
                        "value": "{",
                        "valueText": "{",
                        "hasTrailingTrivia": true,
                        "hasTrailingNewLine": true,
                        "trailingTrivia": [
                            {
                                "kind": "NewLineTrivia",
                                "text": "\n"
                            }
                        ]
                    },
                    "statements": [
                        {
                            "kind": "ExpressionStatement",
                            "fullStart": 821,
                            "fullEnd": 909,
                            "start": 823,
                            "end": 908,
                            "fullWidth": 88,
                            "width": 85,
                            "expression": {
                                "kind": "InvocationExpression",
                                "fullStart": 821,
                                "fullEnd": 907,
                                "start": 823,
                                "end": 907,
                                "fullWidth": 86,
                                "width": 84,
                                "expression": {
                                    "kind": "IdentifierName",
                                    "fullStart": 821,
                                    "fullEnd": 828,
                                    "start": 823,
                                    "end": 828,
                                    "fullWidth": 7,
                                    "width": 5,
                                    "text": "$FAIL",
                                    "value": "$FAIL",
                                    "valueText": "$FAIL",
                                    "hasLeadingTrivia": true,
                                    "leadingTrivia": [
                                        {
                                            "kind": "WhitespaceTrivia",
                                            "text": "  "
                                        }
                                    ]
                                },
                                "argumentList": {
                                    "kind": "ArgumentList",
                                    "fullStart": 828,
                                    "fullEnd": 907,
                                    "start": 828,
                                    "end": 907,
                                    "fullWidth": 79,
                                    "width": 79,
                                    "openParenToken": {
                                        "kind": "OpenParenToken",
                                        "fullStart": 828,
                                        "fullEnd": 829,
                                        "start": 828,
                                        "end": 829,
                                        "fullWidth": 1,
                                        "width": 1,
                                        "text": "(",
                                        "value": "(",
                                        "valueText": "("
                                    },
                                    "arguments": [
                                        {
                                            "kind": "StringLiteral",
                                            "fullStart": 829,
                                            "fullEnd": 906,
                                            "start": 829,
                                            "end": 906,
                                            "fullWidth": 77,
                                            "width": 77,
                                            "text": "\"#3: The [[Class]] property of the newly constructed object is set to 'Date'\"",
                                            "value": "#3: The [[Class]] property of the newly constructed object is set to 'Date'",
                                            "valueText": "#3: The [[Class]] property of the newly constructed object is set to 'Date'"
                                        }
                                    ],
                                    "closeParenToken": {
                                        "kind": "CloseParenToken",
                                        "fullStart": 906,
                                        "fullEnd": 907,
                                        "start": 906,
                                        "end": 907,
                                        "fullWidth": 1,
                                        "width": 1,
                                        "text": ")",
                                        "value": ")",
                                        "valueText": ")"
                                    }
                                }
                            },
                            "semicolonToken": {
                                "kind": "SemicolonToken",
                                "fullStart": 907,
                                "fullEnd": 909,
                                "start": 907,
                                "end": 908,
                                "fullWidth": 2,
                                "width": 1,
                                "text": ";",
                                "value": ";",
                                "valueText": ";",
                                "hasTrailingTrivia": true,
                                "hasTrailingNewLine": true,
                                "trailingTrivia": [
                                    {
                                        "kind": "NewLineTrivia",
                                        "text": "\n"
                                    }
                                ]
                            }
                        }
                    ],
                    "closeBraceToken": {
                        "kind": "CloseBraceToken",
                        "fullStart": 909,
                        "fullEnd": 911,
                        "start": 909,
                        "end": 910,
                        "fullWidth": 2,
                        "width": 1,
                        "text": "}",
                        "value": "}",
                        "valueText": "}",
                        "hasTrailingTrivia": true,
                        "hasTrailingNewLine": true,
                        "trailingTrivia": [
                            {
                                "kind": "NewLineTrivia",
                                "text": "\n"
                            }
                        ]
                    }
                }
            },
            {
                "kind": "VariableStatement",
                "fullStart": 911,
                "fullEnd": 945,
                "start": 912,
                "end": 944,
                "fullWidth": 34,
                "width": 32,
                "modifiers": [],
                "variableDeclaration": {
                    "kind": "VariableDeclaration",
                    "fullStart": 911,
                    "fullEnd": 943,
                    "start": 912,
                    "end": 943,
                    "fullWidth": 32,
                    "width": 31,
                    "varKeyword": {
                        "kind": "VarKeyword",
                        "fullStart": 911,
                        "fullEnd": 916,
                        "start": 912,
                        "end": 915,
                        "fullWidth": 5,
                        "width": 3,
                        "text": "var",
                        "value": "var",
                        "valueText": "var",
                        "hasLeadingTrivia": true,
                        "hasLeadingNewLine": true,
                        "hasTrailingTrivia": true,
                        "leadingTrivia": [
                            {
                                "kind": "NewLineTrivia",
                                "text": "\n"
                            }
                        ],
                        "trailingTrivia": [
                            {
                                "kind": "WhitespaceTrivia",
                                "text": " "
                            }
                        ]
                    },
                    "variableDeclarators": [
                        {
                            "kind": "VariableDeclarator",
                            "fullStart": 916,
                            "fullEnd": 943,
                            "start": 916,
                            "end": 943,
                            "fullWidth": 27,
<<<<<<< HEAD
                            "width": 27,
                            "identifier": {
=======
                            "propertyName": {
>>>>>>> 85e84683
                                "kind": "IdentifierName",
                                "fullStart": 916,
                                "fullEnd": 919,
                                "start": 916,
                                "end": 918,
                                "fullWidth": 3,
                                "width": 2,
                                "text": "x4",
                                "value": "x4",
                                "valueText": "x4",
                                "hasTrailingTrivia": true,
                                "trailingTrivia": [
                                    {
                                        "kind": "WhitespaceTrivia",
                                        "text": " "
                                    }
                                ]
                            },
                            "equalsValueClause": {
                                "kind": "EqualsValueClause",
                                "fullStart": 919,
                                "fullEnd": 943,
                                "start": 919,
                                "end": 943,
                                "fullWidth": 24,
                                "width": 24,
                                "equalsToken": {
                                    "kind": "EqualsToken",
                                    "fullStart": 919,
                                    "fullEnd": 921,
                                    "start": 919,
                                    "end": 920,
                                    "fullWidth": 2,
                                    "width": 1,
                                    "text": "=",
                                    "value": "=",
                                    "valueText": "=",
                                    "hasTrailingTrivia": true,
                                    "trailingTrivia": [
                                        {
                                            "kind": "WhitespaceTrivia",
                                            "text": " "
                                        }
                                    ]
                                },
                                "value": {
                                    "kind": "ObjectCreationExpression",
                                    "fullStart": 921,
                                    "fullEnd": 943,
                                    "start": 921,
                                    "end": 943,
                                    "fullWidth": 22,
                                    "width": 22,
                                    "newKeyword": {
                                        "kind": "NewKeyword",
                                        "fullStart": 921,
                                        "fullEnd": 925,
                                        "start": 921,
                                        "end": 924,
                                        "fullWidth": 4,
                                        "width": 3,
                                        "text": "new",
                                        "value": "new",
                                        "valueText": "new",
                                        "hasTrailingTrivia": true,
                                        "trailingTrivia": [
                                            {
                                                "kind": "WhitespaceTrivia",
                                                "text": " "
                                            }
                                        ]
                                    },
                                    "expression": {
                                        "kind": "IdentifierName",
                                        "fullStart": 925,
                                        "fullEnd": 929,
                                        "start": 925,
                                        "end": 929,
                                        "fullWidth": 4,
                                        "width": 4,
                                        "text": "Date",
                                        "value": "Date",
                                        "valueText": "Date"
                                    },
                                    "argumentList": {
                                        "kind": "ArgumentList",
                                        "fullStart": 929,
                                        "fullEnd": 943,
                                        "start": 929,
                                        "end": 943,
                                        "fullWidth": 14,
                                        "width": 14,
                                        "openParenToken": {
                                            "kind": "OpenParenToken",
                                            "fullStart": 929,
                                            "fullEnd": 930,
                                            "start": 929,
                                            "end": 930,
                                            "fullWidth": 1,
                                            "width": 1,
                                            "text": "(",
                                            "value": "(",
                                            "valueText": "("
                                        },
                                        "arguments": [
                                            {
                                                "kind": "NumericLiteral",
                                                "fullStart": 930,
                                                "fullEnd": 934,
                                                "start": 930,
                                                "end": 934,
                                                "fullWidth": 4,
                                                "width": 4,
                                                "text": "1969",
                                                "value": 1969,
                                                "valueText": "1969"
                                            },
                                            {
                                                "kind": "CommaToken",
                                                "fullStart": 934,
                                                "fullEnd": 936,
                                                "start": 934,
                                                "end": 935,
                                                "fullWidth": 2,
                                                "width": 1,
                                                "text": ",",
                                                "value": ",",
                                                "valueText": ",",
                                                "hasTrailingTrivia": true,
                                                "trailingTrivia": [
                                                    {
                                                        "kind": "WhitespaceTrivia",
                                                        "text": " "
                                                    }
                                                ]
                                            },
                                            {
                                                "kind": "NumericLiteral",
                                                "fullStart": 936,
                                                "fullEnd": 938,
                                                "start": 936,
                                                "end": 938,
                                                "fullWidth": 2,
                                                "width": 2,
                                                "text": "11",
                                                "value": 11,
                                                "valueText": "11"
                                            },
                                            {
                                                "kind": "CommaToken",
                                                "fullStart": 938,
                                                "fullEnd": 940,
                                                "start": 938,
                                                "end": 939,
                                                "fullWidth": 2,
                                                "width": 1,
                                                "text": ",",
                                                "value": ",",
                                                "valueText": ",",
                                                "hasTrailingTrivia": true,
                                                "trailingTrivia": [
                                                    {
                                                        "kind": "WhitespaceTrivia",
                                                        "text": " "
                                                    }
                                                ]
                                            },
                                            {
                                                "kind": "NumericLiteral",
                                                "fullStart": 940,
                                                "fullEnd": 942,
                                                "start": 940,
                                                "end": 942,
                                                "fullWidth": 2,
                                                "width": 2,
                                                "text": "31",
                                                "value": 31,
                                                "valueText": "31"
                                            }
                                        ],
                                        "closeParenToken": {
                                            "kind": "CloseParenToken",
                                            "fullStart": 942,
                                            "fullEnd": 943,
                                            "start": 942,
                                            "end": 943,
                                            "fullWidth": 1,
                                            "width": 1,
                                            "text": ")",
                                            "value": ")",
                                            "valueText": ")"
                                        }
                                    }
                                }
                            }
                        }
                    ]
                },
                "semicolonToken": {
                    "kind": "SemicolonToken",
                    "fullStart": 943,
                    "fullEnd": 945,
                    "start": 943,
                    "end": 944,
                    "fullWidth": 2,
                    "width": 1,
                    "text": ";",
                    "value": ";",
                    "valueText": ";",
                    "hasTrailingTrivia": true,
                    "hasTrailingNewLine": true,
                    "trailingTrivia": [
                        {
                            "kind": "NewLineTrivia",
                            "text": "\n"
                        }
                    ]
                }
            },
            {
                "kind": "IfStatement",
                "fullStart": 945,
                "fullEnd": 1076,
                "start": 945,
                "end": 1075,
                "fullWidth": 131,
                "width": 130,
                "ifKeyword": {
                    "kind": "IfKeyword",
                    "fullStart": 945,
                    "fullEnd": 948,
                    "start": 945,
                    "end": 947,
                    "fullWidth": 3,
                    "width": 2,
                    "text": "if",
                    "value": "if",
                    "valueText": "if",
                    "hasTrailingTrivia": true,
                    "trailingTrivia": [
                        {
                            "kind": "WhitespaceTrivia",
                            "text": " "
                        }
                    ]
                },
                "openParenToken": {
                    "kind": "OpenParenToken",
                    "fullStart": 948,
                    "fullEnd": 949,
                    "start": 948,
                    "end": 949,
                    "fullWidth": 1,
                    "width": 1,
                    "text": "(",
                    "value": "(",
                    "valueText": "("
                },
                "condition": {
                    "kind": "NotEqualsExpression",
                    "fullStart": 949,
                    "fullEnd": 982,
                    "start": 949,
                    "end": 982,
                    "fullWidth": 33,
                    "width": 33,
                    "left": {
                        "kind": "InvocationExpression",
                        "fullStart": 949,
                        "fullEnd": 963,
                        "start": 949,
                        "end": 962,
                        "fullWidth": 14,
                        "width": 13,
                        "expression": {
                            "kind": "MemberAccessExpression",
                            "fullStart": 949,
                            "fullEnd": 960,
                            "start": 949,
                            "end": 960,
                            "fullWidth": 11,
                            "width": 11,
                            "expression": {
                                "kind": "IdentifierName",
                                "fullStart": 949,
                                "fullEnd": 951,
                                "start": 949,
                                "end": 951,
                                "fullWidth": 2,
                                "width": 2,
                                "text": "x4",
                                "value": "x4",
                                "valueText": "x4"
                            },
                            "dotToken": {
                                "kind": "DotToken",
                                "fullStart": 951,
                                "fullEnd": 952,
                                "start": 951,
                                "end": 952,
                                "fullWidth": 1,
                                "width": 1,
                                "text": ".",
                                "value": ".",
                                "valueText": "."
                            },
                            "name": {
                                "kind": "IdentifierName",
                                "fullStart": 952,
                                "fullEnd": 960,
                                "start": 952,
                                "end": 960,
                                "fullWidth": 8,
                                "width": 8,
                                "text": "toString",
                                "value": "toString",
                                "valueText": "toString"
                            }
                        },
                        "argumentList": {
                            "kind": "ArgumentList",
                            "fullStart": 960,
                            "fullEnd": 963,
                            "start": 960,
                            "end": 962,
                            "fullWidth": 3,
                            "width": 2,
                            "openParenToken": {
                                "kind": "OpenParenToken",
                                "fullStart": 960,
                                "fullEnd": 961,
                                "start": 960,
                                "end": 961,
                                "fullWidth": 1,
                                "width": 1,
                                "text": "(",
                                "value": "(",
                                "valueText": "("
                            },
                            "arguments": [],
                            "closeParenToken": {
                                "kind": "CloseParenToken",
                                "fullStart": 961,
                                "fullEnd": 963,
                                "start": 961,
                                "end": 962,
                                "fullWidth": 2,
                                "width": 1,
                                "text": ")",
                                "value": ")",
                                "valueText": ")",
                                "hasTrailingTrivia": true,
                                "trailingTrivia": [
                                    {
                                        "kind": "WhitespaceTrivia",
                                        "text": " "
                                    }
                                ]
                            }
                        }
                    },
                    "operatorToken": {
                        "kind": "ExclamationEqualsEqualsToken",
                        "fullStart": 963,
                        "fullEnd": 967,
                        "start": 963,
                        "end": 966,
                        "fullWidth": 4,
                        "width": 3,
                        "text": "!==",
                        "value": "!==",
                        "valueText": "!==",
                        "hasTrailingTrivia": true,
                        "trailingTrivia": [
                            {
                                "kind": "WhitespaceTrivia",
                                "text": " "
                            }
                        ]
                    },
                    "right": {
                        "kind": "StringLiteral",
                        "fullStart": 967,
                        "fullEnd": 982,
                        "start": 967,
                        "end": 982,
                        "fullWidth": 15,
                        "width": 15,
                        "text": "\"[object Date]\"",
                        "value": "[object Date]",
                        "valueText": "[object Date]"
                    }
                },
                "closeParenToken": {
                    "kind": "CloseParenToken",
                    "fullStart": 982,
                    "fullEnd": 984,
                    "start": 982,
                    "end": 983,
                    "fullWidth": 2,
                    "width": 1,
                    "text": ")",
                    "value": ")",
                    "valueText": ")",
                    "hasTrailingTrivia": true,
                    "trailingTrivia": [
                        {
                            "kind": "WhitespaceTrivia",
                            "text": " "
                        }
                    ]
                },
                "statement": {
                    "kind": "Block",
                    "fullStart": 984,
                    "fullEnd": 1076,
                    "start": 984,
                    "end": 1075,
                    "fullWidth": 92,
                    "width": 91,
                    "openBraceToken": {
                        "kind": "OpenBraceToken",
                        "fullStart": 984,
                        "fullEnd": 986,
                        "start": 984,
                        "end": 985,
                        "fullWidth": 2,
                        "width": 1,
                        "text": "{",
                        "value": "{",
                        "valueText": "{",
                        "hasTrailingTrivia": true,
                        "hasTrailingNewLine": true,
                        "trailingTrivia": [
                            {
                                "kind": "NewLineTrivia",
                                "text": "\n"
                            }
                        ]
                    },
                    "statements": [
                        {
                            "kind": "ExpressionStatement",
                            "fullStart": 986,
                            "fullEnd": 1074,
                            "start": 988,
                            "end": 1073,
                            "fullWidth": 88,
                            "width": 85,
                            "expression": {
                                "kind": "InvocationExpression",
                                "fullStart": 986,
                                "fullEnd": 1072,
                                "start": 988,
                                "end": 1072,
                                "fullWidth": 86,
                                "width": 84,
                                "expression": {
                                    "kind": "IdentifierName",
                                    "fullStart": 986,
                                    "fullEnd": 993,
                                    "start": 988,
                                    "end": 993,
                                    "fullWidth": 7,
                                    "width": 5,
                                    "text": "$FAIL",
                                    "value": "$FAIL",
                                    "valueText": "$FAIL",
                                    "hasLeadingTrivia": true,
                                    "leadingTrivia": [
                                        {
                                            "kind": "WhitespaceTrivia",
                                            "text": "  "
                                        }
                                    ]
                                },
                                "argumentList": {
                                    "kind": "ArgumentList",
                                    "fullStart": 993,
                                    "fullEnd": 1072,
                                    "start": 993,
                                    "end": 1072,
                                    "fullWidth": 79,
                                    "width": 79,
                                    "openParenToken": {
                                        "kind": "OpenParenToken",
                                        "fullStart": 993,
                                        "fullEnd": 994,
                                        "start": 993,
                                        "end": 994,
                                        "fullWidth": 1,
                                        "width": 1,
                                        "text": "(",
                                        "value": "(",
                                        "valueText": "("
                                    },
                                    "arguments": [
                                        {
                                            "kind": "StringLiteral",
                                            "fullStart": 994,
                                            "fullEnd": 1071,
                                            "start": 994,
                                            "end": 1071,
                                            "fullWidth": 77,
                                            "width": 77,
                                            "text": "\"#4: The [[Class]] property of the newly constructed object is set to 'Date'\"",
                                            "value": "#4: The [[Class]] property of the newly constructed object is set to 'Date'",
                                            "valueText": "#4: The [[Class]] property of the newly constructed object is set to 'Date'"
                                        }
                                    ],
                                    "closeParenToken": {
                                        "kind": "CloseParenToken",
                                        "fullStart": 1071,
                                        "fullEnd": 1072,
                                        "start": 1071,
                                        "end": 1072,
                                        "fullWidth": 1,
                                        "width": 1,
                                        "text": ")",
                                        "value": ")",
                                        "valueText": ")"
                                    }
                                }
                            },
                            "semicolonToken": {
                                "kind": "SemicolonToken",
                                "fullStart": 1072,
                                "fullEnd": 1074,
                                "start": 1072,
                                "end": 1073,
                                "fullWidth": 2,
                                "width": 1,
                                "text": ";",
                                "value": ";",
                                "valueText": ";",
                                "hasTrailingTrivia": true,
                                "hasTrailingNewLine": true,
                                "trailingTrivia": [
                                    {
                                        "kind": "NewLineTrivia",
                                        "text": "\n"
                                    }
                                ]
                            }
                        }
                    ],
                    "closeBraceToken": {
                        "kind": "CloseBraceToken",
                        "fullStart": 1074,
                        "fullEnd": 1076,
                        "start": 1074,
                        "end": 1075,
                        "fullWidth": 2,
                        "width": 1,
                        "text": "}",
                        "value": "}",
                        "valueText": "}",
                        "hasTrailingTrivia": true,
                        "hasTrailingNewLine": true,
                        "trailingTrivia": [
                            {
                                "kind": "NewLineTrivia",
                                "text": "\n"
                            }
                        ]
                    }
                }
            },
            {
                "kind": "VariableStatement",
                "fullStart": 1076,
                "fullEnd": 1109,
                "start": 1077,
                "end": 1108,
                "fullWidth": 33,
                "width": 31,
                "modifiers": [],
                "variableDeclaration": {
                    "kind": "VariableDeclaration",
                    "fullStart": 1076,
                    "fullEnd": 1107,
                    "start": 1077,
                    "end": 1107,
                    "fullWidth": 31,
                    "width": 30,
                    "varKeyword": {
                        "kind": "VarKeyword",
                        "fullStart": 1076,
                        "fullEnd": 1081,
                        "start": 1077,
                        "end": 1080,
                        "fullWidth": 5,
                        "width": 3,
                        "text": "var",
                        "value": "var",
                        "valueText": "var",
                        "hasLeadingTrivia": true,
                        "hasLeadingNewLine": true,
                        "hasTrailingTrivia": true,
                        "leadingTrivia": [
                            {
                                "kind": "NewLineTrivia",
                                "text": "\n"
                            }
                        ],
                        "trailingTrivia": [
                            {
                                "kind": "WhitespaceTrivia",
                                "text": " "
                            }
                        ]
                    },
                    "variableDeclarators": [
                        {
                            "kind": "VariableDeclarator",
                            "fullStart": 1081,
                            "fullEnd": 1107,
                            "start": 1081,
                            "end": 1107,
                            "fullWidth": 26,
<<<<<<< HEAD
                            "width": 26,
                            "identifier": {
=======
                            "propertyName": {
>>>>>>> 85e84683
                                "kind": "IdentifierName",
                                "fullStart": 1081,
                                "fullEnd": 1084,
                                "start": 1081,
                                "end": 1083,
                                "fullWidth": 3,
                                "width": 2,
                                "text": "x5",
                                "value": "x5",
                                "valueText": "x5",
                                "hasTrailingTrivia": true,
                                "trailingTrivia": [
                                    {
                                        "kind": "WhitespaceTrivia",
                                        "text": " "
                                    }
                                ]
                            },
                            "equalsValueClause": {
                                "kind": "EqualsValueClause",
                                "fullStart": 1084,
                                "fullEnd": 1107,
                                "start": 1084,
                                "end": 1107,
                                "fullWidth": 23,
                                "width": 23,
                                "equalsToken": {
                                    "kind": "EqualsToken",
                                    "fullStart": 1084,
                                    "fullEnd": 1086,
                                    "start": 1084,
                                    "end": 1085,
                                    "fullWidth": 2,
                                    "width": 1,
                                    "text": "=",
                                    "value": "=",
                                    "valueText": "=",
                                    "hasTrailingTrivia": true,
                                    "trailingTrivia": [
                                        {
                                            "kind": "WhitespaceTrivia",
                                            "text": " "
                                        }
                                    ]
                                },
                                "value": {
                                    "kind": "ObjectCreationExpression",
                                    "fullStart": 1086,
                                    "fullEnd": 1107,
                                    "start": 1086,
                                    "end": 1107,
                                    "fullWidth": 21,
                                    "width": 21,
                                    "newKeyword": {
                                        "kind": "NewKeyword",
                                        "fullStart": 1086,
                                        "fullEnd": 1090,
                                        "start": 1086,
                                        "end": 1089,
                                        "fullWidth": 4,
                                        "width": 3,
                                        "text": "new",
                                        "value": "new",
                                        "valueText": "new",
                                        "hasTrailingTrivia": true,
                                        "trailingTrivia": [
                                            {
                                                "kind": "WhitespaceTrivia",
                                                "text": " "
                                            }
                                        ]
                                    },
                                    "expression": {
                                        "kind": "IdentifierName",
                                        "fullStart": 1090,
                                        "fullEnd": 1094,
                                        "start": 1090,
                                        "end": 1094,
                                        "fullWidth": 4,
                                        "width": 4,
                                        "text": "Date",
                                        "value": "Date",
                                        "valueText": "Date"
                                    },
                                    "argumentList": {
                                        "kind": "ArgumentList",
                                        "fullStart": 1094,
                                        "fullEnd": 1107,
                                        "start": 1094,
                                        "end": 1107,
                                        "fullWidth": 13,
                                        "width": 13,
                                        "openParenToken": {
                                            "kind": "OpenParenToken",
                                            "fullStart": 1094,
                                            "fullEnd": 1095,
                                            "start": 1094,
                                            "end": 1095,
                                            "fullWidth": 1,
                                            "width": 1,
                                            "text": "(",
                                            "value": "(",
                                            "valueText": "("
                                        },
                                        "arguments": [
                                            {
                                                "kind": "NumericLiteral",
                                                "fullStart": 1095,
                                                "fullEnd": 1099,
                                                "start": 1095,
                                                "end": 1099,
                                                "fullWidth": 4,
                                                "width": 4,
                                                "text": "1969",
                                                "value": 1969,
                                                "valueText": "1969"
                                            },
                                            {
                                                "kind": "CommaToken",
                                                "fullStart": 1099,
                                                "fullEnd": 1101,
                                                "start": 1099,
                                                "end": 1100,
                                                "fullWidth": 2,
                                                "width": 1,
                                                "text": ",",
                                                "value": ",",
                                                "valueText": ",",
                                                "hasTrailingTrivia": true,
                                                "trailingTrivia": [
                                                    {
                                                        "kind": "WhitespaceTrivia",
                                                        "text": " "
                                                    }
                                                ]
                                            },
                                            {
                                                "kind": "NumericLiteral",
                                                "fullStart": 1101,
                                                "fullEnd": 1103,
                                                "start": 1101,
                                                "end": 1103,
                                                "fullWidth": 2,
                                                "width": 2,
                                                "text": "12",
                                                "value": 12,
                                                "valueText": "12"
                                            },
                                            {
                                                "kind": "CommaToken",
                                                "fullStart": 1103,
                                                "fullEnd": 1105,
                                                "start": 1103,
                                                "end": 1104,
                                                "fullWidth": 2,
                                                "width": 1,
                                                "text": ",",
                                                "value": ",",
                                                "valueText": ",",
                                                "hasTrailingTrivia": true,
                                                "trailingTrivia": [
                                                    {
                                                        "kind": "WhitespaceTrivia",
                                                        "text": " "
                                                    }
                                                ]
                                            },
                                            {
                                                "kind": "NumericLiteral",
                                                "fullStart": 1105,
                                                "fullEnd": 1106,
                                                "start": 1105,
                                                "end": 1106,
                                                "fullWidth": 1,
                                                "width": 1,
                                                "text": "1",
                                                "value": 1,
                                                "valueText": "1"
                                            }
                                        ],
                                        "closeParenToken": {
                                            "kind": "CloseParenToken",
                                            "fullStart": 1106,
                                            "fullEnd": 1107,
                                            "start": 1106,
                                            "end": 1107,
                                            "fullWidth": 1,
                                            "width": 1,
                                            "text": ")",
                                            "value": ")",
                                            "valueText": ")"
                                        }
                                    }
                                }
                            }
                        }
                    ]
                },
                "semicolonToken": {
                    "kind": "SemicolonToken",
                    "fullStart": 1107,
                    "fullEnd": 1109,
                    "start": 1107,
                    "end": 1108,
                    "fullWidth": 2,
                    "width": 1,
                    "text": ";",
                    "value": ";",
                    "valueText": ";",
                    "hasTrailingTrivia": true,
                    "hasTrailingNewLine": true,
                    "trailingTrivia": [
                        {
                            "kind": "NewLineTrivia",
                            "text": "\n"
                        }
                    ]
                }
            },
            {
                "kind": "IfStatement",
                "fullStart": 1109,
                "fullEnd": 1240,
                "start": 1109,
                "end": 1239,
                "fullWidth": 131,
                "width": 130,
                "ifKeyword": {
                    "kind": "IfKeyword",
                    "fullStart": 1109,
                    "fullEnd": 1112,
                    "start": 1109,
                    "end": 1111,
                    "fullWidth": 3,
                    "width": 2,
                    "text": "if",
                    "value": "if",
                    "valueText": "if",
                    "hasTrailingTrivia": true,
                    "trailingTrivia": [
                        {
                            "kind": "WhitespaceTrivia",
                            "text": " "
                        }
                    ]
                },
                "openParenToken": {
                    "kind": "OpenParenToken",
                    "fullStart": 1112,
                    "fullEnd": 1113,
                    "start": 1112,
                    "end": 1113,
                    "fullWidth": 1,
                    "width": 1,
                    "text": "(",
                    "value": "(",
                    "valueText": "("
                },
                "condition": {
                    "kind": "NotEqualsExpression",
                    "fullStart": 1113,
                    "fullEnd": 1146,
                    "start": 1113,
                    "end": 1146,
                    "fullWidth": 33,
                    "width": 33,
                    "left": {
                        "kind": "InvocationExpression",
                        "fullStart": 1113,
                        "fullEnd": 1127,
                        "start": 1113,
                        "end": 1126,
                        "fullWidth": 14,
                        "width": 13,
                        "expression": {
                            "kind": "MemberAccessExpression",
                            "fullStart": 1113,
                            "fullEnd": 1124,
                            "start": 1113,
                            "end": 1124,
                            "fullWidth": 11,
                            "width": 11,
                            "expression": {
                                "kind": "IdentifierName",
                                "fullStart": 1113,
                                "fullEnd": 1115,
                                "start": 1113,
                                "end": 1115,
                                "fullWidth": 2,
                                "width": 2,
                                "text": "x5",
                                "value": "x5",
                                "valueText": "x5"
                            },
                            "dotToken": {
                                "kind": "DotToken",
                                "fullStart": 1115,
                                "fullEnd": 1116,
                                "start": 1115,
                                "end": 1116,
                                "fullWidth": 1,
                                "width": 1,
                                "text": ".",
                                "value": ".",
                                "valueText": "."
                            },
                            "name": {
                                "kind": "IdentifierName",
                                "fullStart": 1116,
                                "fullEnd": 1124,
                                "start": 1116,
                                "end": 1124,
                                "fullWidth": 8,
                                "width": 8,
                                "text": "toString",
                                "value": "toString",
                                "valueText": "toString"
                            }
                        },
                        "argumentList": {
                            "kind": "ArgumentList",
                            "fullStart": 1124,
                            "fullEnd": 1127,
                            "start": 1124,
                            "end": 1126,
                            "fullWidth": 3,
                            "width": 2,
                            "openParenToken": {
                                "kind": "OpenParenToken",
                                "fullStart": 1124,
                                "fullEnd": 1125,
                                "start": 1124,
                                "end": 1125,
                                "fullWidth": 1,
                                "width": 1,
                                "text": "(",
                                "value": "(",
                                "valueText": "("
                            },
                            "arguments": [],
                            "closeParenToken": {
                                "kind": "CloseParenToken",
                                "fullStart": 1125,
                                "fullEnd": 1127,
                                "start": 1125,
                                "end": 1126,
                                "fullWidth": 2,
                                "width": 1,
                                "text": ")",
                                "value": ")",
                                "valueText": ")",
                                "hasTrailingTrivia": true,
                                "trailingTrivia": [
                                    {
                                        "kind": "WhitespaceTrivia",
                                        "text": " "
                                    }
                                ]
                            }
                        }
                    },
                    "operatorToken": {
                        "kind": "ExclamationEqualsEqualsToken",
                        "fullStart": 1127,
                        "fullEnd": 1131,
                        "start": 1127,
                        "end": 1130,
                        "fullWidth": 4,
                        "width": 3,
                        "text": "!==",
                        "value": "!==",
                        "valueText": "!==",
                        "hasTrailingTrivia": true,
                        "trailingTrivia": [
                            {
                                "kind": "WhitespaceTrivia",
                                "text": " "
                            }
                        ]
                    },
                    "right": {
                        "kind": "StringLiteral",
                        "fullStart": 1131,
                        "fullEnd": 1146,
                        "start": 1131,
                        "end": 1146,
                        "fullWidth": 15,
                        "width": 15,
                        "text": "\"[object Date]\"",
                        "value": "[object Date]",
                        "valueText": "[object Date]"
                    }
                },
                "closeParenToken": {
                    "kind": "CloseParenToken",
                    "fullStart": 1146,
                    "fullEnd": 1148,
                    "start": 1146,
                    "end": 1147,
                    "fullWidth": 2,
                    "width": 1,
                    "text": ")",
                    "value": ")",
                    "valueText": ")",
                    "hasTrailingTrivia": true,
                    "trailingTrivia": [
                        {
                            "kind": "WhitespaceTrivia",
                            "text": " "
                        }
                    ]
                },
                "statement": {
                    "kind": "Block",
                    "fullStart": 1148,
                    "fullEnd": 1240,
                    "start": 1148,
                    "end": 1239,
                    "fullWidth": 92,
                    "width": 91,
                    "openBraceToken": {
                        "kind": "OpenBraceToken",
                        "fullStart": 1148,
                        "fullEnd": 1150,
                        "start": 1148,
                        "end": 1149,
                        "fullWidth": 2,
                        "width": 1,
                        "text": "{",
                        "value": "{",
                        "valueText": "{",
                        "hasTrailingTrivia": true,
                        "hasTrailingNewLine": true,
                        "trailingTrivia": [
                            {
                                "kind": "NewLineTrivia",
                                "text": "\n"
                            }
                        ]
                    },
                    "statements": [
                        {
                            "kind": "ExpressionStatement",
                            "fullStart": 1150,
                            "fullEnd": 1238,
                            "start": 1152,
                            "end": 1237,
                            "fullWidth": 88,
                            "width": 85,
                            "expression": {
                                "kind": "InvocationExpression",
                                "fullStart": 1150,
                                "fullEnd": 1236,
                                "start": 1152,
                                "end": 1236,
                                "fullWidth": 86,
                                "width": 84,
                                "expression": {
                                    "kind": "IdentifierName",
                                    "fullStart": 1150,
                                    "fullEnd": 1157,
                                    "start": 1152,
                                    "end": 1157,
                                    "fullWidth": 7,
                                    "width": 5,
                                    "text": "$FAIL",
                                    "value": "$FAIL",
                                    "valueText": "$FAIL",
                                    "hasLeadingTrivia": true,
                                    "leadingTrivia": [
                                        {
                                            "kind": "WhitespaceTrivia",
                                            "text": "  "
                                        }
                                    ]
                                },
                                "argumentList": {
                                    "kind": "ArgumentList",
                                    "fullStart": 1157,
                                    "fullEnd": 1236,
                                    "start": 1157,
                                    "end": 1236,
                                    "fullWidth": 79,
                                    "width": 79,
                                    "openParenToken": {
                                        "kind": "OpenParenToken",
                                        "fullStart": 1157,
                                        "fullEnd": 1158,
                                        "start": 1157,
                                        "end": 1158,
                                        "fullWidth": 1,
                                        "width": 1,
                                        "text": "(",
                                        "value": "(",
                                        "valueText": "("
                                    },
                                    "arguments": [
                                        {
                                            "kind": "StringLiteral",
                                            "fullStart": 1158,
                                            "fullEnd": 1235,
                                            "start": 1158,
                                            "end": 1235,
                                            "fullWidth": 77,
                                            "width": 77,
                                            "text": "\"#5: The [[Class]] property of the newly constructed object is set to 'Date'\"",
                                            "value": "#5: The [[Class]] property of the newly constructed object is set to 'Date'",
                                            "valueText": "#5: The [[Class]] property of the newly constructed object is set to 'Date'"
                                        }
                                    ],
                                    "closeParenToken": {
                                        "kind": "CloseParenToken",
                                        "fullStart": 1235,
                                        "fullEnd": 1236,
                                        "start": 1235,
                                        "end": 1236,
                                        "fullWidth": 1,
                                        "width": 1,
                                        "text": ")",
                                        "value": ")",
                                        "valueText": ")"
                                    }
                                }
                            },
                            "semicolonToken": {
                                "kind": "SemicolonToken",
                                "fullStart": 1236,
                                "fullEnd": 1238,
                                "start": 1236,
                                "end": 1237,
                                "fullWidth": 2,
                                "width": 1,
                                "text": ";",
                                "value": ";",
                                "valueText": ";",
                                "hasTrailingTrivia": true,
                                "hasTrailingNewLine": true,
                                "trailingTrivia": [
                                    {
                                        "kind": "NewLineTrivia",
                                        "text": "\n"
                                    }
                                ]
                            }
                        }
                    ],
                    "closeBraceToken": {
                        "kind": "CloseBraceToken",
                        "fullStart": 1238,
                        "fullEnd": 1240,
                        "start": 1238,
                        "end": 1239,
                        "fullWidth": 2,
                        "width": 1,
                        "text": "}",
                        "value": "}",
                        "valueText": "}",
                        "hasTrailingTrivia": true,
                        "hasTrailingNewLine": true,
                        "trailingTrivia": [
                            {
                                "kind": "NewLineTrivia",
                                "text": "\n"
                            }
                        ]
                    }
                }
            },
            {
                "kind": "VariableStatement",
                "fullStart": 1240,
                "fullEnd": 1272,
                "start": 1241,
                "end": 1271,
                "fullWidth": 32,
                "width": 30,
                "modifiers": [],
                "variableDeclaration": {
                    "kind": "VariableDeclaration",
                    "fullStart": 1240,
                    "fullEnd": 1270,
                    "start": 1241,
                    "end": 1270,
                    "fullWidth": 30,
                    "width": 29,
                    "varKeyword": {
                        "kind": "VarKeyword",
                        "fullStart": 1240,
                        "fullEnd": 1245,
                        "start": 1241,
                        "end": 1244,
                        "fullWidth": 5,
                        "width": 3,
                        "text": "var",
                        "value": "var",
                        "valueText": "var",
                        "hasLeadingTrivia": true,
                        "hasLeadingNewLine": true,
                        "hasTrailingTrivia": true,
                        "leadingTrivia": [
                            {
                                "kind": "NewLineTrivia",
                                "text": "\n"
                            }
                        ],
                        "trailingTrivia": [
                            {
                                "kind": "WhitespaceTrivia",
                                "text": " "
                            }
                        ]
                    },
                    "variableDeclarators": [
                        {
                            "kind": "VariableDeclarator",
                            "fullStart": 1245,
                            "fullEnd": 1270,
                            "start": 1245,
                            "end": 1270,
                            "fullWidth": 25,
<<<<<<< HEAD
                            "width": 25,
                            "identifier": {
=======
                            "propertyName": {
>>>>>>> 85e84683
                                "kind": "IdentifierName",
                                "fullStart": 1245,
                                "fullEnd": 1248,
                                "start": 1245,
                                "end": 1247,
                                "fullWidth": 3,
                                "width": 2,
                                "text": "x6",
                                "value": "x6",
                                "valueText": "x6",
                                "hasTrailingTrivia": true,
                                "trailingTrivia": [
                                    {
                                        "kind": "WhitespaceTrivia",
                                        "text": " "
                                    }
                                ]
                            },
                            "equalsValueClause": {
                                "kind": "EqualsValueClause",
                                "fullStart": 1248,
                                "fullEnd": 1270,
                                "start": 1248,
                                "end": 1270,
                                "fullWidth": 22,
                                "width": 22,
                                "equalsToken": {
                                    "kind": "EqualsToken",
                                    "fullStart": 1248,
                                    "fullEnd": 1250,
                                    "start": 1248,
                                    "end": 1249,
                                    "fullWidth": 2,
                                    "width": 1,
                                    "text": "=",
                                    "value": "=",
                                    "valueText": "=",
                                    "hasTrailingTrivia": true,
                                    "trailingTrivia": [
                                        {
                                            "kind": "WhitespaceTrivia",
                                            "text": " "
                                        }
                                    ]
                                },
                                "value": {
                                    "kind": "ObjectCreationExpression",
                                    "fullStart": 1250,
                                    "fullEnd": 1270,
                                    "start": 1250,
                                    "end": 1270,
                                    "fullWidth": 20,
                                    "width": 20,
                                    "newKeyword": {
                                        "kind": "NewKeyword",
                                        "fullStart": 1250,
                                        "fullEnd": 1254,
                                        "start": 1250,
                                        "end": 1253,
                                        "fullWidth": 4,
                                        "width": 3,
                                        "text": "new",
                                        "value": "new",
                                        "valueText": "new",
                                        "hasTrailingTrivia": true,
                                        "trailingTrivia": [
                                            {
                                                "kind": "WhitespaceTrivia",
                                                "text": " "
                                            }
                                        ]
                                    },
                                    "expression": {
                                        "kind": "IdentifierName",
                                        "fullStart": 1254,
                                        "fullEnd": 1258,
                                        "start": 1254,
                                        "end": 1258,
                                        "fullWidth": 4,
                                        "width": 4,
                                        "text": "Date",
                                        "value": "Date",
                                        "valueText": "Date"
                                    },
                                    "argumentList": {
                                        "kind": "ArgumentList",
                                        "fullStart": 1258,
                                        "fullEnd": 1270,
                                        "start": 1258,
                                        "end": 1270,
                                        "fullWidth": 12,
                                        "width": 12,
                                        "openParenToken": {
                                            "kind": "OpenParenToken",
                                            "fullStart": 1258,
                                            "fullEnd": 1259,
                                            "start": 1258,
                                            "end": 1259,
                                            "fullWidth": 1,
                                            "width": 1,
                                            "text": "(",
                                            "value": "(",
                                            "valueText": "("
                                        },
                                        "arguments": [
                                            {
                                                "kind": "NumericLiteral",
                                                "fullStart": 1259,
                                                "fullEnd": 1263,
                                                "start": 1259,
                                                "end": 1263,
                                                "fullWidth": 4,
                                                "width": 4,
                                                "text": "1970",
                                                "value": 1970,
                                                "valueText": "1970"
                                            },
                                            {
                                                "kind": "CommaToken",
                                                "fullStart": 1263,
                                                "fullEnd": 1265,
                                                "start": 1263,
                                                "end": 1264,
                                                "fullWidth": 2,
                                                "width": 1,
                                                "text": ",",
                                                "value": ",",
                                                "valueText": ",",
                                                "hasTrailingTrivia": true,
                                                "trailingTrivia": [
                                                    {
                                                        "kind": "WhitespaceTrivia",
                                                        "text": " "
                                                    }
                                                ]
                                            },
                                            {
                                                "kind": "NumericLiteral",
                                                "fullStart": 1265,
                                                "fullEnd": 1266,
                                                "start": 1265,
                                                "end": 1266,
                                                "fullWidth": 1,
                                                "width": 1,
                                                "text": "0",
                                                "value": 0,
                                                "valueText": "0"
                                            },
                                            {
                                                "kind": "CommaToken",
                                                "fullStart": 1266,
                                                "fullEnd": 1268,
                                                "start": 1266,
                                                "end": 1267,
                                                "fullWidth": 2,
                                                "width": 1,
                                                "text": ",",
                                                "value": ",",
                                                "valueText": ",",
                                                "hasTrailingTrivia": true,
                                                "trailingTrivia": [
                                                    {
                                                        "kind": "WhitespaceTrivia",
                                                        "text": " "
                                                    }
                                                ]
                                            },
                                            {
                                                "kind": "NumericLiteral",
                                                "fullStart": 1268,
                                                "fullEnd": 1269,
                                                "start": 1268,
                                                "end": 1269,
                                                "fullWidth": 1,
                                                "width": 1,
                                                "text": "1",
                                                "value": 1,
                                                "valueText": "1"
                                            }
                                        ],
                                        "closeParenToken": {
                                            "kind": "CloseParenToken",
                                            "fullStart": 1269,
                                            "fullEnd": 1270,
                                            "start": 1269,
                                            "end": 1270,
                                            "fullWidth": 1,
                                            "width": 1,
                                            "text": ")",
                                            "value": ")",
                                            "valueText": ")"
                                        }
                                    }
                                }
                            }
                        }
                    ]
                },
                "semicolonToken": {
                    "kind": "SemicolonToken",
                    "fullStart": 1270,
                    "fullEnd": 1272,
                    "start": 1270,
                    "end": 1271,
                    "fullWidth": 2,
                    "width": 1,
                    "text": ";",
                    "value": ";",
                    "valueText": ";",
                    "hasTrailingTrivia": true,
                    "hasTrailingNewLine": true,
                    "trailingTrivia": [
                        {
                            "kind": "NewLineTrivia",
                            "text": "\n"
                        }
                    ]
                }
            },
            {
                "kind": "IfStatement",
                "fullStart": 1272,
                "fullEnd": 1403,
                "start": 1272,
                "end": 1402,
                "fullWidth": 131,
                "width": 130,
                "ifKeyword": {
                    "kind": "IfKeyword",
                    "fullStart": 1272,
                    "fullEnd": 1275,
                    "start": 1272,
                    "end": 1274,
                    "fullWidth": 3,
                    "width": 2,
                    "text": "if",
                    "value": "if",
                    "valueText": "if",
                    "hasTrailingTrivia": true,
                    "trailingTrivia": [
                        {
                            "kind": "WhitespaceTrivia",
                            "text": " "
                        }
                    ]
                },
                "openParenToken": {
                    "kind": "OpenParenToken",
                    "fullStart": 1275,
                    "fullEnd": 1276,
                    "start": 1275,
                    "end": 1276,
                    "fullWidth": 1,
                    "width": 1,
                    "text": "(",
                    "value": "(",
                    "valueText": "("
                },
                "condition": {
                    "kind": "NotEqualsExpression",
                    "fullStart": 1276,
                    "fullEnd": 1309,
                    "start": 1276,
                    "end": 1309,
                    "fullWidth": 33,
                    "width": 33,
                    "left": {
                        "kind": "InvocationExpression",
                        "fullStart": 1276,
                        "fullEnd": 1290,
                        "start": 1276,
                        "end": 1289,
                        "fullWidth": 14,
                        "width": 13,
                        "expression": {
                            "kind": "MemberAccessExpression",
                            "fullStart": 1276,
                            "fullEnd": 1287,
                            "start": 1276,
                            "end": 1287,
                            "fullWidth": 11,
                            "width": 11,
                            "expression": {
                                "kind": "IdentifierName",
                                "fullStart": 1276,
                                "fullEnd": 1278,
                                "start": 1276,
                                "end": 1278,
                                "fullWidth": 2,
                                "width": 2,
                                "text": "x6",
                                "value": "x6",
                                "valueText": "x6"
                            },
                            "dotToken": {
                                "kind": "DotToken",
                                "fullStart": 1278,
                                "fullEnd": 1279,
                                "start": 1278,
                                "end": 1279,
                                "fullWidth": 1,
                                "width": 1,
                                "text": ".",
                                "value": ".",
                                "valueText": "."
                            },
                            "name": {
                                "kind": "IdentifierName",
                                "fullStart": 1279,
                                "fullEnd": 1287,
                                "start": 1279,
                                "end": 1287,
                                "fullWidth": 8,
                                "width": 8,
                                "text": "toString",
                                "value": "toString",
                                "valueText": "toString"
                            }
                        },
                        "argumentList": {
                            "kind": "ArgumentList",
                            "fullStart": 1287,
                            "fullEnd": 1290,
                            "start": 1287,
                            "end": 1289,
                            "fullWidth": 3,
                            "width": 2,
                            "openParenToken": {
                                "kind": "OpenParenToken",
                                "fullStart": 1287,
                                "fullEnd": 1288,
                                "start": 1287,
                                "end": 1288,
                                "fullWidth": 1,
                                "width": 1,
                                "text": "(",
                                "value": "(",
                                "valueText": "("
                            },
                            "arguments": [],
                            "closeParenToken": {
                                "kind": "CloseParenToken",
                                "fullStart": 1288,
                                "fullEnd": 1290,
                                "start": 1288,
                                "end": 1289,
                                "fullWidth": 2,
                                "width": 1,
                                "text": ")",
                                "value": ")",
                                "valueText": ")",
                                "hasTrailingTrivia": true,
                                "trailingTrivia": [
                                    {
                                        "kind": "WhitespaceTrivia",
                                        "text": " "
                                    }
                                ]
                            }
                        }
                    },
                    "operatorToken": {
                        "kind": "ExclamationEqualsEqualsToken",
                        "fullStart": 1290,
                        "fullEnd": 1294,
                        "start": 1290,
                        "end": 1293,
                        "fullWidth": 4,
                        "width": 3,
                        "text": "!==",
                        "value": "!==",
                        "valueText": "!==",
                        "hasTrailingTrivia": true,
                        "trailingTrivia": [
                            {
                                "kind": "WhitespaceTrivia",
                                "text": " "
                            }
                        ]
                    },
                    "right": {
                        "kind": "StringLiteral",
                        "fullStart": 1294,
                        "fullEnd": 1309,
                        "start": 1294,
                        "end": 1309,
                        "fullWidth": 15,
                        "width": 15,
                        "text": "\"[object Date]\"",
                        "value": "[object Date]",
                        "valueText": "[object Date]"
                    }
                },
                "closeParenToken": {
                    "kind": "CloseParenToken",
                    "fullStart": 1309,
                    "fullEnd": 1311,
                    "start": 1309,
                    "end": 1310,
                    "fullWidth": 2,
                    "width": 1,
                    "text": ")",
                    "value": ")",
                    "valueText": ")",
                    "hasTrailingTrivia": true,
                    "trailingTrivia": [
                        {
                            "kind": "WhitespaceTrivia",
                            "text": " "
                        }
                    ]
                },
                "statement": {
                    "kind": "Block",
                    "fullStart": 1311,
                    "fullEnd": 1403,
                    "start": 1311,
                    "end": 1402,
                    "fullWidth": 92,
                    "width": 91,
                    "openBraceToken": {
                        "kind": "OpenBraceToken",
                        "fullStart": 1311,
                        "fullEnd": 1313,
                        "start": 1311,
                        "end": 1312,
                        "fullWidth": 2,
                        "width": 1,
                        "text": "{",
                        "value": "{",
                        "valueText": "{",
                        "hasTrailingTrivia": true,
                        "hasTrailingNewLine": true,
                        "trailingTrivia": [
                            {
                                "kind": "NewLineTrivia",
                                "text": "\n"
                            }
                        ]
                    },
                    "statements": [
                        {
                            "kind": "ExpressionStatement",
                            "fullStart": 1313,
                            "fullEnd": 1401,
                            "start": 1315,
                            "end": 1400,
                            "fullWidth": 88,
                            "width": 85,
                            "expression": {
                                "kind": "InvocationExpression",
                                "fullStart": 1313,
                                "fullEnd": 1399,
                                "start": 1315,
                                "end": 1399,
                                "fullWidth": 86,
                                "width": 84,
                                "expression": {
                                    "kind": "IdentifierName",
                                    "fullStart": 1313,
                                    "fullEnd": 1320,
                                    "start": 1315,
                                    "end": 1320,
                                    "fullWidth": 7,
                                    "width": 5,
                                    "text": "$FAIL",
                                    "value": "$FAIL",
                                    "valueText": "$FAIL",
                                    "hasLeadingTrivia": true,
                                    "leadingTrivia": [
                                        {
                                            "kind": "WhitespaceTrivia",
                                            "text": "  "
                                        }
                                    ]
                                },
                                "argumentList": {
                                    "kind": "ArgumentList",
                                    "fullStart": 1320,
                                    "fullEnd": 1399,
                                    "start": 1320,
                                    "end": 1399,
                                    "fullWidth": 79,
                                    "width": 79,
                                    "openParenToken": {
                                        "kind": "OpenParenToken",
                                        "fullStart": 1320,
                                        "fullEnd": 1321,
                                        "start": 1320,
                                        "end": 1321,
                                        "fullWidth": 1,
                                        "width": 1,
                                        "text": "(",
                                        "value": "(",
                                        "valueText": "("
                                    },
                                    "arguments": [
                                        {
                                            "kind": "StringLiteral",
                                            "fullStart": 1321,
                                            "fullEnd": 1398,
                                            "start": 1321,
                                            "end": 1398,
                                            "fullWidth": 77,
                                            "width": 77,
                                            "text": "\"#6: The [[Class]] property of the newly constructed object is set to 'Date'\"",
                                            "value": "#6: The [[Class]] property of the newly constructed object is set to 'Date'",
                                            "valueText": "#6: The [[Class]] property of the newly constructed object is set to 'Date'"
                                        }
                                    ],
                                    "closeParenToken": {
                                        "kind": "CloseParenToken",
                                        "fullStart": 1398,
                                        "fullEnd": 1399,
                                        "start": 1398,
                                        "end": 1399,
                                        "fullWidth": 1,
                                        "width": 1,
                                        "text": ")",
                                        "value": ")",
                                        "valueText": ")"
                                    }
                                }
                            },
                            "semicolonToken": {
                                "kind": "SemicolonToken",
                                "fullStart": 1399,
                                "fullEnd": 1401,
                                "start": 1399,
                                "end": 1400,
                                "fullWidth": 2,
                                "width": 1,
                                "text": ";",
                                "value": ";",
                                "valueText": ";",
                                "hasTrailingTrivia": true,
                                "hasTrailingNewLine": true,
                                "trailingTrivia": [
                                    {
                                        "kind": "NewLineTrivia",
                                        "text": "\n"
                                    }
                                ]
                            }
                        }
                    ],
                    "closeBraceToken": {
                        "kind": "CloseBraceToken",
                        "fullStart": 1401,
                        "fullEnd": 1403,
                        "start": 1401,
                        "end": 1402,
                        "fullWidth": 2,
                        "width": 1,
                        "text": "}",
                        "value": "}",
                        "valueText": "}",
                        "hasTrailingTrivia": true,
                        "hasTrailingNewLine": true,
                        "trailingTrivia": [
                            {
                                "kind": "NewLineTrivia",
                                "text": "\n"
                            }
                        ]
                    }
                }
            },
            {
                "kind": "VariableStatement",
                "fullStart": 1403,
                "fullEnd": 1437,
                "start": 1404,
                "end": 1436,
                "fullWidth": 34,
                "width": 32,
                "modifiers": [],
                "variableDeclaration": {
                    "kind": "VariableDeclaration",
                    "fullStart": 1403,
                    "fullEnd": 1435,
                    "start": 1404,
                    "end": 1435,
                    "fullWidth": 32,
                    "width": 31,
                    "varKeyword": {
                        "kind": "VarKeyword",
                        "fullStart": 1403,
                        "fullEnd": 1408,
                        "start": 1404,
                        "end": 1407,
                        "fullWidth": 5,
                        "width": 3,
                        "text": "var",
                        "value": "var",
                        "valueText": "var",
                        "hasLeadingTrivia": true,
                        "hasLeadingNewLine": true,
                        "hasTrailingTrivia": true,
                        "leadingTrivia": [
                            {
                                "kind": "NewLineTrivia",
                                "text": "\n"
                            }
                        ],
                        "trailingTrivia": [
                            {
                                "kind": "WhitespaceTrivia",
                                "text": " "
                            }
                        ]
                    },
                    "variableDeclarators": [
                        {
                            "kind": "VariableDeclarator",
                            "fullStart": 1408,
                            "fullEnd": 1435,
                            "start": 1408,
                            "end": 1435,
                            "fullWidth": 27,
<<<<<<< HEAD
                            "width": 27,
                            "identifier": {
=======
                            "propertyName": {
>>>>>>> 85e84683
                                "kind": "IdentifierName",
                                "fullStart": 1408,
                                "fullEnd": 1411,
                                "start": 1408,
                                "end": 1410,
                                "fullWidth": 3,
                                "width": 2,
                                "text": "x7",
                                "value": "x7",
                                "valueText": "x7",
                                "hasTrailingTrivia": true,
                                "trailingTrivia": [
                                    {
                                        "kind": "WhitespaceTrivia",
                                        "text": " "
                                    }
                                ]
                            },
                            "equalsValueClause": {
                                "kind": "EqualsValueClause",
                                "fullStart": 1411,
                                "fullEnd": 1435,
                                "start": 1411,
                                "end": 1435,
                                "fullWidth": 24,
                                "width": 24,
                                "equalsToken": {
                                    "kind": "EqualsToken",
                                    "fullStart": 1411,
                                    "fullEnd": 1413,
                                    "start": 1411,
                                    "end": 1412,
                                    "fullWidth": 2,
                                    "width": 1,
                                    "text": "=",
                                    "value": "=",
                                    "valueText": "=",
                                    "hasTrailingTrivia": true,
                                    "trailingTrivia": [
                                        {
                                            "kind": "WhitespaceTrivia",
                                            "text": " "
                                        }
                                    ]
                                },
                                "value": {
                                    "kind": "ObjectCreationExpression",
                                    "fullStart": 1413,
                                    "fullEnd": 1435,
                                    "start": 1413,
                                    "end": 1435,
                                    "fullWidth": 22,
                                    "width": 22,
                                    "newKeyword": {
                                        "kind": "NewKeyword",
                                        "fullStart": 1413,
                                        "fullEnd": 1417,
                                        "start": 1413,
                                        "end": 1416,
                                        "fullWidth": 4,
                                        "width": 3,
                                        "text": "new",
                                        "value": "new",
                                        "valueText": "new",
                                        "hasTrailingTrivia": true,
                                        "trailingTrivia": [
                                            {
                                                "kind": "WhitespaceTrivia",
                                                "text": " "
                                            }
                                        ]
                                    },
                                    "expression": {
                                        "kind": "IdentifierName",
                                        "fullStart": 1417,
                                        "fullEnd": 1421,
                                        "start": 1417,
                                        "end": 1421,
                                        "fullWidth": 4,
                                        "width": 4,
                                        "text": "Date",
                                        "value": "Date",
                                        "valueText": "Date"
                                    },
                                    "argumentList": {
                                        "kind": "ArgumentList",
                                        "fullStart": 1421,
                                        "fullEnd": 1435,
                                        "start": 1421,
                                        "end": 1435,
                                        "fullWidth": 14,
                                        "width": 14,
                                        "openParenToken": {
                                            "kind": "OpenParenToken",
                                            "fullStart": 1421,
                                            "fullEnd": 1422,
                                            "start": 1421,
                                            "end": 1422,
                                            "fullWidth": 1,
                                            "width": 1,
                                            "text": "(",
                                            "value": "(",
                                            "valueText": "("
                                        },
                                        "arguments": [
                                            {
                                                "kind": "NumericLiteral",
                                                "fullStart": 1422,
                                                "fullEnd": 1426,
                                                "start": 1422,
                                                "end": 1426,
                                                "fullWidth": 4,
                                                "width": 4,
                                                "text": "1999",
                                                "value": 1999,
                                                "valueText": "1999"
                                            },
                                            {
                                                "kind": "CommaToken",
                                                "fullStart": 1426,
                                                "fullEnd": 1428,
                                                "start": 1426,
                                                "end": 1427,
                                                "fullWidth": 2,
                                                "width": 1,
                                                "text": ",",
                                                "value": ",",
                                                "valueText": ",",
                                                "hasTrailingTrivia": true,
                                                "trailingTrivia": [
                                                    {
                                                        "kind": "WhitespaceTrivia",
                                                        "text": " "
                                                    }
                                                ]
                                            },
                                            {
                                                "kind": "NumericLiteral",
                                                "fullStart": 1428,
                                                "fullEnd": 1430,
                                                "start": 1428,
                                                "end": 1430,
                                                "fullWidth": 2,
                                                "width": 2,
                                                "text": "11",
                                                "value": 11,
                                                "valueText": "11"
                                            },
                                            {
                                                "kind": "CommaToken",
                                                "fullStart": 1430,
                                                "fullEnd": 1432,
                                                "start": 1430,
                                                "end": 1431,
                                                "fullWidth": 2,
                                                "width": 1,
                                                "text": ",",
                                                "value": ",",
                                                "valueText": ",",
                                                "hasTrailingTrivia": true,
                                                "trailingTrivia": [
                                                    {
                                                        "kind": "WhitespaceTrivia",
                                                        "text": " "
                                                    }
                                                ]
                                            },
                                            {
                                                "kind": "NumericLiteral",
                                                "fullStart": 1432,
                                                "fullEnd": 1434,
                                                "start": 1432,
                                                "end": 1434,
                                                "fullWidth": 2,
                                                "width": 2,
                                                "text": "31",
                                                "value": 31,
                                                "valueText": "31"
                                            }
                                        ],
                                        "closeParenToken": {
                                            "kind": "CloseParenToken",
                                            "fullStart": 1434,
                                            "fullEnd": 1435,
                                            "start": 1434,
                                            "end": 1435,
                                            "fullWidth": 1,
                                            "width": 1,
                                            "text": ")",
                                            "value": ")",
                                            "valueText": ")"
                                        }
                                    }
                                }
                            }
                        }
                    ]
                },
                "semicolonToken": {
                    "kind": "SemicolonToken",
                    "fullStart": 1435,
                    "fullEnd": 1437,
                    "start": 1435,
                    "end": 1436,
                    "fullWidth": 2,
                    "width": 1,
                    "text": ";",
                    "value": ";",
                    "valueText": ";",
                    "hasTrailingTrivia": true,
                    "hasTrailingNewLine": true,
                    "trailingTrivia": [
                        {
                            "kind": "NewLineTrivia",
                            "text": "\n"
                        }
                    ]
                }
            },
            {
                "kind": "IfStatement",
                "fullStart": 1437,
                "fullEnd": 1568,
                "start": 1437,
                "end": 1567,
                "fullWidth": 131,
                "width": 130,
                "ifKeyword": {
                    "kind": "IfKeyword",
                    "fullStart": 1437,
                    "fullEnd": 1440,
                    "start": 1437,
                    "end": 1439,
                    "fullWidth": 3,
                    "width": 2,
                    "text": "if",
                    "value": "if",
                    "valueText": "if",
                    "hasTrailingTrivia": true,
                    "trailingTrivia": [
                        {
                            "kind": "WhitespaceTrivia",
                            "text": " "
                        }
                    ]
                },
                "openParenToken": {
                    "kind": "OpenParenToken",
                    "fullStart": 1440,
                    "fullEnd": 1441,
                    "start": 1440,
                    "end": 1441,
                    "fullWidth": 1,
                    "width": 1,
                    "text": "(",
                    "value": "(",
                    "valueText": "("
                },
                "condition": {
                    "kind": "NotEqualsExpression",
                    "fullStart": 1441,
                    "fullEnd": 1474,
                    "start": 1441,
                    "end": 1474,
                    "fullWidth": 33,
                    "width": 33,
                    "left": {
                        "kind": "InvocationExpression",
                        "fullStart": 1441,
                        "fullEnd": 1455,
                        "start": 1441,
                        "end": 1454,
                        "fullWidth": 14,
                        "width": 13,
                        "expression": {
                            "kind": "MemberAccessExpression",
                            "fullStart": 1441,
                            "fullEnd": 1452,
                            "start": 1441,
                            "end": 1452,
                            "fullWidth": 11,
                            "width": 11,
                            "expression": {
                                "kind": "IdentifierName",
                                "fullStart": 1441,
                                "fullEnd": 1443,
                                "start": 1441,
                                "end": 1443,
                                "fullWidth": 2,
                                "width": 2,
                                "text": "x7",
                                "value": "x7",
                                "valueText": "x7"
                            },
                            "dotToken": {
                                "kind": "DotToken",
                                "fullStart": 1443,
                                "fullEnd": 1444,
                                "start": 1443,
                                "end": 1444,
                                "fullWidth": 1,
                                "width": 1,
                                "text": ".",
                                "value": ".",
                                "valueText": "."
                            },
                            "name": {
                                "kind": "IdentifierName",
                                "fullStart": 1444,
                                "fullEnd": 1452,
                                "start": 1444,
                                "end": 1452,
                                "fullWidth": 8,
                                "width": 8,
                                "text": "toString",
                                "value": "toString",
                                "valueText": "toString"
                            }
                        },
                        "argumentList": {
                            "kind": "ArgumentList",
                            "fullStart": 1452,
                            "fullEnd": 1455,
                            "start": 1452,
                            "end": 1454,
                            "fullWidth": 3,
                            "width": 2,
                            "openParenToken": {
                                "kind": "OpenParenToken",
                                "fullStart": 1452,
                                "fullEnd": 1453,
                                "start": 1452,
                                "end": 1453,
                                "fullWidth": 1,
                                "width": 1,
                                "text": "(",
                                "value": "(",
                                "valueText": "("
                            },
                            "arguments": [],
                            "closeParenToken": {
                                "kind": "CloseParenToken",
                                "fullStart": 1453,
                                "fullEnd": 1455,
                                "start": 1453,
                                "end": 1454,
                                "fullWidth": 2,
                                "width": 1,
                                "text": ")",
                                "value": ")",
                                "valueText": ")",
                                "hasTrailingTrivia": true,
                                "trailingTrivia": [
                                    {
                                        "kind": "WhitespaceTrivia",
                                        "text": " "
                                    }
                                ]
                            }
                        }
                    },
                    "operatorToken": {
                        "kind": "ExclamationEqualsEqualsToken",
                        "fullStart": 1455,
                        "fullEnd": 1459,
                        "start": 1455,
                        "end": 1458,
                        "fullWidth": 4,
                        "width": 3,
                        "text": "!==",
                        "value": "!==",
                        "valueText": "!==",
                        "hasTrailingTrivia": true,
                        "trailingTrivia": [
                            {
                                "kind": "WhitespaceTrivia",
                                "text": " "
                            }
                        ]
                    },
                    "right": {
                        "kind": "StringLiteral",
                        "fullStart": 1459,
                        "fullEnd": 1474,
                        "start": 1459,
                        "end": 1474,
                        "fullWidth": 15,
                        "width": 15,
                        "text": "\"[object Date]\"",
                        "value": "[object Date]",
                        "valueText": "[object Date]"
                    }
                },
                "closeParenToken": {
                    "kind": "CloseParenToken",
                    "fullStart": 1474,
                    "fullEnd": 1476,
                    "start": 1474,
                    "end": 1475,
                    "fullWidth": 2,
                    "width": 1,
                    "text": ")",
                    "value": ")",
                    "valueText": ")",
                    "hasTrailingTrivia": true,
                    "trailingTrivia": [
                        {
                            "kind": "WhitespaceTrivia",
                            "text": " "
                        }
                    ]
                },
                "statement": {
                    "kind": "Block",
                    "fullStart": 1476,
                    "fullEnd": 1568,
                    "start": 1476,
                    "end": 1567,
                    "fullWidth": 92,
                    "width": 91,
                    "openBraceToken": {
                        "kind": "OpenBraceToken",
                        "fullStart": 1476,
                        "fullEnd": 1478,
                        "start": 1476,
                        "end": 1477,
                        "fullWidth": 2,
                        "width": 1,
                        "text": "{",
                        "value": "{",
                        "valueText": "{",
                        "hasTrailingTrivia": true,
                        "hasTrailingNewLine": true,
                        "trailingTrivia": [
                            {
                                "kind": "NewLineTrivia",
                                "text": "\n"
                            }
                        ]
                    },
                    "statements": [
                        {
                            "kind": "ExpressionStatement",
                            "fullStart": 1478,
                            "fullEnd": 1566,
                            "start": 1480,
                            "end": 1565,
                            "fullWidth": 88,
                            "width": 85,
                            "expression": {
                                "kind": "InvocationExpression",
                                "fullStart": 1478,
                                "fullEnd": 1564,
                                "start": 1480,
                                "end": 1564,
                                "fullWidth": 86,
                                "width": 84,
                                "expression": {
                                    "kind": "IdentifierName",
                                    "fullStart": 1478,
                                    "fullEnd": 1485,
                                    "start": 1480,
                                    "end": 1485,
                                    "fullWidth": 7,
                                    "width": 5,
                                    "text": "$FAIL",
                                    "value": "$FAIL",
                                    "valueText": "$FAIL",
                                    "hasLeadingTrivia": true,
                                    "leadingTrivia": [
                                        {
                                            "kind": "WhitespaceTrivia",
                                            "text": "  "
                                        }
                                    ]
                                },
                                "argumentList": {
                                    "kind": "ArgumentList",
                                    "fullStart": 1485,
                                    "fullEnd": 1564,
                                    "start": 1485,
                                    "end": 1564,
                                    "fullWidth": 79,
                                    "width": 79,
                                    "openParenToken": {
                                        "kind": "OpenParenToken",
                                        "fullStart": 1485,
                                        "fullEnd": 1486,
                                        "start": 1485,
                                        "end": 1486,
                                        "fullWidth": 1,
                                        "width": 1,
                                        "text": "(",
                                        "value": "(",
                                        "valueText": "("
                                    },
                                    "arguments": [
                                        {
                                            "kind": "StringLiteral",
                                            "fullStart": 1486,
                                            "fullEnd": 1563,
                                            "start": 1486,
                                            "end": 1563,
                                            "fullWidth": 77,
                                            "width": 77,
                                            "text": "\"#7: The [[Class]] property of the newly constructed object is set to 'Date'\"",
                                            "value": "#7: The [[Class]] property of the newly constructed object is set to 'Date'",
                                            "valueText": "#7: The [[Class]] property of the newly constructed object is set to 'Date'"
                                        }
                                    ],
                                    "closeParenToken": {
                                        "kind": "CloseParenToken",
                                        "fullStart": 1563,
                                        "fullEnd": 1564,
                                        "start": 1563,
                                        "end": 1564,
                                        "fullWidth": 1,
                                        "width": 1,
                                        "text": ")",
                                        "value": ")",
                                        "valueText": ")"
                                    }
                                }
                            },
                            "semicolonToken": {
                                "kind": "SemicolonToken",
                                "fullStart": 1564,
                                "fullEnd": 1566,
                                "start": 1564,
                                "end": 1565,
                                "fullWidth": 2,
                                "width": 1,
                                "text": ";",
                                "value": ";",
                                "valueText": ";",
                                "hasTrailingTrivia": true,
                                "hasTrailingNewLine": true,
                                "trailingTrivia": [
                                    {
                                        "kind": "NewLineTrivia",
                                        "text": "\n"
                                    }
                                ]
                            }
                        }
                    ],
                    "closeBraceToken": {
                        "kind": "CloseBraceToken",
                        "fullStart": 1566,
                        "fullEnd": 1568,
                        "start": 1566,
                        "end": 1567,
                        "fullWidth": 2,
                        "width": 1,
                        "text": "}",
                        "value": "}",
                        "valueText": "}",
                        "hasTrailingTrivia": true,
                        "hasTrailingNewLine": true,
                        "trailingTrivia": [
                            {
                                "kind": "NewLineTrivia",
                                "text": "\n"
                            }
                        ]
                    }
                }
            },
            {
                "kind": "VariableStatement",
                "fullStart": 1568,
                "fullEnd": 1601,
                "start": 1569,
                "end": 1600,
                "fullWidth": 33,
                "width": 31,
                "modifiers": [],
                "variableDeclaration": {
                    "kind": "VariableDeclaration",
                    "fullStart": 1568,
                    "fullEnd": 1599,
                    "start": 1569,
                    "end": 1599,
                    "fullWidth": 31,
                    "width": 30,
                    "varKeyword": {
                        "kind": "VarKeyword",
                        "fullStart": 1568,
                        "fullEnd": 1573,
                        "start": 1569,
                        "end": 1572,
                        "fullWidth": 5,
                        "width": 3,
                        "text": "var",
                        "value": "var",
                        "valueText": "var",
                        "hasLeadingTrivia": true,
                        "hasLeadingNewLine": true,
                        "hasTrailingTrivia": true,
                        "leadingTrivia": [
                            {
                                "kind": "NewLineTrivia",
                                "text": "\n"
                            }
                        ],
                        "trailingTrivia": [
                            {
                                "kind": "WhitespaceTrivia",
                                "text": " "
                            }
                        ]
                    },
                    "variableDeclarators": [
                        {
                            "kind": "VariableDeclarator",
                            "fullStart": 1573,
                            "fullEnd": 1599,
                            "start": 1573,
                            "end": 1599,
                            "fullWidth": 26,
<<<<<<< HEAD
                            "width": 26,
                            "identifier": {
=======
                            "propertyName": {
>>>>>>> 85e84683
                                "kind": "IdentifierName",
                                "fullStart": 1573,
                                "fullEnd": 1576,
                                "start": 1573,
                                "end": 1575,
                                "fullWidth": 3,
                                "width": 2,
                                "text": "x8",
                                "value": "x8",
                                "valueText": "x8",
                                "hasTrailingTrivia": true,
                                "trailingTrivia": [
                                    {
                                        "kind": "WhitespaceTrivia",
                                        "text": " "
                                    }
                                ]
                            },
                            "equalsValueClause": {
                                "kind": "EqualsValueClause",
                                "fullStart": 1576,
                                "fullEnd": 1599,
                                "start": 1576,
                                "end": 1599,
                                "fullWidth": 23,
                                "width": 23,
                                "equalsToken": {
                                    "kind": "EqualsToken",
                                    "fullStart": 1576,
                                    "fullEnd": 1578,
                                    "start": 1576,
                                    "end": 1577,
                                    "fullWidth": 2,
                                    "width": 1,
                                    "text": "=",
                                    "value": "=",
                                    "valueText": "=",
                                    "hasTrailingTrivia": true,
                                    "trailingTrivia": [
                                        {
                                            "kind": "WhitespaceTrivia",
                                            "text": " "
                                        }
                                    ]
                                },
                                "value": {
                                    "kind": "ObjectCreationExpression",
                                    "fullStart": 1578,
                                    "fullEnd": 1599,
                                    "start": 1578,
                                    "end": 1599,
                                    "fullWidth": 21,
                                    "width": 21,
                                    "newKeyword": {
                                        "kind": "NewKeyword",
                                        "fullStart": 1578,
                                        "fullEnd": 1582,
                                        "start": 1578,
                                        "end": 1581,
                                        "fullWidth": 4,
                                        "width": 3,
                                        "text": "new",
                                        "value": "new",
                                        "valueText": "new",
                                        "hasTrailingTrivia": true,
                                        "trailingTrivia": [
                                            {
                                                "kind": "WhitespaceTrivia",
                                                "text": " "
                                            }
                                        ]
                                    },
                                    "expression": {
                                        "kind": "IdentifierName",
                                        "fullStart": 1582,
                                        "fullEnd": 1586,
                                        "start": 1582,
                                        "end": 1586,
                                        "fullWidth": 4,
                                        "width": 4,
                                        "text": "Date",
                                        "value": "Date",
                                        "valueText": "Date"
                                    },
                                    "argumentList": {
                                        "kind": "ArgumentList",
                                        "fullStart": 1586,
                                        "fullEnd": 1599,
                                        "start": 1586,
                                        "end": 1599,
                                        "fullWidth": 13,
                                        "width": 13,
                                        "openParenToken": {
                                            "kind": "OpenParenToken",
                                            "fullStart": 1586,
                                            "fullEnd": 1587,
                                            "start": 1586,
                                            "end": 1587,
                                            "fullWidth": 1,
                                            "width": 1,
                                            "text": "(",
                                            "value": "(",
                                            "valueText": "("
                                        },
                                        "arguments": [
                                            {
                                                "kind": "NumericLiteral",
                                                "fullStart": 1587,
                                                "fullEnd": 1591,
                                                "start": 1587,
                                                "end": 1591,
                                                "fullWidth": 4,
                                                "width": 4,
                                                "text": "1999",
                                                "value": 1999,
                                                "valueText": "1999"
                                            },
                                            {
                                                "kind": "CommaToken",
                                                "fullStart": 1591,
                                                "fullEnd": 1593,
                                                "start": 1591,
                                                "end": 1592,
                                                "fullWidth": 2,
                                                "width": 1,
                                                "text": ",",
                                                "value": ",",
                                                "valueText": ",",
                                                "hasTrailingTrivia": true,
                                                "trailingTrivia": [
                                                    {
                                                        "kind": "WhitespaceTrivia",
                                                        "text": " "
                                                    }
                                                ]
                                            },
                                            {
                                                "kind": "NumericLiteral",
                                                "fullStart": 1593,
                                                "fullEnd": 1595,
                                                "start": 1593,
                                                "end": 1595,
                                                "fullWidth": 2,
                                                "width": 2,
                                                "text": "12",
                                                "value": 12,
                                                "valueText": "12"
                                            },
                                            {
                                                "kind": "CommaToken",
                                                "fullStart": 1595,
                                                "fullEnd": 1597,
                                                "start": 1595,
                                                "end": 1596,
                                                "fullWidth": 2,
                                                "width": 1,
                                                "text": ",",
                                                "value": ",",
                                                "valueText": ",",
                                                "hasTrailingTrivia": true,
                                                "trailingTrivia": [
                                                    {
                                                        "kind": "WhitespaceTrivia",
                                                        "text": " "
                                                    }
                                                ]
                                            },
                                            {
                                                "kind": "NumericLiteral",
                                                "fullStart": 1597,
                                                "fullEnd": 1598,
                                                "start": 1597,
                                                "end": 1598,
                                                "fullWidth": 1,
                                                "width": 1,
                                                "text": "1",
                                                "value": 1,
                                                "valueText": "1"
                                            }
                                        ],
                                        "closeParenToken": {
                                            "kind": "CloseParenToken",
                                            "fullStart": 1598,
                                            "fullEnd": 1599,
                                            "start": 1598,
                                            "end": 1599,
                                            "fullWidth": 1,
                                            "width": 1,
                                            "text": ")",
                                            "value": ")",
                                            "valueText": ")"
                                        }
                                    }
                                }
                            }
                        }
                    ]
                },
                "semicolonToken": {
                    "kind": "SemicolonToken",
                    "fullStart": 1599,
                    "fullEnd": 1601,
                    "start": 1599,
                    "end": 1600,
                    "fullWidth": 2,
                    "width": 1,
                    "text": ";",
                    "value": ";",
                    "valueText": ";",
                    "hasTrailingTrivia": true,
                    "hasTrailingNewLine": true,
                    "trailingTrivia": [
                        {
                            "kind": "NewLineTrivia",
                            "text": "\n"
                        }
                    ]
                }
            },
            {
                "kind": "IfStatement",
                "fullStart": 1601,
                "fullEnd": 1732,
                "start": 1601,
                "end": 1731,
                "fullWidth": 131,
                "width": 130,
                "ifKeyword": {
                    "kind": "IfKeyword",
                    "fullStart": 1601,
                    "fullEnd": 1604,
                    "start": 1601,
                    "end": 1603,
                    "fullWidth": 3,
                    "width": 2,
                    "text": "if",
                    "value": "if",
                    "valueText": "if",
                    "hasTrailingTrivia": true,
                    "trailingTrivia": [
                        {
                            "kind": "WhitespaceTrivia",
                            "text": " "
                        }
                    ]
                },
                "openParenToken": {
                    "kind": "OpenParenToken",
                    "fullStart": 1604,
                    "fullEnd": 1605,
                    "start": 1604,
                    "end": 1605,
                    "fullWidth": 1,
                    "width": 1,
                    "text": "(",
                    "value": "(",
                    "valueText": "("
                },
                "condition": {
                    "kind": "NotEqualsExpression",
                    "fullStart": 1605,
                    "fullEnd": 1638,
                    "start": 1605,
                    "end": 1638,
                    "fullWidth": 33,
                    "width": 33,
                    "left": {
                        "kind": "InvocationExpression",
                        "fullStart": 1605,
                        "fullEnd": 1619,
                        "start": 1605,
                        "end": 1618,
                        "fullWidth": 14,
                        "width": 13,
                        "expression": {
                            "kind": "MemberAccessExpression",
                            "fullStart": 1605,
                            "fullEnd": 1616,
                            "start": 1605,
                            "end": 1616,
                            "fullWidth": 11,
                            "width": 11,
                            "expression": {
                                "kind": "IdentifierName",
                                "fullStart": 1605,
                                "fullEnd": 1607,
                                "start": 1605,
                                "end": 1607,
                                "fullWidth": 2,
                                "width": 2,
                                "text": "x8",
                                "value": "x8",
                                "valueText": "x8"
                            },
                            "dotToken": {
                                "kind": "DotToken",
                                "fullStart": 1607,
                                "fullEnd": 1608,
                                "start": 1607,
                                "end": 1608,
                                "fullWidth": 1,
                                "width": 1,
                                "text": ".",
                                "value": ".",
                                "valueText": "."
                            },
                            "name": {
                                "kind": "IdentifierName",
                                "fullStart": 1608,
                                "fullEnd": 1616,
                                "start": 1608,
                                "end": 1616,
                                "fullWidth": 8,
                                "width": 8,
                                "text": "toString",
                                "value": "toString",
                                "valueText": "toString"
                            }
                        },
                        "argumentList": {
                            "kind": "ArgumentList",
                            "fullStart": 1616,
                            "fullEnd": 1619,
                            "start": 1616,
                            "end": 1618,
                            "fullWidth": 3,
                            "width": 2,
                            "openParenToken": {
                                "kind": "OpenParenToken",
                                "fullStart": 1616,
                                "fullEnd": 1617,
                                "start": 1616,
                                "end": 1617,
                                "fullWidth": 1,
                                "width": 1,
                                "text": "(",
                                "value": "(",
                                "valueText": "("
                            },
                            "arguments": [],
                            "closeParenToken": {
                                "kind": "CloseParenToken",
                                "fullStart": 1617,
                                "fullEnd": 1619,
                                "start": 1617,
                                "end": 1618,
                                "fullWidth": 2,
                                "width": 1,
                                "text": ")",
                                "value": ")",
                                "valueText": ")",
                                "hasTrailingTrivia": true,
                                "trailingTrivia": [
                                    {
                                        "kind": "WhitespaceTrivia",
                                        "text": " "
                                    }
                                ]
                            }
                        }
                    },
                    "operatorToken": {
                        "kind": "ExclamationEqualsEqualsToken",
                        "fullStart": 1619,
                        "fullEnd": 1623,
                        "start": 1619,
                        "end": 1622,
                        "fullWidth": 4,
                        "width": 3,
                        "text": "!==",
                        "value": "!==",
                        "valueText": "!==",
                        "hasTrailingTrivia": true,
                        "trailingTrivia": [
                            {
                                "kind": "WhitespaceTrivia",
                                "text": " "
                            }
                        ]
                    },
                    "right": {
                        "kind": "StringLiteral",
                        "fullStart": 1623,
                        "fullEnd": 1638,
                        "start": 1623,
                        "end": 1638,
                        "fullWidth": 15,
                        "width": 15,
                        "text": "\"[object Date]\"",
                        "value": "[object Date]",
                        "valueText": "[object Date]"
                    }
                },
                "closeParenToken": {
                    "kind": "CloseParenToken",
                    "fullStart": 1638,
                    "fullEnd": 1640,
                    "start": 1638,
                    "end": 1639,
                    "fullWidth": 2,
                    "width": 1,
                    "text": ")",
                    "value": ")",
                    "valueText": ")",
                    "hasTrailingTrivia": true,
                    "trailingTrivia": [
                        {
                            "kind": "WhitespaceTrivia",
                            "text": " "
                        }
                    ]
                },
                "statement": {
                    "kind": "Block",
                    "fullStart": 1640,
                    "fullEnd": 1732,
                    "start": 1640,
                    "end": 1731,
                    "fullWidth": 92,
                    "width": 91,
                    "openBraceToken": {
                        "kind": "OpenBraceToken",
                        "fullStart": 1640,
                        "fullEnd": 1642,
                        "start": 1640,
                        "end": 1641,
                        "fullWidth": 2,
                        "width": 1,
                        "text": "{",
                        "value": "{",
                        "valueText": "{",
                        "hasTrailingTrivia": true,
                        "hasTrailingNewLine": true,
                        "trailingTrivia": [
                            {
                                "kind": "NewLineTrivia",
                                "text": "\n"
                            }
                        ]
                    },
                    "statements": [
                        {
                            "kind": "ExpressionStatement",
                            "fullStart": 1642,
                            "fullEnd": 1730,
                            "start": 1644,
                            "end": 1729,
                            "fullWidth": 88,
                            "width": 85,
                            "expression": {
                                "kind": "InvocationExpression",
                                "fullStart": 1642,
                                "fullEnd": 1728,
                                "start": 1644,
                                "end": 1728,
                                "fullWidth": 86,
                                "width": 84,
                                "expression": {
                                    "kind": "IdentifierName",
                                    "fullStart": 1642,
                                    "fullEnd": 1649,
                                    "start": 1644,
                                    "end": 1649,
                                    "fullWidth": 7,
                                    "width": 5,
                                    "text": "$FAIL",
                                    "value": "$FAIL",
                                    "valueText": "$FAIL",
                                    "hasLeadingTrivia": true,
                                    "leadingTrivia": [
                                        {
                                            "kind": "WhitespaceTrivia",
                                            "text": "  "
                                        }
                                    ]
                                },
                                "argumentList": {
                                    "kind": "ArgumentList",
                                    "fullStart": 1649,
                                    "fullEnd": 1728,
                                    "start": 1649,
                                    "end": 1728,
                                    "fullWidth": 79,
                                    "width": 79,
                                    "openParenToken": {
                                        "kind": "OpenParenToken",
                                        "fullStart": 1649,
                                        "fullEnd": 1650,
                                        "start": 1649,
                                        "end": 1650,
                                        "fullWidth": 1,
                                        "width": 1,
                                        "text": "(",
                                        "value": "(",
                                        "valueText": "("
                                    },
                                    "arguments": [
                                        {
                                            "kind": "StringLiteral",
                                            "fullStart": 1650,
                                            "fullEnd": 1727,
                                            "start": 1650,
                                            "end": 1727,
                                            "fullWidth": 77,
                                            "width": 77,
                                            "text": "\"#8: The [[Class]] property of the newly constructed object is set to 'Date'\"",
                                            "value": "#8: The [[Class]] property of the newly constructed object is set to 'Date'",
                                            "valueText": "#8: The [[Class]] property of the newly constructed object is set to 'Date'"
                                        }
                                    ],
                                    "closeParenToken": {
                                        "kind": "CloseParenToken",
                                        "fullStart": 1727,
                                        "fullEnd": 1728,
                                        "start": 1727,
                                        "end": 1728,
                                        "fullWidth": 1,
                                        "width": 1,
                                        "text": ")",
                                        "value": ")",
                                        "valueText": ")"
                                    }
                                }
                            },
                            "semicolonToken": {
                                "kind": "SemicolonToken",
                                "fullStart": 1728,
                                "fullEnd": 1730,
                                "start": 1728,
                                "end": 1729,
                                "fullWidth": 2,
                                "width": 1,
                                "text": ";",
                                "value": ";",
                                "valueText": ";",
                                "hasTrailingTrivia": true,
                                "hasTrailingNewLine": true,
                                "trailingTrivia": [
                                    {
                                        "kind": "NewLineTrivia",
                                        "text": "\n"
                                    }
                                ]
                            }
                        }
                    ],
                    "closeBraceToken": {
                        "kind": "CloseBraceToken",
                        "fullStart": 1730,
                        "fullEnd": 1732,
                        "start": 1730,
                        "end": 1731,
                        "fullWidth": 2,
                        "width": 1,
                        "text": "}",
                        "value": "}",
                        "valueText": "}",
                        "hasTrailingTrivia": true,
                        "hasTrailingNewLine": true,
                        "trailingTrivia": [
                            {
                                "kind": "NewLineTrivia",
                                "text": "\n"
                            }
                        ]
                    }
                }
            },
            {
                "kind": "VariableStatement",
                "fullStart": 1732,
                "fullEnd": 1764,
                "start": 1733,
                "end": 1763,
                "fullWidth": 32,
                "width": 30,
                "modifiers": [],
                "variableDeclaration": {
                    "kind": "VariableDeclaration",
                    "fullStart": 1732,
                    "fullEnd": 1762,
                    "start": 1733,
                    "end": 1762,
                    "fullWidth": 30,
                    "width": 29,
                    "varKeyword": {
                        "kind": "VarKeyword",
                        "fullStart": 1732,
                        "fullEnd": 1737,
                        "start": 1733,
                        "end": 1736,
                        "fullWidth": 5,
                        "width": 3,
                        "text": "var",
                        "value": "var",
                        "valueText": "var",
                        "hasLeadingTrivia": true,
                        "hasLeadingNewLine": true,
                        "hasTrailingTrivia": true,
                        "leadingTrivia": [
                            {
                                "kind": "NewLineTrivia",
                                "text": "\n"
                            }
                        ],
                        "trailingTrivia": [
                            {
                                "kind": "WhitespaceTrivia",
                                "text": " "
                            }
                        ]
                    },
                    "variableDeclarators": [
                        {
                            "kind": "VariableDeclarator",
                            "fullStart": 1737,
                            "fullEnd": 1762,
                            "start": 1737,
                            "end": 1762,
                            "fullWidth": 25,
<<<<<<< HEAD
                            "width": 25,
                            "identifier": {
=======
                            "propertyName": {
>>>>>>> 85e84683
                                "kind": "IdentifierName",
                                "fullStart": 1737,
                                "fullEnd": 1740,
                                "start": 1737,
                                "end": 1739,
                                "fullWidth": 3,
                                "width": 2,
                                "text": "x9",
                                "value": "x9",
                                "valueText": "x9",
                                "hasTrailingTrivia": true,
                                "trailingTrivia": [
                                    {
                                        "kind": "WhitespaceTrivia",
                                        "text": " "
                                    }
                                ]
                            },
                            "equalsValueClause": {
                                "kind": "EqualsValueClause",
                                "fullStart": 1740,
                                "fullEnd": 1762,
                                "start": 1740,
                                "end": 1762,
                                "fullWidth": 22,
                                "width": 22,
                                "equalsToken": {
                                    "kind": "EqualsToken",
                                    "fullStart": 1740,
                                    "fullEnd": 1742,
                                    "start": 1740,
                                    "end": 1741,
                                    "fullWidth": 2,
                                    "width": 1,
                                    "text": "=",
                                    "value": "=",
                                    "valueText": "=",
                                    "hasTrailingTrivia": true,
                                    "trailingTrivia": [
                                        {
                                            "kind": "WhitespaceTrivia",
                                            "text": " "
                                        }
                                    ]
                                },
                                "value": {
                                    "kind": "ObjectCreationExpression",
                                    "fullStart": 1742,
                                    "fullEnd": 1762,
                                    "start": 1742,
                                    "end": 1762,
                                    "fullWidth": 20,
                                    "width": 20,
                                    "newKeyword": {
                                        "kind": "NewKeyword",
                                        "fullStart": 1742,
                                        "fullEnd": 1746,
                                        "start": 1742,
                                        "end": 1745,
                                        "fullWidth": 4,
                                        "width": 3,
                                        "text": "new",
                                        "value": "new",
                                        "valueText": "new",
                                        "hasTrailingTrivia": true,
                                        "trailingTrivia": [
                                            {
                                                "kind": "WhitespaceTrivia",
                                                "text": " "
                                            }
                                        ]
                                    },
                                    "expression": {
                                        "kind": "IdentifierName",
                                        "fullStart": 1746,
                                        "fullEnd": 1750,
                                        "start": 1746,
                                        "end": 1750,
                                        "fullWidth": 4,
                                        "width": 4,
                                        "text": "Date",
                                        "value": "Date",
                                        "valueText": "Date"
                                    },
                                    "argumentList": {
                                        "kind": "ArgumentList",
                                        "fullStart": 1750,
                                        "fullEnd": 1762,
                                        "start": 1750,
                                        "end": 1762,
                                        "fullWidth": 12,
                                        "width": 12,
                                        "openParenToken": {
                                            "kind": "OpenParenToken",
                                            "fullStart": 1750,
                                            "fullEnd": 1751,
                                            "start": 1750,
                                            "end": 1751,
                                            "fullWidth": 1,
                                            "width": 1,
                                            "text": "(",
                                            "value": "(",
                                            "valueText": "("
                                        },
                                        "arguments": [
                                            {
                                                "kind": "NumericLiteral",
                                                "fullStart": 1751,
                                                "fullEnd": 1755,
                                                "start": 1751,
                                                "end": 1755,
                                                "fullWidth": 4,
                                                "width": 4,
                                                "text": "2000",
                                                "value": 2000,
                                                "valueText": "2000"
                                            },
                                            {
                                                "kind": "CommaToken",
                                                "fullStart": 1755,
                                                "fullEnd": 1757,
                                                "start": 1755,
                                                "end": 1756,
                                                "fullWidth": 2,
                                                "width": 1,
                                                "text": ",",
                                                "value": ",",
                                                "valueText": ",",
                                                "hasTrailingTrivia": true,
                                                "trailingTrivia": [
                                                    {
                                                        "kind": "WhitespaceTrivia",
                                                        "text": " "
                                                    }
                                                ]
                                            },
                                            {
                                                "kind": "NumericLiteral",
                                                "fullStart": 1757,
                                                "fullEnd": 1758,
                                                "start": 1757,
                                                "end": 1758,
                                                "fullWidth": 1,
                                                "width": 1,
                                                "text": "0",
                                                "value": 0,
                                                "valueText": "0"
                                            },
                                            {
                                                "kind": "CommaToken",
                                                "fullStart": 1758,
                                                "fullEnd": 1760,
                                                "start": 1758,
                                                "end": 1759,
                                                "fullWidth": 2,
                                                "width": 1,
                                                "text": ",",
                                                "value": ",",
                                                "valueText": ",",
                                                "hasTrailingTrivia": true,
                                                "trailingTrivia": [
                                                    {
                                                        "kind": "WhitespaceTrivia",
                                                        "text": " "
                                                    }
                                                ]
                                            },
                                            {
                                                "kind": "NumericLiteral",
                                                "fullStart": 1760,
                                                "fullEnd": 1761,
                                                "start": 1760,
                                                "end": 1761,
                                                "fullWidth": 1,
                                                "width": 1,
                                                "text": "1",
                                                "value": 1,
                                                "valueText": "1"
                                            }
                                        ],
                                        "closeParenToken": {
                                            "kind": "CloseParenToken",
                                            "fullStart": 1761,
                                            "fullEnd": 1762,
                                            "start": 1761,
                                            "end": 1762,
                                            "fullWidth": 1,
                                            "width": 1,
                                            "text": ")",
                                            "value": ")",
                                            "valueText": ")"
                                        }
                                    }
                                }
                            }
                        }
                    ]
                },
                "semicolonToken": {
                    "kind": "SemicolonToken",
                    "fullStart": 1762,
                    "fullEnd": 1764,
                    "start": 1762,
                    "end": 1763,
                    "fullWidth": 2,
                    "width": 1,
                    "text": ";",
                    "value": ";",
                    "valueText": ";",
                    "hasTrailingTrivia": true,
                    "hasTrailingNewLine": true,
                    "trailingTrivia": [
                        {
                            "kind": "NewLineTrivia",
                            "text": "\n"
                        }
                    ]
                }
            },
            {
                "kind": "IfStatement",
                "fullStart": 1764,
                "fullEnd": 1895,
                "start": 1764,
                "end": 1894,
                "fullWidth": 131,
                "width": 130,
                "ifKeyword": {
                    "kind": "IfKeyword",
                    "fullStart": 1764,
                    "fullEnd": 1767,
                    "start": 1764,
                    "end": 1766,
                    "fullWidth": 3,
                    "width": 2,
                    "text": "if",
                    "value": "if",
                    "valueText": "if",
                    "hasTrailingTrivia": true,
                    "trailingTrivia": [
                        {
                            "kind": "WhitespaceTrivia",
                            "text": " "
                        }
                    ]
                },
                "openParenToken": {
                    "kind": "OpenParenToken",
                    "fullStart": 1767,
                    "fullEnd": 1768,
                    "start": 1767,
                    "end": 1768,
                    "fullWidth": 1,
                    "width": 1,
                    "text": "(",
                    "value": "(",
                    "valueText": "("
                },
                "condition": {
                    "kind": "NotEqualsExpression",
                    "fullStart": 1768,
                    "fullEnd": 1801,
                    "start": 1768,
                    "end": 1801,
                    "fullWidth": 33,
                    "width": 33,
                    "left": {
                        "kind": "InvocationExpression",
                        "fullStart": 1768,
                        "fullEnd": 1782,
                        "start": 1768,
                        "end": 1781,
                        "fullWidth": 14,
                        "width": 13,
                        "expression": {
                            "kind": "MemberAccessExpression",
                            "fullStart": 1768,
                            "fullEnd": 1779,
                            "start": 1768,
                            "end": 1779,
                            "fullWidth": 11,
                            "width": 11,
                            "expression": {
                                "kind": "IdentifierName",
                                "fullStart": 1768,
                                "fullEnd": 1770,
                                "start": 1768,
                                "end": 1770,
                                "fullWidth": 2,
                                "width": 2,
                                "text": "x9",
                                "value": "x9",
                                "valueText": "x9"
                            },
                            "dotToken": {
                                "kind": "DotToken",
                                "fullStart": 1770,
                                "fullEnd": 1771,
                                "start": 1770,
                                "end": 1771,
                                "fullWidth": 1,
                                "width": 1,
                                "text": ".",
                                "value": ".",
                                "valueText": "."
                            },
                            "name": {
                                "kind": "IdentifierName",
                                "fullStart": 1771,
                                "fullEnd": 1779,
                                "start": 1771,
                                "end": 1779,
                                "fullWidth": 8,
                                "width": 8,
                                "text": "toString",
                                "value": "toString",
                                "valueText": "toString"
                            }
                        },
                        "argumentList": {
                            "kind": "ArgumentList",
                            "fullStart": 1779,
                            "fullEnd": 1782,
                            "start": 1779,
                            "end": 1781,
                            "fullWidth": 3,
                            "width": 2,
                            "openParenToken": {
                                "kind": "OpenParenToken",
                                "fullStart": 1779,
                                "fullEnd": 1780,
                                "start": 1779,
                                "end": 1780,
                                "fullWidth": 1,
                                "width": 1,
                                "text": "(",
                                "value": "(",
                                "valueText": "("
                            },
                            "arguments": [],
                            "closeParenToken": {
                                "kind": "CloseParenToken",
                                "fullStart": 1780,
                                "fullEnd": 1782,
                                "start": 1780,
                                "end": 1781,
                                "fullWidth": 2,
                                "width": 1,
                                "text": ")",
                                "value": ")",
                                "valueText": ")",
                                "hasTrailingTrivia": true,
                                "trailingTrivia": [
                                    {
                                        "kind": "WhitespaceTrivia",
                                        "text": " "
                                    }
                                ]
                            }
                        }
                    },
                    "operatorToken": {
                        "kind": "ExclamationEqualsEqualsToken",
                        "fullStart": 1782,
                        "fullEnd": 1786,
                        "start": 1782,
                        "end": 1785,
                        "fullWidth": 4,
                        "width": 3,
                        "text": "!==",
                        "value": "!==",
                        "valueText": "!==",
                        "hasTrailingTrivia": true,
                        "trailingTrivia": [
                            {
                                "kind": "WhitespaceTrivia",
                                "text": " "
                            }
                        ]
                    },
                    "right": {
                        "kind": "StringLiteral",
                        "fullStart": 1786,
                        "fullEnd": 1801,
                        "start": 1786,
                        "end": 1801,
                        "fullWidth": 15,
                        "width": 15,
                        "text": "\"[object Date]\"",
                        "value": "[object Date]",
                        "valueText": "[object Date]"
                    }
                },
                "closeParenToken": {
                    "kind": "CloseParenToken",
                    "fullStart": 1801,
                    "fullEnd": 1803,
                    "start": 1801,
                    "end": 1802,
                    "fullWidth": 2,
                    "width": 1,
                    "text": ")",
                    "value": ")",
                    "valueText": ")",
                    "hasTrailingTrivia": true,
                    "trailingTrivia": [
                        {
                            "kind": "WhitespaceTrivia",
                            "text": " "
                        }
                    ]
                },
                "statement": {
                    "kind": "Block",
                    "fullStart": 1803,
                    "fullEnd": 1895,
                    "start": 1803,
                    "end": 1894,
                    "fullWidth": 92,
                    "width": 91,
                    "openBraceToken": {
                        "kind": "OpenBraceToken",
                        "fullStart": 1803,
                        "fullEnd": 1805,
                        "start": 1803,
                        "end": 1804,
                        "fullWidth": 2,
                        "width": 1,
                        "text": "{",
                        "value": "{",
                        "valueText": "{",
                        "hasTrailingTrivia": true,
                        "hasTrailingNewLine": true,
                        "trailingTrivia": [
                            {
                                "kind": "NewLineTrivia",
                                "text": "\n"
                            }
                        ]
                    },
                    "statements": [
                        {
                            "kind": "ExpressionStatement",
                            "fullStart": 1805,
                            "fullEnd": 1893,
                            "start": 1807,
                            "end": 1892,
                            "fullWidth": 88,
                            "width": 85,
                            "expression": {
                                "kind": "InvocationExpression",
                                "fullStart": 1805,
                                "fullEnd": 1891,
                                "start": 1807,
                                "end": 1891,
                                "fullWidth": 86,
                                "width": 84,
                                "expression": {
                                    "kind": "IdentifierName",
                                    "fullStart": 1805,
                                    "fullEnd": 1812,
                                    "start": 1807,
                                    "end": 1812,
                                    "fullWidth": 7,
                                    "width": 5,
                                    "text": "$FAIL",
                                    "value": "$FAIL",
                                    "valueText": "$FAIL",
                                    "hasLeadingTrivia": true,
                                    "leadingTrivia": [
                                        {
                                            "kind": "WhitespaceTrivia",
                                            "text": "  "
                                        }
                                    ]
                                },
                                "argumentList": {
                                    "kind": "ArgumentList",
                                    "fullStart": 1812,
                                    "fullEnd": 1891,
                                    "start": 1812,
                                    "end": 1891,
                                    "fullWidth": 79,
                                    "width": 79,
                                    "openParenToken": {
                                        "kind": "OpenParenToken",
                                        "fullStart": 1812,
                                        "fullEnd": 1813,
                                        "start": 1812,
                                        "end": 1813,
                                        "fullWidth": 1,
                                        "width": 1,
                                        "text": "(",
                                        "value": "(",
                                        "valueText": "("
                                    },
                                    "arguments": [
                                        {
                                            "kind": "StringLiteral",
                                            "fullStart": 1813,
                                            "fullEnd": 1890,
                                            "start": 1813,
                                            "end": 1890,
                                            "fullWidth": 77,
                                            "width": 77,
                                            "text": "\"#9: The [[Class]] property of the newly constructed object is set to 'Date'\"",
                                            "value": "#9: The [[Class]] property of the newly constructed object is set to 'Date'",
                                            "valueText": "#9: The [[Class]] property of the newly constructed object is set to 'Date'"
                                        }
                                    ],
                                    "closeParenToken": {
                                        "kind": "CloseParenToken",
                                        "fullStart": 1890,
                                        "fullEnd": 1891,
                                        "start": 1890,
                                        "end": 1891,
                                        "fullWidth": 1,
                                        "width": 1,
                                        "text": ")",
                                        "value": ")",
                                        "valueText": ")"
                                    }
                                }
                            },
                            "semicolonToken": {
                                "kind": "SemicolonToken",
                                "fullStart": 1891,
                                "fullEnd": 1893,
                                "start": 1891,
                                "end": 1892,
                                "fullWidth": 2,
                                "width": 1,
                                "text": ";",
                                "value": ";",
                                "valueText": ";",
                                "hasTrailingTrivia": true,
                                "hasTrailingNewLine": true,
                                "trailingTrivia": [
                                    {
                                        "kind": "NewLineTrivia",
                                        "text": "\n"
                                    }
                                ]
                            }
                        }
                    ],
                    "closeBraceToken": {
                        "kind": "CloseBraceToken",
                        "fullStart": 1893,
                        "fullEnd": 1895,
                        "start": 1893,
                        "end": 1894,
                        "fullWidth": 2,
                        "width": 1,
                        "text": "}",
                        "value": "}",
                        "valueText": "}",
                        "hasTrailingTrivia": true,
                        "hasTrailingNewLine": true,
                        "trailingTrivia": [
                            {
                                "kind": "NewLineTrivia",
                                "text": "\n"
                            }
                        ]
                    }
                }
            },
            {
                "kind": "VariableStatement",
                "fullStart": 1895,
                "fullEnd": 1930,
                "start": 1896,
                "end": 1929,
                "fullWidth": 35,
                "width": 33,
                "modifiers": [],
                "variableDeclaration": {
                    "kind": "VariableDeclaration",
                    "fullStart": 1895,
                    "fullEnd": 1928,
                    "start": 1896,
                    "end": 1928,
                    "fullWidth": 33,
                    "width": 32,
                    "varKeyword": {
                        "kind": "VarKeyword",
                        "fullStart": 1895,
                        "fullEnd": 1900,
                        "start": 1896,
                        "end": 1899,
                        "fullWidth": 5,
                        "width": 3,
                        "text": "var",
                        "value": "var",
                        "valueText": "var",
                        "hasLeadingTrivia": true,
                        "hasLeadingNewLine": true,
                        "hasTrailingTrivia": true,
                        "leadingTrivia": [
                            {
                                "kind": "NewLineTrivia",
                                "text": "\n"
                            }
                        ],
                        "trailingTrivia": [
                            {
                                "kind": "WhitespaceTrivia",
                                "text": " "
                            }
                        ]
                    },
                    "variableDeclarators": [
                        {
                            "kind": "VariableDeclarator",
                            "fullStart": 1900,
                            "fullEnd": 1928,
                            "start": 1900,
                            "end": 1928,
                            "fullWidth": 28,
<<<<<<< HEAD
                            "width": 28,
                            "identifier": {
=======
                            "propertyName": {
>>>>>>> 85e84683
                                "kind": "IdentifierName",
                                "fullStart": 1900,
                                "fullEnd": 1904,
                                "start": 1900,
                                "end": 1903,
                                "fullWidth": 4,
                                "width": 3,
                                "text": "x10",
                                "value": "x10",
                                "valueText": "x10",
                                "hasTrailingTrivia": true,
                                "trailingTrivia": [
                                    {
                                        "kind": "WhitespaceTrivia",
                                        "text": " "
                                    }
                                ]
                            },
                            "equalsValueClause": {
                                "kind": "EqualsValueClause",
                                "fullStart": 1904,
                                "fullEnd": 1928,
                                "start": 1904,
                                "end": 1928,
                                "fullWidth": 24,
                                "width": 24,
                                "equalsToken": {
                                    "kind": "EqualsToken",
                                    "fullStart": 1904,
                                    "fullEnd": 1906,
                                    "start": 1904,
                                    "end": 1905,
                                    "fullWidth": 2,
                                    "width": 1,
                                    "text": "=",
                                    "value": "=",
                                    "valueText": "=",
                                    "hasTrailingTrivia": true,
                                    "trailingTrivia": [
                                        {
                                            "kind": "WhitespaceTrivia",
                                            "text": " "
                                        }
                                    ]
                                },
                                "value": {
                                    "kind": "ObjectCreationExpression",
                                    "fullStart": 1906,
                                    "fullEnd": 1928,
                                    "start": 1906,
                                    "end": 1928,
                                    "fullWidth": 22,
                                    "width": 22,
                                    "newKeyword": {
                                        "kind": "NewKeyword",
                                        "fullStart": 1906,
                                        "fullEnd": 1910,
                                        "start": 1906,
                                        "end": 1909,
                                        "fullWidth": 4,
                                        "width": 3,
                                        "text": "new",
                                        "value": "new",
                                        "valueText": "new",
                                        "hasTrailingTrivia": true,
                                        "trailingTrivia": [
                                            {
                                                "kind": "WhitespaceTrivia",
                                                "text": " "
                                            }
                                        ]
                                    },
                                    "expression": {
                                        "kind": "IdentifierName",
                                        "fullStart": 1910,
                                        "fullEnd": 1914,
                                        "start": 1910,
                                        "end": 1914,
                                        "fullWidth": 4,
                                        "width": 4,
                                        "text": "Date",
                                        "value": "Date",
                                        "valueText": "Date"
                                    },
                                    "argumentList": {
                                        "kind": "ArgumentList",
                                        "fullStart": 1914,
                                        "fullEnd": 1928,
                                        "start": 1914,
                                        "end": 1928,
                                        "fullWidth": 14,
                                        "width": 14,
                                        "openParenToken": {
                                            "kind": "OpenParenToken",
                                            "fullStart": 1914,
                                            "fullEnd": 1915,
                                            "start": 1914,
                                            "end": 1915,
                                            "fullWidth": 1,
                                            "width": 1,
                                            "text": "(",
                                            "value": "(",
                                            "valueText": "("
                                        },
                                        "arguments": [
                                            {
                                                "kind": "NumericLiteral",
                                                "fullStart": 1915,
                                                "fullEnd": 1919,
                                                "start": 1915,
                                                "end": 1919,
                                                "fullWidth": 4,
                                                "width": 4,
                                                "text": "2099",
                                                "value": 2099,
                                                "valueText": "2099"
                                            },
                                            {
                                                "kind": "CommaToken",
                                                "fullStart": 1919,
                                                "fullEnd": 1921,
                                                "start": 1919,
                                                "end": 1920,
                                                "fullWidth": 2,
                                                "width": 1,
                                                "text": ",",
                                                "value": ",",
                                                "valueText": ",",
                                                "hasTrailingTrivia": true,
                                                "trailingTrivia": [
                                                    {
                                                        "kind": "WhitespaceTrivia",
                                                        "text": " "
                                                    }
                                                ]
                                            },
                                            {
                                                "kind": "NumericLiteral",
                                                "fullStart": 1921,
                                                "fullEnd": 1923,
                                                "start": 1921,
                                                "end": 1923,
                                                "fullWidth": 2,
                                                "width": 2,
                                                "text": "11",
                                                "value": 11,
                                                "valueText": "11"
                                            },
                                            {
                                                "kind": "CommaToken",
                                                "fullStart": 1923,
                                                "fullEnd": 1925,
                                                "start": 1923,
                                                "end": 1924,
                                                "fullWidth": 2,
                                                "width": 1,
                                                "text": ",",
                                                "value": ",",
                                                "valueText": ",",
                                                "hasTrailingTrivia": true,
                                                "trailingTrivia": [
                                                    {
                                                        "kind": "WhitespaceTrivia",
                                                        "text": " "
                                                    }
                                                ]
                                            },
                                            {
                                                "kind": "NumericLiteral",
                                                "fullStart": 1925,
                                                "fullEnd": 1927,
                                                "start": 1925,
                                                "end": 1927,
                                                "fullWidth": 2,
                                                "width": 2,
                                                "text": "31",
                                                "value": 31,
                                                "valueText": "31"
                                            }
                                        ],
                                        "closeParenToken": {
                                            "kind": "CloseParenToken",
                                            "fullStart": 1927,
                                            "fullEnd": 1928,
                                            "start": 1927,
                                            "end": 1928,
                                            "fullWidth": 1,
                                            "width": 1,
                                            "text": ")",
                                            "value": ")",
                                            "valueText": ")"
                                        }
                                    }
                                }
                            }
                        }
                    ]
                },
                "semicolonToken": {
                    "kind": "SemicolonToken",
                    "fullStart": 1928,
                    "fullEnd": 1930,
                    "start": 1928,
                    "end": 1929,
                    "fullWidth": 2,
                    "width": 1,
                    "text": ";",
                    "value": ";",
                    "valueText": ";",
                    "hasTrailingTrivia": true,
                    "hasTrailingNewLine": true,
                    "trailingTrivia": [
                        {
                            "kind": "NewLineTrivia",
                            "text": "\n"
                        }
                    ]
                }
            },
            {
                "kind": "IfStatement",
                "fullStart": 1930,
                "fullEnd": 2063,
                "start": 1930,
                "end": 2062,
                "fullWidth": 133,
                "width": 132,
                "ifKeyword": {
                    "kind": "IfKeyword",
                    "fullStart": 1930,
                    "fullEnd": 1933,
                    "start": 1930,
                    "end": 1932,
                    "fullWidth": 3,
                    "width": 2,
                    "text": "if",
                    "value": "if",
                    "valueText": "if",
                    "hasTrailingTrivia": true,
                    "trailingTrivia": [
                        {
                            "kind": "WhitespaceTrivia",
                            "text": " "
                        }
                    ]
                },
                "openParenToken": {
                    "kind": "OpenParenToken",
                    "fullStart": 1933,
                    "fullEnd": 1934,
                    "start": 1933,
                    "end": 1934,
                    "fullWidth": 1,
                    "width": 1,
                    "text": "(",
                    "value": "(",
                    "valueText": "("
                },
                "condition": {
                    "kind": "NotEqualsExpression",
                    "fullStart": 1934,
                    "fullEnd": 1968,
                    "start": 1934,
                    "end": 1968,
                    "fullWidth": 34,
                    "width": 34,
                    "left": {
                        "kind": "InvocationExpression",
                        "fullStart": 1934,
                        "fullEnd": 1949,
                        "start": 1934,
                        "end": 1948,
                        "fullWidth": 15,
                        "width": 14,
                        "expression": {
                            "kind": "MemberAccessExpression",
                            "fullStart": 1934,
                            "fullEnd": 1946,
                            "start": 1934,
                            "end": 1946,
                            "fullWidth": 12,
                            "width": 12,
                            "expression": {
                                "kind": "IdentifierName",
                                "fullStart": 1934,
                                "fullEnd": 1937,
                                "start": 1934,
                                "end": 1937,
                                "fullWidth": 3,
                                "width": 3,
                                "text": "x10",
                                "value": "x10",
                                "valueText": "x10"
                            },
                            "dotToken": {
                                "kind": "DotToken",
                                "fullStart": 1937,
                                "fullEnd": 1938,
                                "start": 1937,
                                "end": 1938,
                                "fullWidth": 1,
                                "width": 1,
                                "text": ".",
                                "value": ".",
                                "valueText": "."
                            },
                            "name": {
                                "kind": "IdentifierName",
                                "fullStart": 1938,
                                "fullEnd": 1946,
                                "start": 1938,
                                "end": 1946,
                                "fullWidth": 8,
                                "width": 8,
                                "text": "toString",
                                "value": "toString",
                                "valueText": "toString"
                            }
                        },
                        "argumentList": {
                            "kind": "ArgumentList",
                            "fullStart": 1946,
                            "fullEnd": 1949,
                            "start": 1946,
                            "end": 1948,
                            "fullWidth": 3,
                            "width": 2,
                            "openParenToken": {
                                "kind": "OpenParenToken",
                                "fullStart": 1946,
                                "fullEnd": 1947,
                                "start": 1946,
                                "end": 1947,
                                "fullWidth": 1,
                                "width": 1,
                                "text": "(",
                                "value": "(",
                                "valueText": "("
                            },
                            "arguments": [],
                            "closeParenToken": {
                                "kind": "CloseParenToken",
                                "fullStart": 1947,
                                "fullEnd": 1949,
                                "start": 1947,
                                "end": 1948,
                                "fullWidth": 2,
                                "width": 1,
                                "text": ")",
                                "value": ")",
                                "valueText": ")",
                                "hasTrailingTrivia": true,
                                "trailingTrivia": [
                                    {
                                        "kind": "WhitespaceTrivia",
                                        "text": " "
                                    }
                                ]
                            }
                        }
                    },
                    "operatorToken": {
                        "kind": "ExclamationEqualsEqualsToken",
                        "fullStart": 1949,
                        "fullEnd": 1953,
                        "start": 1949,
                        "end": 1952,
                        "fullWidth": 4,
                        "width": 3,
                        "text": "!==",
                        "value": "!==",
                        "valueText": "!==",
                        "hasTrailingTrivia": true,
                        "trailingTrivia": [
                            {
                                "kind": "WhitespaceTrivia",
                                "text": " "
                            }
                        ]
                    },
                    "right": {
                        "kind": "StringLiteral",
                        "fullStart": 1953,
                        "fullEnd": 1968,
                        "start": 1953,
                        "end": 1968,
                        "fullWidth": 15,
                        "width": 15,
                        "text": "\"[object Date]\"",
                        "value": "[object Date]",
                        "valueText": "[object Date]"
                    }
                },
                "closeParenToken": {
                    "kind": "CloseParenToken",
                    "fullStart": 1968,
                    "fullEnd": 1970,
                    "start": 1968,
                    "end": 1969,
                    "fullWidth": 2,
                    "width": 1,
                    "text": ")",
                    "value": ")",
                    "valueText": ")",
                    "hasTrailingTrivia": true,
                    "trailingTrivia": [
                        {
                            "kind": "WhitespaceTrivia",
                            "text": " "
                        }
                    ]
                },
                "statement": {
                    "kind": "Block",
                    "fullStart": 1970,
                    "fullEnd": 2063,
                    "start": 1970,
                    "end": 2062,
                    "fullWidth": 93,
                    "width": 92,
                    "openBraceToken": {
                        "kind": "OpenBraceToken",
                        "fullStart": 1970,
                        "fullEnd": 1972,
                        "start": 1970,
                        "end": 1971,
                        "fullWidth": 2,
                        "width": 1,
                        "text": "{",
                        "value": "{",
                        "valueText": "{",
                        "hasTrailingTrivia": true,
                        "hasTrailingNewLine": true,
                        "trailingTrivia": [
                            {
                                "kind": "NewLineTrivia",
                                "text": "\n"
                            }
                        ]
                    },
                    "statements": [
                        {
                            "kind": "ExpressionStatement",
                            "fullStart": 1972,
                            "fullEnd": 2061,
                            "start": 1974,
                            "end": 2060,
                            "fullWidth": 89,
                            "width": 86,
                            "expression": {
                                "kind": "InvocationExpression",
                                "fullStart": 1972,
                                "fullEnd": 2059,
                                "start": 1974,
                                "end": 2059,
                                "fullWidth": 87,
                                "width": 85,
                                "expression": {
                                    "kind": "IdentifierName",
                                    "fullStart": 1972,
                                    "fullEnd": 1979,
                                    "start": 1974,
                                    "end": 1979,
                                    "fullWidth": 7,
                                    "width": 5,
                                    "text": "$FAIL",
                                    "value": "$FAIL",
                                    "valueText": "$FAIL",
                                    "hasLeadingTrivia": true,
                                    "leadingTrivia": [
                                        {
                                            "kind": "WhitespaceTrivia",
                                            "text": "  "
                                        }
                                    ]
                                },
                                "argumentList": {
                                    "kind": "ArgumentList",
                                    "fullStart": 1979,
                                    "fullEnd": 2059,
                                    "start": 1979,
                                    "end": 2059,
                                    "fullWidth": 80,
                                    "width": 80,
                                    "openParenToken": {
                                        "kind": "OpenParenToken",
                                        "fullStart": 1979,
                                        "fullEnd": 1980,
                                        "start": 1979,
                                        "end": 1980,
                                        "fullWidth": 1,
                                        "width": 1,
                                        "text": "(",
                                        "value": "(",
                                        "valueText": "("
                                    },
                                    "arguments": [
                                        {
                                            "kind": "StringLiteral",
                                            "fullStart": 1980,
                                            "fullEnd": 2058,
                                            "start": 1980,
                                            "end": 2058,
                                            "fullWidth": 78,
                                            "width": 78,
                                            "text": "\"#10: The [[Class]] property of the newly constructed object is set to 'Date'\"",
                                            "value": "#10: The [[Class]] property of the newly constructed object is set to 'Date'",
                                            "valueText": "#10: The [[Class]] property of the newly constructed object is set to 'Date'"
                                        }
                                    ],
                                    "closeParenToken": {
                                        "kind": "CloseParenToken",
                                        "fullStart": 2058,
                                        "fullEnd": 2059,
                                        "start": 2058,
                                        "end": 2059,
                                        "fullWidth": 1,
                                        "width": 1,
                                        "text": ")",
                                        "value": ")",
                                        "valueText": ")"
                                    }
                                }
                            },
                            "semicolonToken": {
                                "kind": "SemicolonToken",
                                "fullStart": 2059,
                                "fullEnd": 2061,
                                "start": 2059,
                                "end": 2060,
                                "fullWidth": 2,
                                "width": 1,
                                "text": ";",
                                "value": ";",
                                "valueText": ";",
                                "hasTrailingTrivia": true,
                                "hasTrailingNewLine": true,
                                "trailingTrivia": [
                                    {
                                        "kind": "NewLineTrivia",
                                        "text": "\n"
                                    }
                                ]
                            }
                        }
                    ],
                    "closeBraceToken": {
                        "kind": "CloseBraceToken",
                        "fullStart": 2061,
                        "fullEnd": 2063,
                        "start": 2061,
                        "end": 2062,
                        "fullWidth": 2,
                        "width": 1,
                        "text": "}",
                        "value": "}",
                        "valueText": "}",
                        "hasTrailingTrivia": true,
                        "hasTrailingNewLine": true,
                        "trailingTrivia": [
                            {
                                "kind": "NewLineTrivia",
                                "text": "\n"
                            }
                        ]
                    }
                }
            },
            {
                "kind": "VariableStatement",
                "fullStart": 2063,
                "fullEnd": 2097,
                "start": 2064,
                "end": 2096,
                "fullWidth": 34,
                "width": 32,
                "modifiers": [],
                "variableDeclaration": {
                    "kind": "VariableDeclaration",
                    "fullStart": 2063,
                    "fullEnd": 2095,
                    "start": 2064,
                    "end": 2095,
                    "fullWidth": 32,
                    "width": 31,
                    "varKeyword": {
                        "kind": "VarKeyword",
                        "fullStart": 2063,
                        "fullEnd": 2068,
                        "start": 2064,
                        "end": 2067,
                        "fullWidth": 5,
                        "width": 3,
                        "text": "var",
                        "value": "var",
                        "valueText": "var",
                        "hasLeadingTrivia": true,
                        "hasLeadingNewLine": true,
                        "hasTrailingTrivia": true,
                        "leadingTrivia": [
                            {
                                "kind": "NewLineTrivia",
                                "text": "\n"
                            }
                        ],
                        "trailingTrivia": [
                            {
                                "kind": "WhitespaceTrivia",
                                "text": " "
                            }
                        ]
                    },
                    "variableDeclarators": [
                        {
                            "kind": "VariableDeclarator",
                            "fullStart": 2068,
                            "fullEnd": 2095,
                            "start": 2068,
                            "end": 2095,
                            "fullWidth": 27,
<<<<<<< HEAD
                            "width": 27,
                            "identifier": {
=======
                            "propertyName": {
>>>>>>> 85e84683
                                "kind": "IdentifierName",
                                "fullStart": 2068,
                                "fullEnd": 2072,
                                "start": 2068,
                                "end": 2071,
                                "fullWidth": 4,
                                "width": 3,
                                "text": "x11",
                                "value": "x11",
                                "valueText": "x11",
                                "hasTrailingTrivia": true,
                                "trailingTrivia": [
                                    {
                                        "kind": "WhitespaceTrivia",
                                        "text": " "
                                    }
                                ]
                            },
                            "equalsValueClause": {
                                "kind": "EqualsValueClause",
                                "fullStart": 2072,
                                "fullEnd": 2095,
                                "start": 2072,
                                "end": 2095,
                                "fullWidth": 23,
                                "width": 23,
                                "equalsToken": {
                                    "kind": "EqualsToken",
                                    "fullStart": 2072,
                                    "fullEnd": 2074,
                                    "start": 2072,
                                    "end": 2073,
                                    "fullWidth": 2,
                                    "width": 1,
                                    "text": "=",
                                    "value": "=",
                                    "valueText": "=",
                                    "hasTrailingTrivia": true,
                                    "trailingTrivia": [
                                        {
                                            "kind": "WhitespaceTrivia",
                                            "text": " "
                                        }
                                    ]
                                },
                                "value": {
                                    "kind": "ObjectCreationExpression",
                                    "fullStart": 2074,
                                    "fullEnd": 2095,
                                    "start": 2074,
                                    "end": 2095,
                                    "fullWidth": 21,
                                    "width": 21,
                                    "newKeyword": {
                                        "kind": "NewKeyword",
                                        "fullStart": 2074,
                                        "fullEnd": 2078,
                                        "start": 2074,
                                        "end": 2077,
                                        "fullWidth": 4,
                                        "width": 3,
                                        "text": "new",
                                        "value": "new",
                                        "valueText": "new",
                                        "hasTrailingTrivia": true,
                                        "trailingTrivia": [
                                            {
                                                "kind": "WhitespaceTrivia",
                                                "text": " "
                                            }
                                        ]
                                    },
                                    "expression": {
                                        "kind": "IdentifierName",
                                        "fullStart": 2078,
                                        "fullEnd": 2082,
                                        "start": 2078,
                                        "end": 2082,
                                        "fullWidth": 4,
                                        "width": 4,
                                        "text": "Date",
                                        "value": "Date",
                                        "valueText": "Date"
                                    },
                                    "argumentList": {
                                        "kind": "ArgumentList",
                                        "fullStart": 2082,
                                        "fullEnd": 2095,
                                        "start": 2082,
                                        "end": 2095,
                                        "fullWidth": 13,
                                        "width": 13,
                                        "openParenToken": {
                                            "kind": "OpenParenToken",
                                            "fullStart": 2082,
                                            "fullEnd": 2083,
                                            "start": 2082,
                                            "end": 2083,
                                            "fullWidth": 1,
                                            "width": 1,
                                            "text": "(",
                                            "value": "(",
                                            "valueText": "("
                                        },
                                        "arguments": [
                                            {
                                                "kind": "NumericLiteral",
                                                "fullStart": 2083,
                                                "fullEnd": 2087,
                                                "start": 2083,
                                                "end": 2087,
                                                "fullWidth": 4,
                                                "width": 4,
                                                "text": "2099",
                                                "value": 2099,
                                                "valueText": "2099"
                                            },
                                            {
                                                "kind": "CommaToken",
                                                "fullStart": 2087,
                                                "fullEnd": 2089,
                                                "start": 2087,
                                                "end": 2088,
                                                "fullWidth": 2,
                                                "width": 1,
                                                "text": ",",
                                                "value": ",",
                                                "valueText": ",",
                                                "hasTrailingTrivia": true,
                                                "trailingTrivia": [
                                                    {
                                                        "kind": "WhitespaceTrivia",
                                                        "text": " "
                                                    }
                                                ]
                                            },
                                            {
                                                "kind": "NumericLiteral",
                                                "fullStart": 2089,
                                                "fullEnd": 2091,
                                                "start": 2089,
                                                "end": 2091,
                                                "fullWidth": 2,
                                                "width": 2,
                                                "text": "12",
                                                "value": 12,
                                                "valueText": "12"
                                            },
                                            {
                                                "kind": "CommaToken",
                                                "fullStart": 2091,
                                                "fullEnd": 2093,
                                                "start": 2091,
                                                "end": 2092,
                                                "fullWidth": 2,
                                                "width": 1,
                                                "text": ",",
                                                "value": ",",
                                                "valueText": ",",
                                                "hasTrailingTrivia": true,
                                                "trailingTrivia": [
                                                    {
                                                        "kind": "WhitespaceTrivia",
                                                        "text": " "
                                                    }
                                                ]
                                            },
                                            {
                                                "kind": "NumericLiteral",
                                                "fullStart": 2093,
                                                "fullEnd": 2094,
                                                "start": 2093,
                                                "end": 2094,
                                                "fullWidth": 1,
                                                "width": 1,
                                                "text": "1",
                                                "value": 1,
                                                "valueText": "1"
                                            }
                                        ],
                                        "closeParenToken": {
                                            "kind": "CloseParenToken",
                                            "fullStart": 2094,
                                            "fullEnd": 2095,
                                            "start": 2094,
                                            "end": 2095,
                                            "fullWidth": 1,
                                            "width": 1,
                                            "text": ")",
                                            "value": ")",
                                            "valueText": ")"
                                        }
                                    }
                                }
                            }
                        }
                    ]
                },
                "semicolonToken": {
                    "kind": "SemicolonToken",
                    "fullStart": 2095,
                    "fullEnd": 2097,
                    "start": 2095,
                    "end": 2096,
                    "fullWidth": 2,
                    "width": 1,
                    "text": ";",
                    "value": ";",
                    "valueText": ";",
                    "hasTrailingTrivia": true,
                    "hasTrailingNewLine": true,
                    "trailingTrivia": [
                        {
                            "kind": "NewLineTrivia",
                            "text": "\n"
                        }
                    ]
                }
            },
            {
                "kind": "IfStatement",
                "fullStart": 2097,
                "fullEnd": 2230,
                "start": 2097,
                "end": 2229,
                "fullWidth": 133,
                "width": 132,
                "ifKeyword": {
                    "kind": "IfKeyword",
                    "fullStart": 2097,
                    "fullEnd": 2100,
                    "start": 2097,
                    "end": 2099,
                    "fullWidth": 3,
                    "width": 2,
                    "text": "if",
                    "value": "if",
                    "valueText": "if",
                    "hasTrailingTrivia": true,
                    "trailingTrivia": [
                        {
                            "kind": "WhitespaceTrivia",
                            "text": " "
                        }
                    ]
                },
                "openParenToken": {
                    "kind": "OpenParenToken",
                    "fullStart": 2100,
                    "fullEnd": 2101,
                    "start": 2100,
                    "end": 2101,
                    "fullWidth": 1,
                    "width": 1,
                    "text": "(",
                    "value": "(",
                    "valueText": "("
                },
                "condition": {
                    "kind": "NotEqualsExpression",
                    "fullStart": 2101,
                    "fullEnd": 2135,
                    "start": 2101,
                    "end": 2135,
                    "fullWidth": 34,
                    "width": 34,
                    "left": {
                        "kind": "InvocationExpression",
                        "fullStart": 2101,
                        "fullEnd": 2116,
                        "start": 2101,
                        "end": 2115,
                        "fullWidth": 15,
                        "width": 14,
                        "expression": {
                            "kind": "MemberAccessExpression",
                            "fullStart": 2101,
                            "fullEnd": 2113,
                            "start": 2101,
                            "end": 2113,
                            "fullWidth": 12,
                            "width": 12,
                            "expression": {
                                "kind": "IdentifierName",
                                "fullStart": 2101,
                                "fullEnd": 2104,
                                "start": 2101,
                                "end": 2104,
                                "fullWidth": 3,
                                "width": 3,
                                "text": "x11",
                                "value": "x11",
                                "valueText": "x11"
                            },
                            "dotToken": {
                                "kind": "DotToken",
                                "fullStart": 2104,
                                "fullEnd": 2105,
                                "start": 2104,
                                "end": 2105,
                                "fullWidth": 1,
                                "width": 1,
                                "text": ".",
                                "value": ".",
                                "valueText": "."
                            },
                            "name": {
                                "kind": "IdentifierName",
                                "fullStart": 2105,
                                "fullEnd": 2113,
                                "start": 2105,
                                "end": 2113,
                                "fullWidth": 8,
                                "width": 8,
                                "text": "toString",
                                "value": "toString",
                                "valueText": "toString"
                            }
                        },
                        "argumentList": {
                            "kind": "ArgumentList",
                            "fullStart": 2113,
                            "fullEnd": 2116,
                            "start": 2113,
                            "end": 2115,
                            "fullWidth": 3,
                            "width": 2,
                            "openParenToken": {
                                "kind": "OpenParenToken",
                                "fullStart": 2113,
                                "fullEnd": 2114,
                                "start": 2113,
                                "end": 2114,
                                "fullWidth": 1,
                                "width": 1,
                                "text": "(",
                                "value": "(",
                                "valueText": "("
                            },
                            "arguments": [],
                            "closeParenToken": {
                                "kind": "CloseParenToken",
                                "fullStart": 2114,
                                "fullEnd": 2116,
                                "start": 2114,
                                "end": 2115,
                                "fullWidth": 2,
                                "width": 1,
                                "text": ")",
                                "value": ")",
                                "valueText": ")",
                                "hasTrailingTrivia": true,
                                "trailingTrivia": [
                                    {
                                        "kind": "WhitespaceTrivia",
                                        "text": " "
                                    }
                                ]
                            }
                        }
                    },
                    "operatorToken": {
                        "kind": "ExclamationEqualsEqualsToken",
                        "fullStart": 2116,
                        "fullEnd": 2120,
                        "start": 2116,
                        "end": 2119,
                        "fullWidth": 4,
                        "width": 3,
                        "text": "!==",
                        "value": "!==",
                        "valueText": "!==",
                        "hasTrailingTrivia": true,
                        "trailingTrivia": [
                            {
                                "kind": "WhitespaceTrivia",
                                "text": " "
                            }
                        ]
                    },
                    "right": {
                        "kind": "StringLiteral",
                        "fullStart": 2120,
                        "fullEnd": 2135,
                        "start": 2120,
                        "end": 2135,
                        "fullWidth": 15,
                        "width": 15,
                        "text": "\"[object Date]\"",
                        "value": "[object Date]",
                        "valueText": "[object Date]"
                    }
                },
                "closeParenToken": {
                    "kind": "CloseParenToken",
                    "fullStart": 2135,
                    "fullEnd": 2137,
                    "start": 2135,
                    "end": 2136,
                    "fullWidth": 2,
                    "width": 1,
                    "text": ")",
                    "value": ")",
                    "valueText": ")",
                    "hasTrailingTrivia": true,
                    "trailingTrivia": [
                        {
                            "kind": "WhitespaceTrivia",
                            "text": " "
                        }
                    ]
                },
                "statement": {
                    "kind": "Block",
                    "fullStart": 2137,
                    "fullEnd": 2230,
                    "start": 2137,
                    "end": 2229,
                    "fullWidth": 93,
                    "width": 92,
                    "openBraceToken": {
                        "kind": "OpenBraceToken",
                        "fullStart": 2137,
                        "fullEnd": 2139,
                        "start": 2137,
                        "end": 2138,
                        "fullWidth": 2,
                        "width": 1,
                        "text": "{",
                        "value": "{",
                        "valueText": "{",
                        "hasTrailingTrivia": true,
                        "hasTrailingNewLine": true,
                        "trailingTrivia": [
                            {
                                "kind": "NewLineTrivia",
                                "text": "\n"
                            }
                        ]
                    },
                    "statements": [
                        {
                            "kind": "ExpressionStatement",
                            "fullStart": 2139,
                            "fullEnd": 2228,
                            "start": 2141,
                            "end": 2227,
                            "fullWidth": 89,
                            "width": 86,
                            "expression": {
                                "kind": "InvocationExpression",
                                "fullStart": 2139,
                                "fullEnd": 2226,
                                "start": 2141,
                                "end": 2226,
                                "fullWidth": 87,
                                "width": 85,
                                "expression": {
                                    "kind": "IdentifierName",
                                    "fullStart": 2139,
                                    "fullEnd": 2146,
                                    "start": 2141,
                                    "end": 2146,
                                    "fullWidth": 7,
                                    "width": 5,
                                    "text": "$FAIL",
                                    "value": "$FAIL",
                                    "valueText": "$FAIL",
                                    "hasLeadingTrivia": true,
                                    "leadingTrivia": [
                                        {
                                            "kind": "WhitespaceTrivia",
                                            "text": "  "
                                        }
                                    ]
                                },
                                "argumentList": {
                                    "kind": "ArgumentList",
                                    "fullStart": 2146,
                                    "fullEnd": 2226,
                                    "start": 2146,
                                    "end": 2226,
                                    "fullWidth": 80,
                                    "width": 80,
                                    "openParenToken": {
                                        "kind": "OpenParenToken",
                                        "fullStart": 2146,
                                        "fullEnd": 2147,
                                        "start": 2146,
                                        "end": 2147,
                                        "fullWidth": 1,
                                        "width": 1,
                                        "text": "(",
                                        "value": "(",
                                        "valueText": "("
                                    },
                                    "arguments": [
                                        {
                                            "kind": "StringLiteral",
                                            "fullStart": 2147,
                                            "fullEnd": 2225,
                                            "start": 2147,
                                            "end": 2225,
                                            "fullWidth": 78,
                                            "width": 78,
                                            "text": "\"#11: The [[Class]] property of the newly constructed object is set to 'Date'\"",
                                            "value": "#11: The [[Class]] property of the newly constructed object is set to 'Date'",
                                            "valueText": "#11: The [[Class]] property of the newly constructed object is set to 'Date'"
                                        }
                                    ],
                                    "closeParenToken": {
                                        "kind": "CloseParenToken",
                                        "fullStart": 2225,
                                        "fullEnd": 2226,
                                        "start": 2225,
                                        "end": 2226,
                                        "fullWidth": 1,
                                        "width": 1,
                                        "text": ")",
                                        "value": ")",
                                        "valueText": ")"
                                    }
                                }
                            },
                            "semicolonToken": {
                                "kind": "SemicolonToken",
                                "fullStart": 2226,
                                "fullEnd": 2228,
                                "start": 2226,
                                "end": 2227,
                                "fullWidth": 2,
                                "width": 1,
                                "text": ";",
                                "value": ";",
                                "valueText": ";",
                                "hasTrailingTrivia": true,
                                "hasTrailingNewLine": true,
                                "trailingTrivia": [
                                    {
                                        "kind": "NewLineTrivia",
                                        "text": "\n"
                                    }
                                ]
                            }
                        }
                    ],
                    "closeBraceToken": {
                        "kind": "CloseBraceToken",
                        "fullStart": 2228,
                        "fullEnd": 2230,
                        "start": 2228,
                        "end": 2229,
                        "fullWidth": 2,
                        "width": 1,
                        "text": "}",
                        "value": "}",
                        "valueText": "}",
                        "hasTrailingTrivia": true,
                        "hasTrailingNewLine": true,
                        "trailingTrivia": [
                            {
                                "kind": "NewLineTrivia",
                                "text": "\n"
                            }
                        ]
                    }
                }
            },
            {
                "kind": "VariableStatement",
                "fullStart": 2230,
                "fullEnd": 2263,
                "start": 2231,
                "end": 2262,
                "fullWidth": 33,
                "width": 31,
                "modifiers": [],
                "variableDeclaration": {
                    "kind": "VariableDeclaration",
                    "fullStart": 2230,
                    "fullEnd": 2261,
                    "start": 2231,
                    "end": 2261,
                    "fullWidth": 31,
                    "width": 30,
                    "varKeyword": {
                        "kind": "VarKeyword",
                        "fullStart": 2230,
                        "fullEnd": 2235,
                        "start": 2231,
                        "end": 2234,
                        "fullWidth": 5,
                        "width": 3,
                        "text": "var",
                        "value": "var",
                        "valueText": "var",
                        "hasLeadingTrivia": true,
                        "hasLeadingNewLine": true,
                        "hasTrailingTrivia": true,
                        "leadingTrivia": [
                            {
                                "kind": "NewLineTrivia",
                                "text": "\n"
                            }
                        ],
                        "trailingTrivia": [
                            {
                                "kind": "WhitespaceTrivia",
                                "text": " "
                            }
                        ]
                    },
                    "variableDeclarators": [
                        {
                            "kind": "VariableDeclarator",
                            "fullStart": 2235,
                            "fullEnd": 2261,
                            "start": 2235,
                            "end": 2261,
                            "fullWidth": 26,
<<<<<<< HEAD
                            "width": 26,
                            "identifier": {
=======
                            "propertyName": {
>>>>>>> 85e84683
                                "kind": "IdentifierName",
                                "fullStart": 2235,
                                "fullEnd": 2239,
                                "start": 2235,
                                "end": 2238,
                                "fullWidth": 4,
                                "width": 3,
                                "text": "x12",
                                "value": "x12",
                                "valueText": "x12",
                                "hasTrailingTrivia": true,
                                "trailingTrivia": [
                                    {
                                        "kind": "WhitespaceTrivia",
                                        "text": " "
                                    }
                                ]
                            },
                            "equalsValueClause": {
                                "kind": "EqualsValueClause",
                                "fullStart": 2239,
                                "fullEnd": 2261,
                                "start": 2239,
                                "end": 2261,
                                "fullWidth": 22,
                                "width": 22,
                                "equalsToken": {
                                    "kind": "EqualsToken",
                                    "fullStart": 2239,
                                    "fullEnd": 2241,
                                    "start": 2239,
                                    "end": 2240,
                                    "fullWidth": 2,
                                    "width": 1,
                                    "text": "=",
                                    "value": "=",
                                    "valueText": "=",
                                    "hasTrailingTrivia": true,
                                    "trailingTrivia": [
                                        {
                                            "kind": "WhitespaceTrivia",
                                            "text": " "
                                        }
                                    ]
                                },
                                "value": {
                                    "kind": "ObjectCreationExpression",
                                    "fullStart": 2241,
                                    "fullEnd": 2261,
                                    "start": 2241,
                                    "end": 2261,
                                    "fullWidth": 20,
                                    "width": 20,
                                    "newKeyword": {
                                        "kind": "NewKeyword",
                                        "fullStart": 2241,
                                        "fullEnd": 2245,
                                        "start": 2241,
                                        "end": 2244,
                                        "fullWidth": 4,
                                        "width": 3,
                                        "text": "new",
                                        "value": "new",
                                        "valueText": "new",
                                        "hasTrailingTrivia": true,
                                        "trailingTrivia": [
                                            {
                                                "kind": "WhitespaceTrivia",
                                                "text": " "
                                            }
                                        ]
                                    },
                                    "expression": {
                                        "kind": "IdentifierName",
                                        "fullStart": 2245,
                                        "fullEnd": 2249,
                                        "start": 2245,
                                        "end": 2249,
                                        "fullWidth": 4,
                                        "width": 4,
                                        "text": "Date",
                                        "value": "Date",
                                        "valueText": "Date"
                                    },
                                    "argumentList": {
                                        "kind": "ArgumentList",
                                        "fullStart": 2249,
                                        "fullEnd": 2261,
                                        "start": 2249,
                                        "end": 2261,
                                        "fullWidth": 12,
                                        "width": 12,
                                        "openParenToken": {
                                            "kind": "OpenParenToken",
                                            "fullStart": 2249,
                                            "fullEnd": 2250,
                                            "start": 2249,
                                            "end": 2250,
                                            "fullWidth": 1,
                                            "width": 1,
                                            "text": "(",
                                            "value": "(",
                                            "valueText": "("
                                        },
                                        "arguments": [
                                            {
                                                "kind": "NumericLiteral",
                                                "fullStart": 2250,
                                                "fullEnd": 2254,
                                                "start": 2250,
                                                "end": 2254,
                                                "fullWidth": 4,
                                                "width": 4,
                                                "text": "2100",
                                                "value": 2100,
                                                "valueText": "2100"
                                            },
                                            {
                                                "kind": "CommaToken",
                                                "fullStart": 2254,
                                                "fullEnd": 2256,
                                                "start": 2254,
                                                "end": 2255,
                                                "fullWidth": 2,
                                                "width": 1,
                                                "text": ",",
                                                "value": ",",
                                                "valueText": ",",
                                                "hasTrailingTrivia": true,
                                                "trailingTrivia": [
                                                    {
                                                        "kind": "WhitespaceTrivia",
                                                        "text": " "
                                                    }
                                                ]
                                            },
                                            {
                                                "kind": "NumericLiteral",
                                                "fullStart": 2256,
                                                "fullEnd": 2257,
                                                "start": 2256,
                                                "end": 2257,
                                                "fullWidth": 1,
                                                "width": 1,
                                                "text": "0",
                                                "value": 0,
                                                "valueText": "0"
                                            },
                                            {
                                                "kind": "CommaToken",
                                                "fullStart": 2257,
                                                "fullEnd": 2259,
                                                "start": 2257,
                                                "end": 2258,
                                                "fullWidth": 2,
                                                "width": 1,
                                                "text": ",",
                                                "value": ",",
                                                "valueText": ",",
                                                "hasTrailingTrivia": true,
                                                "trailingTrivia": [
                                                    {
                                                        "kind": "WhitespaceTrivia",
                                                        "text": " "
                                                    }
                                                ]
                                            },
                                            {
                                                "kind": "NumericLiteral",
                                                "fullStart": 2259,
                                                "fullEnd": 2260,
                                                "start": 2259,
                                                "end": 2260,
                                                "fullWidth": 1,
                                                "width": 1,
                                                "text": "1",
                                                "value": 1,
                                                "valueText": "1"
                                            }
                                        ],
                                        "closeParenToken": {
                                            "kind": "CloseParenToken",
                                            "fullStart": 2260,
                                            "fullEnd": 2261,
                                            "start": 2260,
                                            "end": 2261,
                                            "fullWidth": 1,
                                            "width": 1,
                                            "text": ")",
                                            "value": ")",
                                            "valueText": ")"
                                        }
                                    }
                                }
                            }
                        }
                    ]
                },
                "semicolonToken": {
                    "kind": "SemicolonToken",
                    "fullStart": 2261,
                    "fullEnd": 2263,
                    "start": 2261,
                    "end": 2262,
                    "fullWidth": 2,
                    "width": 1,
                    "text": ";",
                    "value": ";",
                    "valueText": ";",
                    "hasTrailingTrivia": true,
                    "hasTrailingNewLine": true,
                    "trailingTrivia": [
                        {
                            "kind": "NewLineTrivia",
                            "text": "\n"
                        }
                    ]
                }
            },
            {
                "kind": "IfStatement",
                "fullStart": 2263,
                "fullEnd": 2396,
                "start": 2263,
                "end": 2395,
                "fullWidth": 133,
                "width": 132,
                "ifKeyword": {
                    "kind": "IfKeyword",
                    "fullStart": 2263,
                    "fullEnd": 2266,
                    "start": 2263,
                    "end": 2265,
                    "fullWidth": 3,
                    "width": 2,
                    "text": "if",
                    "value": "if",
                    "valueText": "if",
                    "hasTrailingTrivia": true,
                    "trailingTrivia": [
                        {
                            "kind": "WhitespaceTrivia",
                            "text": " "
                        }
                    ]
                },
                "openParenToken": {
                    "kind": "OpenParenToken",
                    "fullStart": 2266,
                    "fullEnd": 2267,
                    "start": 2266,
                    "end": 2267,
                    "fullWidth": 1,
                    "width": 1,
                    "text": "(",
                    "value": "(",
                    "valueText": "("
                },
                "condition": {
                    "kind": "NotEqualsExpression",
                    "fullStart": 2267,
                    "fullEnd": 2301,
                    "start": 2267,
                    "end": 2301,
                    "fullWidth": 34,
                    "width": 34,
                    "left": {
                        "kind": "InvocationExpression",
                        "fullStart": 2267,
                        "fullEnd": 2282,
                        "start": 2267,
                        "end": 2281,
                        "fullWidth": 15,
                        "width": 14,
                        "expression": {
                            "kind": "MemberAccessExpression",
                            "fullStart": 2267,
                            "fullEnd": 2279,
                            "start": 2267,
                            "end": 2279,
                            "fullWidth": 12,
                            "width": 12,
                            "expression": {
                                "kind": "IdentifierName",
                                "fullStart": 2267,
                                "fullEnd": 2270,
                                "start": 2267,
                                "end": 2270,
                                "fullWidth": 3,
                                "width": 3,
                                "text": "x12",
                                "value": "x12",
                                "valueText": "x12"
                            },
                            "dotToken": {
                                "kind": "DotToken",
                                "fullStart": 2270,
                                "fullEnd": 2271,
                                "start": 2270,
                                "end": 2271,
                                "fullWidth": 1,
                                "width": 1,
                                "text": ".",
                                "value": ".",
                                "valueText": "."
                            },
                            "name": {
                                "kind": "IdentifierName",
                                "fullStart": 2271,
                                "fullEnd": 2279,
                                "start": 2271,
                                "end": 2279,
                                "fullWidth": 8,
                                "width": 8,
                                "text": "toString",
                                "value": "toString",
                                "valueText": "toString"
                            }
                        },
                        "argumentList": {
                            "kind": "ArgumentList",
                            "fullStart": 2279,
                            "fullEnd": 2282,
                            "start": 2279,
                            "end": 2281,
                            "fullWidth": 3,
                            "width": 2,
                            "openParenToken": {
                                "kind": "OpenParenToken",
                                "fullStart": 2279,
                                "fullEnd": 2280,
                                "start": 2279,
                                "end": 2280,
                                "fullWidth": 1,
                                "width": 1,
                                "text": "(",
                                "value": "(",
                                "valueText": "("
                            },
                            "arguments": [],
                            "closeParenToken": {
                                "kind": "CloseParenToken",
                                "fullStart": 2280,
                                "fullEnd": 2282,
                                "start": 2280,
                                "end": 2281,
                                "fullWidth": 2,
                                "width": 1,
                                "text": ")",
                                "value": ")",
                                "valueText": ")",
                                "hasTrailingTrivia": true,
                                "trailingTrivia": [
                                    {
                                        "kind": "WhitespaceTrivia",
                                        "text": " "
                                    }
                                ]
                            }
                        }
                    },
                    "operatorToken": {
                        "kind": "ExclamationEqualsEqualsToken",
                        "fullStart": 2282,
                        "fullEnd": 2286,
                        "start": 2282,
                        "end": 2285,
                        "fullWidth": 4,
                        "width": 3,
                        "text": "!==",
                        "value": "!==",
                        "valueText": "!==",
                        "hasTrailingTrivia": true,
                        "trailingTrivia": [
                            {
                                "kind": "WhitespaceTrivia",
                                "text": " "
                            }
                        ]
                    },
                    "right": {
                        "kind": "StringLiteral",
                        "fullStart": 2286,
                        "fullEnd": 2301,
                        "start": 2286,
                        "end": 2301,
                        "fullWidth": 15,
                        "width": 15,
                        "text": "\"[object Date]\"",
                        "value": "[object Date]",
                        "valueText": "[object Date]"
                    }
                },
                "closeParenToken": {
                    "kind": "CloseParenToken",
                    "fullStart": 2301,
                    "fullEnd": 2303,
                    "start": 2301,
                    "end": 2302,
                    "fullWidth": 2,
                    "width": 1,
                    "text": ")",
                    "value": ")",
                    "valueText": ")",
                    "hasTrailingTrivia": true,
                    "trailingTrivia": [
                        {
                            "kind": "WhitespaceTrivia",
                            "text": " "
                        }
                    ]
                },
                "statement": {
                    "kind": "Block",
                    "fullStart": 2303,
                    "fullEnd": 2396,
                    "start": 2303,
                    "end": 2395,
                    "fullWidth": 93,
                    "width": 92,
                    "openBraceToken": {
                        "kind": "OpenBraceToken",
                        "fullStart": 2303,
                        "fullEnd": 2305,
                        "start": 2303,
                        "end": 2304,
                        "fullWidth": 2,
                        "width": 1,
                        "text": "{",
                        "value": "{",
                        "valueText": "{",
                        "hasTrailingTrivia": true,
                        "hasTrailingNewLine": true,
                        "trailingTrivia": [
                            {
                                "kind": "NewLineTrivia",
                                "text": "\n"
                            }
                        ]
                    },
                    "statements": [
                        {
                            "kind": "ExpressionStatement",
                            "fullStart": 2305,
                            "fullEnd": 2394,
                            "start": 2307,
                            "end": 2393,
                            "fullWidth": 89,
                            "width": 86,
                            "expression": {
                                "kind": "InvocationExpression",
                                "fullStart": 2305,
                                "fullEnd": 2392,
                                "start": 2307,
                                "end": 2392,
                                "fullWidth": 87,
                                "width": 85,
                                "expression": {
                                    "kind": "IdentifierName",
                                    "fullStart": 2305,
                                    "fullEnd": 2312,
                                    "start": 2307,
                                    "end": 2312,
                                    "fullWidth": 7,
                                    "width": 5,
                                    "text": "$FAIL",
                                    "value": "$FAIL",
                                    "valueText": "$FAIL",
                                    "hasLeadingTrivia": true,
                                    "leadingTrivia": [
                                        {
                                            "kind": "WhitespaceTrivia",
                                            "text": "  "
                                        }
                                    ]
                                },
                                "argumentList": {
                                    "kind": "ArgumentList",
                                    "fullStart": 2312,
                                    "fullEnd": 2392,
                                    "start": 2312,
                                    "end": 2392,
                                    "fullWidth": 80,
                                    "width": 80,
                                    "openParenToken": {
                                        "kind": "OpenParenToken",
                                        "fullStart": 2312,
                                        "fullEnd": 2313,
                                        "start": 2312,
                                        "end": 2313,
                                        "fullWidth": 1,
                                        "width": 1,
                                        "text": "(",
                                        "value": "(",
                                        "valueText": "("
                                    },
                                    "arguments": [
                                        {
                                            "kind": "StringLiteral",
                                            "fullStart": 2313,
                                            "fullEnd": 2391,
                                            "start": 2313,
                                            "end": 2391,
                                            "fullWidth": 78,
                                            "width": 78,
                                            "text": "\"#12: The [[Class]] property of the newly constructed object is set to 'Date'\"",
                                            "value": "#12: The [[Class]] property of the newly constructed object is set to 'Date'",
                                            "valueText": "#12: The [[Class]] property of the newly constructed object is set to 'Date'"
                                        }
                                    ],
                                    "closeParenToken": {
                                        "kind": "CloseParenToken",
                                        "fullStart": 2391,
                                        "fullEnd": 2392,
                                        "start": 2391,
                                        "end": 2392,
                                        "fullWidth": 1,
                                        "width": 1,
                                        "text": ")",
                                        "value": ")",
                                        "valueText": ")"
                                    }
                                }
                            },
                            "semicolonToken": {
                                "kind": "SemicolonToken",
                                "fullStart": 2392,
                                "fullEnd": 2394,
                                "start": 2392,
                                "end": 2393,
                                "fullWidth": 2,
                                "width": 1,
                                "text": ";",
                                "value": ";",
                                "valueText": ";",
                                "hasTrailingTrivia": true,
                                "hasTrailingNewLine": true,
                                "trailingTrivia": [
                                    {
                                        "kind": "NewLineTrivia",
                                        "text": "\n"
                                    }
                                ]
                            }
                        }
                    ],
                    "closeBraceToken": {
                        "kind": "CloseBraceToken",
                        "fullStart": 2394,
                        "fullEnd": 2396,
                        "start": 2394,
                        "end": 2395,
                        "fullWidth": 2,
                        "width": 1,
                        "text": "}",
                        "value": "}",
                        "valueText": "}",
                        "hasTrailingTrivia": true,
                        "hasTrailingNewLine": true,
                        "trailingTrivia": [
                            {
                                "kind": "NewLineTrivia",
                                "text": "\n"
                            }
                        ]
                    }
                }
            }
        ],
        "endOfFileToken": {
            "kind": "EndOfFileToken",
            "fullStart": 2396,
            "fullEnd": 2398,
            "start": 2398,
            "end": 2398,
            "fullWidth": 2,
            "width": 0,
            "text": "",
            "hasLeadingTrivia": true,
            "hasLeadingNewLine": true,
            "leadingTrivia": [
                {
                    "kind": "NewLineTrivia",
                    "text": "\n"
                },
                {
                    "kind": "NewLineTrivia",
                    "text": "\n"
                }
            ]
        }
    },
    "lineMap": {
        "lineStarts": [
            0,
            61,
            132,
            133,
            137,
            195,
            215,
            218,
            265,
            361,
            365,
            366,
            419,
            420,
            453,
            494,
            582,
            584,
            585,
            617,
            658,
            746,
            748,
            749,
            780,
            821,
            909,
            911,
            912,
            945,
            986,
            1074,
            1076,
            1077,
            1109,
            1150,
            1238,
            1240,
            1241,
            1272,
            1313,
            1401,
            1403,
            1404,
            1437,
            1478,
            1566,
            1568,
            1569,
            1601,
            1642,
            1730,
            1732,
            1733,
            1764,
            1805,
            1893,
            1895,
            1896,
            1930,
            1972,
            2061,
            2063,
            2064,
            2097,
            2139,
            2228,
            2230,
            2231,
            2263,
            2305,
            2394,
            2396,
            2397,
            2398
        ],
        "length": 2398
    }
}<|MERGE_RESOLUTION|>--- conflicted
+++ resolved
@@ -322,12 +322,8 @@
                             "start": 424,
                             "end": 451,
                             "fullWidth": 27,
-<<<<<<< HEAD
                             "width": 27,
-                            "identifier": {
-=======
                             "propertyName": {
->>>>>>> 85e84683
                                 "kind": "IdentifierName",
                                 "fullStart": 424,
                                 "fullEnd": 427,
@@ -948,12 +944,8 @@
                             "start": 589,
                             "end": 615,
                             "fullWidth": 26,
-<<<<<<< HEAD
                             "width": 26,
-                            "identifier": {
-=======
                             "propertyName": {
->>>>>>> 85e84683
                                 "kind": "IdentifierName",
                                 "fullStart": 589,
                                 "fullEnd": 592,
@@ -1574,12 +1566,8 @@
                             "start": 753,
                             "end": 778,
                             "fullWidth": 25,
-<<<<<<< HEAD
                             "width": 25,
-                            "identifier": {
-=======
                             "propertyName": {
->>>>>>> 85e84683
                                 "kind": "IdentifierName",
                                 "fullStart": 753,
                                 "fullEnd": 756,
@@ -2200,12 +2188,8 @@
                             "start": 916,
                             "end": 943,
                             "fullWidth": 27,
-<<<<<<< HEAD
                             "width": 27,
-                            "identifier": {
-=======
                             "propertyName": {
->>>>>>> 85e84683
                                 "kind": "IdentifierName",
                                 "fullStart": 916,
                                 "fullEnd": 919,
@@ -2826,12 +2810,8 @@
                             "start": 1081,
                             "end": 1107,
                             "fullWidth": 26,
-<<<<<<< HEAD
                             "width": 26,
-                            "identifier": {
-=======
                             "propertyName": {
->>>>>>> 85e84683
                                 "kind": "IdentifierName",
                                 "fullStart": 1081,
                                 "fullEnd": 1084,
@@ -3452,12 +3432,8 @@
                             "start": 1245,
                             "end": 1270,
                             "fullWidth": 25,
-<<<<<<< HEAD
                             "width": 25,
-                            "identifier": {
-=======
                             "propertyName": {
->>>>>>> 85e84683
                                 "kind": "IdentifierName",
                                 "fullStart": 1245,
                                 "fullEnd": 1248,
@@ -4078,12 +4054,8 @@
                             "start": 1408,
                             "end": 1435,
                             "fullWidth": 27,
-<<<<<<< HEAD
                             "width": 27,
-                            "identifier": {
-=======
                             "propertyName": {
->>>>>>> 85e84683
                                 "kind": "IdentifierName",
                                 "fullStart": 1408,
                                 "fullEnd": 1411,
@@ -4704,12 +4676,8 @@
                             "start": 1573,
                             "end": 1599,
                             "fullWidth": 26,
-<<<<<<< HEAD
                             "width": 26,
-                            "identifier": {
-=======
                             "propertyName": {
->>>>>>> 85e84683
                                 "kind": "IdentifierName",
                                 "fullStart": 1573,
                                 "fullEnd": 1576,
@@ -5330,12 +5298,8 @@
                             "start": 1737,
                             "end": 1762,
                             "fullWidth": 25,
-<<<<<<< HEAD
                             "width": 25,
-                            "identifier": {
-=======
                             "propertyName": {
->>>>>>> 85e84683
                                 "kind": "IdentifierName",
                                 "fullStart": 1737,
                                 "fullEnd": 1740,
@@ -5956,12 +5920,8 @@
                             "start": 1900,
                             "end": 1928,
                             "fullWidth": 28,
-<<<<<<< HEAD
                             "width": 28,
-                            "identifier": {
-=======
                             "propertyName": {
->>>>>>> 85e84683
                                 "kind": "IdentifierName",
                                 "fullStart": 1900,
                                 "fullEnd": 1904,
@@ -6582,12 +6542,8 @@
                             "start": 2068,
                             "end": 2095,
                             "fullWidth": 27,
-<<<<<<< HEAD
                             "width": 27,
-                            "identifier": {
-=======
                             "propertyName": {
->>>>>>> 85e84683
                                 "kind": "IdentifierName",
                                 "fullStart": 2068,
                                 "fullEnd": 2072,
@@ -7208,12 +7164,8 @@
                             "start": 2235,
                             "end": 2261,
                             "fullWidth": 26,
-<<<<<<< HEAD
                             "width": 26,
-                            "identifier": {
-=======
                             "propertyName": {
->>>>>>> 85e84683
                                 "kind": "IdentifierName",
                                 "fullStart": 2235,
                                 "fullEnd": 2239,
