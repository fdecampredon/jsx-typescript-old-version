{
    "isDeclaration": false,
    "languageVersion": "EcmaScript5",
    "parseOptions": {
        "allowAutomaticSemicolonInsertion": true
    },
    "sourceUnit": {
        "kind": "SourceUnit",
        "fullStart": 0,
        "fullEnd": 2542,
        "start": 391,
        "end": 2542,
        "fullWidth": 2542,
        "width": 2151,
        "moduleElements": [
            {
                "kind": "ExpressionStatement",
                "fullStart": 0,
                "fullEnd": 444,
                "start": 391,
                "end": 443,
                "fullWidth": 444,
                "width": 52,
                "expression": {
                    "kind": "AssignmentExpression",
                    "fullStart": 0,
                    "fullEnd": 442,
                    "start": 391,
                    "end": 442,
                    "fullWidth": 442,
                    "width": 51,
                    "left": {
                        "kind": "MemberAccessExpression",
                        "fullStart": 0,
                        "fullEnd": 415,
                        "start": 391,
                        "end": 414,
                        "fullWidth": 415,
                        "width": 23,
                        "expression": {
                            "kind": "MemberAccessExpression",
                            "fullStart": 0,
                            "fullEnd": 405,
                            "start": 391,
                            "end": 405,
                            "fullWidth": 405,
                            "width": 14,
                            "expression": {
                                "kind": "IdentifierName",
                                "fullStart": 0,
                                "fullEnd": 395,
                                "start": 391,
                                "end": 395,
                                "fullWidth": 395,
                                "width": 4,
                                "text": "Date",
                                "value": "Date",
                                "valueText": "Date",
                                "hasLeadingTrivia": true,
                                "hasLeadingComment": true,
                                "hasLeadingNewLine": true,
                                "leadingTrivia": [
                                    {
                                        "kind": "SingleLineCommentTrivia",
                                        "text": "// Copyright 2009 the Sputnik authors.  All rights reserved."
                                    },
                                    {
                                        "kind": "NewLineTrivia",
                                        "text": "\n"
                                    },
                                    {
                                        "kind": "SingleLineCommentTrivia",
                                        "text": "// This code is governed by the BSD license found in the LICENSE file."
                                    },
                                    {
                                        "kind": "NewLineTrivia",
                                        "text": "\n"
                                    },
                                    {
                                        "kind": "NewLineTrivia",
                                        "text": "\n"
                                    },
                                    {
                                        "kind": "MultiLineCommentTrivia",
                                        "text": "/**\n * The [[Class]] property of the newly constructed object\n * is set to \"Date\"\n *\n * @path ch15/15.9/15.9.3/S15.9.3.1_A3_T5.2.js\n * @description Test based on overwriting prototype.toString - 6 arguments, (year, month, date, hours, minutes, seconds)\n */"
                                    },
                                    {
                                        "kind": "NewLineTrivia",
                                        "text": "\n"
                                    },
                                    {
                                        "kind": "NewLineTrivia",
                                        "text": "\n"
                                    }
                                ]
                            },
                            "dotToken": {
                                "kind": "DotToken",
                                "fullStart": 395,
                                "fullEnd": 396,
                                "start": 395,
                                "end": 396,
                                "fullWidth": 1,
                                "width": 1,
                                "text": ".",
                                "value": ".",
                                "valueText": "."
                            },
                            "name": {
                                "kind": "IdentifierName",
                                "fullStart": 396,
                                "fullEnd": 405,
                                "start": 396,
                                "end": 405,
                                "fullWidth": 9,
                                "width": 9,
                                "text": "prototype",
                                "value": "prototype",
                                "valueText": "prototype"
                            }
                        },
                        "dotToken": {
                            "kind": "DotToken",
                            "fullStart": 405,
                            "fullEnd": 406,
                            "start": 405,
                            "end": 406,
                            "fullWidth": 1,
                            "width": 1,
                            "text": ".",
                            "value": ".",
                            "valueText": "."
                        },
                        "name": {
                            "kind": "IdentifierName",
                            "fullStart": 406,
                            "fullEnd": 415,
                            "start": 406,
                            "end": 414,
                            "fullWidth": 9,
                            "width": 8,
                            "text": "toString",
                            "value": "toString",
                            "valueText": "toString",
                            "hasTrailingTrivia": true,
                            "trailingTrivia": [
                                {
                                    "kind": "WhitespaceTrivia",
                                    "text": " "
                                }
                            ]
                        }
                    },
                    "operatorToken": {
                        "kind": "EqualsToken",
                        "fullStart": 415,
                        "fullEnd": 417,
                        "start": 415,
                        "end": 416,
                        "fullWidth": 2,
                        "width": 1,
                        "text": "=",
                        "value": "=",
                        "valueText": "=",
                        "hasTrailingTrivia": true,
                        "trailingTrivia": [
                            {
                                "kind": "WhitespaceTrivia",
                                "text": " "
                            }
                        ]
                    },
                    "right": {
                        "kind": "MemberAccessExpression",
                        "fullStart": 417,
                        "fullEnd": 442,
                        "start": 417,
                        "end": 442,
                        "fullWidth": 25,
                        "width": 25,
                        "expression": {
                            "kind": "MemberAccessExpression",
                            "fullStart": 417,
                            "fullEnd": 433,
                            "start": 417,
                            "end": 433,
                            "fullWidth": 16,
                            "width": 16,
                            "expression": {
                                "kind": "IdentifierName",
                                "fullStart": 417,
                                "fullEnd": 423,
                                "start": 417,
                                "end": 423,
                                "fullWidth": 6,
                                "width": 6,
                                "text": "Object",
                                "value": "Object",
                                "valueText": "Object"
                            },
                            "dotToken": {
                                "kind": "DotToken",
                                "fullStart": 423,
                                "fullEnd": 424,
                                "start": 423,
                                "end": 424,
                                "fullWidth": 1,
                                "width": 1,
                                "text": ".",
                                "value": ".",
                                "valueText": "."
                            },
                            "name": {
                                "kind": "IdentifierName",
                                "fullStart": 424,
                                "fullEnd": 433,
                                "start": 424,
                                "end": 433,
                                "fullWidth": 9,
                                "width": 9,
                                "text": "prototype",
                                "value": "prototype",
                                "valueText": "prototype"
                            }
                        },
                        "dotToken": {
                            "kind": "DotToken",
                            "fullStart": 433,
                            "fullEnd": 434,
                            "start": 433,
                            "end": 434,
                            "fullWidth": 1,
                            "width": 1,
                            "text": ".",
                            "value": ".",
                            "valueText": "."
                        },
                        "name": {
                            "kind": "IdentifierName",
                            "fullStart": 434,
                            "fullEnd": 442,
                            "start": 434,
                            "end": 442,
                            "fullWidth": 8,
                            "width": 8,
                            "text": "toString",
                            "value": "toString",
                            "valueText": "toString"
                        }
                    }
                },
                "semicolonToken": {
                    "kind": "SemicolonToken",
                    "fullStart": 442,
                    "fullEnd": 444,
                    "start": 442,
                    "end": 443,
                    "fullWidth": 2,
                    "width": 1,
                    "text": ";",
                    "value": ";",
                    "valueText": ";",
                    "hasTrailingTrivia": true,
                    "hasTrailingNewLine": true,
                    "trailingTrivia": [
                        {
                            "kind": "NewLineTrivia",
                            "text": "\n"
                        }
                    ]
                }
            },
            {
                "kind": "VariableStatement",
                "fullStart": 444,
                "fullEnd": 490,
                "start": 445,
                "end": 489,
                "fullWidth": 46,
                "width": 44,
                "modifiers": [],
                "variableDeclaration": {
                    "kind": "VariableDeclaration",
                    "fullStart": 444,
                    "fullEnd": 488,
                    "start": 445,
                    "end": 488,
                    "fullWidth": 44,
                    "width": 43,
                    "varKeyword": {
                        "kind": "VarKeyword",
                        "fullStart": 444,
                        "fullEnd": 449,
                        "start": 445,
                        "end": 448,
                        "fullWidth": 5,
                        "width": 3,
                        "text": "var",
                        "value": "var",
                        "valueText": "var",
                        "hasLeadingTrivia": true,
                        "hasLeadingNewLine": true,
                        "hasTrailingTrivia": true,
                        "leadingTrivia": [
                            {
                                "kind": "NewLineTrivia",
                                "text": "\n"
                            }
                        ],
                        "trailingTrivia": [
                            {
                                "kind": "WhitespaceTrivia",
                                "text": " "
                            }
                        ]
                    },
                    "variableDeclarators": [
                        {
                            "kind": "VariableDeclarator",
                            "fullStart": 449,
                            "fullEnd": 488,
                            "start": 449,
                            "end": 488,
                            "fullWidth": 39,
<<<<<<< HEAD
                            "width": 39,
                            "identifier": {
=======
                            "propertyName": {
>>>>>>> 85e84683
                                "kind": "IdentifierName",
                                "fullStart": 449,
                                "fullEnd": 452,
                                "start": 449,
                                "end": 451,
                                "fullWidth": 3,
                                "width": 2,
                                "text": "x1",
                                "value": "x1",
                                "valueText": "x1",
                                "hasTrailingTrivia": true,
                                "trailingTrivia": [
                                    {
                                        "kind": "WhitespaceTrivia",
                                        "text": " "
                                    }
                                ]
                            },
                            "equalsValueClause": {
                                "kind": "EqualsValueClause",
                                "fullStart": 452,
                                "fullEnd": 488,
                                "start": 452,
                                "end": 488,
                                "fullWidth": 36,
                                "width": 36,
                                "equalsToken": {
                                    "kind": "EqualsToken",
                                    "fullStart": 452,
                                    "fullEnd": 454,
                                    "start": 452,
                                    "end": 453,
                                    "fullWidth": 2,
                                    "width": 1,
                                    "text": "=",
                                    "value": "=",
                                    "valueText": "=",
                                    "hasTrailingTrivia": true,
                                    "trailingTrivia": [
                                        {
                                            "kind": "WhitespaceTrivia",
                                            "text": " "
                                        }
                                    ]
                                },
                                "value": {
                                    "kind": "ObjectCreationExpression",
                                    "fullStart": 454,
                                    "fullEnd": 488,
                                    "start": 454,
                                    "end": 488,
                                    "fullWidth": 34,
                                    "width": 34,
                                    "newKeyword": {
                                        "kind": "NewKeyword",
                                        "fullStart": 454,
                                        "fullEnd": 458,
                                        "start": 454,
                                        "end": 457,
                                        "fullWidth": 4,
                                        "width": 3,
                                        "text": "new",
                                        "value": "new",
                                        "valueText": "new",
                                        "hasTrailingTrivia": true,
                                        "trailingTrivia": [
                                            {
                                                "kind": "WhitespaceTrivia",
                                                "text": " "
                                            }
                                        ]
                                    },
                                    "expression": {
                                        "kind": "IdentifierName",
                                        "fullStart": 458,
                                        "fullEnd": 462,
                                        "start": 458,
                                        "end": 462,
                                        "fullWidth": 4,
                                        "width": 4,
                                        "text": "Date",
                                        "value": "Date",
                                        "valueText": "Date"
                                    },
                                    "argumentList": {
                                        "kind": "ArgumentList",
                                        "fullStart": 462,
                                        "fullEnd": 488,
                                        "start": 462,
                                        "end": 488,
                                        "fullWidth": 26,
                                        "width": 26,
                                        "openParenToken": {
                                            "kind": "OpenParenToken",
                                            "fullStart": 462,
                                            "fullEnd": 463,
                                            "start": 462,
                                            "end": 463,
                                            "fullWidth": 1,
                                            "width": 1,
                                            "text": "(",
                                            "value": "(",
                                            "valueText": "("
                                        },
                                        "arguments": [
                                            {
                                                "kind": "NumericLiteral",
                                                "fullStart": 463,
                                                "fullEnd": 467,
                                                "start": 463,
                                                "end": 467,
                                                "fullWidth": 4,
                                                "width": 4,
                                                "text": "1899",
                                                "value": 1899,
                                                "valueText": "1899"
                                            },
                                            {
                                                "kind": "CommaToken",
                                                "fullStart": 467,
                                                "fullEnd": 469,
                                                "start": 467,
                                                "end": 468,
                                                "fullWidth": 2,
                                                "width": 1,
                                                "text": ",",
                                                "value": ",",
                                                "valueText": ",",
                                                "hasTrailingTrivia": true,
                                                "trailingTrivia": [
                                                    {
                                                        "kind": "WhitespaceTrivia",
                                                        "text": " "
                                                    }
                                                ]
                                            },
                                            {
                                                "kind": "NumericLiteral",
                                                "fullStart": 469,
                                                "fullEnd": 471,
                                                "start": 469,
                                                "end": 471,
                                                "fullWidth": 2,
                                                "width": 2,
                                                "text": "11",
                                                "value": 11,
                                                "valueText": "11"
                                            },
                                            {
                                                "kind": "CommaToken",
                                                "fullStart": 471,
                                                "fullEnd": 473,
                                                "start": 471,
                                                "end": 472,
                                                "fullWidth": 2,
                                                "width": 1,
                                                "text": ",",
                                                "value": ",",
                                                "valueText": ",",
                                                "hasTrailingTrivia": true,
                                                "trailingTrivia": [
                                                    {
                                                        "kind": "WhitespaceTrivia",
                                                        "text": " "
                                                    }
                                                ]
                                            },
                                            {
                                                "kind": "NumericLiteral",
                                                "fullStart": 473,
                                                "fullEnd": 475,
                                                "start": 473,
                                                "end": 475,
                                                "fullWidth": 2,
                                                "width": 2,
                                                "text": "31",
                                                "value": 31,
                                                "valueText": "31"
                                            },
                                            {
                                                "kind": "CommaToken",
                                                "fullStart": 475,
                                                "fullEnd": 477,
                                                "start": 475,
                                                "end": 476,
                                                "fullWidth": 2,
                                                "width": 1,
                                                "text": ",",
                                                "value": ",",
                                                "valueText": ",",
                                                "hasTrailingTrivia": true,
                                                "trailingTrivia": [
                                                    {
                                                        "kind": "WhitespaceTrivia",
                                                        "text": " "
                                                    }
                                                ]
                                            },
                                            {
                                                "kind": "NumericLiteral",
                                                "fullStart": 477,
                                                "fullEnd": 479,
                                                "start": 477,
                                                "end": 479,
                                                "fullWidth": 2,
                                                "width": 2,
                                                "text": "23",
                                                "value": 23,
                                                "valueText": "23"
                                            },
                                            {
                                                "kind": "CommaToken",
                                                "fullStart": 479,
                                                "fullEnd": 481,
                                                "start": 479,
                                                "end": 480,
                                                "fullWidth": 2,
                                                "width": 1,
                                                "text": ",",
                                                "value": ",",
                                                "valueText": ",",
                                                "hasTrailingTrivia": true,
                                                "trailingTrivia": [
                                                    {
                                                        "kind": "WhitespaceTrivia",
                                                        "text": " "
                                                    }
                                                ]
                                            },
                                            {
                                                "kind": "NumericLiteral",
                                                "fullStart": 481,
                                                "fullEnd": 483,
                                                "start": 481,
                                                "end": 483,
                                                "fullWidth": 2,
                                                "width": 2,
                                                "text": "59",
                                                "value": 59,
                                                "valueText": "59"
                                            },
                                            {
                                                "kind": "CommaToken",
                                                "fullStart": 483,
                                                "fullEnd": 485,
                                                "start": 483,
                                                "end": 484,
                                                "fullWidth": 2,
                                                "width": 1,
                                                "text": ",",
                                                "value": ",",
                                                "valueText": ",",
                                                "hasTrailingTrivia": true,
                                                "trailingTrivia": [
                                                    {
                                                        "kind": "WhitespaceTrivia",
                                                        "text": " "
                                                    }
                                                ]
                                            },
                                            {
                                                "kind": "NumericLiteral",
                                                "fullStart": 485,
                                                "fullEnd": 487,
                                                "start": 485,
                                                "end": 487,
                                                "fullWidth": 2,
                                                "width": 2,
                                                "text": "59",
                                                "value": 59,
                                                "valueText": "59"
                                            }
                                        ],
                                        "closeParenToken": {
                                            "kind": "CloseParenToken",
                                            "fullStart": 487,
                                            "fullEnd": 488,
                                            "start": 487,
                                            "end": 488,
                                            "fullWidth": 1,
                                            "width": 1,
                                            "text": ")",
                                            "value": ")",
                                            "valueText": ")"
                                        }
                                    }
                                }
                            }
                        }
                    ]
                },
                "semicolonToken": {
                    "kind": "SemicolonToken",
                    "fullStart": 488,
                    "fullEnd": 490,
                    "start": 488,
                    "end": 489,
                    "fullWidth": 2,
                    "width": 1,
                    "text": ";",
                    "value": ";",
                    "valueText": ";",
                    "hasTrailingTrivia": true,
                    "hasTrailingNewLine": true,
                    "trailingTrivia": [
                        {
                            "kind": "NewLineTrivia",
                            "text": "\n"
                        }
                    ]
                }
            },
            {
                "kind": "IfStatement",
                "fullStart": 490,
                "fullEnd": 621,
                "start": 490,
                "end": 620,
                "fullWidth": 131,
                "width": 130,
                "ifKeyword": {
                    "kind": "IfKeyword",
                    "fullStart": 490,
                    "fullEnd": 493,
                    "start": 490,
                    "end": 492,
                    "fullWidth": 3,
                    "width": 2,
                    "text": "if",
                    "value": "if",
                    "valueText": "if",
                    "hasTrailingTrivia": true,
                    "trailingTrivia": [
                        {
                            "kind": "WhitespaceTrivia",
                            "text": " "
                        }
                    ]
                },
                "openParenToken": {
                    "kind": "OpenParenToken",
                    "fullStart": 493,
                    "fullEnd": 494,
                    "start": 493,
                    "end": 494,
                    "fullWidth": 1,
                    "width": 1,
                    "text": "(",
                    "value": "(",
                    "valueText": "("
                },
                "condition": {
                    "kind": "NotEqualsExpression",
                    "fullStart": 494,
                    "fullEnd": 527,
                    "start": 494,
                    "end": 527,
                    "fullWidth": 33,
                    "width": 33,
                    "left": {
                        "kind": "InvocationExpression",
                        "fullStart": 494,
                        "fullEnd": 508,
                        "start": 494,
                        "end": 507,
                        "fullWidth": 14,
                        "width": 13,
                        "expression": {
                            "kind": "MemberAccessExpression",
                            "fullStart": 494,
                            "fullEnd": 505,
                            "start": 494,
                            "end": 505,
                            "fullWidth": 11,
                            "width": 11,
                            "expression": {
                                "kind": "IdentifierName",
                                "fullStart": 494,
                                "fullEnd": 496,
                                "start": 494,
                                "end": 496,
                                "fullWidth": 2,
                                "width": 2,
                                "text": "x1",
                                "value": "x1",
                                "valueText": "x1"
                            },
                            "dotToken": {
                                "kind": "DotToken",
                                "fullStart": 496,
                                "fullEnd": 497,
                                "start": 496,
                                "end": 497,
                                "fullWidth": 1,
                                "width": 1,
                                "text": ".",
                                "value": ".",
                                "valueText": "."
                            },
                            "name": {
                                "kind": "IdentifierName",
                                "fullStart": 497,
                                "fullEnd": 505,
                                "start": 497,
                                "end": 505,
                                "fullWidth": 8,
                                "width": 8,
                                "text": "toString",
                                "value": "toString",
                                "valueText": "toString"
                            }
                        },
                        "argumentList": {
                            "kind": "ArgumentList",
                            "fullStart": 505,
                            "fullEnd": 508,
                            "start": 505,
                            "end": 507,
                            "fullWidth": 3,
                            "width": 2,
                            "openParenToken": {
                                "kind": "OpenParenToken",
                                "fullStart": 505,
                                "fullEnd": 506,
                                "start": 505,
                                "end": 506,
                                "fullWidth": 1,
                                "width": 1,
                                "text": "(",
                                "value": "(",
                                "valueText": "("
                            },
                            "arguments": [],
                            "closeParenToken": {
                                "kind": "CloseParenToken",
                                "fullStart": 506,
                                "fullEnd": 508,
                                "start": 506,
                                "end": 507,
                                "fullWidth": 2,
                                "width": 1,
                                "text": ")",
                                "value": ")",
                                "valueText": ")",
                                "hasTrailingTrivia": true,
                                "trailingTrivia": [
                                    {
                                        "kind": "WhitespaceTrivia",
                                        "text": " "
                                    }
                                ]
                            }
                        }
                    },
                    "operatorToken": {
                        "kind": "ExclamationEqualsEqualsToken",
                        "fullStart": 508,
                        "fullEnd": 512,
                        "start": 508,
                        "end": 511,
                        "fullWidth": 4,
                        "width": 3,
                        "text": "!==",
                        "value": "!==",
                        "valueText": "!==",
                        "hasTrailingTrivia": true,
                        "trailingTrivia": [
                            {
                                "kind": "WhitespaceTrivia",
                                "text": " "
                            }
                        ]
                    },
                    "right": {
                        "kind": "StringLiteral",
                        "fullStart": 512,
                        "fullEnd": 527,
                        "start": 512,
                        "end": 527,
                        "fullWidth": 15,
                        "width": 15,
                        "text": "\"[object Date]\"",
                        "value": "[object Date]",
                        "valueText": "[object Date]"
                    }
                },
                "closeParenToken": {
                    "kind": "CloseParenToken",
                    "fullStart": 527,
                    "fullEnd": 529,
                    "start": 527,
                    "end": 528,
                    "fullWidth": 2,
                    "width": 1,
                    "text": ")",
                    "value": ")",
                    "valueText": ")",
                    "hasTrailingTrivia": true,
                    "trailingTrivia": [
                        {
                            "kind": "WhitespaceTrivia",
                            "text": " "
                        }
                    ]
                },
                "statement": {
                    "kind": "Block",
                    "fullStart": 529,
                    "fullEnd": 621,
                    "start": 529,
                    "end": 620,
                    "fullWidth": 92,
                    "width": 91,
                    "openBraceToken": {
                        "kind": "OpenBraceToken",
                        "fullStart": 529,
                        "fullEnd": 531,
                        "start": 529,
                        "end": 530,
                        "fullWidth": 2,
                        "width": 1,
                        "text": "{",
                        "value": "{",
                        "valueText": "{",
                        "hasTrailingTrivia": true,
                        "hasTrailingNewLine": true,
                        "trailingTrivia": [
                            {
                                "kind": "NewLineTrivia",
                                "text": "\n"
                            }
                        ]
                    },
                    "statements": [
                        {
                            "kind": "ExpressionStatement",
                            "fullStart": 531,
                            "fullEnd": 619,
                            "start": 533,
                            "end": 618,
                            "fullWidth": 88,
                            "width": 85,
                            "expression": {
                                "kind": "InvocationExpression",
                                "fullStart": 531,
                                "fullEnd": 617,
                                "start": 533,
                                "end": 617,
                                "fullWidth": 86,
                                "width": 84,
                                "expression": {
                                    "kind": "IdentifierName",
                                    "fullStart": 531,
                                    "fullEnd": 538,
                                    "start": 533,
                                    "end": 538,
                                    "fullWidth": 7,
                                    "width": 5,
                                    "text": "$FAIL",
                                    "value": "$FAIL",
                                    "valueText": "$FAIL",
                                    "hasLeadingTrivia": true,
                                    "leadingTrivia": [
                                        {
                                            "kind": "WhitespaceTrivia",
                                            "text": "  "
                                        }
                                    ]
                                },
                                "argumentList": {
                                    "kind": "ArgumentList",
                                    "fullStart": 538,
                                    "fullEnd": 617,
                                    "start": 538,
                                    "end": 617,
                                    "fullWidth": 79,
                                    "width": 79,
                                    "openParenToken": {
                                        "kind": "OpenParenToken",
                                        "fullStart": 538,
                                        "fullEnd": 539,
                                        "start": 538,
                                        "end": 539,
                                        "fullWidth": 1,
                                        "width": 1,
                                        "text": "(",
                                        "value": "(",
                                        "valueText": "("
                                    },
                                    "arguments": [
                                        {
                                            "kind": "StringLiteral",
                                            "fullStart": 539,
                                            "fullEnd": 616,
                                            "start": 539,
                                            "end": 616,
                                            "fullWidth": 77,
                                            "width": 77,
                                            "text": "\"#1: The [[Class]] property of the newly constructed object is set to 'Date'\"",
                                            "value": "#1: The [[Class]] property of the newly constructed object is set to 'Date'",
                                            "valueText": "#1: The [[Class]] property of the newly constructed object is set to 'Date'"
                                        }
                                    ],
                                    "closeParenToken": {
                                        "kind": "CloseParenToken",
                                        "fullStart": 616,
                                        "fullEnd": 617,
                                        "start": 616,
                                        "end": 617,
                                        "fullWidth": 1,
                                        "width": 1,
                                        "text": ")",
                                        "value": ")",
                                        "valueText": ")"
                                    }
                                }
                            },
                            "semicolonToken": {
                                "kind": "SemicolonToken",
                                "fullStart": 617,
                                "fullEnd": 619,
                                "start": 617,
                                "end": 618,
                                "fullWidth": 2,
                                "width": 1,
                                "text": ";",
                                "value": ";",
                                "valueText": ";",
                                "hasTrailingTrivia": true,
                                "hasTrailingNewLine": true,
                                "trailingTrivia": [
                                    {
                                        "kind": "NewLineTrivia",
                                        "text": "\n"
                                    }
                                ]
                            }
                        }
                    ],
                    "closeBraceToken": {
                        "kind": "CloseBraceToken",
                        "fullStart": 619,
                        "fullEnd": 621,
                        "start": 619,
                        "end": 620,
                        "fullWidth": 2,
                        "width": 1,
                        "text": "}",
                        "value": "}",
                        "valueText": "}",
                        "hasTrailingTrivia": true,
                        "hasTrailingNewLine": true,
                        "trailingTrivia": [
                            {
                                "kind": "NewLineTrivia",
                                "text": "\n"
                            }
                        ]
                    }
                }
            },
            {
                "kind": "VariableStatement",
                "fullStart": 621,
                "fullEnd": 663,
                "start": 622,
                "end": 662,
                "fullWidth": 42,
                "width": 40,
                "modifiers": [],
                "variableDeclaration": {
                    "kind": "VariableDeclaration",
                    "fullStart": 621,
                    "fullEnd": 661,
                    "start": 622,
                    "end": 661,
                    "fullWidth": 40,
                    "width": 39,
                    "varKeyword": {
                        "kind": "VarKeyword",
                        "fullStart": 621,
                        "fullEnd": 626,
                        "start": 622,
                        "end": 625,
                        "fullWidth": 5,
                        "width": 3,
                        "text": "var",
                        "value": "var",
                        "valueText": "var",
                        "hasLeadingTrivia": true,
                        "hasLeadingNewLine": true,
                        "hasTrailingTrivia": true,
                        "leadingTrivia": [
                            {
                                "kind": "NewLineTrivia",
                                "text": "\n"
                            }
                        ],
                        "trailingTrivia": [
                            {
                                "kind": "WhitespaceTrivia",
                                "text": " "
                            }
                        ]
                    },
                    "variableDeclarators": [
                        {
                            "kind": "VariableDeclarator",
                            "fullStart": 626,
                            "fullEnd": 661,
                            "start": 626,
                            "end": 661,
                            "fullWidth": 35,
<<<<<<< HEAD
                            "width": 35,
                            "identifier": {
=======
                            "propertyName": {
>>>>>>> 85e84683
                                "kind": "IdentifierName",
                                "fullStart": 626,
                                "fullEnd": 629,
                                "start": 626,
                                "end": 628,
                                "fullWidth": 3,
                                "width": 2,
                                "text": "x2",
                                "value": "x2",
                                "valueText": "x2",
                                "hasTrailingTrivia": true,
                                "trailingTrivia": [
                                    {
                                        "kind": "WhitespaceTrivia",
                                        "text": " "
                                    }
                                ]
                            },
                            "equalsValueClause": {
                                "kind": "EqualsValueClause",
                                "fullStart": 629,
                                "fullEnd": 661,
                                "start": 629,
                                "end": 661,
                                "fullWidth": 32,
                                "width": 32,
                                "equalsToken": {
                                    "kind": "EqualsToken",
                                    "fullStart": 629,
                                    "fullEnd": 631,
                                    "start": 629,
                                    "end": 630,
                                    "fullWidth": 2,
                                    "width": 1,
                                    "text": "=",
                                    "value": "=",
                                    "valueText": "=",
                                    "hasTrailingTrivia": true,
                                    "trailingTrivia": [
                                        {
                                            "kind": "WhitespaceTrivia",
                                            "text": " "
                                        }
                                    ]
                                },
                                "value": {
                                    "kind": "ObjectCreationExpression",
                                    "fullStart": 631,
                                    "fullEnd": 661,
                                    "start": 631,
                                    "end": 661,
                                    "fullWidth": 30,
                                    "width": 30,
                                    "newKeyword": {
                                        "kind": "NewKeyword",
                                        "fullStart": 631,
                                        "fullEnd": 635,
                                        "start": 631,
                                        "end": 634,
                                        "fullWidth": 4,
                                        "width": 3,
                                        "text": "new",
                                        "value": "new",
                                        "valueText": "new",
                                        "hasTrailingTrivia": true,
                                        "trailingTrivia": [
                                            {
                                                "kind": "WhitespaceTrivia",
                                                "text": " "
                                            }
                                        ]
                                    },
                                    "expression": {
                                        "kind": "IdentifierName",
                                        "fullStart": 635,
                                        "fullEnd": 639,
                                        "start": 635,
                                        "end": 639,
                                        "fullWidth": 4,
                                        "width": 4,
                                        "text": "Date",
                                        "value": "Date",
                                        "valueText": "Date"
                                    },
                                    "argumentList": {
                                        "kind": "ArgumentList",
                                        "fullStart": 639,
                                        "fullEnd": 661,
                                        "start": 639,
                                        "end": 661,
                                        "fullWidth": 22,
                                        "width": 22,
                                        "openParenToken": {
                                            "kind": "OpenParenToken",
                                            "fullStart": 639,
                                            "fullEnd": 640,
                                            "start": 639,
                                            "end": 640,
                                            "fullWidth": 1,
                                            "width": 1,
                                            "text": "(",
                                            "value": "(",
                                            "valueText": "("
                                        },
                                        "arguments": [
                                            {
                                                "kind": "NumericLiteral",
                                                "fullStart": 640,
                                                "fullEnd": 644,
                                                "start": 640,
                                                "end": 644,
                                                "fullWidth": 4,
                                                "width": 4,
                                                "text": "1899",
                                                "value": 1899,
                                                "valueText": "1899"
                                            },
                                            {
                                                "kind": "CommaToken",
                                                "fullStart": 644,
                                                "fullEnd": 646,
                                                "start": 644,
                                                "end": 645,
                                                "fullWidth": 2,
                                                "width": 1,
                                                "text": ",",
                                                "value": ",",
                                                "valueText": ",",
                                                "hasTrailingTrivia": true,
                                                "trailingTrivia": [
                                                    {
                                                        "kind": "WhitespaceTrivia",
                                                        "text": " "
                                                    }
                                                ]
                                            },
                                            {
                                                "kind": "NumericLiteral",
                                                "fullStart": 646,
                                                "fullEnd": 648,
                                                "start": 646,
                                                "end": 648,
                                                "fullWidth": 2,
                                                "width": 2,
                                                "text": "12",
                                                "value": 12,
                                                "valueText": "12"
                                            },
                                            {
                                                "kind": "CommaToken",
                                                "fullStart": 648,
                                                "fullEnd": 650,
                                                "start": 648,
                                                "end": 649,
                                                "fullWidth": 2,
                                                "width": 1,
                                                "text": ",",
                                                "value": ",",
                                                "valueText": ",",
                                                "hasTrailingTrivia": true,
                                                "trailingTrivia": [
                                                    {
                                                        "kind": "WhitespaceTrivia",
                                                        "text": " "
                                                    }
                                                ]
                                            },
                                            {
                                                "kind": "NumericLiteral",
                                                "fullStart": 650,
                                                "fullEnd": 651,
                                                "start": 650,
                                                "end": 651,
                                                "fullWidth": 1,
                                                "width": 1,
                                                "text": "1",
                                                "value": 1,
                                                "valueText": "1"
                                            },
                                            {
                                                "kind": "CommaToken",
                                                "fullStart": 651,
                                                "fullEnd": 653,
                                                "start": 651,
                                                "end": 652,
                                                "fullWidth": 2,
                                                "width": 1,
                                                "text": ",",
                                                "value": ",",
                                                "valueText": ",",
                                                "hasTrailingTrivia": true,
                                                "trailingTrivia": [
                                                    {
                                                        "kind": "WhitespaceTrivia",
                                                        "text": " "
                                                    }
                                                ]
                                            },
                                            {
                                                "kind": "NumericLiteral",
                                                "fullStart": 653,
                                                "fullEnd": 654,
                                                "start": 653,
                                                "end": 654,
                                                "fullWidth": 1,
                                                "width": 1,
                                                "text": "0",
                                                "value": 0,
                                                "valueText": "0"
                                            },
                                            {
                                                "kind": "CommaToken",
                                                "fullStart": 654,
                                                "fullEnd": 656,
                                                "start": 654,
                                                "end": 655,
                                                "fullWidth": 2,
                                                "width": 1,
                                                "text": ",",
                                                "value": ",",
                                                "valueText": ",",
                                                "hasTrailingTrivia": true,
                                                "trailingTrivia": [
                                                    {
                                                        "kind": "WhitespaceTrivia",
                                                        "text": " "
                                                    }
                                                ]
                                            },
                                            {
                                                "kind": "NumericLiteral",
                                                "fullStart": 656,
                                                "fullEnd": 657,
                                                "start": 656,
                                                "end": 657,
                                                "fullWidth": 1,
                                                "width": 1,
                                                "text": "0",
                                                "value": 0,
                                                "valueText": "0"
                                            },
                                            {
                                                "kind": "CommaToken",
                                                "fullStart": 657,
                                                "fullEnd": 659,
                                                "start": 657,
                                                "end": 658,
                                                "fullWidth": 2,
                                                "width": 1,
                                                "text": ",",
                                                "value": ",",
                                                "valueText": ",",
                                                "hasTrailingTrivia": true,
                                                "trailingTrivia": [
                                                    {
                                                        "kind": "WhitespaceTrivia",
                                                        "text": " "
                                                    }
                                                ]
                                            },
                                            {
                                                "kind": "NumericLiteral",
                                                "fullStart": 659,
                                                "fullEnd": 660,
                                                "start": 659,
                                                "end": 660,
                                                "fullWidth": 1,
                                                "width": 1,
                                                "text": "0",
                                                "value": 0,
                                                "valueText": "0"
                                            }
                                        ],
                                        "closeParenToken": {
                                            "kind": "CloseParenToken",
                                            "fullStart": 660,
                                            "fullEnd": 661,
                                            "start": 660,
                                            "end": 661,
                                            "fullWidth": 1,
                                            "width": 1,
                                            "text": ")",
                                            "value": ")",
                                            "valueText": ")"
                                        }
                                    }
                                }
                            }
                        }
                    ]
                },
                "semicolonToken": {
                    "kind": "SemicolonToken",
                    "fullStart": 661,
                    "fullEnd": 663,
                    "start": 661,
                    "end": 662,
                    "fullWidth": 2,
                    "width": 1,
                    "text": ";",
                    "value": ";",
                    "valueText": ";",
                    "hasTrailingTrivia": true,
                    "hasTrailingNewLine": true,
                    "trailingTrivia": [
                        {
                            "kind": "NewLineTrivia",
                            "text": "\n"
                        }
                    ]
                }
            },
            {
                "kind": "IfStatement",
                "fullStart": 663,
                "fullEnd": 794,
                "start": 663,
                "end": 793,
                "fullWidth": 131,
                "width": 130,
                "ifKeyword": {
                    "kind": "IfKeyword",
                    "fullStart": 663,
                    "fullEnd": 666,
                    "start": 663,
                    "end": 665,
                    "fullWidth": 3,
                    "width": 2,
                    "text": "if",
                    "value": "if",
                    "valueText": "if",
                    "hasTrailingTrivia": true,
                    "trailingTrivia": [
                        {
                            "kind": "WhitespaceTrivia",
                            "text": " "
                        }
                    ]
                },
                "openParenToken": {
                    "kind": "OpenParenToken",
                    "fullStart": 666,
                    "fullEnd": 667,
                    "start": 666,
                    "end": 667,
                    "fullWidth": 1,
                    "width": 1,
                    "text": "(",
                    "value": "(",
                    "valueText": "("
                },
                "condition": {
                    "kind": "NotEqualsExpression",
                    "fullStart": 667,
                    "fullEnd": 700,
                    "start": 667,
                    "end": 700,
                    "fullWidth": 33,
                    "width": 33,
                    "left": {
                        "kind": "InvocationExpression",
                        "fullStart": 667,
                        "fullEnd": 681,
                        "start": 667,
                        "end": 680,
                        "fullWidth": 14,
                        "width": 13,
                        "expression": {
                            "kind": "MemberAccessExpression",
                            "fullStart": 667,
                            "fullEnd": 678,
                            "start": 667,
                            "end": 678,
                            "fullWidth": 11,
                            "width": 11,
                            "expression": {
                                "kind": "IdentifierName",
                                "fullStart": 667,
                                "fullEnd": 669,
                                "start": 667,
                                "end": 669,
                                "fullWidth": 2,
                                "width": 2,
                                "text": "x2",
                                "value": "x2",
                                "valueText": "x2"
                            },
                            "dotToken": {
                                "kind": "DotToken",
                                "fullStart": 669,
                                "fullEnd": 670,
                                "start": 669,
                                "end": 670,
                                "fullWidth": 1,
                                "width": 1,
                                "text": ".",
                                "value": ".",
                                "valueText": "."
                            },
                            "name": {
                                "kind": "IdentifierName",
                                "fullStart": 670,
                                "fullEnd": 678,
                                "start": 670,
                                "end": 678,
                                "fullWidth": 8,
                                "width": 8,
                                "text": "toString",
                                "value": "toString",
                                "valueText": "toString"
                            }
                        },
                        "argumentList": {
                            "kind": "ArgumentList",
                            "fullStart": 678,
                            "fullEnd": 681,
                            "start": 678,
                            "end": 680,
                            "fullWidth": 3,
                            "width": 2,
                            "openParenToken": {
                                "kind": "OpenParenToken",
                                "fullStart": 678,
                                "fullEnd": 679,
                                "start": 678,
                                "end": 679,
                                "fullWidth": 1,
                                "width": 1,
                                "text": "(",
                                "value": "(",
                                "valueText": "("
                            },
                            "arguments": [],
                            "closeParenToken": {
                                "kind": "CloseParenToken",
                                "fullStart": 679,
                                "fullEnd": 681,
                                "start": 679,
                                "end": 680,
                                "fullWidth": 2,
                                "width": 1,
                                "text": ")",
                                "value": ")",
                                "valueText": ")",
                                "hasTrailingTrivia": true,
                                "trailingTrivia": [
                                    {
                                        "kind": "WhitespaceTrivia",
                                        "text": " "
                                    }
                                ]
                            }
                        }
                    },
                    "operatorToken": {
                        "kind": "ExclamationEqualsEqualsToken",
                        "fullStart": 681,
                        "fullEnd": 685,
                        "start": 681,
                        "end": 684,
                        "fullWidth": 4,
                        "width": 3,
                        "text": "!==",
                        "value": "!==",
                        "valueText": "!==",
                        "hasTrailingTrivia": true,
                        "trailingTrivia": [
                            {
                                "kind": "WhitespaceTrivia",
                                "text": " "
                            }
                        ]
                    },
                    "right": {
                        "kind": "StringLiteral",
                        "fullStart": 685,
                        "fullEnd": 700,
                        "start": 685,
                        "end": 700,
                        "fullWidth": 15,
                        "width": 15,
                        "text": "\"[object Date]\"",
                        "value": "[object Date]",
                        "valueText": "[object Date]"
                    }
                },
                "closeParenToken": {
                    "kind": "CloseParenToken",
                    "fullStart": 700,
                    "fullEnd": 702,
                    "start": 700,
                    "end": 701,
                    "fullWidth": 2,
                    "width": 1,
                    "text": ")",
                    "value": ")",
                    "valueText": ")",
                    "hasTrailingTrivia": true,
                    "trailingTrivia": [
                        {
                            "kind": "WhitespaceTrivia",
                            "text": " "
                        }
                    ]
                },
                "statement": {
                    "kind": "Block",
                    "fullStart": 702,
                    "fullEnd": 794,
                    "start": 702,
                    "end": 793,
                    "fullWidth": 92,
                    "width": 91,
                    "openBraceToken": {
                        "kind": "OpenBraceToken",
                        "fullStart": 702,
                        "fullEnd": 704,
                        "start": 702,
                        "end": 703,
                        "fullWidth": 2,
                        "width": 1,
                        "text": "{",
                        "value": "{",
                        "valueText": "{",
                        "hasTrailingTrivia": true,
                        "hasTrailingNewLine": true,
                        "trailingTrivia": [
                            {
                                "kind": "NewLineTrivia",
                                "text": "\n"
                            }
                        ]
                    },
                    "statements": [
                        {
                            "kind": "ExpressionStatement",
                            "fullStart": 704,
                            "fullEnd": 792,
                            "start": 706,
                            "end": 791,
                            "fullWidth": 88,
                            "width": 85,
                            "expression": {
                                "kind": "InvocationExpression",
                                "fullStart": 704,
                                "fullEnd": 790,
                                "start": 706,
                                "end": 790,
                                "fullWidth": 86,
                                "width": 84,
                                "expression": {
                                    "kind": "IdentifierName",
                                    "fullStart": 704,
                                    "fullEnd": 711,
                                    "start": 706,
                                    "end": 711,
                                    "fullWidth": 7,
                                    "width": 5,
                                    "text": "$FAIL",
                                    "value": "$FAIL",
                                    "valueText": "$FAIL",
                                    "hasLeadingTrivia": true,
                                    "leadingTrivia": [
                                        {
                                            "kind": "WhitespaceTrivia",
                                            "text": "  "
                                        }
                                    ]
                                },
                                "argumentList": {
                                    "kind": "ArgumentList",
                                    "fullStart": 711,
                                    "fullEnd": 790,
                                    "start": 711,
                                    "end": 790,
                                    "fullWidth": 79,
                                    "width": 79,
                                    "openParenToken": {
                                        "kind": "OpenParenToken",
                                        "fullStart": 711,
                                        "fullEnd": 712,
                                        "start": 711,
                                        "end": 712,
                                        "fullWidth": 1,
                                        "width": 1,
                                        "text": "(",
                                        "value": "(",
                                        "valueText": "("
                                    },
                                    "arguments": [
                                        {
                                            "kind": "StringLiteral",
                                            "fullStart": 712,
                                            "fullEnd": 789,
                                            "start": 712,
                                            "end": 789,
                                            "fullWidth": 77,
                                            "width": 77,
                                            "text": "\"#2: The [[Class]] property of the newly constructed object is set to 'Date'\"",
                                            "value": "#2: The [[Class]] property of the newly constructed object is set to 'Date'",
                                            "valueText": "#2: The [[Class]] property of the newly constructed object is set to 'Date'"
                                        }
                                    ],
                                    "closeParenToken": {
                                        "kind": "CloseParenToken",
                                        "fullStart": 789,
                                        "fullEnd": 790,
                                        "start": 789,
                                        "end": 790,
                                        "fullWidth": 1,
                                        "width": 1,
                                        "text": ")",
                                        "value": ")",
                                        "valueText": ")"
                                    }
                                }
                            },
                            "semicolonToken": {
                                "kind": "SemicolonToken",
                                "fullStart": 790,
                                "fullEnd": 792,
                                "start": 790,
                                "end": 791,
                                "fullWidth": 2,
                                "width": 1,
                                "text": ";",
                                "value": ";",
                                "valueText": ";",
                                "hasTrailingTrivia": true,
                                "hasTrailingNewLine": true,
                                "trailingTrivia": [
                                    {
                                        "kind": "NewLineTrivia",
                                        "text": "\n"
                                    }
                                ]
                            }
                        }
                    ],
                    "closeBraceToken": {
                        "kind": "CloseBraceToken",
                        "fullStart": 792,
                        "fullEnd": 794,
                        "start": 792,
                        "end": 793,
                        "fullWidth": 2,
                        "width": 1,
                        "text": "}",
                        "value": "}",
                        "valueText": "}",
                        "hasTrailingTrivia": true,
                        "hasTrailingNewLine": true,
                        "trailingTrivia": [
                            {
                                "kind": "NewLineTrivia",
                                "text": "\n"
                            }
                        ]
                    }
                }
            },
            {
                "kind": "VariableStatement",
                "fullStart": 794,
                "fullEnd": 835,
                "start": 795,
                "end": 834,
                "fullWidth": 41,
                "width": 39,
                "modifiers": [],
                "variableDeclaration": {
                    "kind": "VariableDeclaration",
                    "fullStart": 794,
                    "fullEnd": 833,
                    "start": 795,
                    "end": 833,
                    "fullWidth": 39,
                    "width": 38,
                    "varKeyword": {
                        "kind": "VarKeyword",
                        "fullStart": 794,
                        "fullEnd": 799,
                        "start": 795,
                        "end": 798,
                        "fullWidth": 5,
                        "width": 3,
                        "text": "var",
                        "value": "var",
                        "valueText": "var",
                        "hasLeadingTrivia": true,
                        "hasLeadingNewLine": true,
                        "hasTrailingTrivia": true,
                        "leadingTrivia": [
                            {
                                "kind": "NewLineTrivia",
                                "text": "\n"
                            }
                        ],
                        "trailingTrivia": [
                            {
                                "kind": "WhitespaceTrivia",
                                "text": " "
                            }
                        ]
                    },
                    "variableDeclarators": [
                        {
                            "kind": "VariableDeclarator",
                            "fullStart": 799,
                            "fullEnd": 833,
                            "start": 799,
                            "end": 833,
                            "fullWidth": 34,
<<<<<<< HEAD
                            "width": 34,
                            "identifier": {
=======
                            "propertyName": {
>>>>>>> 85e84683
                                "kind": "IdentifierName",
                                "fullStart": 799,
                                "fullEnd": 802,
                                "start": 799,
                                "end": 801,
                                "fullWidth": 3,
                                "width": 2,
                                "text": "x3",
                                "value": "x3",
                                "valueText": "x3",
                                "hasTrailingTrivia": true,
                                "trailingTrivia": [
                                    {
                                        "kind": "WhitespaceTrivia",
                                        "text": " "
                                    }
                                ]
                            },
                            "equalsValueClause": {
                                "kind": "EqualsValueClause",
                                "fullStart": 802,
                                "fullEnd": 833,
                                "start": 802,
                                "end": 833,
                                "fullWidth": 31,
                                "width": 31,
                                "equalsToken": {
                                    "kind": "EqualsToken",
                                    "fullStart": 802,
                                    "fullEnd": 804,
                                    "start": 802,
                                    "end": 803,
                                    "fullWidth": 2,
                                    "width": 1,
                                    "text": "=",
                                    "value": "=",
                                    "valueText": "=",
                                    "hasTrailingTrivia": true,
                                    "trailingTrivia": [
                                        {
                                            "kind": "WhitespaceTrivia",
                                            "text": " "
                                        }
                                    ]
                                },
                                "value": {
                                    "kind": "ObjectCreationExpression",
                                    "fullStart": 804,
                                    "fullEnd": 833,
                                    "start": 804,
                                    "end": 833,
                                    "fullWidth": 29,
                                    "width": 29,
                                    "newKeyword": {
                                        "kind": "NewKeyword",
                                        "fullStart": 804,
                                        "fullEnd": 808,
                                        "start": 804,
                                        "end": 807,
                                        "fullWidth": 4,
                                        "width": 3,
                                        "text": "new",
                                        "value": "new",
                                        "valueText": "new",
                                        "hasTrailingTrivia": true,
                                        "trailingTrivia": [
                                            {
                                                "kind": "WhitespaceTrivia",
                                                "text": " "
                                            }
                                        ]
                                    },
                                    "expression": {
                                        "kind": "IdentifierName",
                                        "fullStart": 808,
                                        "fullEnd": 812,
                                        "start": 808,
                                        "end": 812,
                                        "fullWidth": 4,
                                        "width": 4,
                                        "text": "Date",
                                        "value": "Date",
                                        "valueText": "Date"
                                    },
                                    "argumentList": {
                                        "kind": "ArgumentList",
                                        "fullStart": 812,
                                        "fullEnd": 833,
                                        "start": 812,
                                        "end": 833,
                                        "fullWidth": 21,
                                        "width": 21,
                                        "openParenToken": {
                                            "kind": "OpenParenToken",
                                            "fullStart": 812,
                                            "fullEnd": 813,
                                            "start": 812,
                                            "end": 813,
                                            "fullWidth": 1,
                                            "width": 1,
                                            "text": "(",
                                            "value": "(",
                                            "valueText": "("
                                        },
                                        "arguments": [
                                            {
                                                "kind": "NumericLiteral",
                                                "fullStart": 813,
                                                "fullEnd": 817,
                                                "start": 813,
                                                "end": 817,
                                                "fullWidth": 4,
                                                "width": 4,
                                                "text": "1900",
                                                "value": 1900,
                                                "valueText": "1900"
                                            },
                                            {
                                                "kind": "CommaToken",
                                                "fullStart": 817,
                                                "fullEnd": 819,
                                                "start": 817,
                                                "end": 818,
                                                "fullWidth": 2,
                                                "width": 1,
                                                "text": ",",
                                                "value": ",",
                                                "valueText": ",",
                                                "hasTrailingTrivia": true,
                                                "trailingTrivia": [
                                                    {
                                                        "kind": "WhitespaceTrivia",
                                                        "text": " "
                                                    }
                                                ]
                                            },
                                            {
                                                "kind": "NumericLiteral",
                                                "fullStart": 819,
                                                "fullEnd": 820,
                                                "start": 819,
                                                "end": 820,
                                                "fullWidth": 1,
                                                "width": 1,
                                                "text": "0",
                                                "value": 0,
                                                "valueText": "0"
                                            },
                                            {
                                                "kind": "CommaToken",
                                                "fullStart": 820,
                                                "fullEnd": 822,
                                                "start": 820,
                                                "end": 821,
                                                "fullWidth": 2,
                                                "width": 1,
                                                "text": ",",
                                                "value": ",",
                                                "valueText": ",",
                                                "hasTrailingTrivia": true,
                                                "trailingTrivia": [
                                                    {
                                                        "kind": "WhitespaceTrivia",
                                                        "text": " "
                                                    }
                                                ]
                                            },
                                            {
                                                "kind": "NumericLiteral",
                                                "fullStart": 822,
                                                "fullEnd": 823,
                                                "start": 822,
                                                "end": 823,
                                                "fullWidth": 1,
                                                "width": 1,
                                                "text": "1",
                                                "value": 1,
                                                "valueText": "1"
                                            },
                                            {
                                                "kind": "CommaToken",
                                                "fullStart": 823,
                                                "fullEnd": 825,
                                                "start": 823,
                                                "end": 824,
                                                "fullWidth": 2,
                                                "width": 1,
                                                "text": ",",
                                                "value": ",",
                                                "valueText": ",",
                                                "hasTrailingTrivia": true,
                                                "trailingTrivia": [
                                                    {
                                                        "kind": "WhitespaceTrivia",
                                                        "text": " "
                                                    }
                                                ]
                                            },
                                            {
                                                "kind": "NumericLiteral",
                                                "fullStart": 825,
                                                "fullEnd": 826,
                                                "start": 825,
                                                "end": 826,
                                                "fullWidth": 1,
                                                "width": 1,
                                                "text": "0",
                                                "value": 0,
                                                "valueText": "0"
                                            },
                                            {
                                                "kind": "CommaToken",
                                                "fullStart": 826,
                                                "fullEnd": 828,
                                                "start": 826,
                                                "end": 827,
                                                "fullWidth": 2,
                                                "width": 1,
                                                "text": ",",
                                                "value": ",",
                                                "valueText": ",",
                                                "hasTrailingTrivia": true,
                                                "trailingTrivia": [
                                                    {
                                                        "kind": "WhitespaceTrivia",
                                                        "text": " "
                                                    }
                                                ]
                                            },
                                            {
                                                "kind": "NumericLiteral",
                                                "fullStart": 828,
                                                "fullEnd": 829,
                                                "start": 828,
                                                "end": 829,
                                                "fullWidth": 1,
                                                "width": 1,
                                                "text": "0",
                                                "value": 0,
                                                "valueText": "0"
                                            },
                                            {
                                                "kind": "CommaToken",
                                                "fullStart": 829,
                                                "fullEnd": 831,
                                                "start": 829,
                                                "end": 830,
                                                "fullWidth": 2,
                                                "width": 1,
                                                "text": ",",
                                                "value": ",",
                                                "valueText": ",",
                                                "hasTrailingTrivia": true,
                                                "trailingTrivia": [
                                                    {
                                                        "kind": "WhitespaceTrivia",
                                                        "text": " "
                                                    }
                                                ]
                                            },
                                            {
                                                "kind": "NumericLiteral",
                                                "fullStart": 831,
                                                "fullEnd": 832,
                                                "start": 831,
                                                "end": 832,
                                                "fullWidth": 1,
                                                "width": 1,
                                                "text": "0",
                                                "value": 0,
                                                "valueText": "0"
                                            }
                                        ],
                                        "closeParenToken": {
                                            "kind": "CloseParenToken",
                                            "fullStart": 832,
                                            "fullEnd": 833,
                                            "start": 832,
                                            "end": 833,
                                            "fullWidth": 1,
                                            "width": 1,
                                            "text": ")",
                                            "value": ")",
                                            "valueText": ")"
                                        }
                                    }
                                }
                            }
                        }
                    ]
                },
                "semicolonToken": {
                    "kind": "SemicolonToken",
                    "fullStart": 833,
                    "fullEnd": 835,
                    "start": 833,
                    "end": 834,
                    "fullWidth": 2,
                    "width": 1,
                    "text": ";",
                    "value": ";",
                    "valueText": ";",
                    "hasTrailingTrivia": true,
                    "hasTrailingNewLine": true,
                    "trailingTrivia": [
                        {
                            "kind": "NewLineTrivia",
                            "text": "\n"
                        }
                    ]
                }
            },
            {
                "kind": "IfStatement",
                "fullStart": 835,
                "fullEnd": 966,
                "start": 835,
                "end": 965,
                "fullWidth": 131,
                "width": 130,
                "ifKeyword": {
                    "kind": "IfKeyword",
                    "fullStart": 835,
                    "fullEnd": 838,
                    "start": 835,
                    "end": 837,
                    "fullWidth": 3,
                    "width": 2,
                    "text": "if",
                    "value": "if",
                    "valueText": "if",
                    "hasTrailingTrivia": true,
                    "trailingTrivia": [
                        {
                            "kind": "WhitespaceTrivia",
                            "text": " "
                        }
                    ]
                },
                "openParenToken": {
                    "kind": "OpenParenToken",
                    "fullStart": 838,
                    "fullEnd": 839,
                    "start": 838,
                    "end": 839,
                    "fullWidth": 1,
                    "width": 1,
                    "text": "(",
                    "value": "(",
                    "valueText": "("
                },
                "condition": {
                    "kind": "NotEqualsExpression",
                    "fullStart": 839,
                    "fullEnd": 872,
                    "start": 839,
                    "end": 872,
                    "fullWidth": 33,
                    "width": 33,
                    "left": {
                        "kind": "InvocationExpression",
                        "fullStart": 839,
                        "fullEnd": 853,
                        "start": 839,
                        "end": 852,
                        "fullWidth": 14,
                        "width": 13,
                        "expression": {
                            "kind": "MemberAccessExpression",
                            "fullStart": 839,
                            "fullEnd": 850,
                            "start": 839,
                            "end": 850,
                            "fullWidth": 11,
                            "width": 11,
                            "expression": {
                                "kind": "IdentifierName",
                                "fullStart": 839,
                                "fullEnd": 841,
                                "start": 839,
                                "end": 841,
                                "fullWidth": 2,
                                "width": 2,
                                "text": "x3",
                                "value": "x3",
                                "valueText": "x3"
                            },
                            "dotToken": {
                                "kind": "DotToken",
                                "fullStart": 841,
                                "fullEnd": 842,
                                "start": 841,
                                "end": 842,
                                "fullWidth": 1,
                                "width": 1,
                                "text": ".",
                                "value": ".",
                                "valueText": "."
                            },
                            "name": {
                                "kind": "IdentifierName",
                                "fullStart": 842,
                                "fullEnd": 850,
                                "start": 842,
                                "end": 850,
                                "fullWidth": 8,
                                "width": 8,
                                "text": "toString",
                                "value": "toString",
                                "valueText": "toString"
                            }
                        },
                        "argumentList": {
                            "kind": "ArgumentList",
                            "fullStart": 850,
                            "fullEnd": 853,
                            "start": 850,
                            "end": 852,
                            "fullWidth": 3,
                            "width": 2,
                            "openParenToken": {
                                "kind": "OpenParenToken",
                                "fullStart": 850,
                                "fullEnd": 851,
                                "start": 850,
                                "end": 851,
                                "fullWidth": 1,
                                "width": 1,
                                "text": "(",
                                "value": "(",
                                "valueText": "("
                            },
                            "arguments": [],
                            "closeParenToken": {
                                "kind": "CloseParenToken",
                                "fullStart": 851,
                                "fullEnd": 853,
                                "start": 851,
                                "end": 852,
                                "fullWidth": 2,
                                "width": 1,
                                "text": ")",
                                "value": ")",
                                "valueText": ")",
                                "hasTrailingTrivia": true,
                                "trailingTrivia": [
                                    {
                                        "kind": "WhitespaceTrivia",
                                        "text": " "
                                    }
                                ]
                            }
                        }
                    },
                    "operatorToken": {
                        "kind": "ExclamationEqualsEqualsToken",
                        "fullStart": 853,
                        "fullEnd": 857,
                        "start": 853,
                        "end": 856,
                        "fullWidth": 4,
                        "width": 3,
                        "text": "!==",
                        "value": "!==",
                        "valueText": "!==",
                        "hasTrailingTrivia": true,
                        "trailingTrivia": [
                            {
                                "kind": "WhitespaceTrivia",
                                "text": " "
                            }
                        ]
                    },
                    "right": {
                        "kind": "StringLiteral",
                        "fullStart": 857,
                        "fullEnd": 872,
                        "start": 857,
                        "end": 872,
                        "fullWidth": 15,
                        "width": 15,
                        "text": "\"[object Date]\"",
                        "value": "[object Date]",
                        "valueText": "[object Date]"
                    }
                },
                "closeParenToken": {
                    "kind": "CloseParenToken",
                    "fullStart": 872,
                    "fullEnd": 874,
                    "start": 872,
                    "end": 873,
                    "fullWidth": 2,
                    "width": 1,
                    "text": ")",
                    "value": ")",
                    "valueText": ")",
                    "hasTrailingTrivia": true,
                    "trailingTrivia": [
                        {
                            "kind": "WhitespaceTrivia",
                            "text": " "
                        }
                    ]
                },
                "statement": {
                    "kind": "Block",
                    "fullStart": 874,
                    "fullEnd": 966,
                    "start": 874,
                    "end": 965,
                    "fullWidth": 92,
                    "width": 91,
                    "openBraceToken": {
                        "kind": "OpenBraceToken",
                        "fullStart": 874,
                        "fullEnd": 876,
                        "start": 874,
                        "end": 875,
                        "fullWidth": 2,
                        "width": 1,
                        "text": "{",
                        "value": "{",
                        "valueText": "{",
                        "hasTrailingTrivia": true,
                        "hasTrailingNewLine": true,
                        "trailingTrivia": [
                            {
                                "kind": "NewLineTrivia",
                                "text": "\n"
                            }
                        ]
                    },
                    "statements": [
                        {
                            "kind": "ExpressionStatement",
                            "fullStart": 876,
                            "fullEnd": 964,
                            "start": 878,
                            "end": 963,
                            "fullWidth": 88,
                            "width": 85,
                            "expression": {
                                "kind": "InvocationExpression",
                                "fullStart": 876,
                                "fullEnd": 962,
                                "start": 878,
                                "end": 962,
                                "fullWidth": 86,
                                "width": 84,
                                "expression": {
                                    "kind": "IdentifierName",
                                    "fullStart": 876,
                                    "fullEnd": 883,
                                    "start": 878,
                                    "end": 883,
                                    "fullWidth": 7,
                                    "width": 5,
                                    "text": "$FAIL",
                                    "value": "$FAIL",
                                    "valueText": "$FAIL",
                                    "hasLeadingTrivia": true,
                                    "leadingTrivia": [
                                        {
                                            "kind": "WhitespaceTrivia",
                                            "text": "  "
                                        }
                                    ]
                                },
                                "argumentList": {
                                    "kind": "ArgumentList",
                                    "fullStart": 883,
                                    "fullEnd": 962,
                                    "start": 883,
                                    "end": 962,
                                    "fullWidth": 79,
                                    "width": 79,
                                    "openParenToken": {
                                        "kind": "OpenParenToken",
                                        "fullStart": 883,
                                        "fullEnd": 884,
                                        "start": 883,
                                        "end": 884,
                                        "fullWidth": 1,
                                        "width": 1,
                                        "text": "(",
                                        "value": "(",
                                        "valueText": "("
                                    },
                                    "arguments": [
                                        {
                                            "kind": "StringLiteral",
                                            "fullStart": 884,
                                            "fullEnd": 961,
                                            "start": 884,
                                            "end": 961,
                                            "fullWidth": 77,
                                            "width": 77,
                                            "text": "\"#3: The [[Class]] property of the newly constructed object is set to 'Date'\"",
                                            "value": "#3: The [[Class]] property of the newly constructed object is set to 'Date'",
                                            "valueText": "#3: The [[Class]] property of the newly constructed object is set to 'Date'"
                                        }
                                    ],
                                    "closeParenToken": {
                                        "kind": "CloseParenToken",
                                        "fullStart": 961,
                                        "fullEnd": 962,
                                        "start": 961,
                                        "end": 962,
                                        "fullWidth": 1,
                                        "width": 1,
                                        "text": ")",
                                        "value": ")",
                                        "valueText": ")"
                                    }
                                }
                            },
                            "semicolonToken": {
                                "kind": "SemicolonToken",
                                "fullStart": 962,
                                "fullEnd": 964,
                                "start": 962,
                                "end": 963,
                                "fullWidth": 2,
                                "width": 1,
                                "text": ";",
                                "value": ";",
                                "valueText": ";",
                                "hasTrailingTrivia": true,
                                "hasTrailingNewLine": true,
                                "trailingTrivia": [
                                    {
                                        "kind": "NewLineTrivia",
                                        "text": "\n"
                                    }
                                ]
                            }
                        }
                    ],
                    "closeBraceToken": {
                        "kind": "CloseBraceToken",
                        "fullStart": 964,
                        "fullEnd": 966,
                        "start": 964,
                        "end": 965,
                        "fullWidth": 2,
                        "width": 1,
                        "text": "}",
                        "value": "}",
                        "valueText": "}",
                        "hasTrailingTrivia": true,
                        "hasTrailingNewLine": true,
                        "trailingTrivia": [
                            {
                                "kind": "NewLineTrivia",
                                "text": "\n"
                            }
                        ]
                    }
                }
            },
            {
                "kind": "VariableStatement",
                "fullStart": 966,
                "fullEnd": 1012,
                "start": 967,
                "end": 1011,
                "fullWidth": 46,
                "width": 44,
                "modifiers": [],
                "variableDeclaration": {
                    "kind": "VariableDeclaration",
                    "fullStart": 966,
                    "fullEnd": 1010,
                    "start": 967,
                    "end": 1010,
                    "fullWidth": 44,
                    "width": 43,
                    "varKeyword": {
                        "kind": "VarKeyword",
                        "fullStart": 966,
                        "fullEnd": 971,
                        "start": 967,
                        "end": 970,
                        "fullWidth": 5,
                        "width": 3,
                        "text": "var",
                        "value": "var",
                        "valueText": "var",
                        "hasLeadingTrivia": true,
                        "hasLeadingNewLine": true,
                        "hasTrailingTrivia": true,
                        "leadingTrivia": [
                            {
                                "kind": "NewLineTrivia",
                                "text": "\n"
                            }
                        ],
                        "trailingTrivia": [
                            {
                                "kind": "WhitespaceTrivia",
                                "text": " "
                            }
                        ]
                    },
                    "variableDeclarators": [
                        {
                            "kind": "VariableDeclarator",
                            "fullStart": 971,
                            "fullEnd": 1010,
                            "start": 971,
                            "end": 1010,
                            "fullWidth": 39,
<<<<<<< HEAD
                            "width": 39,
                            "identifier": {
=======
                            "propertyName": {
>>>>>>> 85e84683
                                "kind": "IdentifierName",
                                "fullStart": 971,
                                "fullEnd": 974,
                                "start": 971,
                                "end": 973,
                                "fullWidth": 3,
                                "width": 2,
                                "text": "x4",
                                "value": "x4",
                                "valueText": "x4",
                                "hasTrailingTrivia": true,
                                "trailingTrivia": [
                                    {
                                        "kind": "WhitespaceTrivia",
                                        "text": " "
                                    }
                                ]
                            },
                            "equalsValueClause": {
                                "kind": "EqualsValueClause",
                                "fullStart": 974,
                                "fullEnd": 1010,
                                "start": 974,
                                "end": 1010,
                                "fullWidth": 36,
                                "width": 36,
                                "equalsToken": {
                                    "kind": "EqualsToken",
                                    "fullStart": 974,
                                    "fullEnd": 976,
                                    "start": 974,
                                    "end": 975,
                                    "fullWidth": 2,
                                    "width": 1,
                                    "text": "=",
                                    "value": "=",
                                    "valueText": "=",
                                    "hasTrailingTrivia": true,
                                    "trailingTrivia": [
                                        {
                                            "kind": "WhitespaceTrivia",
                                            "text": " "
                                        }
                                    ]
                                },
                                "value": {
                                    "kind": "ObjectCreationExpression",
                                    "fullStart": 976,
                                    "fullEnd": 1010,
                                    "start": 976,
                                    "end": 1010,
                                    "fullWidth": 34,
                                    "width": 34,
                                    "newKeyword": {
                                        "kind": "NewKeyword",
                                        "fullStart": 976,
                                        "fullEnd": 980,
                                        "start": 976,
                                        "end": 979,
                                        "fullWidth": 4,
                                        "width": 3,
                                        "text": "new",
                                        "value": "new",
                                        "valueText": "new",
                                        "hasTrailingTrivia": true,
                                        "trailingTrivia": [
                                            {
                                                "kind": "WhitespaceTrivia",
                                                "text": " "
                                            }
                                        ]
                                    },
                                    "expression": {
                                        "kind": "IdentifierName",
                                        "fullStart": 980,
                                        "fullEnd": 984,
                                        "start": 980,
                                        "end": 984,
                                        "fullWidth": 4,
                                        "width": 4,
                                        "text": "Date",
                                        "value": "Date",
                                        "valueText": "Date"
                                    },
                                    "argumentList": {
                                        "kind": "ArgumentList",
                                        "fullStart": 984,
                                        "fullEnd": 1010,
                                        "start": 984,
                                        "end": 1010,
                                        "fullWidth": 26,
                                        "width": 26,
                                        "openParenToken": {
                                            "kind": "OpenParenToken",
                                            "fullStart": 984,
                                            "fullEnd": 985,
                                            "start": 984,
                                            "end": 985,
                                            "fullWidth": 1,
                                            "width": 1,
                                            "text": "(",
                                            "value": "(",
                                            "valueText": "("
                                        },
                                        "arguments": [
                                            {
                                                "kind": "NumericLiteral",
                                                "fullStart": 985,
                                                "fullEnd": 989,
                                                "start": 985,
                                                "end": 989,
                                                "fullWidth": 4,
                                                "width": 4,
                                                "text": "1969",
                                                "value": 1969,
                                                "valueText": "1969"
                                            },
                                            {
                                                "kind": "CommaToken",
                                                "fullStart": 989,
                                                "fullEnd": 991,
                                                "start": 989,
                                                "end": 990,
                                                "fullWidth": 2,
                                                "width": 1,
                                                "text": ",",
                                                "value": ",",
                                                "valueText": ",",
                                                "hasTrailingTrivia": true,
                                                "trailingTrivia": [
                                                    {
                                                        "kind": "WhitespaceTrivia",
                                                        "text": " "
                                                    }
                                                ]
                                            },
                                            {
                                                "kind": "NumericLiteral",
                                                "fullStart": 991,
                                                "fullEnd": 993,
                                                "start": 991,
                                                "end": 993,
                                                "fullWidth": 2,
                                                "width": 2,
                                                "text": "11",
                                                "value": 11,
                                                "valueText": "11"
                                            },
                                            {
                                                "kind": "CommaToken",
                                                "fullStart": 993,
                                                "fullEnd": 995,
                                                "start": 993,
                                                "end": 994,
                                                "fullWidth": 2,
                                                "width": 1,
                                                "text": ",",
                                                "value": ",",
                                                "valueText": ",",
                                                "hasTrailingTrivia": true,
                                                "trailingTrivia": [
                                                    {
                                                        "kind": "WhitespaceTrivia",
                                                        "text": " "
                                                    }
                                                ]
                                            },
                                            {
                                                "kind": "NumericLiteral",
                                                "fullStart": 995,
                                                "fullEnd": 997,
                                                "start": 995,
                                                "end": 997,
                                                "fullWidth": 2,
                                                "width": 2,
                                                "text": "31",
                                                "value": 31,
                                                "valueText": "31"
                                            },
                                            {
                                                "kind": "CommaToken",
                                                "fullStart": 997,
                                                "fullEnd": 999,
                                                "start": 997,
                                                "end": 998,
                                                "fullWidth": 2,
                                                "width": 1,
                                                "text": ",",
                                                "value": ",",
                                                "valueText": ",",
                                                "hasTrailingTrivia": true,
                                                "trailingTrivia": [
                                                    {
                                                        "kind": "WhitespaceTrivia",
                                                        "text": " "
                                                    }
                                                ]
                                            },
                                            {
                                                "kind": "NumericLiteral",
                                                "fullStart": 999,
                                                "fullEnd": 1001,
                                                "start": 999,
                                                "end": 1001,
                                                "fullWidth": 2,
                                                "width": 2,
                                                "text": "23",
                                                "value": 23,
                                                "valueText": "23"
                                            },
                                            {
                                                "kind": "CommaToken",
                                                "fullStart": 1001,
                                                "fullEnd": 1003,
                                                "start": 1001,
                                                "end": 1002,
                                                "fullWidth": 2,
                                                "width": 1,
                                                "text": ",",
                                                "value": ",",
                                                "valueText": ",",
                                                "hasTrailingTrivia": true,
                                                "trailingTrivia": [
                                                    {
                                                        "kind": "WhitespaceTrivia",
                                                        "text": " "
                                                    }
                                                ]
                                            },
                                            {
                                                "kind": "NumericLiteral",
                                                "fullStart": 1003,
                                                "fullEnd": 1005,
                                                "start": 1003,
                                                "end": 1005,
                                                "fullWidth": 2,
                                                "width": 2,
                                                "text": "59",
                                                "value": 59,
                                                "valueText": "59"
                                            },
                                            {
                                                "kind": "CommaToken",
                                                "fullStart": 1005,
                                                "fullEnd": 1007,
                                                "start": 1005,
                                                "end": 1006,
                                                "fullWidth": 2,
                                                "width": 1,
                                                "text": ",",
                                                "value": ",",
                                                "valueText": ",",
                                                "hasTrailingTrivia": true,
                                                "trailingTrivia": [
                                                    {
                                                        "kind": "WhitespaceTrivia",
                                                        "text": " "
                                                    }
                                                ]
                                            },
                                            {
                                                "kind": "NumericLiteral",
                                                "fullStart": 1007,
                                                "fullEnd": 1009,
                                                "start": 1007,
                                                "end": 1009,
                                                "fullWidth": 2,
                                                "width": 2,
                                                "text": "59",
                                                "value": 59,
                                                "valueText": "59"
                                            }
                                        ],
                                        "closeParenToken": {
                                            "kind": "CloseParenToken",
                                            "fullStart": 1009,
                                            "fullEnd": 1010,
                                            "start": 1009,
                                            "end": 1010,
                                            "fullWidth": 1,
                                            "width": 1,
                                            "text": ")",
                                            "value": ")",
                                            "valueText": ")"
                                        }
                                    }
                                }
                            }
                        }
                    ]
                },
                "semicolonToken": {
                    "kind": "SemicolonToken",
                    "fullStart": 1010,
                    "fullEnd": 1012,
                    "start": 1010,
                    "end": 1011,
                    "fullWidth": 2,
                    "width": 1,
                    "text": ";",
                    "value": ";",
                    "valueText": ";",
                    "hasTrailingTrivia": true,
                    "hasTrailingNewLine": true,
                    "trailingTrivia": [
                        {
                            "kind": "NewLineTrivia",
                            "text": "\n"
                        }
                    ]
                }
            },
            {
                "kind": "IfStatement",
                "fullStart": 1012,
                "fullEnd": 1143,
                "start": 1012,
                "end": 1142,
                "fullWidth": 131,
                "width": 130,
                "ifKeyword": {
                    "kind": "IfKeyword",
                    "fullStart": 1012,
                    "fullEnd": 1015,
                    "start": 1012,
                    "end": 1014,
                    "fullWidth": 3,
                    "width": 2,
                    "text": "if",
                    "value": "if",
                    "valueText": "if",
                    "hasTrailingTrivia": true,
                    "trailingTrivia": [
                        {
                            "kind": "WhitespaceTrivia",
                            "text": " "
                        }
                    ]
                },
                "openParenToken": {
                    "kind": "OpenParenToken",
                    "fullStart": 1015,
                    "fullEnd": 1016,
                    "start": 1015,
                    "end": 1016,
                    "fullWidth": 1,
                    "width": 1,
                    "text": "(",
                    "value": "(",
                    "valueText": "("
                },
                "condition": {
                    "kind": "NotEqualsExpression",
                    "fullStart": 1016,
                    "fullEnd": 1049,
                    "start": 1016,
                    "end": 1049,
                    "fullWidth": 33,
                    "width": 33,
                    "left": {
                        "kind": "InvocationExpression",
                        "fullStart": 1016,
                        "fullEnd": 1030,
                        "start": 1016,
                        "end": 1029,
                        "fullWidth": 14,
                        "width": 13,
                        "expression": {
                            "kind": "MemberAccessExpression",
                            "fullStart": 1016,
                            "fullEnd": 1027,
                            "start": 1016,
                            "end": 1027,
                            "fullWidth": 11,
                            "width": 11,
                            "expression": {
                                "kind": "IdentifierName",
                                "fullStart": 1016,
                                "fullEnd": 1018,
                                "start": 1016,
                                "end": 1018,
                                "fullWidth": 2,
                                "width": 2,
                                "text": "x4",
                                "value": "x4",
                                "valueText": "x4"
                            },
                            "dotToken": {
                                "kind": "DotToken",
                                "fullStart": 1018,
                                "fullEnd": 1019,
                                "start": 1018,
                                "end": 1019,
                                "fullWidth": 1,
                                "width": 1,
                                "text": ".",
                                "value": ".",
                                "valueText": "."
                            },
                            "name": {
                                "kind": "IdentifierName",
                                "fullStart": 1019,
                                "fullEnd": 1027,
                                "start": 1019,
                                "end": 1027,
                                "fullWidth": 8,
                                "width": 8,
                                "text": "toString",
                                "value": "toString",
                                "valueText": "toString"
                            }
                        },
                        "argumentList": {
                            "kind": "ArgumentList",
                            "fullStart": 1027,
                            "fullEnd": 1030,
                            "start": 1027,
                            "end": 1029,
                            "fullWidth": 3,
                            "width": 2,
                            "openParenToken": {
                                "kind": "OpenParenToken",
                                "fullStart": 1027,
                                "fullEnd": 1028,
                                "start": 1027,
                                "end": 1028,
                                "fullWidth": 1,
                                "width": 1,
                                "text": "(",
                                "value": "(",
                                "valueText": "("
                            },
                            "arguments": [],
                            "closeParenToken": {
                                "kind": "CloseParenToken",
                                "fullStart": 1028,
                                "fullEnd": 1030,
                                "start": 1028,
                                "end": 1029,
                                "fullWidth": 2,
                                "width": 1,
                                "text": ")",
                                "value": ")",
                                "valueText": ")",
                                "hasTrailingTrivia": true,
                                "trailingTrivia": [
                                    {
                                        "kind": "WhitespaceTrivia",
                                        "text": " "
                                    }
                                ]
                            }
                        }
                    },
                    "operatorToken": {
                        "kind": "ExclamationEqualsEqualsToken",
                        "fullStart": 1030,
                        "fullEnd": 1034,
                        "start": 1030,
                        "end": 1033,
                        "fullWidth": 4,
                        "width": 3,
                        "text": "!==",
                        "value": "!==",
                        "valueText": "!==",
                        "hasTrailingTrivia": true,
                        "trailingTrivia": [
                            {
                                "kind": "WhitespaceTrivia",
                                "text": " "
                            }
                        ]
                    },
                    "right": {
                        "kind": "StringLiteral",
                        "fullStart": 1034,
                        "fullEnd": 1049,
                        "start": 1034,
                        "end": 1049,
                        "fullWidth": 15,
                        "width": 15,
                        "text": "\"[object Date]\"",
                        "value": "[object Date]",
                        "valueText": "[object Date]"
                    }
                },
                "closeParenToken": {
                    "kind": "CloseParenToken",
                    "fullStart": 1049,
                    "fullEnd": 1051,
                    "start": 1049,
                    "end": 1050,
                    "fullWidth": 2,
                    "width": 1,
                    "text": ")",
                    "value": ")",
                    "valueText": ")",
                    "hasTrailingTrivia": true,
                    "trailingTrivia": [
                        {
                            "kind": "WhitespaceTrivia",
                            "text": " "
                        }
                    ]
                },
                "statement": {
                    "kind": "Block",
                    "fullStart": 1051,
                    "fullEnd": 1143,
                    "start": 1051,
                    "end": 1142,
                    "fullWidth": 92,
                    "width": 91,
                    "openBraceToken": {
                        "kind": "OpenBraceToken",
                        "fullStart": 1051,
                        "fullEnd": 1053,
                        "start": 1051,
                        "end": 1052,
                        "fullWidth": 2,
                        "width": 1,
                        "text": "{",
                        "value": "{",
                        "valueText": "{",
                        "hasTrailingTrivia": true,
                        "hasTrailingNewLine": true,
                        "trailingTrivia": [
                            {
                                "kind": "NewLineTrivia",
                                "text": "\n"
                            }
                        ]
                    },
                    "statements": [
                        {
                            "kind": "ExpressionStatement",
                            "fullStart": 1053,
                            "fullEnd": 1141,
                            "start": 1055,
                            "end": 1140,
                            "fullWidth": 88,
                            "width": 85,
                            "expression": {
                                "kind": "InvocationExpression",
                                "fullStart": 1053,
                                "fullEnd": 1139,
                                "start": 1055,
                                "end": 1139,
                                "fullWidth": 86,
                                "width": 84,
                                "expression": {
                                    "kind": "IdentifierName",
                                    "fullStart": 1053,
                                    "fullEnd": 1060,
                                    "start": 1055,
                                    "end": 1060,
                                    "fullWidth": 7,
                                    "width": 5,
                                    "text": "$FAIL",
                                    "value": "$FAIL",
                                    "valueText": "$FAIL",
                                    "hasLeadingTrivia": true,
                                    "leadingTrivia": [
                                        {
                                            "kind": "WhitespaceTrivia",
                                            "text": "  "
                                        }
                                    ]
                                },
                                "argumentList": {
                                    "kind": "ArgumentList",
                                    "fullStart": 1060,
                                    "fullEnd": 1139,
                                    "start": 1060,
                                    "end": 1139,
                                    "fullWidth": 79,
                                    "width": 79,
                                    "openParenToken": {
                                        "kind": "OpenParenToken",
                                        "fullStart": 1060,
                                        "fullEnd": 1061,
                                        "start": 1060,
                                        "end": 1061,
                                        "fullWidth": 1,
                                        "width": 1,
                                        "text": "(",
                                        "value": "(",
                                        "valueText": "("
                                    },
                                    "arguments": [
                                        {
                                            "kind": "StringLiteral",
                                            "fullStart": 1061,
                                            "fullEnd": 1138,
                                            "start": 1061,
                                            "end": 1138,
                                            "fullWidth": 77,
                                            "width": 77,
                                            "text": "\"#4: The [[Class]] property of the newly constructed object is set to 'Date'\"",
                                            "value": "#4: The [[Class]] property of the newly constructed object is set to 'Date'",
                                            "valueText": "#4: The [[Class]] property of the newly constructed object is set to 'Date'"
                                        }
                                    ],
                                    "closeParenToken": {
                                        "kind": "CloseParenToken",
                                        "fullStart": 1138,
                                        "fullEnd": 1139,
                                        "start": 1138,
                                        "end": 1139,
                                        "fullWidth": 1,
                                        "width": 1,
                                        "text": ")",
                                        "value": ")",
                                        "valueText": ")"
                                    }
                                }
                            },
                            "semicolonToken": {
                                "kind": "SemicolonToken",
                                "fullStart": 1139,
                                "fullEnd": 1141,
                                "start": 1139,
                                "end": 1140,
                                "fullWidth": 2,
                                "width": 1,
                                "text": ";",
                                "value": ";",
                                "valueText": ";",
                                "hasTrailingTrivia": true,
                                "hasTrailingNewLine": true,
                                "trailingTrivia": [
                                    {
                                        "kind": "NewLineTrivia",
                                        "text": "\n"
                                    }
                                ]
                            }
                        }
                    ],
                    "closeBraceToken": {
                        "kind": "CloseBraceToken",
                        "fullStart": 1141,
                        "fullEnd": 1143,
                        "start": 1141,
                        "end": 1142,
                        "fullWidth": 2,
                        "width": 1,
                        "text": "}",
                        "value": "}",
                        "valueText": "}",
                        "hasTrailingTrivia": true,
                        "hasTrailingNewLine": true,
                        "trailingTrivia": [
                            {
                                "kind": "NewLineTrivia",
                                "text": "\n"
                            }
                        ]
                    }
                }
            },
            {
                "kind": "VariableStatement",
                "fullStart": 1143,
                "fullEnd": 1185,
                "start": 1144,
                "end": 1184,
                "fullWidth": 42,
                "width": 40,
                "modifiers": [],
                "variableDeclaration": {
                    "kind": "VariableDeclaration",
                    "fullStart": 1143,
                    "fullEnd": 1183,
                    "start": 1144,
                    "end": 1183,
                    "fullWidth": 40,
                    "width": 39,
                    "varKeyword": {
                        "kind": "VarKeyword",
                        "fullStart": 1143,
                        "fullEnd": 1148,
                        "start": 1144,
                        "end": 1147,
                        "fullWidth": 5,
                        "width": 3,
                        "text": "var",
                        "value": "var",
                        "valueText": "var",
                        "hasLeadingTrivia": true,
                        "hasLeadingNewLine": true,
                        "hasTrailingTrivia": true,
                        "leadingTrivia": [
                            {
                                "kind": "NewLineTrivia",
                                "text": "\n"
                            }
                        ],
                        "trailingTrivia": [
                            {
                                "kind": "WhitespaceTrivia",
                                "text": " "
                            }
                        ]
                    },
                    "variableDeclarators": [
                        {
                            "kind": "VariableDeclarator",
                            "fullStart": 1148,
                            "fullEnd": 1183,
                            "start": 1148,
                            "end": 1183,
                            "fullWidth": 35,
<<<<<<< HEAD
                            "width": 35,
                            "identifier": {
=======
                            "propertyName": {
>>>>>>> 85e84683
                                "kind": "IdentifierName",
                                "fullStart": 1148,
                                "fullEnd": 1151,
                                "start": 1148,
                                "end": 1150,
                                "fullWidth": 3,
                                "width": 2,
                                "text": "x5",
                                "value": "x5",
                                "valueText": "x5",
                                "hasTrailingTrivia": true,
                                "trailingTrivia": [
                                    {
                                        "kind": "WhitespaceTrivia",
                                        "text": " "
                                    }
                                ]
                            },
                            "equalsValueClause": {
                                "kind": "EqualsValueClause",
                                "fullStart": 1151,
                                "fullEnd": 1183,
                                "start": 1151,
                                "end": 1183,
                                "fullWidth": 32,
                                "width": 32,
                                "equalsToken": {
                                    "kind": "EqualsToken",
                                    "fullStart": 1151,
                                    "fullEnd": 1153,
                                    "start": 1151,
                                    "end": 1152,
                                    "fullWidth": 2,
                                    "width": 1,
                                    "text": "=",
                                    "value": "=",
                                    "valueText": "=",
                                    "hasTrailingTrivia": true,
                                    "trailingTrivia": [
                                        {
                                            "kind": "WhitespaceTrivia",
                                            "text": " "
                                        }
                                    ]
                                },
                                "value": {
                                    "kind": "ObjectCreationExpression",
                                    "fullStart": 1153,
                                    "fullEnd": 1183,
                                    "start": 1153,
                                    "end": 1183,
                                    "fullWidth": 30,
                                    "width": 30,
                                    "newKeyword": {
                                        "kind": "NewKeyword",
                                        "fullStart": 1153,
                                        "fullEnd": 1157,
                                        "start": 1153,
                                        "end": 1156,
                                        "fullWidth": 4,
                                        "width": 3,
                                        "text": "new",
                                        "value": "new",
                                        "valueText": "new",
                                        "hasTrailingTrivia": true,
                                        "trailingTrivia": [
                                            {
                                                "kind": "WhitespaceTrivia",
                                                "text": " "
                                            }
                                        ]
                                    },
                                    "expression": {
                                        "kind": "IdentifierName",
                                        "fullStart": 1157,
                                        "fullEnd": 1161,
                                        "start": 1157,
                                        "end": 1161,
                                        "fullWidth": 4,
                                        "width": 4,
                                        "text": "Date",
                                        "value": "Date",
                                        "valueText": "Date"
                                    },
                                    "argumentList": {
                                        "kind": "ArgumentList",
                                        "fullStart": 1161,
                                        "fullEnd": 1183,
                                        "start": 1161,
                                        "end": 1183,
                                        "fullWidth": 22,
                                        "width": 22,
                                        "openParenToken": {
                                            "kind": "OpenParenToken",
                                            "fullStart": 1161,
                                            "fullEnd": 1162,
                                            "start": 1161,
                                            "end": 1162,
                                            "fullWidth": 1,
                                            "width": 1,
                                            "text": "(",
                                            "value": "(",
                                            "valueText": "("
                                        },
                                        "arguments": [
                                            {
                                                "kind": "NumericLiteral",
                                                "fullStart": 1162,
                                                "fullEnd": 1166,
                                                "start": 1162,
                                                "end": 1166,
                                                "fullWidth": 4,
                                                "width": 4,
                                                "text": "1969",
                                                "value": 1969,
                                                "valueText": "1969"
                                            },
                                            {
                                                "kind": "CommaToken",
                                                "fullStart": 1166,
                                                "fullEnd": 1168,
                                                "start": 1166,
                                                "end": 1167,
                                                "fullWidth": 2,
                                                "width": 1,
                                                "text": ",",
                                                "value": ",",
                                                "valueText": ",",
                                                "hasTrailingTrivia": true,
                                                "trailingTrivia": [
                                                    {
                                                        "kind": "WhitespaceTrivia",
                                                        "text": " "
                                                    }
                                                ]
                                            },
                                            {
                                                "kind": "NumericLiteral",
                                                "fullStart": 1168,
                                                "fullEnd": 1170,
                                                "start": 1168,
                                                "end": 1170,
                                                "fullWidth": 2,
                                                "width": 2,
                                                "text": "12",
                                                "value": 12,
                                                "valueText": "12"
                                            },
                                            {
                                                "kind": "CommaToken",
                                                "fullStart": 1170,
                                                "fullEnd": 1172,
                                                "start": 1170,
                                                "end": 1171,
                                                "fullWidth": 2,
                                                "width": 1,
                                                "text": ",",
                                                "value": ",",
                                                "valueText": ",",
                                                "hasTrailingTrivia": true,
                                                "trailingTrivia": [
                                                    {
                                                        "kind": "WhitespaceTrivia",
                                                        "text": " "
                                                    }
                                                ]
                                            },
                                            {
                                                "kind": "NumericLiteral",
                                                "fullStart": 1172,
                                                "fullEnd": 1173,
                                                "start": 1172,
                                                "end": 1173,
                                                "fullWidth": 1,
                                                "width": 1,
                                                "text": "1",
                                                "value": 1,
                                                "valueText": "1"
                                            },
                                            {
                                                "kind": "CommaToken",
                                                "fullStart": 1173,
                                                "fullEnd": 1175,
                                                "start": 1173,
                                                "end": 1174,
                                                "fullWidth": 2,
                                                "width": 1,
                                                "text": ",",
                                                "value": ",",
                                                "valueText": ",",
                                                "hasTrailingTrivia": true,
                                                "trailingTrivia": [
                                                    {
                                                        "kind": "WhitespaceTrivia",
                                                        "text": " "
                                                    }
                                                ]
                                            },
                                            {
                                                "kind": "NumericLiteral",
                                                "fullStart": 1175,
                                                "fullEnd": 1176,
                                                "start": 1175,
                                                "end": 1176,
                                                "fullWidth": 1,
                                                "width": 1,
                                                "text": "0",
                                                "value": 0,
                                                "valueText": "0"
                                            },
                                            {
                                                "kind": "CommaToken",
                                                "fullStart": 1176,
                                                "fullEnd": 1178,
                                                "start": 1176,
                                                "end": 1177,
                                                "fullWidth": 2,
                                                "width": 1,
                                                "text": ",",
                                                "value": ",",
                                                "valueText": ",",
                                                "hasTrailingTrivia": true,
                                                "trailingTrivia": [
                                                    {
                                                        "kind": "WhitespaceTrivia",
                                                        "text": " "
                                                    }
                                                ]
                                            },
                                            {
                                                "kind": "NumericLiteral",
                                                "fullStart": 1178,
                                                "fullEnd": 1179,
                                                "start": 1178,
                                                "end": 1179,
                                                "fullWidth": 1,
                                                "width": 1,
                                                "text": "0",
                                                "value": 0,
                                                "valueText": "0"
                                            },
                                            {
                                                "kind": "CommaToken",
                                                "fullStart": 1179,
                                                "fullEnd": 1181,
                                                "start": 1179,
                                                "end": 1180,
                                                "fullWidth": 2,
                                                "width": 1,
                                                "text": ",",
                                                "value": ",",
                                                "valueText": ",",
                                                "hasTrailingTrivia": true,
                                                "trailingTrivia": [
                                                    {
                                                        "kind": "WhitespaceTrivia",
                                                        "text": " "
                                                    }
                                                ]
                                            },
                                            {
                                                "kind": "NumericLiteral",
                                                "fullStart": 1181,
                                                "fullEnd": 1182,
                                                "start": 1181,
                                                "end": 1182,
                                                "fullWidth": 1,
                                                "width": 1,
                                                "text": "0",
                                                "value": 0,
                                                "valueText": "0"
                                            }
                                        ],
                                        "closeParenToken": {
                                            "kind": "CloseParenToken",
                                            "fullStart": 1182,
                                            "fullEnd": 1183,
                                            "start": 1182,
                                            "end": 1183,
                                            "fullWidth": 1,
                                            "width": 1,
                                            "text": ")",
                                            "value": ")",
                                            "valueText": ")"
                                        }
                                    }
                                }
                            }
                        }
                    ]
                },
                "semicolonToken": {
                    "kind": "SemicolonToken",
                    "fullStart": 1183,
                    "fullEnd": 1185,
                    "start": 1183,
                    "end": 1184,
                    "fullWidth": 2,
                    "width": 1,
                    "text": ";",
                    "value": ";",
                    "valueText": ";",
                    "hasTrailingTrivia": true,
                    "hasTrailingNewLine": true,
                    "trailingTrivia": [
                        {
                            "kind": "NewLineTrivia",
                            "text": "\n"
                        }
                    ]
                }
            },
            {
                "kind": "IfStatement",
                "fullStart": 1185,
                "fullEnd": 1316,
                "start": 1185,
                "end": 1315,
                "fullWidth": 131,
                "width": 130,
                "ifKeyword": {
                    "kind": "IfKeyword",
                    "fullStart": 1185,
                    "fullEnd": 1188,
                    "start": 1185,
                    "end": 1187,
                    "fullWidth": 3,
                    "width": 2,
                    "text": "if",
                    "value": "if",
                    "valueText": "if",
                    "hasTrailingTrivia": true,
                    "trailingTrivia": [
                        {
                            "kind": "WhitespaceTrivia",
                            "text": " "
                        }
                    ]
                },
                "openParenToken": {
                    "kind": "OpenParenToken",
                    "fullStart": 1188,
                    "fullEnd": 1189,
                    "start": 1188,
                    "end": 1189,
                    "fullWidth": 1,
                    "width": 1,
                    "text": "(",
                    "value": "(",
                    "valueText": "("
                },
                "condition": {
                    "kind": "NotEqualsExpression",
                    "fullStart": 1189,
                    "fullEnd": 1222,
                    "start": 1189,
                    "end": 1222,
                    "fullWidth": 33,
                    "width": 33,
                    "left": {
                        "kind": "InvocationExpression",
                        "fullStart": 1189,
                        "fullEnd": 1203,
                        "start": 1189,
                        "end": 1202,
                        "fullWidth": 14,
                        "width": 13,
                        "expression": {
                            "kind": "MemberAccessExpression",
                            "fullStart": 1189,
                            "fullEnd": 1200,
                            "start": 1189,
                            "end": 1200,
                            "fullWidth": 11,
                            "width": 11,
                            "expression": {
                                "kind": "IdentifierName",
                                "fullStart": 1189,
                                "fullEnd": 1191,
                                "start": 1189,
                                "end": 1191,
                                "fullWidth": 2,
                                "width": 2,
                                "text": "x5",
                                "value": "x5",
                                "valueText": "x5"
                            },
                            "dotToken": {
                                "kind": "DotToken",
                                "fullStart": 1191,
                                "fullEnd": 1192,
                                "start": 1191,
                                "end": 1192,
                                "fullWidth": 1,
                                "width": 1,
                                "text": ".",
                                "value": ".",
                                "valueText": "."
                            },
                            "name": {
                                "kind": "IdentifierName",
                                "fullStart": 1192,
                                "fullEnd": 1200,
                                "start": 1192,
                                "end": 1200,
                                "fullWidth": 8,
                                "width": 8,
                                "text": "toString",
                                "value": "toString",
                                "valueText": "toString"
                            }
                        },
                        "argumentList": {
                            "kind": "ArgumentList",
                            "fullStart": 1200,
                            "fullEnd": 1203,
                            "start": 1200,
                            "end": 1202,
                            "fullWidth": 3,
                            "width": 2,
                            "openParenToken": {
                                "kind": "OpenParenToken",
                                "fullStart": 1200,
                                "fullEnd": 1201,
                                "start": 1200,
                                "end": 1201,
                                "fullWidth": 1,
                                "width": 1,
                                "text": "(",
                                "value": "(",
                                "valueText": "("
                            },
                            "arguments": [],
                            "closeParenToken": {
                                "kind": "CloseParenToken",
                                "fullStart": 1201,
                                "fullEnd": 1203,
                                "start": 1201,
                                "end": 1202,
                                "fullWidth": 2,
                                "width": 1,
                                "text": ")",
                                "value": ")",
                                "valueText": ")",
                                "hasTrailingTrivia": true,
                                "trailingTrivia": [
                                    {
                                        "kind": "WhitespaceTrivia",
                                        "text": " "
                                    }
                                ]
                            }
                        }
                    },
                    "operatorToken": {
                        "kind": "ExclamationEqualsEqualsToken",
                        "fullStart": 1203,
                        "fullEnd": 1207,
                        "start": 1203,
                        "end": 1206,
                        "fullWidth": 4,
                        "width": 3,
                        "text": "!==",
                        "value": "!==",
                        "valueText": "!==",
                        "hasTrailingTrivia": true,
                        "trailingTrivia": [
                            {
                                "kind": "WhitespaceTrivia",
                                "text": " "
                            }
                        ]
                    },
                    "right": {
                        "kind": "StringLiteral",
                        "fullStart": 1207,
                        "fullEnd": 1222,
                        "start": 1207,
                        "end": 1222,
                        "fullWidth": 15,
                        "width": 15,
                        "text": "\"[object Date]\"",
                        "value": "[object Date]",
                        "valueText": "[object Date]"
                    }
                },
                "closeParenToken": {
                    "kind": "CloseParenToken",
                    "fullStart": 1222,
                    "fullEnd": 1224,
                    "start": 1222,
                    "end": 1223,
                    "fullWidth": 2,
                    "width": 1,
                    "text": ")",
                    "value": ")",
                    "valueText": ")",
                    "hasTrailingTrivia": true,
                    "trailingTrivia": [
                        {
                            "kind": "WhitespaceTrivia",
                            "text": " "
                        }
                    ]
                },
                "statement": {
                    "kind": "Block",
                    "fullStart": 1224,
                    "fullEnd": 1316,
                    "start": 1224,
                    "end": 1315,
                    "fullWidth": 92,
                    "width": 91,
                    "openBraceToken": {
                        "kind": "OpenBraceToken",
                        "fullStart": 1224,
                        "fullEnd": 1226,
                        "start": 1224,
                        "end": 1225,
                        "fullWidth": 2,
                        "width": 1,
                        "text": "{",
                        "value": "{",
                        "valueText": "{",
                        "hasTrailingTrivia": true,
                        "hasTrailingNewLine": true,
                        "trailingTrivia": [
                            {
                                "kind": "NewLineTrivia",
                                "text": "\n"
                            }
                        ]
                    },
                    "statements": [
                        {
                            "kind": "ExpressionStatement",
                            "fullStart": 1226,
                            "fullEnd": 1314,
                            "start": 1228,
                            "end": 1313,
                            "fullWidth": 88,
                            "width": 85,
                            "expression": {
                                "kind": "InvocationExpression",
                                "fullStart": 1226,
                                "fullEnd": 1312,
                                "start": 1228,
                                "end": 1312,
                                "fullWidth": 86,
                                "width": 84,
                                "expression": {
                                    "kind": "IdentifierName",
                                    "fullStart": 1226,
                                    "fullEnd": 1233,
                                    "start": 1228,
                                    "end": 1233,
                                    "fullWidth": 7,
                                    "width": 5,
                                    "text": "$FAIL",
                                    "value": "$FAIL",
                                    "valueText": "$FAIL",
                                    "hasLeadingTrivia": true,
                                    "leadingTrivia": [
                                        {
                                            "kind": "WhitespaceTrivia",
                                            "text": "  "
                                        }
                                    ]
                                },
                                "argumentList": {
                                    "kind": "ArgumentList",
                                    "fullStart": 1233,
                                    "fullEnd": 1312,
                                    "start": 1233,
                                    "end": 1312,
                                    "fullWidth": 79,
                                    "width": 79,
                                    "openParenToken": {
                                        "kind": "OpenParenToken",
                                        "fullStart": 1233,
                                        "fullEnd": 1234,
                                        "start": 1233,
                                        "end": 1234,
                                        "fullWidth": 1,
                                        "width": 1,
                                        "text": "(",
                                        "value": "(",
                                        "valueText": "("
                                    },
                                    "arguments": [
                                        {
                                            "kind": "StringLiteral",
                                            "fullStart": 1234,
                                            "fullEnd": 1311,
                                            "start": 1234,
                                            "end": 1311,
                                            "fullWidth": 77,
                                            "width": 77,
                                            "text": "\"#5: The [[Class]] property of the newly constructed object is set to 'Date'\"",
                                            "value": "#5: The [[Class]] property of the newly constructed object is set to 'Date'",
                                            "valueText": "#5: The [[Class]] property of the newly constructed object is set to 'Date'"
                                        }
                                    ],
                                    "closeParenToken": {
                                        "kind": "CloseParenToken",
                                        "fullStart": 1311,
                                        "fullEnd": 1312,
                                        "start": 1311,
                                        "end": 1312,
                                        "fullWidth": 1,
                                        "width": 1,
                                        "text": ")",
                                        "value": ")",
                                        "valueText": ")"
                                    }
                                }
                            },
                            "semicolonToken": {
                                "kind": "SemicolonToken",
                                "fullStart": 1312,
                                "fullEnd": 1314,
                                "start": 1312,
                                "end": 1313,
                                "fullWidth": 2,
                                "width": 1,
                                "text": ";",
                                "value": ";",
                                "valueText": ";",
                                "hasTrailingTrivia": true,
                                "hasTrailingNewLine": true,
                                "trailingTrivia": [
                                    {
                                        "kind": "NewLineTrivia",
                                        "text": "\n"
                                    }
                                ]
                            }
                        }
                    ],
                    "closeBraceToken": {
                        "kind": "CloseBraceToken",
                        "fullStart": 1314,
                        "fullEnd": 1316,
                        "start": 1314,
                        "end": 1315,
                        "fullWidth": 2,
                        "width": 1,
                        "text": "}",
                        "value": "}",
                        "valueText": "}",
                        "hasTrailingTrivia": true,
                        "hasTrailingNewLine": true,
                        "trailingTrivia": [
                            {
                                "kind": "NewLineTrivia",
                                "text": "\n"
                            }
                        ]
                    }
                }
            },
            {
                "kind": "VariableStatement",
                "fullStart": 1316,
                "fullEnd": 1357,
                "start": 1317,
                "end": 1356,
                "fullWidth": 41,
                "width": 39,
                "modifiers": [],
                "variableDeclaration": {
                    "kind": "VariableDeclaration",
                    "fullStart": 1316,
                    "fullEnd": 1355,
                    "start": 1317,
                    "end": 1355,
                    "fullWidth": 39,
                    "width": 38,
                    "varKeyword": {
                        "kind": "VarKeyword",
                        "fullStart": 1316,
                        "fullEnd": 1321,
                        "start": 1317,
                        "end": 1320,
                        "fullWidth": 5,
                        "width": 3,
                        "text": "var",
                        "value": "var",
                        "valueText": "var",
                        "hasLeadingTrivia": true,
                        "hasLeadingNewLine": true,
                        "hasTrailingTrivia": true,
                        "leadingTrivia": [
                            {
                                "kind": "NewLineTrivia",
                                "text": "\n"
                            }
                        ],
                        "trailingTrivia": [
                            {
                                "kind": "WhitespaceTrivia",
                                "text": " "
                            }
                        ]
                    },
                    "variableDeclarators": [
                        {
                            "kind": "VariableDeclarator",
                            "fullStart": 1321,
                            "fullEnd": 1355,
                            "start": 1321,
                            "end": 1355,
                            "fullWidth": 34,
<<<<<<< HEAD
                            "width": 34,
                            "identifier": {
=======
                            "propertyName": {
>>>>>>> 85e84683
                                "kind": "IdentifierName",
                                "fullStart": 1321,
                                "fullEnd": 1324,
                                "start": 1321,
                                "end": 1323,
                                "fullWidth": 3,
                                "width": 2,
                                "text": "x6",
                                "value": "x6",
                                "valueText": "x6",
                                "hasTrailingTrivia": true,
                                "trailingTrivia": [
                                    {
                                        "kind": "WhitespaceTrivia",
                                        "text": " "
                                    }
                                ]
                            },
                            "equalsValueClause": {
                                "kind": "EqualsValueClause",
                                "fullStart": 1324,
                                "fullEnd": 1355,
                                "start": 1324,
                                "end": 1355,
                                "fullWidth": 31,
                                "width": 31,
                                "equalsToken": {
                                    "kind": "EqualsToken",
                                    "fullStart": 1324,
                                    "fullEnd": 1326,
                                    "start": 1324,
                                    "end": 1325,
                                    "fullWidth": 2,
                                    "width": 1,
                                    "text": "=",
                                    "value": "=",
                                    "valueText": "=",
                                    "hasTrailingTrivia": true,
                                    "trailingTrivia": [
                                        {
                                            "kind": "WhitespaceTrivia",
                                            "text": " "
                                        }
                                    ]
                                },
                                "value": {
                                    "kind": "ObjectCreationExpression",
                                    "fullStart": 1326,
                                    "fullEnd": 1355,
                                    "start": 1326,
                                    "end": 1355,
                                    "fullWidth": 29,
                                    "width": 29,
                                    "newKeyword": {
                                        "kind": "NewKeyword",
                                        "fullStart": 1326,
                                        "fullEnd": 1330,
                                        "start": 1326,
                                        "end": 1329,
                                        "fullWidth": 4,
                                        "width": 3,
                                        "text": "new",
                                        "value": "new",
                                        "valueText": "new",
                                        "hasTrailingTrivia": true,
                                        "trailingTrivia": [
                                            {
                                                "kind": "WhitespaceTrivia",
                                                "text": " "
                                            }
                                        ]
                                    },
                                    "expression": {
                                        "kind": "IdentifierName",
                                        "fullStart": 1330,
                                        "fullEnd": 1334,
                                        "start": 1330,
                                        "end": 1334,
                                        "fullWidth": 4,
                                        "width": 4,
                                        "text": "Date",
                                        "value": "Date",
                                        "valueText": "Date"
                                    },
                                    "argumentList": {
                                        "kind": "ArgumentList",
                                        "fullStart": 1334,
                                        "fullEnd": 1355,
                                        "start": 1334,
                                        "end": 1355,
                                        "fullWidth": 21,
                                        "width": 21,
                                        "openParenToken": {
                                            "kind": "OpenParenToken",
                                            "fullStart": 1334,
                                            "fullEnd": 1335,
                                            "start": 1334,
                                            "end": 1335,
                                            "fullWidth": 1,
                                            "width": 1,
                                            "text": "(",
                                            "value": "(",
                                            "valueText": "("
                                        },
                                        "arguments": [
                                            {
                                                "kind": "NumericLiteral",
                                                "fullStart": 1335,
                                                "fullEnd": 1339,
                                                "start": 1335,
                                                "end": 1339,
                                                "fullWidth": 4,
                                                "width": 4,
                                                "text": "1970",
                                                "value": 1970,
                                                "valueText": "1970"
                                            },
                                            {
                                                "kind": "CommaToken",
                                                "fullStart": 1339,
                                                "fullEnd": 1341,
                                                "start": 1339,
                                                "end": 1340,
                                                "fullWidth": 2,
                                                "width": 1,
                                                "text": ",",
                                                "value": ",",
                                                "valueText": ",",
                                                "hasTrailingTrivia": true,
                                                "trailingTrivia": [
                                                    {
                                                        "kind": "WhitespaceTrivia",
                                                        "text": " "
                                                    }
                                                ]
                                            },
                                            {
                                                "kind": "NumericLiteral",
                                                "fullStart": 1341,
                                                "fullEnd": 1342,
                                                "start": 1341,
                                                "end": 1342,
                                                "fullWidth": 1,
                                                "width": 1,
                                                "text": "0",
                                                "value": 0,
                                                "valueText": "0"
                                            },
                                            {
                                                "kind": "CommaToken",
                                                "fullStart": 1342,
                                                "fullEnd": 1344,
                                                "start": 1342,
                                                "end": 1343,
                                                "fullWidth": 2,
                                                "width": 1,
                                                "text": ",",
                                                "value": ",",
                                                "valueText": ",",
                                                "hasTrailingTrivia": true,
                                                "trailingTrivia": [
                                                    {
                                                        "kind": "WhitespaceTrivia",
                                                        "text": " "
                                                    }
                                                ]
                                            },
                                            {
                                                "kind": "NumericLiteral",
                                                "fullStart": 1344,
                                                "fullEnd": 1345,
                                                "start": 1344,
                                                "end": 1345,
                                                "fullWidth": 1,
                                                "width": 1,
                                                "text": "1",
                                                "value": 1,
                                                "valueText": "1"
                                            },
                                            {
                                                "kind": "CommaToken",
                                                "fullStart": 1345,
                                                "fullEnd": 1347,
                                                "start": 1345,
                                                "end": 1346,
                                                "fullWidth": 2,
                                                "width": 1,
                                                "text": ",",
                                                "value": ",",
                                                "valueText": ",",
                                                "hasTrailingTrivia": true,
                                                "trailingTrivia": [
                                                    {
                                                        "kind": "WhitespaceTrivia",
                                                        "text": " "
                                                    }
                                                ]
                                            },
                                            {
                                                "kind": "NumericLiteral",
                                                "fullStart": 1347,
                                                "fullEnd": 1348,
                                                "start": 1347,
                                                "end": 1348,
                                                "fullWidth": 1,
                                                "width": 1,
                                                "text": "0",
                                                "value": 0,
                                                "valueText": "0"
                                            },
                                            {
                                                "kind": "CommaToken",
                                                "fullStart": 1348,
                                                "fullEnd": 1350,
                                                "start": 1348,
                                                "end": 1349,
                                                "fullWidth": 2,
                                                "width": 1,
                                                "text": ",",
                                                "value": ",",
                                                "valueText": ",",
                                                "hasTrailingTrivia": true,
                                                "trailingTrivia": [
                                                    {
                                                        "kind": "WhitespaceTrivia",
                                                        "text": " "
                                                    }
                                                ]
                                            },
                                            {
                                                "kind": "NumericLiteral",
                                                "fullStart": 1350,
                                                "fullEnd": 1351,
                                                "start": 1350,
                                                "end": 1351,
                                                "fullWidth": 1,
                                                "width": 1,
                                                "text": "0",
                                                "value": 0,
                                                "valueText": "0"
                                            },
                                            {
                                                "kind": "CommaToken",
                                                "fullStart": 1351,
                                                "fullEnd": 1353,
                                                "start": 1351,
                                                "end": 1352,
                                                "fullWidth": 2,
                                                "width": 1,
                                                "text": ",",
                                                "value": ",",
                                                "valueText": ",",
                                                "hasTrailingTrivia": true,
                                                "trailingTrivia": [
                                                    {
                                                        "kind": "WhitespaceTrivia",
                                                        "text": " "
                                                    }
                                                ]
                                            },
                                            {
                                                "kind": "NumericLiteral",
                                                "fullStart": 1353,
                                                "fullEnd": 1354,
                                                "start": 1353,
                                                "end": 1354,
                                                "fullWidth": 1,
                                                "width": 1,
                                                "text": "0",
                                                "value": 0,
                                                "valueText": "0"
                                            }
                                        ],
                                        "closeParenToken": {
                                            "kind": "CloseParenToken",
                                            "fullStart": 1354,
                                            "fullEnd": 1355,
                                            "start": 1354,
                                            "end": 1355,
                                            "fullWidth": 1,
                                            "width": 1,
                                            "text": ")",
                                            "value": ")",
                                            "valueText": ")"
                                        }
                                    }
                                }
                            }
                        }
                    ]
                },
                "semicolonToken": {
                    "kind": "SemicolonToken",
                    "fullStart": 1355,
                    "fullEnd": 1357,
                    "start": 1355,
                    "end": 1356,
                    "fullWidth": 2,
                    "width": 1,
                    "text": ";",
                    "value": ";",
                    "valueText": ";",
                    "hasTrailingTrivia": true,
                    "hasTrailingNewLine": true,
                    "trailingTrivia": [
                        {
                            "kind": "NewLineTrivia",
                            "text": "\n"
                        }
                    ]
                }
            },
            {
                "kind": "IfStatement",
                "fullStart": 1357,
                "fullEnd": 1488,
                "start": 1357,
                "end": 1487,
                "fullWidth": 131,
                "width": 130,
                "ifKeyword": {
                    "kind": "IfKeyword",
                    "fullStart": 1357,
                    "fullEnd": 1360,
                    "start": 1357,
                    "end": 1359,
                    "fullWidth": 3,
                    "width": 2,
                    "text": "if",
                    "value": "if",
                    "valueText": "if",
                    "hasTrailingTrivia": true,
                    "trailingTrivia": [
                        {
                            "kind": "WhitespaceTrivia",
                            "text": " "
                        }
                    ]
                },
                "openParenToken": {
                    "kind": "OpenParenToken",
                    "fullStart": 1360,
                    "fullEnd": 1361,
                    "start": 1360,
                    "end": 1361,
                    "fullWidth": 1,
                    "width": 1,
                    "text": "(",
                    "value": "(",
                    "valueText": "("
                },
                "condition": {
                    "kind": "NotEqualsExpression",
                    "fullStart": 1361,
                    "fullEnd": 1394,
                    "start": 1361,
                    "end": 1394,
                    "fullWidth": 33,
                    "width": 33,
                    "left": {
                        "kind": "InvocationExpression",
                        "fullStart": 1361,
                        "fullEnd": 1375,
                        "start": 1361,
                        "end": 1374,
                        "fullWidth": 14,
                        "width": 13,
                        "expression": {
                            "kind": "MemberAccessExpression",
                            "fullStart": 1361,
                            "fullEnd": 1372,
                            "start": 1361,
                            "end": 1372,
                            "fullWidth": 11,
                            "width": 11,
                            "expression": {
                                "kind": "IdentifierName",
                                "fullStart": 1361,
                                "fullEnd": 1363,
                                "start": 1361,
                                "end": 1363,
                                "fullWidth": 2,
                                "width": 2,
                                "text": "x6",
                                "value": "x6",
                                "valueText": "x6"
                            },
                            "dotToken": {
                                "kind": "DotToken",
                                "fullStart": 1363,
                                "fullEnd": 1364,
                                "start": 1363,
                                "end": 1364,
                                "fullWidth": 1,
                                "width": 1,
                                "text": ".",
                                "value": ".",
                                "valueText": "."
                            },
                            "name": {
                                "kind": "IdentifierName",
                                "fullStart": 1364,
                                "fullEnd": 1372,
                                "start": 1364,
                                "end": 1372,
                                "fullWidth": 8,
                                "width": 8,
                                "text": "toString",
                                "value": "toString",
                                "valueText": "toString"
                            }
                        },
                        "argumentList": {
                            "kind": "ArgumentList",
                            "fullStart": 1372,
                            "fullEnd": 1375,
                            "start": 1372,
                            "end": 1374,
                            "fullWidth": 3,
                            "width": 2,
                            "openParenToken": {
                                "kind": "OpenParenToken",
                                "fullStart": 1372,
                                "fullEnd": 1373,
                                "start": 1372,
                                "end": 1373,
                                "fullWidth": 1,
                                "width": 1,
                                "text": "(",
                                "value": "(",
                                "valueText": "("
                            },
                            "arguments": [],
                            "closeParenToken": {
                                "kind": "CloseParenToken",
                                "fullStart": 1373,
                                "fullEnd": 1375,
                                "start": 1373,
                                "end": 1374,
                                "fullWidth": 2,
                                "width": 1,
                                "text": ")",
                                "value": ")",
                                "valueText": ")",
                                "hasTrailingTrivia": true,
                                "trailingTrivia": [
                                    {
                                        "kind": "WhitespaceTrivia",
                                        "text": " "
                                    }
                                ]
                            }
                        }
                    },
                    "operatorToken": {
                        "kind": "ExclamationEqualsEqualsToken",
                        "fullStart": 1375,
                        "fullEnd": 1379,
                        "start": 1375,
                        "end": 1378,
                        "fullWidth": 4,
                        "width": 3,
                        "text": "!==",
                        "value": "!==",
                        "valueText": "!==",
                        "hasTrailingTrivia": true,
                        "trailingTrivia": [
                            {
                                "kind": "WhitespaceTrivia",
                                "text": " "
                            }
                        ]
                    },
                    "right": {
                        "kind": "StringLiteral",
                        "fullStart": 1379,
                        "fullEnd": 1394,
                        "start": 1379,
                        "end": 1394,
                        "fullWidth": 15,
                        "width": 15,
                        "text": "\"[object Date]\"",
                        "value": "[object Date]",
                        "valueText": "[object Date]"
                    }
                },
                "closeParenToken": {
                    "kind": "CloseParenToken",
                    "fullStart": 1394,
                    "fullEnd": 1396,
                    "start": 1394,
                    "end": 1395,
                    "fullWidth": 2,
                    "width": 1,
                    "text": ")",
                    "value": ")",
                    "valueText": ")",
                    "hasTrailingTrivia": true,
                    "trailingTrivia": [
                        {
                            "kind": "WhitespaceTrivia",
                            "text": " "
                        }
                    ]
                },
                "statement": {
                    "kind": "Block",
                    "fullStart": 1396,
                    "fullEnd": 1488,
                    "start": 1396,
                    "end": 1487,
                    "fullWidth": 92,
                    "width": 91,
                    "openBraceToken": {
                        "kind": "OpenBraceToken",
                        "fullStart": 1396,
                        "fullEnd": 1398,
                        "start": 1396,
                        "end": 1397,
                        "fullWidth": 2,
                        "width": 1,
                        "text": "{",
                        "value": "{",
                        "valueText": "{",
                        "hasTrailingTrivia": true,
                        "hasTrailingNewLine": true,
                        "trailingTrivia": [
                            {
                                "kind": "NewLineTrivia",
                                "text": "\n"
                            }
                        ]
                    },
                    "statements": [
                        {
                            "kind": "ExpressionStatement",
                            "fullStart": 1398,
                            "fullEnd": 1486,
                            "start": 1400,
                            "end": 1485,
                            "fullWidth": 88,
                            "width": 85,
                            "expression": {
                                "kind": "InvocationExpression",
                                "fullStart": 1398,
                                "fullEnd": 1484,
                                "start": 1400,
                                "end": 1484,
                                "fullWidth": 86,
                                "width": 84,
                                "expression": {
                                    "kind": "IdentifierName",
                                    "fullStart": 1398,
                                    "fullEnd": 1405,
                                    "start": 1400,
                                    "end": 1405,
                                    "fullWidth": 7,
                                    "width": 5,
                                    "text": "$FAIL",
                                    "value": "$FAIL",
                                    "valueText": "$FAIL",
                                    "hasLeadingTrivia": true,
                                    "leadingTrivia": [
                                        {
                                            "kind": "WhitespaceTrivia",
                                            "text": "  "
                                        }
                                    ]
                                },
                                "argumentList": {
                                    "kind": "ArgumentList",
                                    "fullStart": 1405,
                                    "fullEnd": 1484,
                                    "start": 1405,
                                    "end": 1484,
                                    "fullWidth": 79,
                                    "width": 79,
                                    "openParenToken": {
                                        "kind": "OpenParenToken",
                                        "fullStart": 1405,
                                        "fullEnd": 1406,
                                        "start": 1405,
                                        "end": 1406,
                                        "fullWidth": 1,
                                        "width": 1,
                                        "text": "(",
                                        "value": "(",
                                        "valueText": "("
                                    },
                                    "arguments": [
                                        {
                                            "kind": "StringLiteral",
                                            "fullStart": 1406,
                                            "fullEnd": 1483,
                                            "start": 1406,
                                            "end": 1483,
                                            "fullWidth": 77,
                                            "width": 77,
                                            "text": "\"#6: The [[Class]] property of the newly constructed object is set to 'Date'\"",
                                            "value": "#6: The [[Class]] property of the newly constructed object is set to 'Date'",
                                            "valueText": "#6: The [[Class]] property of the newly constructed object is set to 'Date'"
                                        }
                                    ],
                                    "closeParenToken": {
                                        "kind": "CloseParenToken",
                                        "fullStart": 1483,
                                        "fullEnd": 1484,
                                        "start": 1483,
                                        "end": 1484,
                                        "fullWidth": 1,
                                        "width": 1,
                                        "text": ")",
                                        "value": ")",
                                        "valueText": ")"
                                    }
                                }
                            },
                            "semicolonToken": {
                                "kind": "SemicolonToken",
                                "fullStart": 1484,
                                "fullEnd": 1486,
                                "start": 1484,
                                "end": 1485,
                                "fullWidth": 2,
                                "width": 1,
                                "text": ";",
                                "value": ";",
                                "valueText": ";",
                                "hasTrailingTrivia": true,
                                "hasTrailingNewLine": true,
                                "trailingTrivia": [
                                    {
                                        "kind": "NewLineTrivia",
                                        "text": "\n"
                                    }
                                ]
                            }
                        }
                    ],
                    "closeBraceToken": {
                        "kind": "CloseBraceToken",
                        "fullStart": 1486,
                        "fullEnd": 1488,
                        "start": 1486,
                        "end": 1487,
                        "fullWidth": 2,
                        "width": 1,
                        "text": "}",
                        "value": "}",
                        "valueText": "}",
                        "hasTrailingTrivia": true,
                        "hasTrailingNewLine": true,
                        "trailingTrivia": [
                            {
                                "kind": "NewLineTrivia",
                                "text": "\n"
                            }
                        ]
                    }
                }
            },
            {
                "kind": "VariableStatement",
                "fullStart": 1488,
                "fullEnd": 1534,
                "start": 1489,
                "end": 1533,
                "fullWidth": 46,
                "width": 44,
                "modifiers": [],
                "variableDeclaration": {
                    "kind": "VariableDeclaration",
                    "fullStart": 1488,
                    "fullEnd": 1532,
                    "start": 1489,
                    "end": 1532,
                    "fullWidth": 44,
                    "width": 43,
                    "varKeyword": {
                        "kind": "VarKeyword",
                        "fullStart": 1488,
                        "fullEnd": 1493,
                        "start": 1489,
                        "end": 1492,
                        "fullWidth": 5,
                        "width": 3,
                        "text": "var",
                        "value": "var",
                        "valueText": "var",
                        "hasLeadingTrivia": true,
                        "hasLeadingNewLine": true,
                        "hasTrailingTrivia": true,
                        "leadingTrivia": [
                            {
                                "kind": "NewLineTrivia",
                                "text": "\n"
                            }
                        ],
                        "trailingTrivia": [
                            {
                                "kind": "WhitespaceTrivia",
                                "text": " "
                            }
                        ]
                    },
                    "variableDeclarators": [
                        {
                            "kind": "VariableDeclarator",
                            "fullStart": 1493,
                            "fullEnd": 1532,
                            "start": 1493,
                            "end": 1532,
                            "fullWidth": 39,
<<<<<<< HEAD
                            "width": 39,
                            "identifier": {
=======
                            "propertyName": {
>>>>>>> 85e84683
                                "kind": "IdentifierName",
                                "fullStart": 1493,
                                "fullEnd": 1496,
                                "start": 1493,
                                "end": 1495,
                                "fullWidth": 3,
                                "width": 2,
                                "text": "x7",
                                "value": "x7",
                                "valueText": "x7",
                                "hasTrailingTrivia": true,
                                "trailingTrivia": [
                                    {
                                        "kind": "WhitespaceTrivia",
                                        "text": " "
                                    }
                                ]
                            },
                            "equalsValueClause": {
                                "kind": "EqualsValueClause",
                                "fullStart": 1496,
                                "fullEnd": 1532,
                                "start": 1496,
                                "end": 1532,
                                "fullWidth": 36,
                                "width": 36,
                                "equalsToken": {
                                    "kind": "EqualsToken",
                                    "fullStart": 1496,
                                    "fullEnd": 1498,
                                    "start": 1496,
                                    "end": 1497,
                                    "fullWidth": 2,
                                    "width": 1,
                                    "text": "=",
                                    "value": "=",
                                    "valueText": "=",
                                    "hasTrailingTrivia": true,
                                    "trailingTrivia": [
                                        {
                                            "kind": "WhitespaceTrivia",
                                            "text": " "
                                        }
                                    ]
                                },
                                "value": {
                                    "kind": "ObjectCreationExpression",
                                    "fullStart": 1498,
                                    "fullEnd": 1532,
                                    "start": 1498,
                                    "end": 1532,
                                    "fullWidth": 34,
                                    "width": 34,
                                    "newKeyword": {
                                        "kind": "NewKeyword",
                                        "fullStart": 1498,
                                        "fullEnd": 1502,
                                        "start": 1498,
                                        "end": 1501,
                                        "fullWidth": 4,
                                        "width": 3,
                                        "text": "new",
                                        "value": "new",
                                        "valueText": "new",
                                        "hasTrailingTrivia": true,
                                        "trailingTrivia": [
                                            {
                                                "kind": "WhitespaceTrivia",
                                                "text": " "
                                            }
                                        ]
                                    },
                                    "expression": {
                                        "kind": "IdentifierName",
                                        "fullStart": 1502,
                                        "fullEnd": 1506,
                                        "start": 1502,
                                        "end": 1506,
                                        "fullWidth": 4,
                                        "width": 4,
                                        "text": "Date",
                                        "value": "Date",
                                        "valueText": "Date"
                                    },
                                    "argumentList": {
                                        "kind": "ArgumentList",
                                        "fullStart": 1506,
                                        "fullEnd": 1532,
                                        "start": 1506,
                                        "end": 1532,
                                        "fullWidth": 26,
                                        "width": 26,
                                        "openParenToken": {
                                            "kind": "OpenParenToken",
                                            "fullStart": 1506,
                                            "fullEnd": 1507,
                                            "start": 1506,
                                            "end": 1507,
                                            "fullWidth": 1,
                                            "width": 1,
                                            "text": "(",
                                            "value": "(",
                                            "valueText": "("
                                        },
                                        "arguments": [
                                            {
                                                "kind": "NumericLiteral",
                                                "fullStart": 1507,
                                                "fullEnd": 1511,
                                                "start": 1507,
                                                "end": 1511,
                                                "fullWidth": 4,
                                                "width": 4,
                                                "text": "1999",
                                                "value": 1999,
                                                "valueText": "1999"
                                            },
                                            {
                                                "kind": "CommaToken",
                                                "fullStart": 1511,
                                                "fullEnd": 1513,
                                                "start": 1511,
                                                "end": 1512,
                                                "fullWidth": 2,
                                                "width": 1,
                                                "text": ",",
                                                "value": ",",
                                                "valueText": ",",
                                                "hasTrailingTrivia": true,
                                                "trailingTrivia": [
                                                    {
                                                        "kind": "WhitespaceTrivia",
                                                        "text": " "
                                                    }
                                                ]
                                            },
                                            {
                                                "kind": "NumericLiteral",
                                                "fullStart": 1513,
                                                "fullEnd": 1515,
                                                "start": 1513,
                                                "end": 1515,
                                                "fullWidth": 2,
                                                "width": 2,
                                                "text": "11",
                                                "value": 11,
                                                "valueText": "11"
                                            },
                                            {
                                                "kind": "CommaToken",
                                                "fullStart": 1515,
                                                "fullEnd": 1517,
                                                "start": 1515,
                                                "end": 1516,
                                                "fullWidth": 2,
                                                "width": 1,
                                                "text": ",",
                                                "value": ",",
                                                "valueText": ",",
                                                "hasTrailingTrivia": true,
                                                "trailingTrivia": [
                                                    {
                                                        "kind": "WhitespaceTrivia",
                                                        "text": " "
                                                    }
                                                ]
                                            },
                                            {
                                                "kind": "NumericLiteral",
                                                "fullStart": 1517,
                                                "fullEnd": 1519,
                                                "start": 1517,
                                                "end": 1519,
                                                "fullWidth": 2,
                                                "width": 2,
                                                "text": "31",
                                                "value": 31,
                                                "valueText": "31"
                                            },
                                            {
                                                "kind": "CommaToken",
                                                "fullStart": 1519,
                                                "fullEnd": 1521,
                                                "start": 1519,
                                                "end": 1520,
                                                "fullWidth": 2,
                                                "width": 1,
                                                "text": ",",
                                                "value": ",",
                                                "valueText": ",",
                                                "hasTrailingTrivia": true,
                                                "trailingTrivia": [
                                                    {
                                                        "kind": "WhitespaceTrivia",
                                                        "text": " "
                                                    }
                                                ]
                                            },
                                            {
                                                "kind": "NumericLiteral",
                                                "fullStart": 1521,
                                                "fullEnd": 1523,
                                                "start": 1521,
                                                "end": 1523,
                                                "fullWidth": 2,
                                                "width": 2,
                                                "text": "23",
                                                "value": 23,
                                                "valueText": "23"
                                            },
                                            {
                                                "kind": "CommaToken",
                                                "fullStart": 1523,
                                                "fullEnd": 1525,
                                                "start": 1523,
                                                "end": 1524,
                                                "fullWidth": 2,
                                                "width": 1,
                                                "text": ",",
                                                "value": ",",
                                                "valueText": ",",
                                                "hasTrailingTrivia": true,
                                                "trailingTrivia": [
                                                    {
                                                        "kind": "WhitespaceTrivia",
                                                        "text": " "
                                                    }
                                                ]
                                            },
                                            {
                                                "kind": "NumericLiteral",
                                                "fullStart": 1525,
                                                "fullEnd": 1527,
                                                "start": 1525,
                                                "end": 1527,
                                                "fullWidth": 2,
                                                "width": 2,
                                                "text": "59",
                                                "value": 59,
                                                "valueText": "59"
                                            },
                                            {
                                                "kind": "CommaToken",
                                                "fullStart": 1527,
                                                "fullEnd": 1529,
                                                "start": 1527,
                                                "end": 1528,
                                                "fullWidth": 2,
                                                "width": 1,
                                                "text": ",",
                                                "value": ",",
                                                "valueText": ",",
                                                "hasTrailingTrivia": true,
                                                "trailingTrivia": [
                                                    {
                                                        "kind": "WhitespaceTrivia",
                                                        "text": " "
                                                    }
                                                ]
                                            },
                                            {
                                                "kind": "NumericLiteral",
                                                "fullStart": 1529,
                                                "fullEnd": 1531,
                                                "start": 1529,
                                                "end": 1531,
                                                "fullWidth": 2,
                                                "width": 2,
                                                "text": "59",
                                                "value": 59,
                                                "valueText": "59"
                                            }
                                        ],
                                        "closeParenToken": {
                                            "kind": "CloseParenToken",
                                            "fullStart": 1531,
                                            "fullEnd": 1532,
                                            "start": 1531,
                                            "end": 1532,
                                            "fullWidth": 1,
                                            "width": 1,
                                            "text": ")",
                                            "value": ")",
                                            "valueText": ")"
                                        }
                                    }
                                }
                            }
                        }
                    ]
                },
                "semicolonToken": {
                    "kind": "SemicolonToken",
                    "fullStart": 1532,
                    "fullEnd": 1534,
                    "start": 1532,
                    "end": 1533,
                    "fullWidth": 2,
                    "width": 1,
                    "text": ";",
                    "value": ";",
                    "valueText": ";",
                    "hasTrailingTrivia": true,
                    "hasTrailingNewLine": true,
                    "trailingTrivia": [
                        {
                            "kind": "NewLineTrivia",
                            "text": "\n"
                        }
                    ]
                }
            },
            {
                "kind": "IfStatement",
                "fullStart": 1534,
                "fullEnd": 1665,
                "start": 1534,
                "end": 1664,
                "fullWidth": 131,
                "width": 130,
                "ifKeyword": {
                    "kind": "IfKeyword",
                    "fullStart": 1534,
                    "fullEnd": 1537,
                    "start": 1534,
                    "end": 1536,
                    "fullWidth": 3,
                    "width": 2,
                    "text": "if",
                    "value": "if",
                    "valueText": "if",
                    "hasTrailingTrivia": true,
                    "trailingTrivia": [
                        {
                            "kind": "WhitespaceTrivia",
                            "text": " "
                        }
                    ]
                },
                "openParenToken": {
                    "kind": "OpenParenToken",
                    "fullStart": 1537,
                    "fullEnd": 1538,
                    "start": 1537,
                    "end": 1538,
                    "fullWidth": 1,
                    "width": 1,
                    "text": "(",
                    "value": "(",
                    "valueText": "("
                },
                "condition": {
                    "kind": "NotEqualsExpression",
                    "fullStart": 1538,
                    "fullEnd": 1571,
                    "start": 1538,
                    "end": 1571,
                    "fullWidth": 33,
                    "width": 33,
                    "left": {
                        "kind": "InvocationExpression",
                        "fullStart": 1538,
                        "fullEnd": 1552,
                        "start": 1538,
                        "end": 1551,
                        "fullWidth": 14,
                        "width": 13,
                        "expression": {
                            "kind": "MemberAccessExpression",
                            "fullStart": 1538,
                            "fullEnd": 1549,
                            "start": 1538,
                            "end": 1549,
                            "fullWidth": 11,
                            "width": 11,
                            "expression": {
                                "kind": "IdentifierName",
                                "fullStart": 1538,
                                "fullEnd": 1540,
                                "start": 1538,
                                "end": 1540,
                                "fullWidth": 2,
                                "width": 2,
                                "text": "x7",
                                "value": "x7",
                                "valueText": "x7"
                            },
                            "dotToken": {
                                "kind": "DotToken",
                                "fullStart": 1540,
                                "fullEnd": 1541,
                                "start": 1540,
                                "end": 1541,
                                "fullWidth": 1,
                                "width": 1,
                                "text": ".",
                                "value": ".",
                                "valueText": "."
                            },
                            "name": {
                                "kind": "IdentifierName",
                                "fullStart": 1541,
                                "fullEnd": 1549,
                                "start": 1541,
                                "end": 1549,
                                "fullWidth": 8,
                                "width": 8,
                                "text": "toString",
                                "value": "toString",
                                "valueText": "toString"
                            }
                        },
                        "argumentList": {
                            "kind": "ArgumentList",
                            "fullStart": 1549,
                            "fullEnd": 1552,
                            "start": 1549,
                            "end": 1551,
                            "fullWidth": 3,
                            "width": 2,
                            "openParenToken": {
                                "kind": "OpenParenToken",
                                "fullStart": 1549,
                                "fullEnd": 1550,
                                "start": 1549,
                                "end": 1550,
                                "fullWidth": 1,
                                "width": 1,
                                "text": "(",
                                "value": "(",
                                "valueText": "("
                            },
                            "arguments": [],
                            "closeParenToken": {
                                "kind": "CloseParenToken",
                                "fullStart": 1550,
                                "fullEnd": 1552,
                                "start": 1550,
                                "end": 1551,
                                "fullWidth": 2,
                                "width": 1,
                                "text": ")",
                                "value": ")",
                                "valueText": ")",
                                "hasTrailingTrivia": true,
                                "trailingTrivia": [
                                    {
                                        "kind": "WhitespaceTrivia",
                                        "text": " "
                                    }
                                ]
                            }
                        }
                    },
                    "operatorToken": {
                        "kind": "ExclamationEqualsEqualsToken",
                        "fullStart": 1552,
                        "fullEnd": 1556,
                        "start": 1552,
                        "end": 1555,
                        "fullWidth": 4,
                        "width": 3,
                        "text": "!==",
                        "value": "!==",
                        "valueText": "!==",
                        "hasTrailingTrivia": true,
                        "trailingTrivia": [
                            {
                                "kind": "WhitespaceTrivia",
                                "text": " "
                            }
                        ]
                    },
                    "right": {
                        "kind": "StringLiteral",
                        "fullStart": 1556,
                        "fullEnd": 1571,
                        "start": 1556,
                        "end": 1571,
                        "fullWidth": 15,
                        "width": 15,
                        "text": "\"[object Date]\"",
                        "value": "[object Date]",
                        "valueText": "[object Date]"
                    }
                },
                "closeParenToken": {
                    "kind": "CloseParenToken",
                    "fullStart": 1571,
                    "fullEnd": 1573,
                    "start": 1571,
                    "end": 1572,
                    "fullWidth": 2,
                    "width": 1,
                    "text": ")",
                    "value": ")",
                    "valueText": ")",
                    "hasTrailingTrivia": true,
                    "trailingTrivia": [
                        {
                            "kind": "WhitespaceTrivia",
                            "text": " "
                        }
                    ]
                },
                "statement": {
                    "kind": "Block",
                    "fullStart": 1573,
                    "fullEnd": 1665,
                    "start": 1573,
                    "end": 1664,
                    "fullWidth": 92,
                    "width": 91,
                    "openBraceToken": {
                        "kind": "OpenBraceToken",
                        "fullStart": 1573,
                        "fullEnd": 1575,
                        "start": 1573,
                        "end": 1574,
                        "fullWidth": 2,
                        "width": 1,
                        "text": "{",
                        "value": "{",
                        "valueText": "{",
                        "hasTrailingTrivia": true,
                        "hasTrailingNewLine": true,
                        "trailingTrivia": [
                            {
                                "kind": "NewLineTrivia",
                                "text": "\n"
                            }
                        ]
                    },
                    "statements": [
                        {
                            "kind": "ExpressionStatement",
                            "fullStart": 1575,
                            "fullEnd": 1663,
                            "start": 1577,
                            "end": 1662,
                            "fullWidth": 88,
                            "width": 85,
                            "expression": {
                                "kind": "InvocationExpression",
                                "fullStart": 1575,
                                "fullEnd": 1661,
                                "start": 1577,
                                "end": 1661,
                                "fullWidth": 86,
                                "width": 84,
                                "expression": {
                                    "kind": "IdentifierName",
                                    "fullStart": 1575,
                                    "fullEnd": 1582,
                                    "start": 1577,
                                    "end": 1582,
                                    "fullWidth": 7,
                                    "width": 5,
                                    "text": "$FAIL",
                                    "value": "$FAIL",
                                    "valueText": "$FAIL",
                                    "hasLeadingTrivia": true,
                                    "leadingTrivia": [
                                        {
                                            "kind": "WhitespaceTrivia",
                                            "text": "  "
                                        }
                                    ]
                                },
                                "argumentList": {
                                    "kind": "ArgumentList",
                                    "fullStart": 1582,
                                    "fullEnd": 1661,
                                    "start": 1582,
                                    "end": 1661,
                                    "fullWidth": 79,
                                    "width": 79,
                                    "openParenToken": {
                                        "kind": "OpenParenToken",
                                        "fullStart": 1582,
                                        "fullEnd": 1583,
                                        "start": 1582,
                                        "end": 1583,
                                        "fullWidth": 1,
                                        "width": 1,
                                        "text": "(",
                                        "value": "(",
                                        "valueText": "("
                                    },
                                    "arguments": [
                                        {
                                            "kind": "StringLiteral",
                                            "fullStart": 1583,
                                            "fullEnd": 1660,
                                            "start": 1583,
                                            "end": 1660,
                                            "fullWidth": 77,
                                            "width": 77,
                                            "text": "\"#7: The [[Class]] property of the newly constructed object is set to 'Date'\"",
                                            "value": "#7: The [[Class]] property of the newly constructed object is set to 'Date'",
                                            "valueText": "#7: The [[Class]] property of the newly constructed object is set to 'Date'"
                                        }
                                    ],
                                    "closeParenToken": {
                                        "kind": "CloseParenToken",
                                        "fullStart": 1660,
                                        "fullEnd": 1661,
                                        "start": 1660,
                                        "end": 1661,
                                        "fullWidth": 1,
                                        "width": 1,
                                        "text": ")",
                                        "value": ")",
                                        "valueText": ")"
                                    }
                                }
                            },
                            "semicolonToken": {
                                "kind": "SemicolonToken",
                                "fullStart": 1661,
                                "fullEnd": 1663,
                                "start": 1661,
                                "end": 1662,
                                "fullWidth": 2,
                                "width": 1,
                                "text": ";",
                                "value": ";",
                                "valueText": ";",
                                "hasTrailingTrivia": true,
                                "hasTrailingNewLine": true,
                                "trailingTrivia": [
                                    {
                                        "kind": "NewLineTrivia",
                                        "text": "\n"
                                    }
                                ]
                            }
                        }
                    ],
                    "closeBraceToken": {
                        "kind": "CloseBraceToken",
                        "fullStart": 1663,
                        "fullEnd": 1665,
                        "start": 1663,
                        "end": 1664,
                        "fullWidth": 2,
                        "width": 1,
                        "text": "}",
                        "value": "}",
                        "valueText": "}",
                        "hasTrailingTrivia": true,
                        "hasTrailingNewLine": true,
                        "trailingTrivia": [
                            {
                                "kind": "NewLineTrivia",
                                "text": "\n"
                            }
                        ]
                    }
                }
            },
            {
                "kind": "VariableStatement",
                "fullStart": 1665,
                "fullEnd": 1707,
                "start": 1666,
                "end": 1706,
                "fullWidth": 42,
                "width": 40,
                "modifiers": [],
                "variableDeclaration": {
                    "kind": "VariableDeclaration",
                    "fullStart": 1665,
                    "fullEnd": 1705,
                    "start": 1666,
                    "end": 1705,
                    "fullWidth": 40,
                    "width": 39,
                    "varKeyword": {
                        "kind": "VarKeyword",
                        "fullStart": 1665,
                        "fullEnd": 1670,
                        "start": 1666,
                        "end": 1669,
                        "fullWidth": 5,
                        "width": 3,
                        "text": "var",
                        "value": "var",
                        "valueText": "var",
                        "hasLeadingTrivia": true,
                        "hasLeadingNewLine": true,
                        "hasTrailingTrivia": true,
                        "leadingTrivia": [
                            {
                                "kind": "NewLineTrivia",
                                "text": "\n"
                            }
                        ],
                        "trailingTrivia": [
                            {
                                "kind": "WhitespaceTrivia",
                                "text": " "
                            }
                        ]
                    },
                    "variableDeclarators": [
                        {
                            "kind": "VariableDeclarator",
                            "fullStart": 1670,
                            "fullEnd": 1705,
                            "start": 1670,
                            "end": 1705,
                            "fullWidth": 35,
<<<<<<< HEAD
                            "width": 35,
                            "identifier": {
=======
                            "propertyName": {
>>>>>>> 85e84683
                                "kind": "IdentifierName",
                                "fullStart": 1670,
                                "fullEnd": 1673,
                                "start": 1670,
                                "end": 1672,
                                "fullWidth": 3,
                                "width": 2,
                                "text": "x8",
                                "value": "x8",
                                "valueText": "x8",
                                "hasTrailingTrivia": true,
                                "trailingTrivia": [
                                    {
                                        "kind": "WhitespaceTrivia",
                                        "text": " "
                                    }
                                ]
                            },
                            "equalsValueClause": {
                                "kind": "EqualsValueClause",
                                "fullStart": 1673,
                                "fullEnd": 1705,
                                "start": 1673,
                                "end": 1705,
                                "fullWidth": 32,
                                "width": 32,
                                "equalsToken": {
                                    "kind": "EqualsToken",
                                    "fullStart": 1673,
                                    "fullEnd": 1675,
                                    "start": 1673,
                                    "end": 1674,
                                    "fullWidth": 2,
                                    "width": 1,
                                    "text": "=",
                                    "value": "=",
                                    "valueText": "=",
                                    "hasTrailingTrivia": true,
                                    "trailingTrivia": [
                                        {
                                            "kind": "WhitespaceTrivia",
                                            "text": " "
                                        }
                                    ]
                                },
                                "value": {
                                    "kind": "ObjectCreationExpression",
                                    "fullStart": 1675,
                                    "fullEnd": 1705,
                                    "start": 1675,
                                    "end": 1705,
                                    "fullWidth": 30,
                                    "width": 30,
                                    "newKeyword": {
                                        "kind": "NewKeyword",
                                        "fullStart": 1675,
                                        "fullEnd": 1679,
                                        "start": 1675,
                                        "end": 1678,
                                        "fullWidth": 4,
                                        "width": 3,
                                        "text": "new",
                                        "value": "new",
                                        "valueText": "new",
                                        "hasTrailingTrivia": true,
                                        "trailingTrivia": [
                                            {
                                                "kind": "WhitespaceTrivia",
                                                "text": " "
                                            }
                                        ]
                                    },
                                    "expression": {
                                        "kind": "IdentifierName",
                                        "fullStart": 1679,
                                        "fullEnd": 1683,
                                        "start": 1679,
                                        "end": 1683,
                                        "fullWidth": 4,
                                        "width": 4,
                                        "text": "Date",
                                        "value": "Date",
                                        "valueText": "Date"
                                    },
                                    "argumentList": {
                                        "kind": "ArgumentList",
                                        "fullStart": 1683,
                                        "fullEnd": 1705,
                                        "start": 1683,
                                        "end": 1705,
                                        "fullWidth": 22,
                                        "width": 22,
                                        "openParenToken": {
                                            "kind": "OpenParenToken",
                                            "fullStart": 1683,
                                            "fullEnd": 1684,
                                            "start": 1683,
                                            "end": 1684,
                                            "fullWidth": 1,
                                            "width": 1,
                                            "text": "(",
                                            "value": "(",
                                            "valueText": "("
                                        },
                                        "arguments": [
                                            {
                                                "kind": "NumericLiteral",
                                                "fullStart": 1684,
                                                "fullEnd": 1688,
                                                "start": 1684,
                                                "end": 1688,
                                                "fullWidth": 4,
                                                "width": 4,
                                                "text": "1999",
                                                "value": 1999,
                                                "valueText": "1999"
                                            },
                                            {
                                                "kind": "CommaToken",
                                                "fullStart": 1688,
                                                "fullEnd": 1690,
                                                "start": 1688,
                                                "end": 1689,
                                                "fullWidth": 2,
                                                "width": 1,
                                                "text": ",",
                                                "value": ",",
                                                "valueText": ",",
                                                "hasTrailingTrivia": true,
                                                "trailingTrivia": [
                                                    {
                                                        "kind": "WhitespaceTrivia",
                                                        "text": " "
                                                    }
                                                ]
                                            },
                                            {
                                                "kind": "NumericLiteral",
                                                "fullStart": 1690,
                                                "fullEnd": 1692,
                                                "start": 1690,
                                                "end": 1692,
                                                "fullWidth": 2,
                                                "width": 2,
                                                "text": "12",
                                                "value": 12,
                                                "valueText": "12"
                                            },
                                            {
                                                "kind": "CommaToken",
                                                "fullStart": 1692,
                                                "fullEnd": 1694,
                                                "start": 1692,
                                                "end": 1693,
                                                "fullWidth": 2,
                                                "width": 1,
                                                "text": ",",
                                                "value": ",",
                                                "valueText": ",",
                                                "hasTrailingTrivia": true,
                                                "trailingTrivia": [
                                                    {
                                                        "kind": "WhitespaceTrivia",
                                                        "text": " "
                                                    }
                                                ]
                                            },
                                            {
                                                "kind": "NumericLiteral",
                                                "fullStart": 1694,
                                                "fullEnd": 1695,
                                                "start": 1694,
                                                "end": 1695,
                                                "fullWidth": 1,
                                                "width": 1,
                                                "text": "1",
                                                "value": 1,
                                                "valueText": "1"
                                            },
                                            {
                                                "kind": "CommaToken",
                                                "fullStart": 1695,
                                                "fullEnd": 1697,
                                                "start": 1695,
                                                "end": 1696,
                                                "fullWidth": 2,
                                                "width": 1,
                                                "text": ",",
                                                "value": ",",
                                                "valueText": ",",
                                                "hasTrailingTrivia": true,
                                                "trailingTrivia": [
                                                    {
                                                        "kind": "WhitespaceTrivia",
                                                        "text": " "
                                                    }
                                                ]
                                            },
                                            {
                                                "kind": "NumericLiteral",
                                                "fullStart": 1697,
                                                "fullEnd": 1698,
                                                "start": 1697,
                                                "end": 1698,
                                                "fullWidth": 1,
                                                "width": 1,
                                                "text": "0",
                                                "value": 0,
                                                "valueText": "0"
                                            },
                                            {
                                                "kind": "CommaToken",
                                                "fullStart": 1698,
                                                "fullEnd": 1700,
                                                "start": 1698,
                                                "end": 1699,
                                                "fullWidth": 2,
                                                "width": 1,
                                                "text": ",",
                                                "value": ",",
                                                "valueText": ",",
                                                "hasTrailingTrivia": true,
                                                "trailingTrivia": [
                                                    {
                                                        "kind": "WhitespaceTrivia",
                                                        "text": " "
                                                    }
                                                ]
                                            },
                                            {
                                                "kind": "NumericLiteral",
                                                "fullStart": 1700,
                                                "fullEnd": 1701,
                                                "start": 1700,
                                                "end": 1701,
                                                "fullWidth": 1,
                                                "width": 1,
                                                "text": "0",
                                                "value": 0,
                                                "valueText": "0"
                                            },
                                            {
                                                "kind": "CommaToken",
                                                "fullStart": 1701,
                                                "fullEnd": 1703,
                                                "start": 1701,
                                                "end": 1702,
                                                "fullWidth": 2,
                                                "width": 1,
                                                "text": ",",
                                                "value": ",",
                                                "valueText": ",",
                                                "hasTrailingTrivia": true,
                                                "trailingTrivia": [
                                                    {
                                                        "kind": "WhitespaceTrivia",
                                                        "text": " "
                                                    }
                                                ]
                                            },
                                            {
                                                "kind": "NumericLiteral",
                                                "fullStart": 1703,
                                                "fullEnd": 1704,
                                                "start": 1703,
                                                "end": 1704,
                                                "fullWidth": 1,
                                                "width": 1,
                                                "text": "0",
                                                "value": 0,
                                                "valueText": "0"
                                            }
                                        ],
                                        "closeParenToken": {
                                            "kind": "CloseParenToken",
                                            "fullStart": 1704,
                                            "fullEnd": 1705,
                                            "start": 1704,
                                            "end": 1705,
                                            "fullWidth": 1,
                                            "width": 1,
                                            "text": ")",
                                            "value": ")",
                                            "valueText": ")"
                                        }
                                    }
                                }
                            }
                        }
                    ]
                },
                "semicolonToken": {
                    "kind": "SemicolonToken",
                    "fullStart": 1705,
                    "fullEnd": 1707,
                    "start": 1705,
                    "end": 1706,
                    "fullWidth": 2,
                    "width": 1,
                    "text": ";",
                    "value": ";",
                    "valueText": ";",
                    "hasTrailingTrivia": true,
                    "hasTrailingNewLine": true,
                    "trailingTrivia": [
                        {
                            "kind": "NewLineTrivia",
                            "text": "\n"
                        }
                    ]
                }
            },
            {
                "kind": "IfStatement",
                "fullStart": 1707,
                "fullEnd": 1838,
                "start": 1707,
                "end": 1837,
                "fullWidth": 131,
                "width": 130,
                "ifKeyword": {
                    "kind": "IfKeyword",
                    "fullStart": 1707,
                    "fullEnd": 1710,
                    "start": 1707,
                    "end": 1709,
                    "fullWidth": 3,
                    "width": 2,
                    "text": "if",
                    "value": "if",
                    "valueText": "if",
                    "hasTrailingTrivia": true,
                    "trailingTrivia": [
                        {
                            "kind": "WhitespaceTrivia",
                            "text": " "
                        }
                    ]
                },
                "openParenToken": {
                    "kind": "OpenParenToken",
                    "fullStart": 1710,
                    "fullEnd": 1711,
                    "start": 1710,
                    "end": 1711,
                    "fullWidth": 1,
                    "width": 1,
                    "text": "(",
                    "value": "(",
                    "valueText": "("
                },
                "condition": {
                    "kind": "NotEqualsExpression",
                    "fullStart": 1711,
                    "fullEnd": 1744,
                    "start": 1711,
                    "end": 1744,
                    "fullWidth": 33,
                    "width": 33,
                    "left": {
                        "kind": "InvocationExpression",
                        "fullStart": 1711,
                        "fullEnd": 1725,
                        "start": 1711,
                        "end": 1724,
                        "fullWidth": 14,
                        "width": 13,
                        "expression": {
                            "kind": "MemberAccessExpression",
                            "fullStart": 1711,
                            "fullEnd": 1722,
                            "start": 1711,
                            "end": 1722,
                            "fullWidth": 11,
                            "width": 11,
                            "expression": {
                                "kind": "IdentifierName",
                                "fullStart": 1711,
                                "fullEnd": 1713,
                                "start": 1711,
                                "end": 1713,
                                "fullWidth": 2,
                                "width": 2,
                                "text": "x8",
                                "value": "x8",
                                "valueText": "x8"
                            },
                            "dotToken": {
                                "kind": "DotToken",
                                "fullStart": 1713,
                                "fullEnd": 1714,
                                "start": 1713,
                                "end": 1714,
                                "fullWidth": 1,
                                "width": 1,
                                "text": ".",
                                "value": ".",
                                "valueText": "."
                            },
                            "name": {
                                "kind": "IdentifierName",
                                "fullStart": 1714,
                                "fullEnd": 1722,
                                "start": 1714,
                                "end": 1722,
                                "fullWidth": 8,
                                "width": 8,
                                "text": "toString",
                                "value": "toString",
                                "valueText": "toString"
                            }
                        },
                        "argumentList": {
                            "kind": "ArgumentList",
                            "fullStart": 1722,
                            "fullEnd": 1725,
                            "start": 1722,
                            "end": 1724,
                            "fullWidth": 3,
                            "width": 2,
                            "openParenToken": {
                                "kind": "OpenParenToken",
                                "fullStart": 1722,
                                "fullEnd": 1723,
                                "start": 1722,
                                "end": 1723,
                                "fullWidth": 1,
                                "width": 1,
                                "text": "(",
                                "value": "(",
                                "valueText": "("
                            },
                            "arguments": [],
                            "closeParenToken": {
                                "kind": "CloseParenToken",
                                "fullStart": 1723,
                                "fullEnd": 1725,
                                "start": 1723,
                                "end": 1724,
                                "fullWidth": 2,
                                "width": 1,
                                "text": ")",
                                "value": ")",
                                "valueText": ")",
                                "hasTrailingTrivia": true,
                                "trailingTrivia": [
                                    {
                                        "kind": "WhitespaceTrivia",
                                        "text": " "
                                    }
                                ]
                            }
                        }
                    },
                    "operatorToken": {
                        "kind": "ExclamationEqualsEqualsToken",
                        "fullStart": 1725,
                        "fullEnd": 1729,
                        "start": 1725,
                        "end": 1728,
                        "fullWidth": 4,
                        "width": 3,
                        "text": "!==",
                        "value": "!==",
                        "valueText": "!==",
                        "hasTrailingTrivia": true,
                        "trailingTrivia": [
                            {
                                "kind": "WhitespaceTrivia",
                                "text": " "
                            }
                        ]
                    },
                    "right": {
                        "kind": "StringLiteral",
                        "fullStart": 1729,
                        "fullEnd": 1744,
                        "start": 1729,
                        "end": 1744,
                        "fullWidth": 15,
                        "width": 15,
                        "text": "\"[object Date]\"",
                        "value": "[object Date]",
                        "valueText": "[object Date]"
                    }
                },
                "closeParenToken": {
                    "kind": "CloseParenToken",
                    "fullStart": 1744,
                    "fullEnd": 1746,
                    "start": 1744,
                    "end": 1745,
                    "fullWidth": 2,
                    "width": 1,
                    "text": ")",
                    "value": ")",
                    "valueText": ")",
                    "hasTrailingTrivia": true,
                    "trailingTrivia": [
                        {
                            "kind": "WhitespaceTrivia",
                            "text": " "
                        }
                    ]
                },
                "statement": {
                    "kind": "Block",
                    "fullStart": 1746,
                    "fullEnd": 1838,
                    "start": 1746,
                    "end": 1837,
                    "fullWidth": 92,
                    "width": 91,
                    "openBraceToken": {
                        "kind": "OpenBraceToken",
                        "fullStart": 1746,
                        "fullEnd": 1748,
                        "start": 1746,
                        "end": 1747,
                        "fullWidth": 2,
                        "width": 1,
                        "text": "{",
                        "value": "{",
                        "valueText": "{",
                        "hasTrailingTrivia": true,
                        "hasTrailingNewLine": true,
                        "trailingTrivia": [
                            {
                                "kind": "NewLineTrivia",
                                "text": "\n"
                            }
                        ]
                    },
                    "statements": [
                        {
                            "kind": "ExpressionStatement",
                            "fullStart": 1748,
                            "fullEnd": 1836,
                            "start": 1750,
                            "end": 1835,
                            "fullWidth": 88,
                            "width": 85,
                            "expression": {
                                "kind": "InvocationExpression",
                                "fullStart": 1748,
                                "fullEnd": 1834,
                                "start": 1750,
                                "end": 1834,
                                "fullWidth": 86,
                                "width": 84,
                                "expression": {
                                    "kind": "IdentifierName",
                                    "fullStart": 1748,
                                    "fullEnd": 1755,
                                    "start": 1750,
                                    "end": 1755,
                                    "fullWidth": 7,
                                    "width": 5,
                                    "text": "$FAIL",
                                    "value": "$FAIL",
                                    "valueText": "$FAIL",
                                    "hasLeadingTrivia": true,
                                    "leadingTrivia": [
                                        {
                                            "kind": "WhitespaceTrivia",
                                            "text": "  "
                                        }
                                    ]
                                },
                                "argumentList": {
                                    "kind": "ArgumentList",
                                    "fullStart": 1755,
                                    "fullEnd": 1834,
                                    "start": 1755,
                                    "end": 1834,
                                    "fullWidth": 79,
                                    "width": 79,
                                    "openParenToken": {
                                        "kind": "OpenParenToken",
                                        "fullStart": 1755,
                                        "fullEnd": 1756,
                                        "start": 1755,
                                        "end": 1756,
                                        "fullWidth": 1,
                                        "width": 1,
                                        "text": "(",
                                        "value": "(",
                                        "valueText": "("
                                    },
                                    "arguments": [
                                        {
                                            "kind": "StringLiteral",
                                            "fullStart": 1756,
                                            "fullEnd": 1833,
                                            "start": 1756,
                                            "end": 1833,
                                            "fullWidth": 77,
                                            "width": 77,
                                            "text": "\"#8: The [[Class]] property of the newly constructed object is set to 'Date'\"",
                                            "value": "#8: The [[Class]] property of the newly constructed object is set to 'Date'",
                                            "valueText": "#8: The [[Class]] property of the newly constructed object is set to 'Date'"
                                        }
                                    ],
                                    "closeParenToken": {
                                        "kind": "CloseParenToken",
                                        "fullStart": 1833,
                                        "fullEnd": 1834,
                                        "start": 1833,
                                        "end": 1834,
                                        "fullWidth": 1,
                                        "width": 1,
                                        "text": ")",
                                        "value": ")",
                                        "valueText": ")"
                                    }
                                }
                            },
                            "semicolonToken": {
                                "kind": "SemicolonToken",
                                "fullStart": 1834,
                                "fullEnd": 1836,
                                "start": 1834,
                                "end": 1835,
                                "fullWidth": 2,
                                "width": 1,
                                "text": ";",
                                "value": ";",
                                "valueText": ";",
                                "hasTrailingTrivia": true,
                                "hasTrailingNewLine": true,
                                "trailingTrivia": [
                                    {
                                        "kind": "NewLineTrivia",
                                        "text": "\n"
                                    }
                                ]
                            }
                        }
                    ],
                    "closeBraceToken": {
                        "kind": "CloseBraceToken",
                        "fullStart": 1836,
                        "fullEnd": 1838,
                        "start": 1836,
                        "end": 1837,
                        "fullWidth": 2,
                        "width": 1,
                        "text": "}",
                        "value": "}",
                        "valueText": "}",
                        "hasTrailingTrivia": true,
                        "hasTrailingNewLine": true,
                        "trailingTrivia": [
                            {
                                "kind": "NewLineTrivia",
                                "text": "\n"
                            }
                        ]
                    }
                }
            },
            {
                "kind": "VariableStatement",
                "fullStart": 1838,
                "fullEnd": 1879,
                "start": 1839,
                "end": 1878,
                "fullWidth": 41,
                "width": 39,
                "modifiers": [],
                "variableDeclaration": {
                    "kind": "VariableDeclaration",
                    "fullStart": 1838,
                    "fullEnd": 1877,
                    "start": 1839,
                    "end": 1877,
                    "fullWidth": 39,
                    "width": 38,
                    "varKeyword": {
                        "kind": "VarKeyword",
                        "fullStart": 1838,
                        "fullEnd": 1843,
                        "start": 1839,
                        "end": 1842,
                        "fullWidth": 5,
                        "width": 3,
                        "text": "var",
                        "value": "var",
                        "valueText": "var",
                        "hasLeadingTrivia": true,
                        "hasLeadingNewLine": true,
                        "hasTrailingTrivia": true,
                        "leadingTrivia": [
                            {
                                "kind": "NewLineTrivia",
                                "text": "\n"
                            }
                        ],
                        "trailingTrivia": [
                            {
                                "kind": "WhitespaceTrivia",
                                "text": " "
                            }
                        ]
                    },
                    "variableDeclarators": [
                        {
                            "kind": "VariableDeclarator",
                            "fullStart": 1843,
                            "fullEnd": 1877,
                            "start": 1843,
                            "end": 1877,
                            "fullWidth": 34,
<<<<<<< HEAD
                            "width": 34,
                            "identifier": {
=======
                            "propertyName": {
>>>>>>> 85e84683
                                "kind": "IdentifierName",
                                "fullStart": 1843,
                                "fullEnd": 1846,
                                "start": 1843,
                                "end": 1845,
                                "fullWidth": 3,
                                "width": 2,
                                "text": "x9",
                                "value": "x9",
                                "valueText": "x9",
                                "hasTrailingTrivia": true,
                                "trailingTrivia": [
                                    {
                                        "kind": "WhitespaceTrivia",
                                        "text": " "
                                    }
                                ]
                            },
                            "equalsValueClause": {
                                "kind": "EqualsValueClause",
                                "fullStart": 1846,
                                "fullEnd": 1877,
                                "start": 1846,
                                "end": 1877,
                                "fullWidth": 31,
                                "width": 31,
                                "equalsToken": {
                                    "kind": "EqualsToken",
                                    "fullStart": 1846,
                                    "fullEnd": 1848,
                                    "start": 1846,
                                    "end": 1847,
                                    "fullWidth": 2,
                                    "width": 1,
                                    "text": "=",
                                    "value": "=",
                                    "valueText": "=",
                                    "hasTrailingTrivia": true,
                                    "trailingTrivia": [
                                        {
                                            "kind": "WhitespaceTrivia",
                                            "text": " "
                                        }
                                    ]
                                },
                                "value": {
                                    "kind": "ObjectCreationExpression",
                                    "fullStart": 1848,
                                    "fullEnd": 1877,
                                    "start": 1848,
                                    "end": 1877,
                                    "fullWidth": 29,
                                    "width": 29,
                                    "newKeyword": {
                                        "kind": "NewKeyword",
                                        "fullStart": 1848,
                                        "fullEnd": 1852,
                                        "start": 1848,
                                        "end": 1851,
                                        "fullWidth": 4,
                                        "width": 3,
                                        "text": "new",
                                        "value": "new",
                                        "valueText": "new",
                                        "hasTrailingTrivia": true,
                                        "trailingTrivia": [
                                            {
                                                "kind": "WhitespaceTrivia",
                                                "text": " "
                                            }
                                        ]
                                    },
                                    "expression": {
                                        "kind": "IdentifierName",
                                        "fullStart": 1852,
                                        "fullEnd": 1856,
                                        "start": 1852,
                                        "end": 1856,
                                        "fullWidth": 4,
                                        "width": 4,
                                        "text": "Date",
                                        "value": "Date",
                                        "valueText": "Date"
                                    },
                                    "argumentList": {
                                        "kind": "ArgumentList",
                                        "fullStart": 1856,
                                        "fullEnd": 1877,
                                        "start": 1856,
                                        "end": 1877,
                                        "fullWidth": 21,
                                        "width": 21,
                                        "openParenToken": {
                                            "kind": "OpenParenToken",
                                            "fullStart": 1856,
                                            "fullEnd": 1857,
                                            "start": 1856,
                                            "end": 1857,
                                            "fullWidth": 1,
                                            "width": 1,
                                            "text": "(",
                                            "value": "(",
                                            "valueText": "("
                                        },
                                        "arguments": [
                                            {
                                                "kind": "NumericLiteral",
                                                "fullStart": 1857,
                                                "fullEnd": 1861,
                                                "start": 1857,
                                                "end": 1861,
                                                "fullWidth": 4,
                                                "width": 4,
                                                "text": "2000",
                                                "value": 2000,
                                                "valueText": "2000"
                                            },
                                            {
                                                "kind": "CommaToken",
                                                "fullStart": 1861,
                                                "fullEnd": 1863,
                                                "start": 1861,
                                                "end": 1862,
                                                "fullWidth": 2,
                                                "width": 1,
                                                "text": ",",
                                                "value": ",",
                                                "valueText": ",",
                                                "hasTrailingTrivia": true,
                                                "trailingTrivia": [
                                                    {
                                                        "kind": "WhitespaceTrivia",
                                                        "text": " "
                                                    }
                                                ]
                                            },
                                            {
                                                "kind": "NumericLiteral",
                                                "fullStart": 1863,
                                                "fullEnd": 1864,
                                                "start": 1863,
                                                "end": 1864,
                                                "fullWidth": 1,
                                                "width": 1,
                                                "text": "0",
                                                "value": 0,
                                                "valueText": "0"
                                            },
                                            {
                                                "kind": "CommaToken",
                                                "fullStart": 1864,
                                                "fullEnd": 1866,
                                                "start": 1864,
                                                "end": 1865,
                                                "fullWidth": 2,
                                                "width": 1,
                                                "text": ",",
                                                "value": ",",
                                                "valueText": ",",
                                                "hasTrailingTrivia": true,
                                                "trailingTrivia": [
                                                    {
                                                        "kind": "WhitespaceTrivia",
                                                        "text": " "
                                                    }
                                                ]
                                            },
                                            {
                                                "kind": "NumericLiteral",
                                                "fullStart": 1866,
                                                "fullEnd": 1867,
                                                "start": 1866,
                                                "end": 1867,
                                                "fullWidth": 1,
                                                "width": 1,
                                                "text": "1",
                                                "value": 1,
                                                "valueText": "1"
                                            },
                                            {
                                                "kind": "CommaToken",
                                                "fullStart": 1867,
                                                "fullEnd": 1869,
                                                "start": 1867,
                                                "end": 1868,
                                                "fullWidth": 2,
                                                "width": 1,
                                                "text": ",",
                                                "value": ",",
                                                "valueText": ",",
                                                "hasTrailingTrivia": true,
                                                "trailingTrivia": [
                                                    {
                                                        "kind": "WhitespaceTrivia",
                                                        "text": " "
                                                    }
                                                ]
                                            },
                                            {
                                                "kind": "NumericLiteral",
                                                "fullStart": 1869,
                                                "fullEnd": 1870,
                                                "start": 1869,
                                                "end": 1870,
                                                "fullWidth": 1,
                                                "width": 1,
                                                "text": "0",
                                                "value": 0,
                                                "valueText": "0"
                                            },
                                            {
                                                "kind": "CommaToken",
                                                "fullStart": 1870,
                                                "fullEnd": 1872,
                                                "start": 1870,
                                                "end": 1871,
                                                "fullWidth": 2,
                                                "width": 1,
                                                "text": ",",
                                                "value": ",",
                                                "valueText": ",",
                                                "hasTrailingTrivia": true,
                                                "trailingTrivia": [
                                                    {
                                                        "kind": "WhitespaceTrivia",
                                                        "text": " "
                                                    }
                                                ]
                                            },
                                            {
                                                "kind": "NumericLiteral",
                                                "fullStart": 1872,
                                                "fullEnd": 1873,
                                                "start": 1872,
                                                "end": 1873,
                                                "fullWidth": 1,
                                                "width": 1,
                                                "text": "0",
                                                "value": 0,
                                                "valueText": "0"
                                            },
                                            {
                                                "kind": "CommaToken",
                                                "fullStart": 1873,
                                                "fullEnd": 1875,
                                                "start": 1873,
                                                "end": 1874,
                                                "fullWidth": 2,
                                                "width": 1,
                                                "text": ",",
                                                "value": ",",
                                                "valueText": ",",
                                                "hasTrailingTrivia": true,
                                                "trailingTrivia": [
                                                    {
                                                        "kind": "WhitespaceTrivia",
                                                        "text": " "
                                                    }
                                                ]
                                            },
                                            {
                                                "kind": "NumericLiteral",
                                                "fullStart": 1875,
                                                "fullEnd": 1876,
                                                "start": 1875,
                                                "end": 1876,
                                                "fullWidth": 1,
                                                "width": 1,
                                                "text": "0",
                                                "value": 0,
                                                "valueText": "0"
                                            }
                                        ],
                                        "closeParenToken": {
                                            "kind": "CloseParenToken",
                                            "fullStart": 1876,
                                            "fullEnd": 1877,
                                            "start": 1876,
                                            "end": 1877,
                                            "fullWidth": 1,
                                            "width": 1,
                                            "text": ")",
                                            "value": ")",
                                            "valueText": ")"
                                        }
                                    }
                                }
                            }
                        }
                    ]
                },
                "semicolonToken": {
                    "kind": "SemicolonToken",
                    "fullStart": 1877,
                    "fullEnd": 1879,
                    "start": 1877,
                    "end": 1878,
                    "fullWidth": 2,
                    "width": 1,
                    "text": ";",
                    "value": ";",
                    "valueText": ";",
                    "hasTrailingTrivia": true,
                    "hasTrailingNewLine": true,
                    "trailingTrivia": [
                        {
                            "kind": "NewLineTrivia",
                            "text": "\n"
                        }
                    ]
                }
            },
            {
                "kind": "IfStatement",
                "fullStart": 1879,
                "fullEnd": 2010,
                "start": 1879,
                "end": 2009,
                "fullWidth": 131,
                "width": 130,
                "ifKeyword": {
                    "kind": "IfKeyword",
                    "fullStart": 1879,
                    "fullEnd": 1882,
                    "start": 1879,
                    "end": 1881,
                    "fullWidth": 3,
                    "width": 2,
                    "text": "if",
                    "value": "if",
                    "valueText": "if",
                    "hasTrailingTrivia": true,
                    "trailingTrivia": [
                        {
                            "kind": "WhitespaceTrivia",
                            "text": " "
                        }
                    ]
                },
                "openParenToken": {
                    "kind": "OpenParenToken",
                    "fullStart": 1882,
                    "fullEnd": 1883,
                    "start": 1882,
                    "end": 1883,
                    "fullWidth": 1,
                    "width": 1,
                    "text": "(",
                    "value": "(",
                    "valueText": "("
                },
                "condition": {
                    "kind": "NotEqualsExpression",
                    "fullStart": 1883,
                    "fullEnd": 1916,
                    "start": 1883,
                    "end": 1916,
                    "fullWidth": 33,
                    "width": 33,
                    "left": {
                        "kind": "InvocationExpression",
                        "fullStart": 1883,
                        "fullEnd": 1897,
                        "start": 1883,
                        "end": 1896,
                        "fullWidth": 14,
                        "width": 13,
                        "expression": {
                            "kind": "MemberAccessExpression",
                            "fullStart": 1883,
                            "fullEnd": 1894,
                            "start": 1883,
                            "end": 1894,
                            "fullWidth": 11,
                            "width": 11,
                            "expression": {
                                "kind": "IdentifierName",
                                "fullStart": 1883,
                                "fullEnd": 1885,
                                "start": 1883,
                                "end": 1885,
                                "fullWidth": 2,
                                "width": 2,
                                "text": "x9",
                                "value": "x9",
                                "valueText": "x9"
                            },
                            "dotToken": {
                                "kind": "DotToken",
                                "fullStart": 1885,
                                "fullEnd": 1886,
                                "start": 1885,
                                "end": 1886,
                                "fullWidth": 1,
                                "width": 1,
                                "text": ".",
                                "value": ".",
                                "valueText": "."
                            },
                            "name": {
                                "kind": "IdentifierName",
                                "fullStart": 1886,
                                "fullEnd": 1894,
                                "start": 1886,
                                "end": 1894,
                                "fullWidth": 8,
                                "width": 8,
                                "text": "toString",
                                "value": "toString",
                                "valueText": "toString"
                            }
                        },
                        "argumentList": {
                            "kind": "ArgumentList",
                            "fullStart": 1894,
                            "fullEnd": 1897,
                            "start": 1894,
                            "end": 1896,
                            "fullWidth": 3,
                            "width": 2,
                            "openParenToken": {
                                "kind": "OpenParenToken",
                                "fullStart": 1894,
                                "fullEnd": 1895,
                                "start": 1894,
                                "end": 1895,
                                "fullWidth": 1,
                                "width": 1,
                                "text": "(",
                                "value": "(",
                                "valueText": "("
                            },
                            "arguments": [],
                            "closeParenToken": {
                                "kind": "CloseParenToken",
                                "fullStart": 1895,
                                "fullEnd": 1897,
                                "start": 1895,
                                "end": 1896,
                                "fullWidth": 2,
                                "width": 1,
                                "text": ")",
                                "value": ")",
                                "valueText": ")",
                                "hasTrailingTrivia": true,
                                "trailingTrivia": [
                                    {
                                        "kind": "WhitespaceTrivia",
                                        "text": " "
                                    }
                                ]
                            }
                        }
                    },
                    "operatorToken": {
                        "kind": "ExclamationEqualsEqualsToken",
                        "fullStart": 1897,
                        "fullEnd": 1901,
                        "start": 1897,
                        "end": 1900,
                        "fullWidth": 4,
                        "width": 3,
                        "text": "!==",
                        "value": "!==",
                        "valueText": "!==",
                        "hasTrailingTrivia": true,
                        "trailingTrivia": [
                            {
                                "kind": "WhitespaceTrivia",
                                "text": " "
                            }
                        ]
                    },
                    "right": {
                        "kind": "StringLiteral",
                        "fullStart": 1901,
                        "fullEnd": 1916,
                        "start": 1901,
                        "end": 1916,
                        "fullWidth": 15,
                        "width": 15,
                        "text": "\"[object Date]\"",
                        "value": "[object Date]",
                        "valueText": "[object Date]"
                    }
                },
                "closeParenToken": {
                    "kind": "CloseParenToken",
                    "fullStart": 1916,
                    "fullEnd": 1918,
                    "start": 1916,
                    "end": 1917,
                    "fullWidth": 2,
                    "width": 1,
                    "text": ")",
                    "value": ")",
                    "valueText": ")",
                    "hasTrailingTrivia": true,
                    "trailingTrivia": [
                        {
                            "kind": "WhitespaceTrivia",
                            "text": " "
                        }
                    ]
                },
                "statement": {
                    "kind": "Block",
                    "fullStart": 1918,
                    "fullEnd": 2010,
                    "start": 1918,
                    "end": 2009,
                    "fullWidth": 92,
                    "width": 91,
                    "openBraceToken": {
                        "kind": "OpenBraceToken",
                        "fullStart": 1918,
                        "fullEnd": 1920,
                        "start": 1918,
                        "end": 1919,
                        "fullWidth": 2,
                        "width": 1,
                        "text": "{",
                        "value": "{",
                        "valueText": "{",
                        "hasTrailingTrivia": true,
                        "hasTrailingNewLine": true,
                        "trailingTrivia": [
                            {
                                "kind": "NewLineTrivia",
                                "text": "\n"
                            }
                        ]
                    },
                    "statements": [
                        {
                            "kind": "ExpressionStatement",
                            "fullStart": 1920,
                            "fullEnd": 2008,
                            "start": 1922,
                            "end": 2007,
                            "fullWidth": 88,
                            "width": 85,
                            "expression": {
                                "kind": "InvocationExpression",
                                "fullStart": 1920,
                                "fullEnd": 2006,
                                "start": 1922,
                                "end": 2006,
                                "fullWidth": 86,
                                "width": 84,
                                "expression": {
                                    "kind": "IdentifierName",
                                    "fullStart": 1920,
                                    "fullEnd": 1927,
                                    "start": 1922,
                                    "end": 1927,
                                    "fullWidth": 7,
                                    "width": 5,
                                    "text": "$FAIL",
                                    "value": "$FAIL",
                                    "valueText": "$FAIL",
                                    "hasLeadingTrivia": true,
                                    "leadingTrivia": [
                                        {
                                            "kind": "WhitespaceTrivia",
                                            "text": "  "
                                        }
                                    ]
                                },
                                "argumentList": {
                                    "kind": "ArgumentList",
                                    "fullStart": 1927,
                                    "fullEnd": 2006,
                                    "start": 1927,
                                    "end": 2006,
                                    "fullWidth": 79,
                                    "width": 79,
                                    "openParenToken": {
                                        "kind": "OpenParenToken",
                                        "fullStart": 1927,
                                        "fullEnd": 1928,
                                        "start": 1927,
                                        "end": 1928,
                                        "fullWidth": 1,
                                        "width": 1,
                                        "text": "(",
                                        "value": "(",
                                        "valueText": "("
                                    },
                                    "arguments": [
                                        {
                                            "kind": "StringLiteral",
                                            "fullStart": 1928,
                                            "fullEnd": 2005,
                                            "start": 1928,
                                            "end": 2005,
                                            "fullWidth": 77,
                                            "width": 77,
                                            "text": "\"#9: The [[Class]] property of the newly constructed object is set to 'Date'\"",
                                            "value": "#9: The [[Class]] property of the newly constructed object is set to 'Date'",
                                            "valueText": "#9: The [[Class]] property of the newly constructed object is set to 'Date'"
                                        }
                                    ],
                                    "closeParenToken": {
                                        "kind": "CloseParenToken",
                                        "fullStart": 2005,
                                        "fullEnd": 2006,
                                        "start": 2005,
                                        "end": 2006,
                                        "fullWidth": 1,
                                        "width": 1,
                                        "text": ")",
                                        "value": ")",
                                        "valueText": ")"
                                    }
                                }
                            },
                            "semicolonToken": {
                                "kind": "SemicolonToken",
                                "fullStart": 2006,
                                "fullEnd": 2008,
                                "start": 2006,
                                "end": 2007,
                                "fullWidth": 2,
                                "width": 1,
                                "text": ";",
                                "value": ";",
                                "valueText": ";",
                                "hasTrailingTrivia": true,
                                "hasTrailingNewLine": true,
                                "trailingTrivia": [
                                    {
                                        "kind": "NewLineTrivia",
                                        "text": "\n"
                                    }
                                ]
                            }
                        }
                    ],
                    "closeBraceToken": {
                        "kind": "CloseBraceToken",
                        "fullStart": 2008,
                        "fullEnd": 2010,
                        "start": 2008,
                        "end": 2009,
                        "fullWidth": 2,
                        "width": 1,
                        "text": "}",
                        "value": "}",
                        "valueText": "}",
                        "hasTrailingTrivia": true,
                        "hasTrailingNewLine": true,
                        "trailingTrivia": [
                            {
                                "kind": "NewLineTrivia",
                                "text": "\n"
                            }
                        ]
                    }
                }
            },
            {
                "kind": "VariableStatement",
                "fullStart": 2010,
                "fullEnd": 2057,
                "start": 2011,
                "end": 2056,
                "fullWidth": 47,
                "width": 45,
                "modifiers": [],
                "variableDeclaration": {
                    "kind": "VariableDeclaration",
                    "fullStart": 2010,
                    "fullEnd": 2055,
                    "start": 2011,
                    "end": 2055,
                    "fullWidth": 45,
                    "width": 44,
                    "varKeyword": {
                        "kind": "VarKeyword",
                        "fullStart": 2010,
                        "fullEnd": 2015,
                        "start": 2011,
                        "end": 2014,
                        "fullWidth": 5,
                        "width": 3,
                        "text": "var",
                        "value": "var",
                        "valueText": "var",
                        "hasLeadingTrivia": true,
                        "hasLeadingNewLine": true,
                        "hasTrailingTrivia": true,
                        "leadingTrivia": [
                            {
                                "kind": "NewLineTrivia",
                                "text": "\n"
                            }
                        ],
                        "trailingTrivia": [
                            {
                                "kind": "WhitespaceTrivia",
                                "text": " "
                            }
                        ]
                    },
                    "variableDeclarators": [
                        {
                            "kind": "VariableDeclarator",
                            "fullStart": 2015,
                            "fullEnd": 2055,
                            "start": 2015,
                            "end": 2055,
                            "fullWidth": 40,
<<<<<<< HEAD
                            "width": 40,
                            "identifier": {
=======
                            "propertyName": {
>>>>>>> 85e84683
                                "kind": "IdentifierName",
                                "fullStart": 2015,
                                "fullEnd": 2019,
                                "start": 2015,
                                "end": 2018,
                                "fullWidth": 4,
                                "width": 3,
                                "text": "x10",
                                "value": "x10",
                                "valueText": "x10",
                                "hasTrailingTrivia": true,
                                "trailingTrivia": [
                                    {
                                        "kind": "WhitespaceTrivia",
                                        "text": " "
                                    }
                                ]
                            },
                            "equalsValueClause": {
                                "kind": "EqualsValueClause",
                                "fullStart": 2019,
                                "fullEnd": 2055,
                                "start": 2019,
                                "end": 2055,
                                "fullWidth": 36,
                                "width": 36,
                                "equalsToken": {
                                    "kind": "EqualsToken",
                                    "fullStart": 2019,
                                    "fullEnd": 2021,
                                    "start": 2019,
                                    "end": 2020,
                                    "fullWidth": 2,
                                    "width": 1,
                                    "text": "=",
                                    "value": "=",
                                    "valueText": "=",
                                    "hasTrailingTrivia": true,
                                    "trailingTrivia": [
                                        {
                                            "kind": "WhitespaceTrivia",
                                            "text": " "
                                        }
                                    ]
                                },
                                "value": {
                                    "kind": "ObjectCreationExpression",
                                    "fullStart": 2021,
                                    "fullEnd": 2055,
                                    "start": 2021,
                                    "end": 2055,
                                    "fullWidth": 34,
                                    "width": 34,
                                    "newKeyword": {
                                        "kind": "NewKeyword",
                                        "fullStart": 2021,
                                        "fullEnd": 2025,
                                        "start": 2021,
                                        "end": 2024,
                                        "fullWidth": 4,
                                        "width": 3,
                                        "text": "new",
                                        "value": "new",
                                        "valueText": "new",
                                        "hasTrailingTrivia": true,
                                        "trailingTrivia": [
                                            {
                                                "kind": "WhitespaceTrivia",
                                                "text": " "
                                            }
                                        ]
                                    },
                                    "expression": {
                                        "kind": "IdentifierName",
                                        "fullStart": 2025,
                                        "fullEnd": 2029,
                                        "start": 2025,
                                        "end": 2029,
                                        "fullWidth": 4,
                                        "width": 4,
                                        "text": "Date",
                                        "value": "Date",
                                        "valueText": "Date"
                                    },
                                    "argumentList": {
                                        "kind": "ArgumentList",
                                        "fullStart": 2029,
                                        "fullEnd": 2055,
                                        "start": 2029,
                                        "end": 2055,
                                        "fullWidth": 26,
                                        "width": 26,
                                        "openParenToken": {
                                            "kind": "OpenParenToken",
                                            "fullStart": 2029,
                                            "fullEnd": 2030,
                                            "start": 2029,
                                            "end": 2030,
                                            "fullWidth": 1,
                                            "width": 1,
                                            "text": "(",
                                            "value": "(",
                                            "valueText": "("
                                        },
                                        "arguments": [
                                            {
                                                "kind": "NumericLiteral",
                                                "fullStart": 2030,
                                                "fullEnd": 2034,
                                                "start": 2030,
                                                "end": 2034,
                                                "fullWidth": 4,
                                                "width": 4,
                                                "text": "2099",
                                                "value": 2099,
                                                "valueText": "2099"
                                            },
                                            {
                                                "kind": "CommaToken",
                                                "fullStart": 2034,
                                                "fullEnd": 2036,
                                                "start": 2034,
                                                "end": 2035,
                                                "fullWidth": 2,
                                                "width": 1,
                                                "text": ",",
                                                "value": ",",
                                                "valueText": ",",
                                                "hasTrailingTrivia": true,
                                                "trailingTrivia": [
                                                    {
                                                        "kind": "WhitespaceTrivia",
                                                        "text": " "
                                                    }
                                                ]
                                            },
                                            {
                                                "kind": "NumericLiteral",
                                                "fullStart": 2036,
                                                "fullEnd": 2038,
                                                "start": 2036,
                                                "end": 2038,
                                                "fullWidth": 2,
                                                "width": 2,
                                                "text": "11",
                                                "value": 11,
                                                "valueText": "11"
                                            },
                                            {
                                                "kind": "CommaToken",
                                                "fullStart": 2038,
                                                "fullEnd": 2040,
                                                "start": 2038,
                                                "end": 2039,
                                                "fullWidth": 2,
                                                "width": 1,
                                                "text": ",",
                                                "value": ",",
                                                "valueText": ",",
                                                "hasTrailingTrivia": true,
                                                "trailingTrivia": [
                                                    {
                                                        "kind": "WhitespaceTrivia",
                                                        "text": " "
                                                    }
                                                ]
                                            },
                                            {
                                                "kind": "NumericLiteral",
                                                "fullStart": 2040,
                                                "fullEnd": 2042,
                                                "start": 2040,
                                                "end": 2042,
                                                "fullWidth": 2,
                                                "width": 2,
                                                "text": "31",
                                                "value": 31,
                                                "valueText": "31"
                                            },
                                            {
                                                "kind": "CommaToken",
                                                "fullStart": 2042,
                                                "fullEnd": 2044,
                                                "start": 2042,
                                                "end": 2043,
                                                "fullWidth": 2,
                                                "width": 1,
                                                "text": ",",
                                                "value": ",",
                                                "valueText": ",",
                                                "hasTrailingTrivia": true,
                                                "trailingTrivia": [
                                                    {
                                                        "kind": "WhitespaceTrivia",
                                                        "text": " "
                                                    }
                                                ]
                                            },
                                            {
                                                "kind": "NumericLiteral",
                                                "fullStart": 2044,
                                                "fullEnd": 2046,
                                                "start": 2044,
                                                "end": 2046,
                                                "fullWidth": 2,
                                                "width": 2,
                                                "text": "23",
                                                "value": 23,
                                                "valueText": "23"
                                            },
                                            {
                                                "kind": "CommaToken",
                                                "fullStart": 2046,
                                                "fullEnd": 2048,
                                                "start": 2046,
                                                "end": 2047,
                                                "fullWidth": 2,
                                                "width": 1,
                                                "text": ",",
                                                "value": ",",
                                                "valueText": ",",
                                                "hasTrailingTrivia": true,
                                                "trailingTrivia": [
                                                    {
                                                        "kind": "WhitespaceTrivia",
                                                        "text": " "
                                                    }
                                                ]
                                            },
                                            {
                                                "kind": "NumericLiteral",
                                                "fullStart": 2048,
                                                "fullEnd": 2050,
                                                "start": 2048,
                                                "end": 2050,
                                                "fullWidth": 2,
                                                "width": 2,
                                                "text": "59",
                                                "value": 59,
                                                "valueText": "59"
                                            },
                                            {
                                                "kind": "CommaToken",
                                                "fullStart": 2050,
                                                "fullEnd": 2052,
                                                "start": 2050,
                                                "end": 2051,
                                                "fullWidth": 2,
                                                "width": 1,
                                                "text": ",",
                                                "value": ",",
                                                "valueText": ",",
                                                "hasTrailingTrivia": true,
                                                "trailingTrivia": [
                                                    {
                                                        "kind": "WhitespaceTrivia",
                                                        "text": " "
                                                    }
                                                ]
                                            },
                                            {
                                                "kind": "NumericLiteral",
                                                "fullStart": 2052,
                                                "fullEnd": 2054,
                                                "start": 2052,
                                                "end": 2054,
                                                "fullWidth": 2,
                                                "width": 2,
                                                "text": "59",
                                                "value": 59,
                                                "valueText": "59"
                                            }
                                        ],
                                        "closeParenToken": {
                                            "kind": "CloseParenToken",
                                            "fullStart": 2054,
                                            "fullEnd": 2055,
                                            "start": 2054,
                                            "end": 2055,
                                            "fullWidth": 1,
                                            "width": 1,
                                            "text": ")",
                                            "value": ")",
                                            "valueText": ")"
                                        }
                                    }
                                }
                            }
                        }
                    ]
                },
                "semicolonToken": {
                    "kind": "SemicolonToken",
                    "fullStart": 2055,
                    "fullEnd": 2057,
                    "start": 2055,
                    "end": 2056,
                    "fullWidth": 2,
                    "width": 1,
                    "text": ";",
                    "value": ";",
                    "valueText": ";",
                    "hasTrailingTrivia": true,
                    "hasTrailingNewLine": true,
                    "trailingTrivia": [
                        {
                            "kind": "NewLineTrivia",
                            "text": "\n"
                        }
                    ]
                }
            },
            {
                "kind": "IfStatement",
                "fullStart": 2057,
                "fullEnd": 2190,
                "start": 2057,
                "end": 2189,
                "fullWidth": 133,
                "width": 132,
                "ifKeyword": {
                    "kind": "IfKeyword",
                    "fullStart": 2057,
                    "fullEnd": 2060,
                    "start": 2057,
                    "end": 2059,
                    "fullWidth": 3,
                    "width": 2,
                    "text": "if",
                    "value": "if",
                    "valueText": "if",
                    "hasTrailingTrivia": true,
                    "trailingTrivia": [
                        {
                            "kind": "WhitespaceTrivia",
                            "text": " "
                        }
                    ]
                },
                "openParenToken": {
                    "kind": "OpenParenToken",
                    "fullStart": 2060,
                    "fullEnd": 2061,
                    "start": 2060,
                    "end": 2061,
                    "fullWidth": 1,
                    "width": 1,
                    "text": "(",
                    "value": "(",
                    "valueText": "("
                },
                "condition": {
                    "kind": "NotEqualsExpression",
                    "fullStart": 2061,
                    "fullEnd": 2095,
                    "start": 2061,
                    "end": 2095,
                    "fullWidth": 34,
                    "width": 34,
                    "left": {
                        "kind": "InvocationExpression",
                        "fullStart": 2061,
                        "fullEnd": 2076,
                        "start": 2061,
                        "end": 2075,
                        "fullWidth": 15,
                        "width": 14,
                        "expression": {
                            "kind": "MemberAccessExpression",
                            "fullStart": 2061,
                            "fullEnd": 2073,
                            "start": 2061,
                            "end": 2073,
                            "fullWidth": 12,
                            "width": 12,
                            "expression": {
                                "kind": "IdentifierName",
                                "fullStart": 2061,
                                "fullEnd": 2064,
                                "start": 2061,
                                "end": 2064,
                                "fullWidth": 3,
                                "width": 3,
                                "text": "x10",
                                "value": "x10",
                                "valueText": "x10"
                            },
                            "dotToken": {
                                "kind": "DotToken",
                                "fullStart": 2064,
                                "fullEnd": 2065,
                                "start": 2064,
                                "end": 2065,
                                "fullWidth": 1,
                                "width": 1,
                                "text": ".",
                                "value": ".",
                                "valueText": "."
                            },
                            "name": {
                                "kind": "IdentifierName",
                                "fullStart": 2065,
                                "fullEnd": 2073,
                                "start": 2065,
                                "end": 2073,
                                "fullWidth": 8,
                                "width": 8,
                                "text": "toString",
                                "value": "toString",
                                "valueText": "toString"
                            }
                        },
                        "argumentList": {
                            "kind": "ArgumentList",
                            "fullStart": 2073,
                            "fullEnd": 2076,
                            "start": 2073,
                            "end": 2075,
                            "fullWidth": 3,
                            "width": 2,
                            "openParenToken": {
                                "kind": "OpenParenToken",
                                "fullStart": 2073,
                                "fullEnd": 2074,
                                "start": 2073,
                                "end": 2074,
                                "fullWidth": 1,
                                "width": 1,
                                "text": "(",
                                "value": "(",
                                "valueText": "("
                            },
                            "arguments": [],
                            "closeParenToken": {
                                "kind": "CloseParenToken",
                                "fullStart": 2074,
                                "fullEnd": 2076,
                                "start": 2074,
                                "end": 2075,
                                "fullWidth": 2,
                                "width": 1,
                                "text": ")",
                                "value": ")",
                                "valueText": ")",
                                "hasTrailingTrivia": true,
                                "trailingTrivia": [
                                    {
                                        "kind": "WhitespaceTrivia",
                                        "text": " "
                                    }
                                ]
                            }
                        }
                    },
                    "operatorToken": {
                        "kind": "ExclamationEqualsEqualsToken",
                        "fullStart": 2076,
                        "fullEnd": 2080,
                        "start": 2076,
                        "end": 2079,
                        "fullWidth": 4,
                        "width": 3,
                        "text": "!==",
                        "value": "!==",
                        "valueText": "!==",
                        "hasTrailingTrivia": true,
                        "trailingTrivia": [
                            {
                                "kind": "WhitespaceTrivia",
                                "text": " "
                            }
                        ]
                    },
                    "right": {
                        "kind": "StringLiteral",
                        "fullStart": 2080,
                        "fullEnd": 2095,
                        "start": 2080,
                        "end": 2095,
                        "fullWidth": 15,
                        "width": 15,
                        "text": "\"[object Date]\"",
                        "value": "[object Date]",
                        "valueText": "[object Date]"
                    }
                },
                "closeParenToken": {
                    "kind": "CloseParenToken",
                    "fullStart": 2095,
                    "fullEnd": 2097,
                    "start": 2095,
                    "end": 2096,
                    "fullWidth": 2,
                    "width": 1,
                    "text": ")",
                    "value": ")",
                    "valueText": ")",
                    "hasTrailingTrivia": true,
                    "trailingTrivia": [
                        {
                            "kind": "WhitespaceTrivia",
                            "text": " "
                        }
                    ]
                },
                "statement": {
                    "kind": "Block",
                    "fullStart": 2097,
                    "fullEnd": 2190,
                    "start": 2097,
                    "end": 2189,
                    "fullWidth": 93,
                    "width": 92,
                    "openBraceToken": {
                        "kind": "OpenBraceToken",
                        "fullStart": 2097,
                        "fullEnd": 2099,
                        "start": 2097,
                        "end": 2098,
                        "fullWidth": 2,
                        "width": 1,
                        "text": "{",
                        "value": "{",
                        "valueText": "{",
                        "hasTrailingTrivia": true,
                        "hasTrailingNewLine": true,
                        "trailingTrivia": [
                            {
                                "kind": "NewLineTrivia",
                                "text": "\n"
                            }
                        ]
                    },
                    "statements": [
                        {
                            "kind": "ExpressionStatement",
                            "fullStart": 2099,
                            "fullEnd": 2188,
                            "start": 2101,
                            "end": 2187,
                            "fullWidth": 89,
                            "width": 86,
                            "expression": {
                                "kind": "InvocationExpression",
                                "fullStart": 2099,
                                "fullEnd": 2186,
                                "start": 2101,
                                "end": 2186,
                                "fullWidth": 87,
                                "width": 85,
                                "expression": {
                                    "kind": "IdentifierName",
                                    "fullStart": 2099,
                                    "fullEnd": 2106,
                                    "start": 2101,
                                    "end": 2106,
                                    "fullWidth": 7,
                                    "width": 5,
                                    "text": "$FAIL",
                                    "value": "$FAIL",
                                    "valueText": "$FAIL",
                                    "hasLeadingTrivia": true,
                                    "leadingTrivia": [
                                        {
                                            "kind": "WhitespaceTrivia",
                                            "text": "  "
                                        }
                                    ]
                                },
                                "argumentList": {
                                    "kind": "ArgumentList",
                                    "fullStart": 2106,
                                    "fullEnd": 2186,
                                    "start": 2106,
                                    "end": 2186,
                                    "fullWidth": 80,
                                    "width": 80,
                                    "openParenToken": {
                                        "kind": "OpenParenToken",
                                        "fullStart": 2106,
                                        "fullEnd": 2107,
                                        "start": 2106,
                                        "end": 2107,
                                        "fullWidth": 1,
                                        "width": 1,
                                        "text": "(",
                                        "value": "(",
                                        "valueText": "("
                                    },
                                    "arguments": [
                                        {
                                            "kind": "StringLiteral",
                                            "fullStart": 2107,
                                            "fullEnd": 2185,
                                            "start": 2107,
                                            "end": 2185,
                                            "fullWidth": 78,
                                            "width": 78,
                                            "text": "\"#10: The [[Class]] property of the newly constructed object is set to 'Date'\"",
                                            "value": "#10: The [[Class]] property of the newly constructed object is set to 'Date'",
                                            "valueText": "#10: The [[Class]] property of the newly constructed object is set to 'Date'"
                                        }
                                    ],
                                    "closeParenToken": {
                                        "kind": "CloseParenToken",
                                        "fullStart": 2185,
                                        "fullEnd": 2186,
                                        "start": 2185,
                                        "end": 2186,
                                        "fullWidth": 1,
                                        "width": 1,
                                        "text": ")",
                                        "value": ")",
                                        "valueText": ")"
                                    }
                                }
                            },
                            "semicolonToken": {
                                "kind": "SemicolonToken",
                                "fullStart": 2186,
                                "fullEnd": 2188,
                                "start": 2186,
                                "end": 2187,
                                "fullWidth": 2,
                                "width": 1,
                                "text": ";",
                                "value": ";",
                                "valueText": ";",
                                "hasTrailingTrivia": true,
                                "hasTrailingNewLine": true,
                                "trailingTrivia": [
                                    {
                                        "kind": "NewLineTrivia",
                                        "text": "\n"
                                    }
                                ]
                            }
                        }
                    ],
                    "closeBraceToken": {
                        "kind": "CloseBraceToken",
                        "fullStart": 2188,
                        "fullEnd": 2190,
                        "start": 2188,
                        "end": 2189,
                        "fullWidth": 2,
                        "width": 1,
                        "text": "}",
                        "value": "}",
                        "valueText": "}",
                        "hasTrailingTrivia": true,
                        "hasTrailingNewLine": true,
                        "trailingTrivia": [
                            {
                                "kind": "NewLineTrivia",
                                "text": "\n"
                            }
                        ]
                    }
                }
            },
            {
                "kind": "VariableStatement",
                "fullStart": 2190,
                "fullEnd": 2233,
                "start": 2191,
                "end": 2232,
                "fullWidth": 43,
                "width": 41,
                "modifiers": [],
                "variableDeclaration": {
                    "kind": "VariableDeclaration",
                    "fullStart": 2190,
                    "fullEnd": 2231,
                    "start": 2191,
                    "end": 2231,
                    "fullWidth": 41,
                    "width": 40,
                    "varKeyword": {
                        "kind": "VarKeyword",
                        "fullStart": 2190,
                        "fullEnd": 2195,
                        "start": 2191,
                        "end": 2194,
                        "fullWidth": 5,
                        "width": 3,
                        "text": "var",
                        "value": "var",
                        "valueText": "var",
                        "hasLeadingTrivia": true,
                        "hasLeadingNewLine": true,
                        "hasTrailingTrivia": true,
                        "leadingTrivia": [
                            {
                                "kind": "NewLineTrivia",
                                "text": "\n"
                            }
                        ],
                        "trailingTrivia": [
                            {
                                "kind": "WhitespaceTrivia",
                                "text": " "
                            }
                        ]
                    },
                    "variableDeclarators": [
                        {
                            "kind": "VariableDeclarator",
                            "fullStart": 2195,
                            "fullEnd": 2231,
                            "start": 2195,
                            "end": 2231,
                            "fullWidth": 36,
<<<<<<< HEAD
                            "width": 36,
                            "identifier": {
=======
                            "propertyName": {
>>>>>>> 85e84683
                                "kind": "IdentifierName",
                                "fullStart": 2195,
                                "fullEnd": 2199,
                                "start": 2195,
                                "end": 2198,
                                "fullWidth": 4,
                                "width": 3,
                                "text": "x11",
                                "value": "x11",
                                "valueText": "x11",
                                "hasTrailingTrivia": true,
                                "trailingTrivia": [
                                    {
                                        "kind": "WhitespaceTrivia",
                                        "text": " "
                                    }
                                ]
                            },
                            "equalsValueClause": {
                                "kind": "EqualsValueClause",
                                "fullStart": 2199,
                                "fullEnd": 2231,
                                "start": 2199,
                                "end": 2231,
                                "fullWidth": 32,
                                "width": 32,
                                "equalsToken": {
                                    "kind": "EqualsToken",
                                    "fullStart": 2199,
                                    "fullEnd": 2201,
                                    "start": 2199,
                                    "end": 2200,
                                    "fullWidth": 2,
                                    "width": 1,
                                    "text": "=",
                                    "value": "=",
                                    "valueText": "=",
                                    "hasTrailingTrivia": true,
                                    "trailingTrivia": [
                                        {
                                            "kind": "WhitespaceTrivia",
                                            "text": " "
                                        }
                                    ]
                                },
                                "value": {
                                    "kind": "ObjectCreationExpression",
                                    "fullStart": 2201,
                                    "fullEnd": 2231,
                                    "start": 2201,
                                    "end": 2231,
                                    "fullWidth": 30,
                                    "width": 30,
                                    "newKeyword": {
                                        "kind": "NewKeyword",
                                        "fullStart": 2201,
                                        "fullEnd": 2205,
                                        "start": 2201,
                                        "end": 2204,
                                        "fullWidth": 4,
                                        "width": 3,
                                        "text": "new",
                                        "value": "new",
                                        "valueText": "new",
                                        "hasTrailingTrivia": true,
                                        "trailingTrivia": [
                                            {
                                                "kind": "WhitespaceTrivia",
                                                "text": " "
                                            }
                                        ]
                                    },
                                    "expression": {
                                        "kind": "IdentifierName",
                                        "fullStart": 2205,
                                        "fullEnd": 2209,
                                        "start": 2205,
                                        "end": 2209,
                                        "fullWidth": 4,
                                        "width": 4,
                                        "text": "Date",
                                        "value": "Date",
                                        "valueText": "Date"
                                    },
                                    "argumentList": {
                                        "kind": "ArgumentList",
                                        "fullStart": 2209,
                                        "fullEnd": 2231,
                                        "start": 2209,
                                        "end": 2231,
                                        "fullWidth": 22,
                                        "width": 22,
                                        "openParenToken": {
                                            "kind": "OpenParenToken",
                                            "fullStart": 2209,
                                            "fullEnd": 2210,
                                            "start": 2209,
                                            "end": 2210,
                                            "fullWidth": 1,
                                            "width": 1,
                                            "text": "(",
                                            "value": "(",
                                            "valueText": "("
                                        },
                                        "arguments": [
                                            {
                                                "kind": "NumericLiteral",
                                                "fullStart": 2210,
                                                "fullEnd": 2214,
                                                "start": 2210,
                                                "end": 2214,
                                                "fullWidth": 4,
                                                "width": 4,
                                                "text": "2099",
                                                "value": 2099,
                                                "valueText": "2099"
                                            },
                                            {
                                                "kind": "CommaToken",
                                                "fullStart": 2214,
                                                "fullEnd": 2216,
                                                "start": 2214,
                                                "end": 2215,
                                                "fullWidth": 2,
                                                "width": 1,
                                                "text": ",",
                                                "value": ",",
                                                "valueText": ",",
                                                "hasTrailingTrivia": true,
                                                "trailingTrivia": [
                                                    {
                                                        "kind": "WhitespaceTrivia",
                                                        "text": " "
                                                    }
                                                ]
                                            },
                                            {
                                                "kind": "NumericLiteral",
                                                "fullStart": 2216,
                                                "fullEnd": 2218,
                                                "start": 2216,
                                                "end": 2218,
                                                "fullWidth": 2,
                                                "width": 2,
                                                "text": "12",
                                                "value": 12,
                                                "valueText": "12"
                                            },
                                            {
                                                "kind": "CommaToken",
                                                "fullStart": 2218,
                                                "fullEnd": 2220,
                                                "start": 2218,
                                                "end": 2219,
                                                "fullWidth": 2,
                                                "width": 1,
                                                "text": ",",
                                                "value": ",",
                                                "valueText": ",",
                                                "hasTrailingTrivia": true,
                                                "trailingTrivia": [
                                                    {
                                                        "kind": "WhitespaceTrivia",
                                                        "text": " "
                                                    }
                                                ]
                                            },
                                            {
                                                "kind": "NumericLiteral",
                                                "fullStart": 2220,
                                                "fullEnd": 2221,
                                                "start": 2220,
                                                "end": 2221,
                                                "fullWidth": 1,
                                                "width": 1,
                                                "text": "1",
                                                "value": 1,
                                                "valueText": "1"
                                            },
                                            {
                                                "kind": "CommaToken",
                                                "fullStart": 2221,
                                                "fullEnd": 2223,
                                                "start": 2221,
                                                "end": 2222,
                                                "fullWidth": 2,
                                                "width": 1,
                                                "text": ",",
                                                "value": ",",
                                                "valueText": ",",
                                                "hasTrailingTrivia": true,
                                                "trailingTrivia": [
                                                    {
                                                        "kind": "WhitespaceTrivia",
                                                        "text": " "
                                                    }
                                                ]
                                            },
                                            {
                                                "kind": "NumericLiteral",
                                                "fullStart": 2223,
                                                "fullEnd": 2224,
                                                "start": 2223,
                                                "end": 2224,
                                                "fullWidth": 1,
                                                "width": 1,
                                                "text": "0",
                                                "value": 0,
                                                "valueText": "0"
                                            },
                                            {
                                                "kind": "CommaToken",
                                                "fullStart": 2224,
                                                "fullEnd": 2226,
                                                "start": 2224,
                                                "end": 2225,
                                                "fullWidth": 2,
                                                "width": 1,
                                                "text": ",",
                                                "value": ",",
                                                "valueText": ",",
                                                "hasTrailingTrivia": true,
                                                "trailingTrivia": [
                                                    {
                                                        "kind": "WhitespaceTrivia",
                                                        "text": " "
                                                    }
                                                ]
                                            },
                                            {
                                                "kind": "NumericLiteral",
                                                "fullStart": 2226,
                                                "fullEnd": 2227,
                                                "start": 2226,
                                                "end": 2227,
                                                "fullWidth": 1,
                                                "width": 1,
                                                "text": "0",
                                                "value": 0,
                                                "valueText": "0"
                                            },
                                            {
                                                "kind": "CommaToken",
                                                "fullStart": 2227,
                                                "fullEnd": 2229,
                                                "start": 2227,
                                                "end": 2228,
                                                "fullWidth": 2,
                                                "width": 1,
                                                "text": ",",
                                                "value": ",",
                                                "valueText": ",",
                                                "hasTrailingTrivia": true,
                                                "trailingTrivia": [
                                                    {
                                                        "kind": "WhitespaceTrivia",
                                                        "text": " "
                                                    }
                                                ]
                                            },
                                            {
                                                "kind": "NumericLiteral",
                                                "fullStart": 2229,
                                                "fullEnd": 2230,
                                                "start": 2229,
                                                "end": 2230,
                                                "fullWidth": 1,
                                                "width": 1,
                                                "text": "0",
                                                "value": 0,
                                                "valueText": "0"
                                            }
                                        ],
                                        "closeParenToken": {
                                            "kind": "CloseParenToken",
                                            "fullStart": 2230,
                                            "fullEnd": 2231,
                                            "start": 2230,
                                            "end": 2231,
                                            "fullWidth": 1,
                                            "width": 1,
                                            "text": ")",
                                            "value": ")",
                                            "valueText": ")"
                                        }
                                    }
                                }
                            }
                        }
                    ]
                },
                "semicolonToken": {
                    "kind": "SemicolonToken",
                    "fullStart": 2231,
                    "fullEnd": 2233,
                    "start": 2231,
                    "end": 2232,
                    "fullWidth": 2,
                    "width": 1,
                    "text": ";",
                    "value": ";",
                    "valueText": ";",
                    "hasTrailingTrivia": true,
                    "hasTrailingNewLine": true,
                    "trailingTrivia": [
                        {
                            "kind": "NewLineTrivia",
                            "text": "\n"
                        }
                    ]
                }
            },
            {
                "kind": "IfStatement",
                "fullStart": 2233,
                "fullEnd": 2366,
                "start": 2233,
                "end": 2365,
                "fullWidth": 133,
                "width": 132,
                "ifKeyword": {
                    "kind": "IfKeyword",
                    "fullStart": 2233,
                    "fullEnd": 2236,
                    "start": 2233,
                    "end": 2235,
                    "fullWidth": 3,
                    "width": 2,
                    "text": "if",
                    "value": "if",
                    "valueText": "if",
                    "hasTrailingTrivia": true,
                    "trailingTrivia": [
                        {
                            "kind": "WhitespaceTrivia",
                            "text": " "
                        }
                    ]
                },
                "openParenToken": {
                    "kind": "OpenParenToken",
                    "fullStart": 2236,
                    "fullEnd": 2237,
                    "start": 2236,
                    "end": 2237,
                    "fullWidth": 1,
                    "width": 1,
                    "text": "(",
                    "value": "(",
                    "valueText": "("
                },
                "condition": {
                    "kind": "NotEqualsExpression",
                    "fullStart": 2237,
                    "fullEnd": 2271,
                    "start": 2237,
                    "end": 2271,
                    "fullWidth": 34,
                    "width": 34,
                    "left": {
                        "kind": "InvocationExpression",
                        "fullStart": 2237,
                        "fullEnd": 2252,
                        "start": 2237,
                        "end": 2251,
                        "fullWidth": 15,
                        "width": 14,
                        "expression": {
                            "kind": "MemberAccessExpression",
                            "fullStart": 2237,
                            "fullEnd": 2249,
                            "start": 2237,
                            "end": 2249,
                            "fullWidth": 12,
                            "width": 12,
                            "expression": {
                                "kind": "IdentifierName",
                                "fullStart": 2237,
                                "fullEnd": 2240,
                                "start": 2237,
                                "end": 2240,
                                "fullWidth": 3,
                                "width": 3,
                                "text": "x11",
                                "value": "x11",
                                "valueText": "x11"
                            },
                            "dotToken": {
                                "kind": "DotToken",
                                "fullStart": 2240,
                                "fullEnd": 2241,
                                "start": 2240,
                                "end": 2241,
                                "fullWidth": 1,
                                "width": 1,
                                "text": ".",
                                "value": ".",
                                "valueText": "."
                            },
                            "name": {
                                "kind": "IdentifierName",
                                "fullStart": 2241,
                                "fullEnd": 2249,
                                "start": 2241,
                                "end": 2249,
                                "fullWidth": 8,
                                "width": 8,
                                "text": "toString",
                                "value": "toString",
                                "valueText": "toString"
                            }
                        },
                        "argumentList": {
                            "kind": "ArgumentList",
                            "fullStart": 2249,
                            "fullEnd": 2252,
                            "start": 2249,
                            "end": 2251,
                            "fullWidth": 3,
                            "width": 2,
                            "openParenToken": {
                                "kind": "OpenParenToken",
                                "fullStart": 2249,
                                "fullEnd": 2250,
                                "start": 2249,
                                "end": 2250,
                                "fullWidth": 1,
                                "width": 1,
                                "text": "(",
                                "value": "(",
                                "valueText": "("
                            },
                            "arguments": [],
                            "closeParenToken": {
                                "kind": "CloseParenToken",
                                "fullStart": 2250,
                                "fullEnd": 2252,
                                "start": 2250,
                                "end": 2251,
                                "fullWidth": 2,
                                "width": 1,
                                "text": ")",
                                "value": ")",
                                "valueText": ")",
                                "hasTrailingTrivia": true,
                                "trailingTrivia": [
                                    {
                                        "kind": "WhitespaceTrivia",
                                        "text": " "
                                    }
                                ]
                            }
                        }
                    },
                    "operatorToken": {
                        "kind": "ExclamationEqualsEqualsToken",
                        "fullStart": 2252,
                        "fullEnd": 2256,
                        "start": 2252,
                        "end": 2255,
                        "fullWidth": 4,
                        "width": 3,
                        "text": "!==",
                        "value": "!==",
                        "valueText": "!==",
                        "hasTrailingTrivia": true,
                        "trailingTrivia": [
                            {
                                "kind": "WhitespaceTrivia",
                                "text": " "
                            }
                        ]
                    },
                    "right": {
                        "kind": "StringLiteral",
                        "fullStart": 2256,
                        "fullEnd": 2271,
                        "start": 2256,
                        "end": 2271,
                        "fullWidth": 15,
                        "width": 15,
                        "text": "\"[object Date]\"",
                        "value": "[object Date]",
                        "valueText": "[object Date]"
                    }
                },
                "closeParenToken": {
                    "kind": "CloseParenToken",
                    "fullStart": 2271,
                    "fullEnd": 2273,
                    "start": 2271,
                    "end": 2272,
                    "fullWidth": 2,
                    "width": 1,
                    "text": ")",
                    "value": ")",
                    "valueText": ")",
                    "hasTrailingTrivia": true,
                    "trailingTrivia": [
                        {
                            "kind": "WhitespaceTrivia",
                            "text": " "
                        }
                    ]
                },
                "statement": {
                    "kind": "Block",
                    "fullStart": 2273,
                    "fullEnd": 2366,
                    "start": 2273,
                    "end": 2365,
                    "fullWidth": 93,
                    "width": 92,
                    "openBraceToken": {
                        "kind": "OpenBraceToken",
                        "fullStart": 2273,
                        "fullEnd": 2275,
                        "start": 2273,
                        "end": 2274,
                        "fullWidth": 2,
                        "width": 1,
                        "text": "{",
                        "value": "{",
                        "valueText": "{",
                        "hasTrailingTrivia": true,
                        "hasTrailingNewLine": true,
                        "trailingTrivia": [
                            {
                                "kind": "NewLineTrivia",
                                "text": "\n"
                            }
                        ]
                    },
                    "statements": [
                        {
                            "kind": "ExpressionStatement",
                            "fullStart": 2275,
                            "fullEnd": 2364,
                            "start": 2277,
                            "end": 2363,
                            "fullWidth": 89,
                            "width": 86,
                            "expression": {
                                "kind": "InvocationExpression",
                                "fullStart": 2275,
                                "fullEnd": 2362,
                                "start": 2277,
                                "end": 2362,
                                "fullWidth": 87,
                                "width": 85,
                                "expression": {
                                    "kind": "IdentifierName",
                                    "fullStart": 2275,
                                    "fullEnd": 2282,
                                    "start": 2277,
                                    "end": 2282,
                                    "fullWidth": 7,
                                    "width": 5,
                                    "text": "$FAIL",
                                    "value": "$FAIL",
                                    "valueText": "$FAIL",
                                    "hasLeadingTrivia": true,
                                    "leadingTrivia": [
                                        {
                                            "kind": "WhitespaceTrivia",
                                            "text": "  "
                                        }
                                    ]
                                },
                                "argumentList": {
                                    "kind": "ArgumentList",
                                    "fullStart": 2282,
                                    "fullEnd": 2362,
                                    "start": 2282,
                                    "end": 2362,
                                    "fullWidth": 80,
                                    "width": 80,
                                    "openParenToken": {
                                        "kind": "OpenParenToken",
                                        "fullStart": 2282,
                                        "fullEnd": 2283,
                                        "start": 2282,
                                        "end": 2283,
                                        "fullWidth": 1,
                                        "width": 1,
                                        "text": "(",
                                        "value": "(",
                                        "valueText": "("
                                    },
                                    "arguments": [
                                        {
                                            "kind": "StringLiteral",
                                            "fullStart": 2283,
                                            "fullEnd": 2361,
                                            "start": 2283,
                                            "end": 2361,
                                            "fullWidth": 78,
                                            "width": 78,
                                            "text": "\"#11: The [[Class]] property of the newly constructed object is set to 'Date'\"",
                                            "value": "#11: The [[Class]] property of the newly constructed object is set to 'Date'",
                                            "valueText": "#11: The [[Class]] property of the newly constructed object is set to 'Date'"
                                        }
                                    ],
                                    "closeParenToken": {
                                        "kind": "CloseParenToken",
                                        "fullStart": 2361,
                                        "fullEnd": 2362,
                                        "start": 2361,
                                        "end": 2362,
                                        "fullWidth": 1,
                                        "width": 1,
                                        "text": ")",
                                        "value": ")",
                                        "valueText": ")"
                                    }
                                }
                            },
                            "semicolonToken": {
                                "kind": "SemicolonToken",
                                "fullStart": 2362,
                                "fullEnd": 2364,
                                "start": 2362,
                                "end": 2363,
                                "fullWidth": 2,
                                "width": 1,
                                "text": ";",
                                "value": ";",
                                "valueText": ";",
                                "hasTrailingTrivia": true,
                                "hasTrailingNewLine": true,
                                "trailingTrivia": [
                                    {
                                        "kind": "NewLineTrivia",
                                        "text": "\n"
                                    }
                                ]
                            }
                        }
                    ],
                    "closeBraceToken": {
                        "kind": "CloseBraceToken",
                        "fullStart": 2364,
                        "fullEnd": 2366,
                        "start": 2364,
                        "end": 2365,
                        "fullWidth": 2,
                        "width": 1,
                        "text": "}",
                        "value": "}",
                        "valueText": "}",
                        "hasTrailingTrivia": true,
                        "hasTrailingNewLine": true,
                        "trailingTrivia": [
                            {
                                "kind": "NewLineTrivia",
                                "text": "\n"
                            }
                        ]
                    }
                }
            },
            {
                "kind": "VariableStatement",
                "fullStart": 2366,
                "fullEnd": 2408,
                "start": 2367,
                "end": 2407,
                "fullWidth": 42,
                "width": 40,
                "modifiers": [],
                "variableDeclaration": {
                    "kind": "VariableDeclaration",
                    "fullStart": 2366,
                    "fullEnd": 2406,
                    "start": 2367,
                    "end": 2406,
                    "fullWidth": 40,
                    "width": 39,
                    "varKeyword": {
                        "kind": "VarKeyword",
                        "fullStart": 2366,
                        "fullEnd": 2371,
                        "start": 2367,
                        "end": 2370,
                        "fullWidth": 5,
                        "width": 3,
                        "text": "var",
                        "value": "var",
                        "valueText": "var",
                        "hasLeadingTrivia": true,
                        "hasLeadingNewLine": true,
                        "hasTrailingTrivia": true,
                        "leadingTrivia": [
                            {
                                "kind": "NewLineTrivia",
                                "text": "\n"
                            }
                        ],
                        "trailingTrivia": [
                            {
                                "kind": "WhitespaceTrivia",
                                "text": " "
                            }
                        ]
                    },
                    "variableDeclarators": [
                        {
                            "kind": "VariableDeclarator",
                            "fullStart": 2371,
                            "fullEnd": 2406,
                            "start": 2371,
                            "end": 2406,
                            "fullWidth": 35,
<<<<<<< HEAD
                            "width": 35,
                            "identifier": {
=======
                            "propertyName": {
>>>>>>> 85e84683
                                "kind": "IdentifierName",
                                "fullStart": 2371,
                                "fullEnd": 2375,
                                "start": 2371,
                                "end": 2374,
                                "fullWidth": 4,
                                "width": 3,
                                "text": "x12",
                                "value": "x12",
                                "valueText": "x12",
                                "hasTrailingTrivia": true,
                                "trailingTrivia": [
                                    {
                                        "kind": "WhitespaceTrivia",
                                        "text": " "
                                    }
                                ]
                            },
                            "equalsValueClause": {
                                "kind": "EqualsValueClause",
                                "fullStart": 2375,
                                "fullEnd": 2406,
                                "start": 2375,
                                "end": 2406,
                                "fullWidth": 31,
                                "width": 31,
                                "equalsToken": {
                                    "kind": "EqualsToken",
                                    "fullStart": 2375,
                                    "fullEnd": 2377,
                                    "start": 2375,
                                    "end": 2376,
                                    "fullWidth": 2,
                                    "width": 1,
                                    "text": "=",
                                    "value": "=",
                                    "valueText": "=",
                                    "hasTrailingTrivia": true,
                                    "trailingTrivia": [
                                        {
                                            "kind": "WhitespaceTrivia",
                                            "text": " "
                                        }
                                    ]
                                },
                                "value": {
                                    "kind": "ObjectCreationExpression",
                                    "fullStart": 2377,
                                    "fullEnd": 2406,
                                    "start": 2377,
                                    "end": 2406,
                                    "fullWidth": 29,
                                    "width": 29,
                                    "newKeyword": {
                                        "kind": "NewKeyword",
                                        "fullStart": 2377,
                                        "fullEnd": 2381,
                                        "start": 2377,
                                        "end": 2380,
                                        "fullWidth": 4,
                                        "width": 3,
                                        "text": "new",
                                        "value": "new",
                                        "valueText": "new",
                                        "hasTrailingTrivia": true,
                                        "trailingTrivia": [
                                            {
                                                "kind": "WhitespaceTrivia",
                                                "text": " "
                                            }
                                        ]
                                    },
                                    "expression": {
                                        "kind": "IdentifierName",
                                        "fullStart": 2381,
                                        "fullEnd": 2385,
                                        "start": 2381,
                                        "end": 2385,
                                        "fullWidth": 4,
                                        "width": 4,
                                        "text": "Date",
                                        "value": "Date",
                                        "valueText": "Date"
                                    },
                                    "argumentList": {
                                        "kind": "ArgumentList",
                                        "fullStart": 2385,
                                        "fullEnd": 2406,
                                        "start": 2385,
                                        "end": 2406,
                                        "fullWidth": 21,
                                        "width": 21,
                                        "openParenToken": {
                                            "kind": "OpenParenToken",
                                            "fullStart": 2385,
                                            "fullEnd": 2386,
                                            "start": 2385,
                                            "end": 2386,
                                            "fullWidth": 1,
                                            "width": 1,
                                            "text": "(",
                                            "value": "(",
                                            "valueText": "("
                                        },
                                        "arguments": [
                                            {
                                                "kind": "NumericLiteral",
                                                "fullStart": 2386,
                                                "fullEnd": 2390,
                                                "start": 2386,
                                                "end": 2390,
                                                "fullWidth": 4,
                                                "width": 4,
                                                "text": "2100",
                                                "value": 2100,
                                                "valueText": "2100"
                                            },
                                            {
                                                "kind": "CommaToken",
                                                "fullStart": 2390,
                                                "fullEnd": 2392,
                                                "start": 2390,
                                                "end": 2391,
                                                "fullWidth": 2,
                                                "width": 1,
                                                "text": ",",
                                                "value": ",",
                                                "valueText": ",",
                                                "hasTrailingTrivia": true,
                                                "trailingTrivia": [
                                                    {
                                                        "kind": "WhitespaceTrivia",
                                                        "text": " "
                                                    }
                                                ]
                                            },
                                            {
                                                "kind": "NumericLiteral",
                                                "fullStart": 2392,
                                                "fullEnd": 2393,
                                                "start": 2392,
                                                "end": 2393,
                                                "fullWidth": 1,
                                                "width": 1,
                                                "text": "0",
                                                "value": 0,
                                                "valueText": "0"
                                            },
                                            {
                                                "kind": "CommaToken",
                                                "fullStart": 2393,
                                                "fullEnd": 2395,
                                                "start": 2393,
                                                "end": 2394,
                                                "fullWidth": 2,
                                                "width": 1,
                                                "text": ",",
                                                "value": ",",
                                                "valueText": ",",
                                                "hasTrailingTrivia": true,
                                                "trailingTrivia": [
                                                    {
                                                        "kind": "WhitespaceTrivia",
                                                        "text": " "
                                                    }
                                                ]
                                            },
                                            {
                                                "kind": "NumericLiteral",
                                                "fullStart": 2395,
                                                "fullEnd": 2396,
                                                "start": 2395,
                                                "end": 2396,
                                                "fullWidth": 1,
                                                "width": 1,
                                                "text": "1",
                                                "value": 1,
                                                "valueText": "1"
                                            },
                                            {
                                                "kind": "CommaToken",
                                                "fullStart": 2396,
                                                "fullEnd": 2398,
                                                "start": 2396,
                                                "end": 2397,
                                                "fullWidth": 2,
                                                "width": 1,
                                                "text": ",",
                                                "value": ",",
                                                "valueText": ",",
                                                "hasTrailingTrivia": true,
                                                "trailingTrivia": [
                                                    {
                                                        "kind": "WhitespaceTrivia",
                                                        "text": " "
                                                    }
                                                ]
                                            },
                                            {
                                                "kind": "NumericLiteral",
                                                "fullStart": 2398,
                                                "fullEnd": 2399,
                                                "start": 2398,
                                                "end": 2399,
                                                "fullWidth": 1,
                                                "width": 1,
                                                "text": "0",
                                                "value": 0,
                                                "valueText": "0"
                                            },
                                            {
                                                "kind": "CommaToken",
                                                "fullStart": 2399,
                                                "fullEnd": 2401,
                                                "start": 2399,
                                                "end": 2400,
                                                "fullWidth": 2,
                                                "width": 1,
                                                "text": ",",
                                                "value": ",",
                                                "valueText": ",",
                                                "hasTrailingTrivia": true,
                                                "trailingTrivia": [
                                                    {
                                                        "kind": "WhitespaceTrivia",
                                                        "text": " "
                                                    }
                                                ]
                                            },
                                            {
                                                "kind": "NumericLiteral",
                                                "fullStart": 2401,
                                                "fullEnd": 2402,
                                                "start": 2401,
                                                "end": 2402,
                                                "fullWidth": 1,
                                                "width": 1,
                                                "text": "0",
                                                "value": 0,
                                                "valueText": "0"
                                            },
                                            {
                                                "kind": "CommaToken",
                                                "fullStart": 2402,
                                                "fullEnd": 2404,
                                                "start": 2402,
                                                "end": 2403,
                                                "fullWidth": 2,
                                                "width": 1,
                                                "text": ",",
                                                "value": ",",
                                                "valueText": ",",
                                                "hasTrailingTrivia": true,
                                                "trailingTrivia": [
                                                    {
                                                        "kind": "WhitespaceTrivia",
                                                        "text": " "
                                                    }
                                                ]
                                            },
                                            {
                                                "kind": "NumericLiteral",
                                                "fullStart": 2404,
                                                "fullEnd": 2405,
                                                "start": 2404,
                                                "end": 2405,
                                                "fullWidth": 1,
                                                "width": 1,
                                                "text": "0",
                                                "value": 0,
                                                "valueText": "0"
                                            }
                                        ],
                                        "closeParenToken": {
                                            "kind": "CloseParenToken",
                                            "fullStart": 2405,
                                            "fullEnd": 2406,
                                            "start": 2405,
                                            "end": 2406,
                                            "fullWidth": 1,
                                            "width": 1,
                                            "text": ")",
                                            "value": ")",
                                            "valueText": ")"
                                        }
                                    }
                                }
                            }
                        }
                    ]
                },
                "semicolonToken": {
                    "kind": "SemicolonToken",
                    "fullStart": 2406,
                    "fullEnd": 2408,
                    "start": 2406,
                    "end": 2407,
                    "fullWidth": 2,
                    "width": 1,
                    "text": ";",
                    "value": ";",
                    "valueText": ";",
                    "hasTrailingTrivia": true,
                    "hasTrailingNewLine": true,
                    "trailingTrivia": [
                        {
                            "kind": "NewLineTrivia",
                            "text": "\n"
                        }
                    ]
                }
            },
            {
                "kind": "IfStatement",
                "fullStart": 2408,
                "fullEnd": 2541,
                "start": 2408,
                "end": 2540,
                "fullWidth": 133,
                "width": 132,
                "ifKeyword": {
                    "kind": "IfKeyword",
                    "fullStart": 2408,
                    "fullEnd": 2411,
                    "start": 2408,
                    "end": 2410,
                    "fullWidth": 3,
                    "width": 2,
                    "text": "if",
                    "value": "if",
                    "valueText": "if",
                    "hasTrailingTrivia": true,
                    "trailingTrivia": [
                        {
                            "kind": "WhitespaceTrivia",
                            "text": " "
                        }
                    ]
                },
                "openParenToken": {
                    "kind": "OpenParenToken",
                    "fullStart": 2411,
                    "fullEnd": 2412,
                    "start": 2411,
                    "end": 2412,
                    "fullWidth": 1,
                    "width": 1,
                    "text": "(",
                    "value": "(",
                    "valueText": "("
                },
                "condition": {
                    "kind": "NotEqualsExpression",
                    "fullStart": 2412,
                    "fullEnd": 2446,
                    "start": 2412,
                    "end": 2446,
                    "fullWidth": 34,
                    "width": 34,
                    "left": {
                        "kind": "InvocationExpression",
                        "fullStart": 2412,
                        "fullEnd": 2427,
                        "start": 2412,
                        "end": 2426,
                        "fullWidth": 15,
                        "width": 14,
                        "expression": {
                            "kind": "MemberAccessExpression",
                            "fullStart": 2412,
                            "fullEnd": 2424,
                            "start": 2412,
                            "end": 2424,
                            "fullWidth": 12,
                            "width": 12,
                            "expression": {
                                "kind": "IdentifierName",
                                "fullStart": 2412,
                                "fullEnd": 2415,
                                "start": 2412,
                                "end": 2415,
                                "fullWidth": 3,
                                "width": 3,
                                "text": "x12",
                                "value": "x12",
                                "valueText": "x12"
                            },
                            "dotToken": {
                                "kind": "DotToken",
                                "fullStart": 2415,
                                "fullEnd": 2416,
                                "start": 2415,
                                "end": 2416,
                                "fullWidth": 1,
                                "width": 1,
                                "text": ".",
                                "value": ".",
                                "valueText": "."
                            },
                            "name": {
                                "kind": "IdentifierName",
                                "fullStart": 2416,
                                "fullEnd": 2424,
                                "start": 2416,
                                "end": 2424,
                                "fullWidth": 8,
                                "width": 8,
                                "text": "toString",
                                "value": "toString",
                                "valueText": "toString"
                            }
                        },
                        "argumentList": {
                            "kind": "ArgumentList",
                            "fullStart": 2424,
                            "fullEnd": 2427,
                            "start": 2424,
                            "end": 2426,
                            "fullWidth": 3,
                            "width": 2,
                            "openParenToken": {
                                "kind": "OpenParenToken",
                                "fullStart": 2424,
                                "fullEnd": 2425,
                                "start": 2424,
                                "end": 2425,
                                "fullWidth": 1,
                                "width": 1,
                                "text": "(",
                                "value": "(",
                                "valueText": "("
                            },
                            "arguments": [],
                            "closeParenToken": {
                                "kind": "CloseParenToken",
                                "fullStart": 2425,
                                "fullEnd": 2427,
                                "start": 2425,
                                "end": 2426,
                                "fullWidth": 2,
                                "width": 1,
                                "text": ")",
                                "value": ")",
                                "valueText": ")",
                                "hasTrailingTrivia": true,
                                "trailingTrivia": [
                                    {
                                        "kind": "WhitespaceTrivia",
                                        "text": " "
                                    }
                                ]
                            }
                        }
                    },
                    "operatorToken": {
                        "kind": "ExclamationEqualsEqualsToken",
                        "fullStart": 2427,
                        "fullEnd": 2431,
                        "start": 2427,
                        "end": 2430,
                        "fullWidth": 4,
                        "width": 3,
                        "text": "!==",
                        "value": "!==",
                        "valueText": "!==",
                        "hasTrailingTrivia": true,
                        "trailingTrivia": [
                            {
                                "kind": "WhitespaceTrivia",
                                "text": " "
                            }
                        ]
                    },
                    "right": {
                        "kind": "StringLiteral",
                        "fullStart": 2431,
                        "fullEnd": 2446,
                        "start": 2431,
                        "end": 2446,
                        "fullWidth": 15,
                        "width": 15,
                        "text": "\"[object Date]\"",
                        "value": "[object Date]",
                        "valueText": "[object Date]"
                    }
                },
                "closeParenToken": {
                    "kind": "CloseParenToken",
                    "fullStart": 2446,
                    "fullEnd": 2448,
                    "start": 2446,
                    "end": 2447,
                    "fullWidth": 2,
                    "width": 1,
                    "text": ")",
                    "value": ")",
                    "valueText": ")",
                    "hasTrailingTrivia": true,
                    "trailingTrivia": [
                        {
                            "kind": "WhitespaceTrivia",
                            "text": " "
                        }
                    ]
                },
                "statement": {
                    "kind": "Block",
                    "fullStart": 2448,
                    "fullEnd": 2541,
                    "start": 2448,
                    "end": 2540,
                    "fullWidth": 93,
                    "width": 92,
                    "openBraceToken": {
                        "kind": "OpenBraceToken",
                        "fullStart": 2448,
                        "fullEnd": 2450,
                        "start": 2448,
                        "end": 2449,
                        "fullWidth": 2,
                        "width": 1,
                        "text": "{",
                        "value": "{",
                        "valueText": "{",
                        "hasTrailingTrivia": true,
                        "hasTrailingNewLine": true,
                        "trailingTrivia": [
                            {
                                "kind": "NewLineTrivia",
                                "text": "\n"
                            }
                        ]
                    },
                    "statements": [
                        {
                            "kind": "ExpressionStatement",
                            "fullStart": 2450,
                            "fullEnd": 2539,
                            "start": 2452,
                            "end": 2538,
                            "fullWidth": 89,
                            "width": 86,
                            "expression": {
                                "kind": "InvocationExpression",
                                "fullStart": 2450,
                                "fullEnd": 2537,
                                "start": 2452,
                                "end": 2537,
                                "fullWidth": 87,
                                "width": 85,
                                "expression": {
                                    "kind": "IdentifierName",
                                    "fullStart": 2450,
                                    "fullEnd": 2457,
                                    "start": 2452,
                                    "end": 2457,
                                    "fullWidth": 7,
                                    "width": 5,
                                    "text": "$FAIL",
                                    "value": "$FAIL",
                                    "valueText": "$FAIL",
                                    "hasLeadingTrivia": true,
                                    "leadingTrivia": [
                                        {
                                            "kind": "WhitespaceTrivia",
                                            "text": "  "
                                        }
                                    ]
                                },
                                "argumentList": {
                                    "kind": "ArgumentList",
                                    "fullStart": 2457,
                                    "fullEnd": 2537,
                                    "start": 2457,
                                    "end": 2537,
                                    "fullWidth": 80,
                                    "width": 80,
                                    "openParenToken": {
                                        "kind": "OpenParenToken",
                                        "fullStart": 2457,
                                        "fullEnd": 2458,
                                        "start": 2457,
                                        "end": 2458,
                                        "fullWidth": 1,
                                        "width": 1,
                                        "text": "(",
                                        "value": "(",
                                        "valueText": "("
                                    },
                                    "arguments": [
                                        {
                                            "kind": "StringLiteral",
                                            "fullStart": 2458,
                                            "fullEnd": 2536,
                                            "start": 2458,
                                            "end": 2536,
                                            "fullWidth": 78,
                                            "width": 78,
                                            "text": "\"#12: The [[Class]] property of the newly constructed object is set to 'Date'\"",
                                            "value": "#12: The [[Class]] property of the newly constructed object is set to 'Date'",
                                            "valueText": "#12: The [[Class]] property of the newly constructed object is set to 'Date'"
                                        }
                                    ],
                                    "closeParenToken": {
                                        "kind": "CloseParenToken",
                                        "fullStart": 2536,
                                        "fullEnd": 2537,
                                        "start": 2536,
                                        "end": 2537,
                                        "fullWidth": 1,
                                        "width": 1,
                                        "text": ")",
                                        "value": ")",
                                        "valueText": ")"
                                    }
                                }
                            },
                            "semicolonToken": {
                                "kind": "SemicolonToken",
                                "fullStart": 2537,
                                "fullEnd": 2539,
                                "start": 2537,
                                "end": 2538,
                                "fullWidth": 2,
                                "width": 1,
                                "text": ";",
                                "value": ";",
                                "valueText": ";",
                                "hasTrailingTrivia": true,
                                "hasTrailingNewLine": true,
                                "trailingTrivia": [
                                    {
                                        "kind": "NewLineTrivia",
                                        "text": "\n"
                                    }
                                ]
                            }
                        }
                    ],
                    "closeBraceToken": {
                        "kind": "CloseBraceToken",
                        "fullStart": 2539,
                        "fullEnd": 2541,
                        "start": 2539,
                        "end": 2540,
                        "fullWidth": 2,
                        "width": 1,
                        "text": "}",
                        "value": "}",
                        "valueText": "}",
                        "hasTrailingTrivia": true,
                        "hasTrailingNewLine": true,
                        "trailingTrivia": [
                            {
                                "kind": "NewLineTrivia",
                                "text": "\n"
                            }
                        ]
                    }
                }
            }
        ],
        "endOfFileToken": {
            "kind": "EndOfFileToken",
            "fullStart": 2541,
            "fullEnd": 2542,
            "start": 2542,
            "end": 2542,
            "fullWidth": 1,
            "width": 0,
            "text": "",
            "hasLeadingTrivia": true,
            "hasLeadingNewLine": true,
            "leadingTrivia": [
                {
                    "kind": "NewLineTrivia",
                    "text": "\n"
                }
            ]
        }
    },
    "lineMap": {
        "lineStarts": [
            0,
            61,
            132,
            133,
            137,
            195,
            215,
            218,
            265,
            386,
            390,
            391,
            444,
            445,
            490,
            531,
            619,
            621,
            622,
            663,
            704,
            792,
            794,
            795,
            835,
            876,
            964,
            966,
            967,
            1012,
            1053,
            1141,
            1143,
            1144,
            1185,
            1226,
            1314,
            1316,
            1317,
            1357,
            1398,
            1486,
            1488,
            1489,
            1534,
            1575,
            1663,
            1665,
            1666,
            1707,
            1748,
            1836,
            1838,
            1839,
            1879,
            1920,
            2008,
            2010,
            2011,
            2057,
            2099,
            2188,
            2190,
            2191,
            2233,
            2275,
            2364,
            2366,
            2367,
            2408,
            2450,
            2539,
            2541,
            2542
        ],
        "length": 2542
    }
}<|MERGE_RESOLUTION|>--- conflicted
+++ resolved
@@ -322,12 +322,8 @@
                             "start": 449,
                             "end": 488,
                             "fullWidth": 39,
-<<<<<<< HEAD
                             "width": 39,
-                            "identifier": {
-=======
                             "propertyName": {
->>>>>>> 85e84683
                                 "kind": "IdentifierName",
                                 "fullStart": 449,
                                 "fullEnd": 452,
@@ -1041,12 +1037,8 @@
                             "start": 626,
                             "end": 661,
                             "fullWidth": 35,
-<<<<<<< HEAD
                             "width": 35,
-                            "identifier": {
-=======
                             "propertyName": {
->>>>>>> 85e84683
                                 "kind": "IdentifierName",
                                 "fullStart": 626,
                                 "fullEnd": 629,
@@ -1760,12 +1752,8 @@
                             "start": 799,
                             "end": 833,
                             "fullWidth": 34,
-<<<<<<< HEAD
                             "width": 34,
-                            "identifier": {
-=======
                             "propertyName": {
->>>>>>> 85e84683
                                 "kind": "IdentifierName",
                                 "fullStart": 799,
                                 "fullEnd": 802,
@@ -2479,12 +2467,8 @@
                             "start": 971,
                             "end": 1010,
                             "fullWidth": 39,
-<<<<<<< HEAD
                             "width": 39,
-                            "identifier": {
-=======
                             "propertyName": {
->>>>>>> 85e84683
                                 "kind": "IdentifierName",
                                 "fullStart": 971,
                                 "fullEnd": 974,
@@ -3198,12 +3182,8 @@
                             "start": 1148,
                             "end": 1183,
                             "fullWidth": 35,
-<<<<<<< HEAD
                             "width": 35,
-                            "identifier": {
-=======
                             "propertyName": {
->>>>>>> 85e84683
                                 "kind": "IdentifierName",
                                 "fullStart": 1148,
                                 "fullEnd": 1151,
@@ -3917,12 +3897,8 @@
                             "start": 1321,
                             "end": 1355,
                             "fullWidth": 34,
-<<<<<<< HEAD
                             "width": 34,
-                            "identifier": {
-=======
                             "propertyName": {
->>>>>>> 85e84683
                                 "kind": "IdentifierName",
                                 "fullStart": 1321,
                                 "fullEnd": 1324,
@@ -4636,12 +4612,8 @@
                             "start": 1493,
                             "end": 1532,
                             "fullWidth": 39,
-<<<<<<< HEAD
                             "width": 39,
-                            "identifier": {
-=======
                             "propertyName": {
->>>>>>> 85e84683
                                 "kind": "IdentifierName",
                                 "fullStart": 1493,
                                 "fullEnd": 1496,
@@ -5355,12 +5327,8 @@
                             "start": 1670,
                             "end": 1705,
                             "fullWidth": 35,
-<<<<<<< HEAD
                             "width": 35,
-                            "identifier": {
-=======
                             "propertyName": {
->>>>>>> 85e84683
                                 "kind": "IdentifierName",
                                 "fullStart": 1670,
                                 "fullEnd": 1673,
@@ -6074,12 +6042,8 @@
                             "start": 1843,
                             "end": 1877,
                             "fullWidth": 34,
-<<<<<<< HEAD
                             "width": 34,
-                            "identifier": {
-=======
                             "propertyName": {
->>>>>>> 85e84683
                                 "kind": "IdentifierName",
                                 "fullStart": 1843,
                                 "fullEnd": 1846,
@@ -6793,12 +6757,8 @@
                             "start": 2015,
                             "end": 2055,
                             "fullWidth": 40,
-<<<<<<< HEAD
                             "width": 40,
-                            "identifier": {
-=======
                             "propertyName": {
->>>>>>> 85e84683
                                 "kind": "IdentifierName",
                                 "fullStart": 2015,
                                 "fullEnd": 2019,
@@ -7512,12 +7472,8 @@
                             "start": 2195,
                             "end": 2231,
                             "fullWidth": 36,
-<<<<<<< HEAD
                             "width": 36,
-                            "identifier": {
-=======
                             "propertyName": {
->>>>>>> 85e84683
                                 "kind": "IdentifierName",
                                 "fullStart": 2195,
                                 "fullEnd": 2199,
@@ -8231,12 +8187,8 @@
                             "start": 2371,
                             "end": 2406,
                             "fullWidth": 35,
-<<<<<<< HEAD
                             "width": 35,
-                            "identifier": {
-=======
                             "propertyName": {
->>>>>>> 85e84683
                                 "kind": "IdentifierName",
                                 "fullStart": 2371,
                                 "fullEnd": 2375,
