{
    "isDeclaration": false,
    "languageVersion": "EcmaScript5",
    "parseOptions": {
        "allowAutomaticSemicolonInsertion": true
    },
    "sourceUnit": {
        "kind": "SourceUnit",
        "fullStart": 0,
        "fullEnd": 2637,
        "start": 368,
        "end": 2637,
        "fullWidth": 2637,
        "width": 2269,
        "moduleElements": [
            {
                "kind": "VariableStatement",
                "fullStart": 0,
                "fullEnd": 405,
                "start": 368,
                "end": 404,
                "fullWidth": 405,
                "width": 36,
                "modifiers": [],
                "variableDeclaration": {
                    "kind": "VariableDeclaration",
                    "fullStart": 0,
                    "fullEnd": 403,
                    "start": 368,
                    "end": 403,
                    "fullWidth": 403,
                    "width": 35,
                    "varKeyword": {
                        "kind": "VarKeyword",
                        "fullStart": 0,
                        "fullEnd": 372,
                        "start": 368,
                        "end": 371,
                        "fullWidth": 372,
                        "width": 3,
                        "text": "var",
                        "value": "var",
                        "valueText": "var",
                        "hasLeadingTrivia": true,
                        "hasLeadingComment": true,
                        "hasLeadingNewLine": true,
                        "hasTrailingTrivia": true,
                        "leadingTrivia": [
                            {
                                "kind": "SingleLineCommentTrivia",
                                "text": "// Copyright 2009 the Sputnik authors.  All rights reserved."
                            },
                            {
                                "kind": "NewLineTrivia",
                                "text": "\n"
                            },
                            {
                                "kind": "SingleLineCommentTrivia",
                                "text": "// This code is governed by the BSD license found in the LICENSE file."
                            },
                            {
                                "kind": "NewLineTrivia",
                                "text": "\n"
                            },
                            {
                                "kind": "NewLineTrivia",
                                "text": "\n"
                            },
                            {
                                "kind": "MultiLineCommentTrivia",
                                "text": "/**\n * The [[Class]] property of the newly constructed object\n * is set to \"Date\"\n *\n * @path ch15/15.9/15.9.3/S15.9.3.1_A3_T3.1.js\n * @description Test based on delete prototype.toString - 4 arguments, (year, month, date, hours)\n */"
                            },
                            {
                                "kind": "NewLineTrivia",
                                "text": "\n"
                            },
                            {
                                "kind": "NewLineTrivia",
                                "text": "\n"
                            }
                        ],
                        "trailingTrivia": [
                            {
                                "kind": "WhitespaceTrivia",
                                "text": " "
                            }
                        ]
                    },
                    "variableDeclarators": [
                        {
                            "kind": "VariableDeclarator",
                            "fullStart": 372,
                            "fullEnd": 403,
                            "start": 372,
                            "end": 403,
                            "fullWidth": 31,
<<<<<<< HEAD
                            "width": 31,
                            "identifier": {
=======
                            "propertyName": {
>>>>>>> 85e84683
                                "kind": "IdentifierName",
                                "fullStart": 372,
                                "fullEnd": 375,
                                "start": 372,
                                "end": 374,
                                "fullWidth": 3,
                                "width": 2,
                                "text": "x1",
                                "value": "x1",
                                "valueText": "x1",
                                "hasTrailingTrivia": true,
                                "trailingTrivia": [
                                    {
                                        "kind": "WhitespaceTrivia",
                                        "text": " "
                                    }
                                ]
                            },
                            "equalsValueClause": {
                                "kind": "EqualsValueClause",
                                "fullStart": 375,
                                "fullEnd": 403,
                                "start": 375,
                                "end": 403,
                                "fullWidth": 28,
                                "width": 28,
                                "equalsToken": {
                                    "kind": "EqualsToken",
                                    "fullStart": 375,
                                    "fullEnd": 377,
                                    "start": 375,
                                    "end": 376,
                                    "fullWidth": 2,
                                    "width": 1,
                                    "text": "=",
                                    "value": "=",
                                    "valueText": "=",
                                    "hasTrailingTrivia": true,
                                    "trailingTrivia": [
                                        {
                                            "kind": "WhitespaceTrivia",
                                            "text": " "
                                        }
                                    ]
                                },
                                "value": {
                                    "kind": "ObjectCreationExpression",
                                    "fullStart": 377,
                                    "fullEnd": 403,
                                    "start": 377,
                                    "end": 403,
                                    "fullWidth": 26,
                                    "width": 26,
                                    "newKeyword": {
                                        "kind": "NewKeyword",
                                        "fullStart": 377,
                                        "fullEnd": 381,
                                        "start": 377,
                                        "end": 380,
                                        "fullWidth": 4,
                                        "width": 3,
                                        "text": "new",
                                        "value": "new",
                                        "valueText": "new",
                                        "hasTrailingTrivia": true,
                                        "trailingTrivia": [
                                            {
                                                "kind": "WhitespaceTrivia",
                                                "text": " "
                                            }
                                        ]
                                    },
                                    "expression": {
                                        "kind": "IdentifierName",
                                        "fullStart": 381,
                                        "fullEnd": 385,
                                        "start": 381,
                                        "end": 385,
                                        "fullWidth": 4,
                                        "width": 4,
                                        "text": "Date",
                                        "value": "Date",
                                        "valueText": "Date"
                                    },
                                    "argumentList": {
                                        "kind": "ArgumentList",
                                        "fullStart": 385,
                                        "fullEnd": 403,
                                        "start": 385,
                                        "end": 403,
                                        "fullWidth": 18,
                                        "width": 18,
                                        "openParenToken": {
                                            "kind": "OpenParenToken",
                                            "fullStart": 385,
                                            "fullEnd": 386,
                                            "start": 385,
                                            "end": 386,
                                            "fullWidth": 1,
                                            "width": 1,
                                            "text": "(",
                                            "value": "(",
                                            "valueText": "("
                                        },
                                        "arguments": [
                                            {
                                                "kind": "NumericLiteral",
                                                "fullStart": 386,
                                                "fullEnd": 390,
                                                "start": 386,
                                                "end": 390,
                                                "fullWidth": 4,
                                                "width": 4,
                                                "text": "1899",
                                                "value": 1899,
                                                "valueText": "1899"
                                            },
                                            {
                                                "kind": "CommaToken",
                                                "fullStart": 390,
                                                "fullEnd": 392,
                                                "start": 390,
                                                "end": 391,
                                                "fullWidth": 2,
                                                "width": 1,
                                                "text": ",",
                                                "value": ",",
                                                "valueText": ",",
                                                "hasTrailingTrivia": true,
                                                "trailingTrivia": [
                                                    {
                                                        "kind": "WhitespaceTrivia",
                                                        "text": " "
                                                    }
                                                ]
                                            },
                                            {
                                                "kind": "NumericLiteral",
                                                "fullStart": 392,
                                                "fullEnd": 394,
                                                "start": 392,
                                                "end": 394,
                                                "fullWidth": 2,
                                                "width": 2,
                                                "text": "11",
                                                "value": 11,
                                                "valueText": "11"
                                            },
                                            {
                                                "kind": "CommaToken",
                                                "fullStart": 394,
                                                "fullEnd": 396,
                                                "start": 394,
                                                "end": 395,
                                                "fullWidth": 2,
                                                "width": 1,
                                                "text": ",",
                                                "value": ",",
                                                "valueText": ",",
                                                "hasTrailingTrivia": true,
                                                "trailingTrivia": [
                                                    {
                                                        "kind": "WhitespaceTrivia",
                                                        "text": " "
                                                    }
                                                ]
                                            },
                                            {
                                                "kind": "NumericLiteral",
                                                "fullStart": 396,
                                                "fullEnd": 398,
                                                "start": 396,
                                                "end": 398,
                                                "fullWidth": 2,
                                                "width": 2,
                                                "text": "31",
                                                "value": 31,
                                                "valueText": "31"
                                            },
                                            {
                                                "kind": "CommaToken",
                                                "fullStart": 398,
                                                "fullEnd": 400,
                                                "start": 398,
                                                "end": 399,
                                                "fullWidth": 2,
                                                "width": 1,
                                                "text": ",",
                                                "value": ",",
                                                "valueText": ",",
                                                "hasTrailingTrivia": true,
                                                "trailingTrivia": [
                                                    {
                                                        "kind": "WhitespaceTrivia",
                                                        "text": " "
                                                    }
                                                ]
                                            },
                                            {
                                                "kind": "NumericLiteral",
                                                "fullStart": 400,
                                                "fullEnd": 402,
                                                "start": 400,
                                                "end": 402,
                                                "fullWidth": 2,
                                                "width": 2,
                                                "text": "23",
                                                "value": 23,
                                                "valueText": "23"
                                            }
                                        ],
                                        "closeParenToken": {
                                            "kind": "CloseParenToken",
                                            "fullStart": 402,
                                            "fullEnd": 403,
                                            "start": 402,
                                            "end": 403,
                                            "fullWidth": 1,
                                            "width": 1,
                                            "text": ")",
                                            "value": ")",
                                            "valueText": ")"
                                        }
                                    }
                                }
                            }
                        }
                    ]
                },
                "semicolonToken": {
                    "kind": "SemicolonToken",
                    "fullStart": 403,
                    "fullEnd": 405,
                    "start": 403,
                    "end": 404,
                    "fullWidth": 2,
                    "width": 1,
                    "text": ";",
                    "value": ";",
                    "valueText": ";",
                    "hasTrailingTrivia": true,
                    "hasTrailingNewLine": true,
                    "trailingTrivia": [
                        {
                            "kind": "NewLineTrivia",
                            "text": "\n"
                        }
                    ]
                }
            },
            {
                "kind": "IfStatement",
                "fullStart": 405,
                "fullEnd": 557,
                "start": 405,
                "end": 556,
                "fullWidth": 152,
                "width": 151,
                "ifKeyword": {
                    "kind": "IfKeyword",
                    "fullStart": 405,
                    "fullEnd": 408,
                    "start": 405,
                    "end": 407,
                    "fullWidth": 3,
                    "width": 2,
                    "text": "if",
                    "value": "if",
                    "valueText": "if",
                    "hasTrailingTrivia": true,
                    "trailingTrivia": [
                        {
                            "kind": "WhitespaceTrivia",
                            "text": " "
                        }
                    ]
                },
                "openParenToken": {
                    "kind": "OpenParenToken",
                    "fullStart": 408,
                    "fullEnd": 409,
                    "start": 408,
                    "end": 409,
                    "fullWidth": 1,
                    "width": 1,
                    "text": "(",
                    "value": "(",
                    "valueText": "("
                },
                "condition": {
                    "kind": "NotEqualsExpression",
                    "fullStart": 409,
                    "fullEnd": 463,
                    "start": 409,
                    "end": 463,
                    "fullWidth": 54,
                    "width": 54,
                    "left": {
                        "kind": "InvocationExpression",
                        "fullStart": 409,
                        "fullEnd": 444,
                        "start": 409,
                        "end": 443,
                        "fullWidth": 35,
                        "width": 34,
                        "expression": {
                            "kind": "MemberAccessExpression",
                            "fullStart": 409,
                            "fullEnd": 439,
                            "start": 409,
                            "end": 439,
                            "fullWidth": 30,
                            "width": 30,
                            "expression": {
                                "kind": "MemberAccessExpression",
                                "fullStart": 409,
                                "fullEnd": 434,
                                "start": 409,
                                "end": 434,
                                "fullWidth": 25,
                                "width": 25,
                                "expression": {
                                    "kind": "MemberAccessExpression",
                                    "fullStart": 409,
                                    "fullEnd": 425,
                                    "start": 409,
                                    "end": 425,
                                    "fullWidth": 16,
                                    "width": 16,
                                    "expression": {
                                        "kind": "IdentifierName",
                                        "fullStart": 409,
                                        "fullEnd": 415,
                                        "start": 409,
                                        "end": 415,
                                        "fullWidth": 6,
                                        "width": 6,
                                        "text": "Object",
                                        "value": "Object",
                                        "valueText": "Object"
                                    },
                                    "dotToken": {
                                        "kind": "DotToken",
                                        "fullStart": 415,
                                        "fullEnd": 416,
                                        "start": 415,
                                        "end": 416,
                                        "fullWidth": 1,
                                        "width": 1,
                                        "text": ".",
                                        "value": ".",
                                        "valueText": "."
                                    },
                                    "name": {
                                        "kind": "IdentifierName",
                                        "fullStart": 416,
                                        "fullEnd": 425,
                                        "start": 416,
                                        "end": 425,
                                        "fullWidth": 9,
                                        "width": 9,
                                        "text": "prototype",
                                        "value": "prototype",
                                        "valueText": "prototype"
                                    }
                                },
                                "dotToken": {
                                    "kind": "DotToken",
                                    "fullStart": 425,
                                    "fullEnd": 426,
                                    "start": 425,
                                    "end": 426,
                                    "fullWidth": 1,
                                    "width": 1,
                                    "text": ".",
                                    "value": ".",
                                    "valueText": "."
                                },
                                "name": {
                                    "kind": "IdentifierName",
                                    "fullStart": 426,
                                    "fullEnd": 434,
                                    "start": 426,
                                    "end": 434,
                                    "fullWidth": 8,
                                    "width": 8,
                                    "text": "toString",
                                    "value": "toString",
                                    "valueText": "toString"
                                }
                            },
                            "dotToken": {
                                "kind": "DotToken",
                                "fullStart": 434,
                                "fullEnd": 435,
                                "start": 434,
                                "end": 435,
                                "fullWidth": 1,
                                "width": 1,
                                "text": ".",
                                "value": ".",
                                "valueText": "."
                            },
                            "name": {
                                "kind": "IdentifierName",
                                "fullStart": 435,
                                "fullEnd": 439,
                                "start": 435,
                                "end": 439,
                                "fullWidth": 4,
                                "width": 4,
                                "text": "call",
                                "value": "call",
                                "valueText": "call"
                            }
                        },
                        "argumentList": {
                            "kind": "ArgumentList",
                            "fullStart": 439,
                            "fullEnd": 444,
                            "start": 439,
                            "end": 443,
                            "fullWidth": 5,
                            "width": 4,
                            "openParenToken": {
                                "kind": "OpenParenToken",
                                "fullStart": 439,
                                "fullEnd": 440,
                                "start": 439,
                                "end": 440,
                                "fullWidth": 1,
                                "width": 1,
                                "text": "(",
                                "value": "(",
                                "valueText": "("
                            },
                            "arguments": [
                                {
                                    "kind": "IdentifierName",
                                    "fullStart": 440,
                                    "fullEnd": 442,
                                    "start": 440,
                                    "end": 442,
                                    "fullWidth": 2,
                                    "width": 2,
                                    "text": "x1",
                                    "value": "x1",
                                    "valueText": "x1"
                                }
                            ],
                            "closeParenToken": {
                                "kind": "CloseParenToken",
                                "fullStart": 442,
                                "fullEnd": 444,
                                "start": 442,
                                "end": 443,
                                "fullWidth": 2,
                                "width": 1,
                                "text": ")",
                                "value": ")",
                                "valueText": ")",
                                "hasTrailingTrivia": true,
                                "trailingTrivia": [
                                    {
                                        "kind": "WhitespaceTrivia",
                                        "text": " "
                                    }
                                ]
                            }
                        }
                    },
                    "operatorToken": {
                        "kind": "ExclamationEqualsEqualsToken",
                        "fullStart": 444,
                        "fullEnd": 448,
                        "start": 444,
                        "end": 447,
                        "fullWidth": 4,
                        "width": 3,
                        "text": "!==",
                        "value": "!==",
                        "valueText": "!==",
                        "hasTrailingTrivia": true,
                        "trailingTrivia": [
                            {
                                "kind": "WhitespaceTrivia",
                                "text": " "
                            }
                        ]
                    },
                    "right": {
                        "kind": "StringLiteral",
                        "fullStart": 448,
                        "fullEnd": 463,
                        "start": 448,
                        "end": 463,
                        "fullWidth": 15,
                        "width": 15,
                        "text": "\"[object Date]\"",
                        "value": "[object Date]",
                        "valueText": "[object Date]"
                    }
                },
                "closeParenToken": {
                    "kind": "CloseParenToken",
                    "fullStart": 463,
                    "fullEnd": 465,
                    "start": 463,
                    "end": 464,
                    "fullWidth": 2,
                    "width": 1,
                    "text": ")",
                    "value": ")",
                    "valueText": ")",
                    "hasTrailingTrivia": true,
                    "trailingTrivia": [
                        {
                            "kind": "WhitespaceTrivia",
                            "text": " "
                        }
                    ]
                },
                "statement": {
                    "kind": "Block",
                    "fullStart": 465,
                    "fullEnd": 557,
                    "start": 465,
                    "end": 556,
                    "fullWidth": 92,
                    "width": 91,
                    "openBraceToken": {
                        "kind": "OpenBraceToken",
                        "fullStart": 465,
                        "fullEnd": 467,
                        "start": 465,
                        "end": 466,
                        "fullWidth": 2,
                        "width": 1,
                        "text": "{",
                        "value": "{",
                        "valueText": "{",
                        "hasTrailingTrivia": true,
                        "hasTrailingNewLine": true,
                        "trailingTrivia": [
                            {
                                "kind": "NewLineTrivia",
                                "text": "\n"
                            }
                        ]
                    },
                    "statements": [
                        {
                            "kind": "ExpressionStatement",
                            "fullStart": 467,
                            "fullEnd": 555,
                            "start": 469,
                            "end": 554,
                            "fullWidth": 88,
                            "width": 85,
                            "expression": {
                                "kind": "InvocationExpression",
                                "fullStart": 467,
                                "fullEnd": 553,
                                "start": 469,
                                "end": 553,
                                "fullWidth": 86,
                                "width": 84,
                                "expression": {
                                    "kind": "IdentifierName",
                                    "fullStart": 467,
                                    "fullEnd": 474,
                                    "start": 469,
                                    "end": 474,
                                    "fullWidth": 7,
                                    "width": 5,
                                    "text": "$FAIL",
                                    "value": "$FAIL",
                                    "valueText": "$FAIL",
                                    "hasLeadingTrivia": true,
                                    "leadingTrivia": [
                                        {
                                            "kind": "WhitespaceTrivia",
                                            "text": "  "
                                        }
                                    ]
                                },
                                "argumentList": {
                                    "kind": "ArgumentList",
                                    "fullStart": 474,
                                    "fullEnd": 553,
                                    "start": 474,
                                    "end": 553,
                                    "fullWidth": 79,
                                    "width": 79,
                                    "openParenToken": {
                                        "kind": "OpenParenToken",
                                        "fullStart": 474,
                                        "fullEnd": 475,
                                        "start": 474,
                                        "end": 475,
                                        "fullWidth": 1,
                                        "width": 1,
                                        "text": "(",
                                        "value": "(",
                                        "valueText": "("
                                    },
                                    "arguments": [
                                        {
                                            "kind": "StringLiteral",
                                            "fullStart": 475,
                                            "fullEnd": 552,
                                            "start": 475,
                                            "end": 552,
                                            "fullWidth": 77,
                                            "width": 77,
                                            "text": "\"#1: The [[Class]] property of the newly constructed object is set to 'Date'\"",
                                            "value": "#1: The [[Class]] property of the newly constructed object is set to 'Date'",
                                            "valueText": "#1: The [[Class]] property of the newly constructed object is set to 'Date'"
                                        }
                                    ],
                                    "closeParenToken": {
                                        "kind": "CloseParenToken",
                                        "fullStart": 552,
                                        "fullEnd": 553,
                                        "start": 552,
                                        "end": 553,
                                        "fullWidth": 1,
                                        "width": 1,
                                        "text": ")",
                                        "value": ")",
                                        "valueText": ")"
                                    }
                                }
                            },
                            "semicolonToken": {
                                "kind": "SemicolonToken",
                                "fullStart": 553,
                                "fullEnd": 555,
                                "start": 553,
                                "end": 554,
                                "fullWidth": 2,
                                "width": 1,
                                "text": ";",
                                "value": ";",
                                "valueText": ";",
                                "hasTrailingTrivia": true,
                                "hasTrailingNewLine": true,
                                "trailingTrivia": [
                                    {
                                        "kind": "NewLineTrivia",
                                        "text": "\n"
                                    }
                                ]
                            }
                        }
                    ],
                    "closeBraceToken": {
                        "kind": "CloseBraceToken",
                        "fullStart": 555,
                        "fullEnd": 557,
                        "start": 555,
                        "end": 556,
                        "fullWidth": 2,
                        "width": 1,
                        "text": "}",
                        "value": "}",
                        "valueText": "}",
                        "hasTrailingTrivia": true,
                        "hasTrailingNewLine": true,
                        "trailingTrivia": [
                            {
                                "kind": "NewLineTrivia",
                                "text": "\n"
                            }
                        ]
                    }
                }
            },
            {
                "kind": "VariableStatement",
                "fullStart": 557,
                "fullEnd": 593,
                "start": 558,
                "end": 592,
                "fullWidth": 36,
                "width": 34,
                "modifiers": [],
                "variableDeclaration": {
                    "kind": "VariableDeclaration",
                    "fullStart": 557,
                    "fullEnd": 591,
                    "start": 558,
                    "end": 591,
                    "fullWidth": 34,
                    "width": 33,
                    "varKeyword": {
                        "kind": "VarKeyword",
                        "fullStart": 557,
                        "fullEnd": 562,
                        "start": 558,
                        "end": 561,
                        "fullWidth": 5,
                        "width": 3,
                        "text": "var",
                        "value": "var",
                        "valueText": "var",
                        "hasLeadingTrivia": true,
                        "hasLeadingNewLine": true,
                        "hasTrailingTrivia": true,
                        "leadingTrivia": [
                            {
                                "kind": "NewLineTrivia",
                                "text": "\n"
                            }
                        ],
                        "trailingTrivia": [
                            {
                                "kind": "WhitespaceTrivia",
                                "text": " "
                            }
                        ]
                    },
                    "variableDeclarators": [
                        {
                            "kind": "VariableDeclarator",
                            "fullStart": 562,
                            "fullEnd": 591,
                            "start": 562,
                            "end": 591,
                            "fullWidth": 29,
<<<<<<< HEAD
                            "width": 29,
                            "identifier": {
=======
                            "propertyName": {
>>>>>>> 85e84683
                                "kind": "IdentifierName",
                                "fullStart": 562,
                                "fullEnd": 565,
                                "start": 562,
                                "end": 564,
                                "fullWidth": 3,
                                "width": 2,
                                "text": "x2",
                                "value": "x2",
                                "valueText": "x2",
                                "hasTrailingTrivia": true,
                                "trailingTrivia": [
                                    {
                                        "kind": "WhitespaceTrivia",
                                        "text": " "
                                    }
                                ]
                            },
                            "equalsValueClause": {
                                "kind": "EqualsValueClause",
                                "fullStart": 565,
                                "fullEnd": 591,
                                "start": 565,
                                "end": 591,
                                "fullWidth": 26,
                                "width": 26,
                                "equalsToken": {
                                    "kind": "EqualsToken",
                                    "fullStart": 565,
                                    "fullEnd": 567,
                                    "start": 565,
                                    "end": 566,
                                    "fullWidth": 2,
                                    "width": 1,
                                    "text": "=",
                                    "value": "=",
                                    "valueText": "=",
                                    "hasTrailingTrivia": true,
                                    "trailingTrivia": [
                                        {
                                            "kind": "WhitespaceTrivia",
                                            "text": " "
                                        }
                                    ]
                                },
                                "value": {
                                    "kind": "ObjectCreationExpression",
                                    "fullStart": 567,
                                    "fullEnd": 591,
                                    "start": 567,
                                    "end": 591,
                                    "fullWidth": 24,
                                    "width": 24,
                                    "newKeyword": {
                                        "kind": "NewKeyword",
                                        "fullStart": 567,
                                        "fullEnd": 571,
                                        "start": 567,
                                        "end": 570,
                                        "fullWidth": 4,
                                        "width": 3,
                                        "text": "new",
                                        "value": "new",
                                        "valueText": "new",
                                        "hasTrailingTrivia": true,
                                        "trailingTrivia": [
                                            {
                                                "kind": "WhitespaceTrivia",
                                                "text": " "
                                            }
                                        ]
                                    },
                                    "expression": {
                                        "kind": "IdentifierName",
                                        "fullStart": 571,
                                        "fullEnd": 575,
                                        "start": 571,
                                        "end": 575,
                                        "fullWidth": 4,
                                        "width": 4,
                                        "text": "Date",
                                        "value": "Date",
                                        "valueText": "Date"
                                    },
                                    "argumentList": {
                                        "kind": "ArgumentList",
                                        "fullStart": 575,
                                        "fullEnd": 591,
                                        "start": 575,
                                        "end": 591,
                                        "fullWidth": 16,
                                        "width": 16,
                                        "openParenToken": {
                                            "kind": "OpenParenToken",
                                            "fullStart": 575,
                                            "fullEnd": 576,
                                            "start": 575,
                                            "end": 576,
                                            "fullWidth": 1,
                                            "width": 1,
                                            "text": "(",
                                            "value": "(",
                                            "valueText": "("
                                        },
                                        "arguments": [
                                            {
                                                "kind": "NumericLiteral",
                                                "fullStart": 576,
                                                "fullEnd": 580,
                                                "start": 576,
                                                "end": 580,
                                                "fullWidth": 4,
                                                "width": 4,
                                                "text": "1899",
                                                "value": 1899,
                                                "valueText": "1899"
                                            },
                                            {
                                                "kind": "CommaToken",
                                                "fullStart": 580,
                                                "fullEnd": 582,
                                                "start": 580,
                                                "end": 581,
                                                "fullWidth": 2,
                                                "width": 1,
                                                "text": ",",
                                                "value": ",",
                                                "valueText": ",",
                                                "hasTrailingTrivia": true,
                                                "trailingTrivia": [
                                                    {
                                                        "kind": "WhitespaceTrivia",
                                                        "text": " "
                                                    }
                                                ]
                                            },
                                            {
                                                "kind": "NumericLiteral",
                                                "fullStart": 582,
                                                "fullEnd": 584,
                                                "start": 582,
                                                "end": 584,
                                                "fullWidth": 2,
                                                "width": 2,
                                                "text": "12",
                                                "value": 12,
                                                "valueText": "12"
                                            },
                                            {
                                                "kind": "CommaToken",
                                                "fullStart": 584,
                                                "fullEnd": 586,
                                                "start": 584,
                                                "end": 585,
                                                "fullWidth": 2,
                                                "width": 1,
                                                "text": ",",
                                                "value": ",",
                                                "valueText": ",",
                                                "hasTrailingTrivia": true,
                                                "trailingTrivia": [
                                                    {
                                                        "kind": "WhitespaceTrivia",
                                                        "text": " "
                                                    }
                                                ]
                                            },
                                            {
                                                "kind": "NumericLiteral",
                                                "fullStart": 586,
                                                "fullEnd": 587,
                                                "start": 586,
                                                "end": 587,
                                                "fullWidth": 1,
                                                "width": 1,
                                                "text": "1",
                                                "value": 1,
                                                "valueText": "1"
                                            },
                                            {
                                                "kind": "CommaToken",
                                                "fullStart": 587,
                                                "fullEnd": 589,
                                                "start": 587,
                                                "end": 588,
                                                "fullWidth": 2,
                                                "width": 1,
                                                "text": ",",
                                                "value": ",",
                                                "valueText": ",",
                                                "hasTrailingTrivia": true,
                                                "trailingTrivia": [
                                                    {
                                                        "kind": "WhitespaceTrivia",
                                                        "text": " "
                                                    }
                                                ]
                                            },
                                            {
                                                "kind": "NumericLiteral",
                                                "fullStart": 589,
                                                "fullEnd": 590,
                                                "start": 589,
                                                "end": 590,
                                                "fullWidth": 1,
                                                "width": 1,
                                                "text": "0",
                                                "value": 0,
                                                "valueText": "0"
                                            }
                                        ],
                                        "closeParenToken": {
                                            "kind": "CloseParenToken",
                                            "fullStart": 590,
                                            "fullEnd": 591,
                                            "start": 590,
                                            "end": 591,
                                            "fullWidth": 1,
                                            "width": 1,
                                            "text": ")",
                                            "value": ")",
                                            "valueText": ")"
                                        }
                                    }
                                }
                            }
                        }
                    ]
                },
                "semicolonToken": {
                    "kind": "SemicolonToken",
                    "fullStart": 591,
                    "fullEnd": 593,
                    "start": 591,
                    "end": 592,
                    "fullWidth": 2,
                    "width": 1,
                    "text": ";",
                    "value": ";",
                    "valueText": ";",
                    "hasTrailingTrivia": true,
                    "hasTrailingNewLine": true,
                    "trailingTrivia": [
                        {
                            "kind": "NewLineTrivia",
                            "text": "\n"
                        }
                    ]
                }
            },
            {
                "kind": "IfStatement",
                "fullStart": 593,
                "fullEnd": 745,
                "start": 593,
                "end": 744,
                "fullWidth": 152,
                "width": 151,
                "ifKeyword": {
                    "kind": "IfKeyword",
                    "fullStart": 593,
                    "fullEnd": 596,
                    "start": 593,
                    "end": 595,
                    "fullWidth": 3,
                    "width": 2,
                    "text": "if",
                    "value": "if",
                    "valueText": "if",
                    "hasTrailingTrivia": true,
                    "trailingTrivia": [
                        {
                            "kind": "WhitespaceTrivia",
                            "text": " "
                        }
                    ]
                },
                "openParenToken": {
                    "kind": "OpenParenToken",
                    "fullStart": 596,
                    "fullEnd": 597,
                    "start": 596,
                    "end": 597,
                    "fullWidth": 1,
                    "width": 1,
                    "text": "(",
                    "value": "(",
                    "valueText": "("
                },
                "condition": {
                    "kind": "NotEqualsExpression",
                    "fullStart": 597,
                    "fullEnd": 651,
                    "start": 597,
                    "end": 651,
                    "fullWidth": 54,
                    "width": 54,
                    "left": {
                        "kind": "InvocationExpression",
                        "fullStart": 597,
                        "fullEnd": 632,
                        "start": 597,
                        "end": 631,
                        "fullWidth": 35,
                        "width": 34,
                        "expression": {
                            "kind": "MemberAccessExpression",
                            "fullStart": 597,
                            "fullEnd": 627,
                            "start": 597,
                            "end": 627,
                            "fullWidth": 30,
                            "width": 30,
                            "expression": {
                                "kind": "MemberAccessExpression",
                                "fullStart": 597,
                                "fullEnd": 622,
                                "start": 597,
                                "end": 622,
                                "fullWidth": 25,
                                "width": 25,
                                "expression": {
                                    "kind": "MemberAccessExpression",
                                    "fullStart": 597,
                                    "fullEnd": 613,
                                    "start": 597,
                                    "end": 613,
                                    "fullWidth": 16,
                                    "width": 16,
                                    "expression": {
                                        "kind": "IdentifierName",
                                        "fullStart": 597,
                                        "fullEnd": 603,
                                        "start": 597,
                                        "end": 603,
                                        "fullWidth": 6,
                                        "width": 6,
                                        "text": "Object",
                                        "value": "Object",
                                        "valueText": "Object"
                                    },
                                    "dotToken": {
                                        "kind": "DotToken",
                                        "fullStart": 603,
                                        "fullEnd": 604,
                                        "start": 603,
                                        "end": 604,
                                        "fullWidth": 1,
                                        "width": 1,
                                        "text": ".",
                                        "value": ".",
                                        "valueText": "."
                                    },
                                    "name": {
                                        "kind": "IdentifierName",
                                        "fullStart": 604,
                                        "fullEnd": 613,
                                        "start": 604,
                                        "end": 613,
                                        "fullWidth": 9,
                                        "width": 9,
                                        "text": "prototype",
                                        "value": "prototype",
                                        "valueText": "prototype"
                                    }
                                },
                                "dotToken": {
                                    "kind": "DotToken",
                                    "fullStart": 613,
                                    "fullEnd": 614,
                                    "start": 613,
                                    "end": 614,
                                    "fullWidth": 1,
                                    "width": 1,
                                    "text": ".",
                                    "value": ".",
                                    "valueText": "."
                                },
                                "name": {
                                    "kind": "IdentifierName",
                                    "fullStart": 614,
                                    "fullEnd": 622,
                                    "start": 614,
                                    "end": 622,
                                    "fullWidth": 8,
                                    "width": 8,
                                    "text": "toString",
                                    "value": "toString",
                                    "valueText": "toString"
                                }
                            },
                            "dotToken": {
                                "kind": "DotToken",
                                "fullStart": 622,
                                "fullEnd": 623,
                                "start": 622,
                                "end": 623,
                                "fullWidth": 1,
                                "width": 1,
                                "text": ".",
                                "value": ".",
                                "valueText": "."
                            },
                            "name": {
                                "kind": "IdentifierName",
                                "fullStart": 623,
                                "fullEnd": 627,
                                "start": 623,
                                "end": 627,
                                "fullWidth": 4,
                                "width": 4,
                                "text": "call",
                                "value": "call",
                                "valueText": "call"
                            }
                        },
                        "argumentList": {
                            "kind": "ArgumentList",
                            "fullStart": 627,
                            "fullEnd": 632,
                            "start": 627,
                            "end": 631,
                            "fullWidth": 5,
                            "width": 4,
                            "openParenToken": {
                                "kind": "OpenParenToken",
                                "fullStart": 627,
                                "fullEnd": 628,
                                "start": 627,
                                "end": 628,
                                "fullWidth": 1,
                                "width": 1,
                                "text": "(",
                                "value": "(",
                                "valueText": "("
                            },
                            "arguments": [
                                {
                                    "kind": "IdentifierName",
                                    "fullStart": 628,
                                    "fullEnd": 630,
                                    "start": 628,
                                    "end": 630,
                                    "fullWidth": 2,
                                    "width": 2,
                                    "text": "x2",
                                    "value": "x2",
                                    "valueText": "x2"
                                }
                            ],
                            "closeParenToken": {
                                "kind": "CloseParenToken",
                                "fullStart": 630,
                                "fullEnd": 632,
                                "start": 630,
                                "end": 631,
                                "fullWidth": 2,
                                "width": 1,
                                "text": ")",
                                "value": ")",
                                "valueText": ")",
                                "hasTrailingTrivia": true,
                                "trailingTrivia": [
                                    {
                                        "kind": "WhitespaceTrivia",
                                        "text": " "
                                    }
                                ]
                            }
                        }
                    },
                    "operatorToken": {
                        "kind": "ExclamationEqualsEqualsToken",
                        "fullStart": 632,
                        "fullEnd": 636,
                        "start": 632,
                        "end": 635,
                        "fullWidth": 4,
                        "width": 3,
                        "text": "!==",
                        "value": "!==",
                        "valueText": "!==",
                        "hasTrailingTrivia": true,
                        "trailingTrivia": [
                            {
                                "kind": "WhitespaceTrivia",
                                "text": " "
                            }
                        ]
                    },
                    "right": {
                        "kind": "StringLiteral",
                        "fullStart": 636,
                        "fullEnd": 651,
                        "start": 636,
                        "end": 651,
                        "fullWidth": 15,
                        "width": 15,
                        "text": "\"[object Date]\"",
                        "value": "[object Date]",
                        "valueText": "[object Date]"
                    }
                },
                "closeParenToken": {
                    "kind": "CloseParenToken",
                    "fullStart": 651,
                    "fullEnd": 653,
                    "start": 651,
                    "end": 652,
                    "fullWidth": 2,
                    "width": 1,
                    "text": ")",
                    "value": ")",
                    "valueText": ")",
                    "hasTrailingTrivia": true,
                    "trailingTrivia": [
                        {
                            "kind": "WhitespaceTrivia",
                            "text": " "
                        }
                    ]
                },
                "statement": {
                    "kind": "Block",
                    "fullStart": 653,
                    "fullEnd": 745,
                    "start": 653,
                    "end": 744,
                    "fullWidth": 92,
                    "width": 91,
                    "openBraceToken": {
                        "kind": "OpenBraceToken",
                        "fullStart": 653,
                        "fullEnd": 655,
                        "start": 653,
                        "end": 654,
                        "fullWidth": 2,
                        "width": 1,
                        "text": "{",
                        "value": "{",
                        "valueText": "{",
                        "hasTrailingTrivia": true,
                        "hasTrailingNewLine": true,
                        "trailingTrivia": [
                            {
                                "kind": "NewLineTrivia",
                                "text": "\n"
                            }
                        ]
                    },
                    "statements": [
                        {
                            "kind": "ExpressionStatement",
                            "fullStart": 655,
                            "fullEnd": 743,
                            "start": 657,
                            "end": 742,
                            "fullWidth": 88,
                            "width": 85,
                            "expression": {
                                "kind": "InvocationExpression",
                                "fullStart": 655,
                                "fullEnd": 741,
                                "start": 657,
                                "end": 741,
                                "fullWidth": 86,
                                "width": 84,
                                "expression": {
                                    "kind": "IdentifierName",
                                    "fullStart": 655,
                                    "fullEnd": 662,
                                    "start": 657,
                                    "end": 662,
                                    "fullWidth": 7,
                                    "width": 5,
                                    "text": "$FAIL",
                                    "value": "$FAIL",
                                    "valueText": "$FAIL",
                                    "hasLeadingTrivia": true,
                                    "leadingTrivia": [
                                        {
                                            "kind": "WhitespaceTrivia",
                                            "text": "  "
                                        }
                                    ]
                                },
                                "argumentList": {
                                    "kind": "ArgumentList",
                                    "fullStart": 662,
                                    "fullEnd": 741,
                                    "start": 662,
                                    "end": 741,
                                    "fullWidth": 79,
                                    "width": 79,
                                    "openParenToken": {
                                        "kind": "OpenParenToken",
                                        "fullStart": 662,
                                        "fullEnd": 663,
                                        "start": 662,
                                        "end": 663,
                                        "fullWidth": 1,
                                        "width": 1,
                                        "text": "(",
                                        "value": "(",
                                        "valueText": "("
                                    },
                                    "arguments": [
                                        {
                                            "kind": "StringLiteral",
                                            "fullStart": 663,
                                            "fullEnd": 740,
                                            "start": 663,
                                            "end": 740,
                                            "fullWidth": 77,
                                            "width": 77,
                                            "text": "\"#2: The [[Class]] property of the newly constructed object is set to 'Date'\"",
                                            "value": "#2: The [[Class]] property of the newly constructed object is set to 'Date'",
                                            "valueText": "#2: The [[Class]] property of the newly constructed object is set to 'Date'"
                                        }
                                    ],
                                    "closeParenToken": {
                                        "kind": "CloseParenToken",
                                        "fullStart": 740,
                                        "fullEnd": 741,
                                        "start": 740,
                                        "end": 741,
                                        "fullWidth": 1,
                                        "width": 1,
                                        "text": ")",
                                        "value": ")",
                                        "valueText": ")"
                                    }
                                }
                            },
                            "semicolonToken": {
                                "kind": "SemicolonToken",
                                "fullStart": 741,
                                "fullEnd": 743,
                                "start": 741,
                                "end": 742,
                                "fullWidth": 2,
                                "width": 1,
                                "text": ";",
                                "value": ";",
                                "valueText": ";",
                                "hasTrailingTrivia": true,
                                "hasTrailingNewLine": true,
                                "trailingTrivia": [
                                    {
                                        "kind": "NewLineTrivia",
                                        "text": "\n"
                                    }
                                ]
                            }
                        }
                    ],
                    "closeBraceToken": {
                        "kind": "CloseBraceToken",
                        "fullStart": 743,
                        "fullEnd": 745,
                        "start": 743,
                        "end": 744,
                        "fullWidth": 2,
                        "width": 1,
                        "text": "}",
                        "value": "}",
                        "valueText": "}",
                        "hasTrailingTrivia": true,
                        "hasTrailingNewLine": true,
                        "trailingTrivia": [
                            {
                                "kind": "NewLineTrivia",
                                "text": "\n"
                            }
                        ]
                    }
                }
            },
            {
                "kind": "VariableStatement",
                "fullStart": 745,
                "fullEnd": 780,
                "start": 746,
                "end": 779,
                "fullWidth": 35,
                "width": 33,
                "modifiers": [],
                "variableDeclaration": {
                    "kind": "VariableDeclaration",
                    "fullStart": 745,
                    "fullEnd": 778,
                    "start": 746,
                    "end": 778,
                    "fullWidth": 33,
                    "width": 32,
                    "varKeyword": {
                        "kind": "VarKeyword",
                        "fullStart": 745,
                        "fullEnd": 750,
                        "start": 746,
                        "end": 749,
                        "fullWidth": 5,
                        "width": 3,
                        "text": "var",
                        "value": "var",
                        "valueText": "var",
                        "hasLeadingTrivia": true,
                        "hasLeadingNewLine": true,
                        "hasTrailingTrivia": true,
                        "leadingTrivia": [
                            {
                                "kind": "NewLineTrivia",
                                "text": "\n"
                            }
                        ],
                        "trailingTrivia": [
                            {
                                "kind": "WhitespaceTrivia",
                                "text": " "
                            }
                        ]
                    },
                    "variableDeclarators": [
                        {
                            "kind": "VariableDeclarator",
                            "fullStart": 750,
                            "fullEnd": 778,
                            "start": 750,
                            "end": 778,
                            "fullWidth": 28,
<<<<<<< HEAD
                            "width": 28,
                            "identifier": {
=======
                            "propertyName": {
>>>>>>> 85e84683
                                "kind": "IdentifierName",
                                "fullStart": 750,
                                "fullEnd": 753,
                                "start": 750,
                                "end": 752,
                                "fullWidth": 3,
                                "width": 2,
                                "text": "x3",
                                "value": "x3",
                                "valueText": "x3",
                                "hasTrailingTrivia": true,
                                "trailingTrivia": [
                                    {
                                        "kind": "WhitespaceTrivia",
                                        "text": " "
                                    }
                                ]
                            },
                            "equalsValueClause": {
                                "kind": "EqualsValueClause",
                                "fullStart": 753,
                                "fullEnd": 778,
                                "start": 753,
                                "end": 778,
                                "fullWidth": 25,
                                "width": 25,
                                "equalsToken": {
                                    "kind": "EqualsToken",
                                    "fullStart": 753,
                                    "fullEnd": 755,
                                    "start": 753,
                                    "end": 754,
                                    "fullWidth": 2,
                                    "width": 1,
                                    "text": "=",
                                    "value": "=",
                                    "valueText": "=",
                                    "hasTrailingTrivia": true,
                                    "trailingTrivia": [
                                        {
                                            "kind": "WhitespaceTrivia",
                                            "text": " "
                                        }
                                    ]
                                },
                                "value": {
                                    "kind": "ObjectCreationExpression",
                                    "fullStart": 755,
                                    "fullEnd": 778,
                                    "start": 755,
                                    "end": 778,
                                    "fullWidth": 23,
                                    "width": 23,
                                    "newKeyword": {
                                        "kind": "NewKeyword",
                                        "fullStart": 755,
                                        "fullEnd": 759,
                                        "start": 755,
                                        "end": 758,
                                        "fullWidth": 4,
                                        "width": 3,
                                        "text": "new",
                                        "value": "new",
                                        "valueText": "new",
                                        "hasTrailingTrivia": true,
                                        "trailingTrivia": [
                                            {
                                                "kind": "WhitespaceTrivia",
                                                "text": " "
                                            }
                                        ]
                                    },
                                    "expression": {
                                        "kind": "IdentifierName",
                                        "fullStart": 759,
                                        "fullEnd": 763,
                                        "start": 759,
                                        "end": 763,
                                        "fullWidth": 4,
                                        "width": 4,
                                        "text": "Date",
                                        "value": "Date",
                                        "valueText": "Date"
                                    },
                                    "argumentList": {
                                        "kind": "ArgumentList",
                                        "fullStart": 763,
                                        "fullEnd": 778,
                                        "start": 763,
                                        "end": 778,
                                        "fullWidth": 15,
                                        "width": 15,
                                        "openParenToken": {
                                            "kind": "OpenParenToken",
                                            "fullStart": 763,
                                            "fullEnd": 764,
                                            "start": 763,
                                            "end": 764,
                                            "fullWidth": 1,
                                            "width": 1,
                                            "text": "(",
                                            "value": "(",
                                            "valueText": "("
                                        },
                                        "arguments": [
                                            {
                                                "kind": "NumericLiteral",
                                                "fullStart": 764,
                                                "fullEnd": 768,
                                                "start": 764,
                                                "end": 768,
                                                "fullWidth": 4,
                                                "width": 4,
                                                "text": "1900",
                                                "value": 1900,
                                                "valueText": "1900"
                                            },
                                            {
                                                "kind": "CommaToken",
                                                "fullStart": 768,
                                                "fullEnd": 770,
                                                "start": 768,
                                                "end": 769,
                                                "fullWidth": 2,
                                                "width": 1,
                                                "text": ",",
                                                "value": ",",
                                                "valueText": ",",
                                                "hasTrailingTrivia": true,
                                                "trailingTrivia": [
                                                    {
                                                        "kind": "WhitespaceTrivia",
                                                        "text": " "
                                                    }
                                                ]
                                            },
                                            {
                                                "kind": "NumericLiteral",
                                                "fullStart": 770,
                                                "fullEnd": 771,
                                                "start": 770,
                                                "end": 771,
                                                "fullWidth": 1,
                                                "width": 1,
                                                "text": "0",
                                                "value": 0,
                                                "valueText": "0"
                                            },
                                            {
                                                "kind": "CommaToken",
                                                "fullStart": 771,
                                                "fullEnd": 773,
                                                "start": 771,
                                                "end": 772,
                                                "fullWidth": 2,
                                                "width": 1,
                                                "text": ",",
                                                "value": ",",
                                                "valueText": ",",
                                                "hasTrailingTrivia": true,
                                                "trailingTrivia": [
                                                    {
                                                        "kind": "WhitespaceTrivia",
                                                        "text": " "
                                                    }
                                                ]
                                            },
                                            {
                                                "kind": "NumericLiteral",
                                                "fullStart": 773,
                                                "fullEnd": 774,
                                                "start": 773,
                                                "end": 774,
                                                "fullWidth": 1,
                                                "width": 1,
                                                "text": "1",
                                                "value": 1,
                                                "valueText": "1"
                                            },
                                            {
                                                "kind": "CommaToken",
                                                "fullStart": 774,
                                                "fullEnd": 776,
                                                "start": 774,
                                                "end": 775,
                                                "fullWidth": 2,
                                                "width": 1,
                                                "text": ",",
                                                "value": ",",
                                                "valueText": ",",
                                                "hasTrailingTrivia": true,
                                                "trailingTrivia": [
                                                    {
                                                        "kind": "WhitespaceTrivia",
                                                        "text": " "
                                                    }
                                                ]
                                            },
                                            {
                                                "kind": "NumericLiteral",
                                                "fullStart": 776,
                                                "fullEnd": 777,
                                                "start": 776,
                                                "end": 777,
                                                "fullWidth": 1,
                                                "width": 1,
                                                "text": "0",
                                                "value": 0,
                                                "valueText": "0"
                                            }
                                        ],
                                        "closeParenToken": {
                                            "kind": "CloseParenToken",
                                            "fullStart": 777,
                                            "fullEnd": 778,
                                            "start": 777,
                                            "end": 778,
                                            "fullWidth": 1,
                                            "width": 1,
                                            "text": ")",
                                            "value": ")",
                                            "valueText": ")"
                                        }
                                    }
                                }
                            }
                        }
                    ]
                },
                "semicolonToken": {
                    "kind": "SemicolonToken",
                    "fullStart": 778,
                    "fullEnd": 780,
                    "start": 778,
                    "end": 779,
                    "fullWidth": 2,
                    "width": 1,
                    "text": ";",
                    "value": ";",
                    "valueText": ";",
                    "hasTrailingTrivia": true,
                    "hasTrailingNewLine": true,
                    "trailingTrivia": [
                        {
                            "kind": "NewLineTrivia",
                            "text": "\n"
                        }
                    ]
                }
            },
            {
                "kind": "IfStatement",
                "fullStart": 780,
                "fullEnd": 932,
                "start": 780,
                "end": 931,
                "fullWidth": 152,
                "width": 151,
                "ifKeyword": {
                    "kind": "IfKeyword",
                    "fullStart": 780,
                    "fullEnd": 783,
                    "start": 780,
                    "end": 782,
                    "fullWidth": 3,
                    "width": 2,
                    "text": "if",
                    "value": "if",
                    "valueText": "if",
                    "hasTrailingTrivia": true,
                    "trailingTrivia": [
                        {
                            "kind": "WhitespaceTrivia",
                            "text": " "
                        }
                    ]
                },
                "openParenToken": {
                    "kind": "OpenParenToken",
                    "fullStart": 783,
                    "fullEnd": 784,
                    "start": 783,
                    "end": 784,
                    "fullWidth": 1,
                    "width": 1,
                    "text": "(",
                    "value": "(",
                    "valueText": "("
                },
                "condition": {
                    "kind": "NotEqualsExpression",
                    "fullStart": 784,
                    "fullEnd": 838,
                    "start": 784,
                    "end": 838,
                    "fullWidth": 54,
                    "width": 54,
                    "left": {
                        "kind": "InvocationExpression",
                        "fullStart": 784,
                        "fullEnd": 819,
                        "start": 784,
                        "end": 818,
                        "fullWidth": 35,
                        "width": 34,
                        "expression": {
                            "kind": "MemberAccessExpression",
                            "fullStart": 784,
                            "fullEnd": 814,
                            "start": 784,
                            "end": 814,
                            "fullWidth": 30,
                            "width": 30,
                            "expression": {
                                "kind": "MemberAccessExpression",
                                "fullStart": 784,
                                "fullEnd": 809,
                                "start": 784,
                                "end": 809,
                                "fullWidth": 25,
                                "width": 25,
                                "expression": {
                                    "kind": "MemberAccessExpression",
                                    "fullStart": 784,
                                    "fullEnd": 800,
                                    "start": 784,
                                    "end": 800,
                                    "fullWidth": 16,
                                    "width": 16,
                                    "expression": {
                                        "kind": "IdentifierName",
                                        "fullStart": 784,
                                        "fullEnd": 790,
                                        "start": 784,
                                        "end": 790,
                                        "fullWidth": 6,
                                        "width": 6,
                                        "text": "Object",
                                        "value": "Object",
                                        "valueText": "Object"
                                    },
                                    "dotToken": {
                                        "kind": "DotToken",
                                        "fullStart": 790,
                                        "fullEnd": 791,
                                        "start": 790,
                                        "end": 791,
                                        "fullWidth": 1,
                                        "width": 1,
                                        "text": ".",
                                        "value": ".",
                                        "valueText": "."
                                    },
                                    "name": {
                                        "kind": "IdentifierName",
                                        "fullStart": 791,
                                        "fullEnd": 800,
                                        "start": 791,
                                        "end": 800,
                                        "fullWidth": 9,
                                        "width": 9,
                                        "text": "prototype",
                                        "value": "prototype",
                                        "valueText": "prototype"
                                    }
                                },
                                "dotToken": {
                                    "kind": "DotToken",
                                    "fullStart": 800,
                                    "fullEnd": 801,
                                    "start": 800,
                                    "end": 801,
                                    "fullWidth": 1,
                                    "width": 1,
                                    "text": ".",
                                    "value": ".",
                                    "valueText": "."
                                },
                                "name": {
                                    "kind": "IdentifierName",
                                    "fullStart": 801,
                                    "fullEnd": 809,
                                    "start": 801,
                                    "end": 809,
                                    "fullWidth": 8,
                                    "width": 8,
                                    "text": "toString",
                                    "value": "toString",
                                    "valueText": "toString"
                                }
                            },
                            "dotToken": {
                                "kind": "DotToken",
                                "fullStart": 809,
                                "fullEnd": 810,
                                "start": 809,
                                "end": 810,
                                "fullWidth": 1,
                                "width": 1,
                                "text": ".",
                                "value": ".",
                                "valueText": "."
                            },
                            "name": {
                                "kind": "IdentifierName",
                                "fullStart": 810,
                                "fullEnd": 814,
                                "start": 810,
                                "end": 814,
                                "fullWidth": 4,
                                "width": 4,
                                "text": "call",
                                "value": "call",
                                "valueText": "call"
                            }
                        },
                        "argumentList": {
                            "kind": "ArgumentList",
                            "fullStart": 814,
                            "fullEnd": 819,
                            "start": 814,
                            "end": 818,
                            "fullWidth": 5,
                            "width": 4,
                            "openParenToken": {
                                "kind": "OpenParenToken",
                                "fullStart": 814,
                                "fullEnd": 815,
                                "start": 814,
                                "end": 815,
                                "fullWidth": 1,
                                "width": 1,
                                "text": "(",
                                "value": "(",
                                "valueText": "("
                            },
                            "arguments": [
                                {
                                    "kind": "IdentifierName",
                                    "fullStart": 815,
                                    "fullEnd": 817,
                                    "start": 815,
                                    "end": 817,
                                    "fullWidth": 2,
                                    "width": 2,
                                    "text": "x3",
                                    "value": "x3",
                                    "valueText": "x3"
                                }
                            ],
                            "closeParenToken": {
                                "kind": "CloseParenToken",
                                "fullStart": 817,
                                "fullEnd": 819,
                                "start": 817,
                                "end": 818,
                                "fullWidth": 2,
                                "width": 1,
                                "text": ")",
                                "value": ")",
                                "valueText": ")",
                                "hasTrailingTrivia": true,
                                "trailingTrivia": [
                                    {
                                        "kind": "WhitespaceTrivia",
                                        "text": " "
                                    }
                                ]
                            }
                        }
                    },
                    "operatorToken": {
                        "kind": "ExclamationEqualsEqualsToken",
                        "fullStart": 819,
                        "fullEnd": 823,
                        "start": 819,
                        "end": 822,
                        "fullWidth": 4,
                        "width": 3,
                        "text": "!==",
                        "value": "!==",
                        "valueText": "!==",
                        "hasTrailingTrivia": true,
                        "trailingTrivia": [
                            {
                                "kind": "WhitespaceTrivia",
                                "text": " "
                            }
                        ]
                    },
                    "right": {
                        "kind": "StringLiteral",
                        "fullStart": 823,
                        "fullEnd": 838,
                        "start": 823,
                        "end": 838,
                        "fullWidth": 15,
                        "width": 15,
                        "text": "\"[object Date]\"",
                        "value": "[object Date]",
                        "valueText": "[object Date]"
                    }
                },
                "closeParenToken": {
                    "kind": "CloseParenToken",
                    "fullStart": 838,
                    "fullEnd": 840,
                    "start": 838,
                    "end": 839,
                    "fullWidth": 2,
                    "width": 1,
                    "text": ")",
                    "value": ")",
                    "valueText": ")",
                    "hasTrailingTrivia": true,
                    "trailingTrivia": [
                        {
                            "kind": "WhitespaceTrivia",
                            "text": " "
                        }
                    ]
                },
                "statement": {
                    "kind": "Block",
                    "fullStart": 840,
                    "fullEnd": 932,
                    "start": 840,
                    "end": 931,
                    "fullWidth": 92,
                    "width": 91,
                    "openBraceToken": {
                        "kind": "OpenBraceToken",
                        "fullStart": 840,
                        "fullEnd": 842,
                        "start": 840,
                        "end": 841,
                        "fullWidth": 2,
                        "width": 1,
                        "text": "{",
                        "value": "{",
                        "valueText": "{",
                        "hasTrailingTrivia": true,
                        "hasTrailingNewLine": true,
                        "trailingTrivia": [
                            {
                                "kind": "NewLineTrivia",
                                "text": "\n"
                            }
                        ]
                    },
                    "statements": [
                        {
                            "kind": "ExpressionStatement",
                            "fullStart": 842,
                            "fullEnd": 930,
                            "start": 844,
                            "end": 929,
                            "fullWidth": 88,
                            "width": 85,
                            "expression": {
                                "kind": "InvocationExpression",
                                "fullStart": 842,
                                "fullEnd": 928,
                                "start": 844,
                                "end": 928,
                                "fullWidth": 86,
                                "width": 84,
                                "expression": {
                                    "kind": "IdentifierName",
                                    "fullStart": 842,
                                    "fullEnd": 849,
                                    "start": 844,
                                    "end": 849,
                                    "fullWidth": 7,
                                    "width": 5,
                                    "text": "$FAIL",
                                    "value": "$FAIL",
                                    "valueText": "$FAIL",
                                    "hasLeadingTrivia": true,
                                    "leadingTrivia": [
                                        {
                                            "kind": "WhitespaceTrivia",
                                            "text": "  "
                                        }
                                    ]
                                },
                                "argumentList": {
                                    "kind": "ArgumentList",
                                    "fullStart": 849,
                                    "fullEnd": 928,
                                    "start": 849,
                                    "end": 928,
                                    "fullWidth": 79,
                                    "width": 79,
                                    "openParenToken": {
                                        "kind": "OpenParenToken",
                                        "fullStart": 849,
                                        "fullEnd": 850,
                                        "start": 849,
                                        "end": 850,
                                        "fullWidth": 1,
                                        "width": 1,
                                        "text": "(",
                                        "value": "(",
                                        "valueText": "("
                                    },
                                    "arguments": [
                                        {
                                            "kind": "StringLiteral",
                                            "fullStart": 850,
                                            "fullEnd": 927,
                                            "start": 850,
                                            "end": 927,
                                            "fullWidth": 77,
                                            "width": 77,
                                            "text": "\"#3: The [[Class]] property of the newly constructed object is set to 'Date'\"",
                                            "value": "#3: The [[Class]] property of the newly constructed object is set to 'Date'",
                                            "valueText": "#3: The [[Class]] property of the newly constructed object is set to 'Date'"
                                        }
                                    ],
                                    "closeParenToken": {
                                        "kind": "CloseParenToken",
                                        "fullStart": 927,
                                        "fullEnd": 928,
                                        "start": 927,
                                        "end": 928,
                                        "fullWidth": 1,
                                        "width": 1,
                                        "text": ")",
                                        "value": ")",
                                        "valueText": ")"
                                    }
                                }
                            },
                            "semicolonToken": {
                                "kind": "SemicolonToken",
                                "fullStart": 928,
                                "fullEnd": 930,
                                "start": 928,
                                "end": 929,
                                "fullWidth": 2,
                                "width": 1,
                                "text": ";",
                                "value": ";",
                                "valueText": ";",
                                "hasTrailingTrivia": true,
                                "hasTrailingNewLine": true,
                                "trailingTrivia": [
                                    {
                                        "kind": "NewLineTrivia",
                                        "text": "\n"
                                    }
                                ]
                            }
                        }
                    ],
                    "closeBraceToken": {
                        "kind": "CloseBraceToken",
                        "fullStart": 930,
                        "fullEnd": 932,
                        "start": 930,
                        "end": 931,
                        "fullWidth": 2,
                        "width": 1,
                        "text": "}",
                        "value": "}",
                        "valueText": "}",
                        "hasTrailingTrivia": true,
                        "hasTrailingNewLine": true,
                        "trailingTrivia": [
                            {
                                "kind": "NewLineTrivia",
                                "text": "\n"
                            }
                        ]
                    }
                }
            },
            {
                "kind": "VariableStatement",
                "fullStart": 932,
                "fullEnd": 970,
                "start": 933,
                "end": 969,
                "fullWidth": 38,
                "width": 36,
                "modifiers": [],
                "variableDeclaration": {
                    "kind": "VariableDeclaration",
                    "fullStart": 932,
                    "fullEnd": 968,
                    "start": 933,
                    "end": 968,
                    "fullWidth": 36,
                    "width": 35,
                    "varKeyword": {
                        "kind": "VarKeyword",
                        "fullStart": 932,
                        "fullEnd": 937,
                        "start": 933,
                        "end": 936,
                        "fullWidth": 5,
                        "width": 3,
                        "text": "var",
                        "value": "var",
                        "valueText": "var",
                        "hasLeadingTrivia": true,
                        "hasLeadingNewLine": true,
                        "hasTrailingTrivia": true,
                        "leadingTrivia": [
                            {
                                "kind": "NewLineTrivia",
                                "text": "\n"
                            }
                        ],
                        "trailingTrivia": [
                            {
                                "kind": "WhitespaceTrivia",
                                "text": " "
                            }
                        ]
                    },
                    "variableDeclarators": [
                        {
                            "kind": "VariableDeclarator",
                            "fullStart": 937,
                            "fullEnd": 968,
                            "start": 937,
                            "end": 968,
                            "fullWidth": 31,
<<<<<<< HEAD
                            "width": 31,
                            "identifier": {
=======
                            "propertyName": {
>>>>>>> 85e84683
                                "kind": "IdentifierName",
                                "fullStart": 937,
                                "fullEnd": 940,
                                "start": 937,
                                "end": 939,
                                "fullWidth": 3,
                                "width": 2,
                                "text": "x4",
                                "value": "x4",
                                "valueText": "x4",
                                "hasTrailingTrivia": true,
                                "trailingTrivia": [
                                    {
                                        "kind": "WhitespaceTrivia",
                                        "text": " "
                                    }
                                ]
                            },
                            "equalsValueClause": {
                                "kind": "EqualsValueClause",
                                "fullStart": 940,
                                "fullEnd": 968,
                                "start": 940,
                                "end": 968,
                                "fullWidth": 28,
                                "width": 28,
                                "equalsToken": {
                                    "kind": "EqualsToken",
                                    "fullStart": 940,
                                    "fullEnd": 942,
                                    "start": 940,
                                    "end": 941,
                                    "fullWidth": 2,
                                    "width": 1,
                                    "text": "=",
                                    "value": "=",
                                    "valueText": "=",
                                    "hasTrailingTrivia": true,
                                    "trailingTrivia": [
                                        {
                                            "kind": "WhitespaceTrivia",
                                            "text": " "
                                        }
                                    ]
                                },
                                "value": {
                                    "kind": "ObjectCreationExpression",
                                    "fullStart": 942,
                                    "fullEnd": 968,
                                    "start": 942,
                                    "end": 968,
                                    "fullWidth": 26,
                                    "width": 26,
                                    "newKeyword": {
                                        "kind": "NewKeyword",
                                        "fullStart": 942,
                                        "fullEnd": 946,
                                        "start": 942,
                                        "end": 945,
                                        "fullWidth": 4,
                                        "width": 3,
                                        "text": "new",
                                        "value": "new",
                                        "valueText": "new",
                                        "hasTrailingTrivia": true,
                                        "trailingTrivia": [
                                            {
                                                "kind": "WhitespaceTrivia",
                                                "text": " "
                                            }
                                        ]
                                    },
                                    "expression": {
                                        "kind": "IdentifierName",
                                        "fullStart": 946,
                                        "fullEnd": 950,
                                        "start": 946,
                                        "end": 950,
                                        "fullWidth": 4,
                                        "width": 4,
                                        "text": "Date",
                                        "value": "Date",
                                        "valueText": "Date"
                                    },
                                    "argumentList": {
                                        "kind": "ArgumentList",
                                        "fullStart": 950,
                                        "fullEnd": 968,
                                        "start": 950,
                                        "end": 968,
                                        "fullWidth": 18,
                                        "width": 18,
                                        "openParenToken": {
                                            "kind": "OpenParenToken",
                                            "fullStart": 950,
                                            "fullEnd": 951,
                                            "start": 950,
                                            "end": 951,
                                            "fullWidth": 1,
                                            "width": 1,
                                            "text": "(",
                                            "value": "(",
                                            "valueText": "("
                                        },
                                        "arguments": [
                                            {
                                                "kind": "NumericLiteral",
                                                "fullStart": 951,
                                                "fullEnd": 955,
                                                "start": 951,
                                                "end": 955,
                                                "fullWidth": 4,
                                                "width": 4,
                                                "text": "1969",
                                                "value": 1969,
                                                "valueText": "1969"
                                            },
                                            {
                                                "kind": "CommaToken",
                                                "fullStart": 955,
                                                "fullEnd": 957,
                                                "start": 955,
                                                "end": 956,
                                                "fullWidth": 2,
                                                "width": 1,
                                                "text": ",",
                                                "value": ",",
                                                "valueText": ",",
                                                "hasTrailingTrivia": true,
                                                "trailingTrivia": [
                                                    {
                                                        "kind": "WhitespaceTrivia",
                                                        "text": " "
                                                    }
                                                ]
                                            },
                                            {
                                                "kind": "NumericLiteral",
                                                "fullStart": 957,
                                                "fullEnd": 959,
                                                "start": 957,
                                                "end": 959,
                                                "fullWidth": 2,
                                                "width": 2,
                                                "text": "11",
                                                "value": 11,
                                                "valueText": "11"
                                            },
                                            {
                                                "kind": "CommaToken",
                                                "fullStart": 959,
                                                "fullEnd": 961,
                                                "start": 959,
                                                "end": 960,
                                                "fullWidth": 2,
                                                "width": 1,
                                                "text": ",",
                                                "value": ",",
                                                "valueText": ",",
                                                "hasTrailingTrivia": true,
                                                "trailingTrivia": [
                                                    {
                                                        "kind": "WhitespaceTrivia",
                                                        "text": " "
                                                    }
                                                ]
                                            },
                                            {
                                                "kind": "NumericLiteral",
                                                "fullStart": 961,
                                                "fullEnd": 963,
                                                "start": 961,
                                                "end": 963,
                                                "fullWidth": 2,
                                                "width": 2,
                                                "text": "31",
                                                "value": 31,
                                                "valueText": "31"
                                            },
                                            {
                                                "kind": "CommaToken",
                                                "fullStart": 963,
                                                "fullEnd": 965,
                                                "start": 963,
                                                "end": 964,
                                                "fullWidth": 2,
                                                "width": 1,
                                                "text": ",",
                                                "value": ",",
                                                "valueText": ",",
                                                "hasTrailingTrivia": true,
                                                "trailingTrivia": [
                                                    {
                                                        "kind": "WhitespaceTrivia",
                                                        "text": " "
                                                    }
                                                ]
                                            },
                                            {
                                                "kind": "NumericLiteral",
                                                "fullStart": 965,
                                                "fullEnd": 967,
                                                "start": 965,
                                                "end": 967,
                                                "fullWidth": 2,
                                                "width": 2,
                                                "text": "23",
                                                "value": 23,
                                                "valueText": "23"
                                            }
                                        ],
                                        "closeParenToken": {
                                            "kind": "CloseParenToken",
                                            "fullStart": 967,
                                            "fullEnd": 968,
                                            "start": 967,
                                            "end": 968,
                                            "fullWidth": 1,
                                            "width": 1,
                                            "text": ")",
                                            "value": ")",
                                            "valueText": ")"
                                        }
                                    }
                                }
                            }
                        }
                    ]
                },
                "semicolonToken": {
                    "kind": "SemicolonToken",
                    "fullStart": 968,
                    "fullEnd": 970,
                    "start": 968,
                    "end": 969,
                    "fullWidth": 2,
                    "width": 1,
                    "text": ";",
                    "value": ";",
                    "valueText": ";",
                    "hasTrailingTrivia": true,
                    "hasTrailingNewLine": true,
                    "trailingTrivia": [
                        {
                            "kind": "NewLineTrivia",
                            "text": "\n"
                        }
                    ]
                }
            },
            {
                "kind": "IfStatement",
                "fullStart": 970,
                "fullEnd": 1122,
                "start": 970,
                "end": 1121,
                "fullWidth": 152,
                "width": 151,
                "ifKeyword": {
                    "kind": "IfKeyword",
                    "fullStart": 970,
                    "fullEnd": 973,
                    "start": 970,
                    "end": 972,
                    "fullWidth": 3,
                    "width": 2,
                    "text": "if",
                    "value": "if",
                    "valueText": "if",
                    "hasTrailingTrivia": true,
                    "trailingTrivia": [
                        {
                            "kind": "WhitespaceTrivia",
                            "text": " "
                        }
                    ]
                },
                "openParenToken": {
                    "kind": "OpenParenToken",
                    "fullStart": 973,
                    "fullEnd": 974,
                    "start": 973,
                    "end": 974,
                    "fullWidth": 1,
                    "width": 1,
                    "text": "(",
                    "value": "(",
                    "valueText": "("
                },
                "condition": {
                    "kind": "NotEqualsExpression",
                    "fullStart": 974,
                    "fullEnd": 1028,
                    "start": 974,
                    "end": 1028,
                    "fullWidth": 54,
                    "width": 54,
                    "left": {
                        "kind": "InvocationExpression",
                        "fullStart": 974,
                        "fullEnd": 1009,
                        "start": 974,
                        "end": 1008,
                        "fullWidth": 35,
                        "width": 34,
                        "expression": {
                            "kind": "MemberAccessExpression",
                            "fullStart": 974,
                            "fullEnd": 1004,
                            "start": 974,
                            "end": 1004,
                            "fullWidth": 30,
                            "width": 30,
                            "expression": {
                                "kind": "MemberAccessExpression",
                                "fullStart": 974,
                                "fullEnd": 999,
                                "start": 974,
                                "end": 999,
                                "fullWidth": 25,
                                "width": 25,
                                "expression": {
                                    "kind": "MemberAccessExpression",
                                    "fullStart": 974,
                                    "fullEnd": 990,
                                    "start": 974,
                                    "end": 990,
                                    "fullWidth": 16,
                                    "width": 16,
                                    "expression": {
                                        "kind": "IdentifierName",
                                        "fullStart": 974,
                                        "fullEnd": 980,
                                        "start": 974,
                                        "end": 980,
                                        "fullWidth": 6,
                                        "width": 6,
                                        "text": "Object",
                                        "value": "Object",
                                        "valueText": "Object"
                                    },
                                    "dotToken": {
                                        "kind": "DotToken",
                                        "fullStart": 980,
                                        "fullEnd": 981,
                                        "start": 980,
                                        "end": 981,
                                        "fullWidth": 1,
                                        "width": 1,
                                        "text": ".",
                                        "value": ".",
                                        "valueText": "."
                                    },
                                    "name": {
                                        "kind": "IdentifierName",
                                        "fullStart": 981,
                                        "fullEnd": 990,
                                        "start": 981,
                                        "end": 990,
                                        "fullWidth": 9,
                                        "width": 9,
                                        "text": "prototype",
                                        "value": "prototype",
                                        "valueText": "prototype"
                                    }
                                },
                                "dotToken": {
                                    "kind": "DotToken",
                                    "fullStart": 990,
                                    "fullEnd": 991,
                                    "start": 990,
                                    "end": 991,
                                    "fullWidth": 1,
                                    "width": 1,
                                    "text": ".",
                                    "value": ".",
                                    "valueText": "."
                                },
                                "name": {
                                    "kind": "IdentifierName",
                                    "fullStart": 991,
                                    "fullEnd": 999,
                                    "start": 991,
                                    "end": 999,
                                    "fullWidth": 8,
                                    "width": 8,
                                    "text": "toString",
                                    "value": "toString",
                                    "valueText": "toString"
                                }
                            },
                            "dotToken": {
                                "kind": "DotToken",
                                "fullStart": 999,
                                "fullEnd": 1000,
                                "start": 999,
                                "end": 1000,
                                "fullWidth": 1,
                                "width": 1,
                                "text": ".",
                                "value": ".",
                                "valueText": "."
                            },
                            "name": {
                                "kind": "IdentifierName",
                                "fullStart": 1000,
                                "fullEnd": 1004,
                                "start": 1000,
                                "end": 1004,
                                "fullWidth": 4,
                                "width": 4,
                                "text": "call",
                                "value": "call",
                                "valueText": "call"
                            }
                        },
                        "argumentList": {
                            "kind": "ArgumentList",
                            "fullStart": 1004,
                            "fullEnd": 1009,
                            "start": 1004,
                            "end": 1008,
                            "fullWidth": 5,
                            "width": 4,
                            "openParenToken": {
                                "kind": "OpenParenToken",
                                "fullStart": 1004,
                                "fullEnd": 1005,
                                "start": 1004,
                                "end": 1005,
                                "fullWidth": 1,
                                "width": 1,
                                "text": "(",
                                "value": "(",
                                "valueText": "("
                            },
                            "arguments": [
                                {
                                    "kind": "IdentifierName",
                                    "fullStart": 1005,
                                    "fullEnd": 1007,
                                    "start": 1005,
                                    "end": 1007,
                                    "fullWidth": 2,
                                    "width": 2,
                                    "text": "x4",
                                    "value": "x4",
                                    "valueText": "x4"
                                }
                            ],
                            "closeParenToken": {
                                "kind": "CloseParenToken",
                                "fullStart": 1007,
                                "fullEnd": 1009,
                                "start": 1007,
                                "end": 1008,
                                "fullWidth": 2,
                                "width": 1,
                                "text": ")",
                                "value": ")",
                                "valueText": ")",
                                "hasTrailingTrivia": true,
                                "trailingTrivia": [
                                    {
                                        "kind": "WhitespaceTrivia",
                                        "text": " "
                                    }
                                ]
                            }
                        }
                    },
                    "operatorToken": {
                        "kind": "ExclamationEqualsEqualsToken",
                        "fullStart": 1009,
                        "fullEnd": 1013,
                        "start": 1009,
                        "end": 1012,
                        "fullWidth": 4,
                        "width": 3,
                        "text": "!==",
                        "value": "!==",
                        "valueText": "!==",
                        "hasTrailingTrivia": true,
                        "trailingTrivia": [
                            {
                                "kind": "WhitespaceTrivia",
                                "text": " "
                            }
                        ]
                    },
                    "right": {
                        "kind": "StringLiteral",
                        "fullStart": 1013,
                        "fullEnd": 1028,
                        "start": 1013,
                        "end": 1028,
                        "fullWidth": 15,
                        "width": 15,
                        "text": "\"[object Date]\"",
                        "value": "[object Date]",
                        "valueText": "[object Date]"
                    }
                },
                "closeParenToken": {
                    "kind": "CloseParenToken",
                    "fullStart": 1028,
                    "fullEnd": 1030,
                    "start": 1028,
                    "end": 1029,
                    "fullWidth": 2,
                    "width": 1,
                    "text": ")",
                    "value": ")",
                    "valueText": ")",
                    "hasTrailingTrivia": true,
                    "trailingTrivia": [
                        {
                            "kind": "WhitespaceTrivia",
                            "text": " "
                        }
                    ]
                },
                "statement": {
                    "kind": "Block",
                    "fullStart": 1030,
                    "fullEnd": 1122,
                    "start": 1030,
                    "end": 1121,
                    "fullWidth": 92,
                    "width": 91,
                    "openBraceToken": {
                        "kind": "OpenBraceToken",
                        "fullStart": 1030,
                        "fullEnd": 1032,
                        "start": 1030,
                        "end": 1031,
                        "fullWidth": 2,
                        "width": 1,
                        "text": "{",
                        "value": "{",
                        "valueText": "{",
                        "hasTrailingTrivia": true,
                        "hasTrailingNewLine": true,
                        "trailingTrivia": [
                            {
                                "kind": "NewLineTrivia",
                                "text": "\n"
                            }
                        ]
                    },
                    "statements": [
                        {
                            "kind": "ExpressionStatement",
                            "fullStart": 1032,
                            "fullEnd": 1120,
                            "start": 1034,
                            "end": 1119,
                            "fullWidth": 88,
                            "width": 85,
                            "expression": {
                                "kind": "InvocationExpression",
                                "fullStart": 1032,
                                "fullEnd": 1118,
                                "start": 1034,
                                "end": 1118,
                                "fullWidth": 86,
                                "width": 84,
                                "expression": {
                                    "kind": "IdentifierName",
                                    "fullStart": 1032,
                                    "fullEnd": 1039,
                                    "start": 1034,
                                    "end": 1039,
                                    "fullWidth": 7,
                                    "width": 5,
                                    "text": "$FAIL",
                                    "value": "$FAIL",
                                    "valueText": "$FAIL",
                                    "hasLeadingTrivia": true,
                                    "leadingTrivia": [
                                        {
                                            "kind": "WhitespaceTrivia",
                                            "text": "  "
                                        }
                                    ]
                                },
                                "argumentList": {
                                    "kind": "ArgumentList",
                                    "fullStart": 1039,
                                    "fullEnd": 1118,
                                    "start": 1039,
                                    "end": 1118,
                                    "fullWidth": 79,
                                    "width": 79,
                                    "openParenToken": {
                                        "kind": "OpenParenToken",
                                        "fullStart": 1039,
                                        "fullEnd": 1040,
                                        "start": 1039,
                                        "end": 1040,
                                        "fullWidth": 1,
                                        "width": 1,
                                        "text": "(",
                                        "value": "(",
                                        "valueText": "("
                                    },
                                    "arguments": [
                                        {
                                            "kind": "StringLiteral",
                                            "fullStart": 1040,
                                            "fullEnd": 1117,
                                            "start": 1040,
                                            "end": 1117,
                                            "fullWidth": 77,
                                            "width": 77,
                                            "text": "\"#4: The [[Class]] property of the newly constructed object is set to 'Date'\"",
                                            "value": "#4: The [[Class]] property of the newly constructed object is set to 'Date'",
                                            "valueText": "#4: The [[Class]] property of the newly constructed object is set to 'Date'"
                                        }
                                    ],
                                    "closeParenToken": {
                                        "kind": "CloseParenToken",
                                        "fullStart": 1117,
                                        "fullEnd": 1118,
                                        "start": 1117,
                                        "end": 1118,
                                        "fullWidth": 1,
                                        "width": 1,
                                        "text": ")",
                                        "value": ")",
                                        "valueText": ")"
                                    }
                                }
                            },
                            "semicolonToken": {
                                "kind": "SemicolonToken",
                                "fullStart": 1118,
                                "fullEnd": 1120,
                                "start": 1118,
                                "end": 1119,
                                "fullWidth": 2,
                                "width": 1,
                                "text": ";",
                                "value": ";",
                                "valueText": ";",
                                "hasTrailingTrivia": true,
                                "hasTrailingNewLine": true,
                                "trailingTrivia": [
                                    {
                                        "kind": "NewLineTrivia",
                                        "text": "\n"
                                    }
                                ]
                            }
                        }
                    ],
                    "closeBraceToken": {
                        "kind": "CloseBraceToken",
                        "fullStart": 1120,
                        "fullEnd": 1122,
                        "start": 1120,
                        "end": 1121,
                        "fullWidth": 2,
                        "width": 1,
                        "text": "}",
                        "value": "}",
                        "valueText": "}",
                        "hasTrailingTrivia": true,
                        "hasTrailingNewLine": true,
                        "trailingTrivia": [
                            {
                                "kind": "NewLineTrivia",
                                "text": "\n"
                            }
                        ]
                    }
                }
            },
            {
                "kind": "VariableStatement",
                "fullStart": 1122,
                "fullEnd": 1158,
                "start": 1123,
                "end": 1157,
                "fullWidth": 36,
                "width": 34,
                "modifiers": [],
                "variableDeclaration": {
                    "kind": "VariableDeclaration",
                    "fullStart": 1122,
                    "fullEnd": 1156,
                    "start": 1123,
                    "end": 1156,
                    "fullWidth": 34,
                    "width": 33,
                    "varKeyword": {
                        "kind": "VarKeyword",
                        "fullStart": 1122,
                        "fullEnd": 1127,
                        "start": 1123,
                        "end": 1126,
                        "fullWidth": 5,
                        "width": 3,
                        "text": "var",
                        "value": "var",
                        "valueText": "var",
                        "hasLeadingTrivia": true,
                        "hasLeadingNewLine": true,
                        "hasTrailingTrivia": true,
                        "leadingTrivia": [
                            {
                                "kind": "NewLineTrivia",
                                "text": "\n"
                            }
                        ],
                        "trailingTrivia": [
                            {
                                "kind": "WhitespaceTrivia",
                                "text": " "
                            }
                        ]
                    },
                    "variableDeclarators": [
                        {
                            "kind": "VariableDeclarator",
                            "fullStart": 1127,
                            "fullEnd": 1156,
                            "start": 1127,
                            "end": 1156,
                            "fullWidth": 29,
<<<<<<< HEAD
                            "width": 29,
                            "identifier": {
=======
                            "propertyName": {
>>>>>>> 85e84683
                                "kind": "IdentifierName",
                                "fullStart": 1127,
                                "fullEnd": 1130,
                                "start": 1127,
                                "end": 1129,
                                "fullWidth": 3,
                                "width": 2,
                                "text": "x5",
                                "value": "x5",
                                "valueText": "x5",
                                "hasTrailingTrivia": true,
                                "trailingTrivia": [
                                    {
                                        "kind": "WhitespaceTrivia",
                                        "text": " "
                                    }
                                ]
                            },
                            "equalsValueClause": {
                                "kind": "EqualsValueClause",
                                "fullStart": 1130,
                                "fullEnd": 1156,
                                "start": 1130,
                                "end": 1156,
                                "fullWidth": 26,
                                "width": 26,
                                "equalsToken": {
                                    "kind": "EqualsToken",
                                    "fullStart": 1130,
                                    "fullEnd": 1132,
                                    "start": 1130,
                                    "end": 1131,
                                    "fullWidth": 2,
                                    "width": 1,
                                    "text": "=",
                                    "value": "=",
                                    "valueText": "=",
                                    "hasTrailingTrivia": true,
                                    "trailingTrivia": [
                                        {
                                            "kind": "WhitespaceTrivia",
                                            "text": " "
                                        }
                                    ]
                                },
                                "value": {
                                    "kind": "ObjectCreationExpression",
                                    "fullStart": 1132,
                                    "fullEnd": 1156,
                                    "start": 1132,
                                    "end": 1156,
                                    "fullWidth": 24,
                                    "width": 24,
                                    "newKeyword": {
                                        "kind": "NewKeyword",
                                        "fullStart": 1132,
                                        "fullEnd": 1136,
                                        "start": 1132,
                                        "end": 1135,
                                        "fullWidth": 4,
                                        "width": 3,
                                        "text": "new",
                                        "value": "new",
                                        "valueText": "new",
                                        "hasTrailingTrivia": true,
                                        "trailingTrivia": [
                                            {
                                                "kind": "WhitespaceTrivia",
                                                "text": " "
                                            }
                                        ]
                                    },
                                    "expression": {
                                        "kind": "IdentifierName",
                                        "fullStart": 1136,
                                        "fullEnd": 1140,
                                        "start": 1136,
                                        "end": 1140,
                                        "fullWidth": 4,
                                        "width": 4,
                                        "text": "Date",
                                        "value": "Date",
                                        "valueText": "Date"
                                    },
                                    "argumentList": {
                                        "kind": "ArgumentList",
                                        "fullStart": 1140,
                                        "fullEnd": 1156,
                                        "start": 1140,
                                        "end": 1156,
                                        "fullWidth": 16,
                                        "width": 16,
                                        "openParenToken": {
                                            "kind": "OpenParenToken",
                                            "fullStart": 1140,
                                            "fullEnd": 1141,
                                            "start": 1140,
                                            "end": 1141,
                                            "fullWidth": 1,
                                            "width": 1,
                                            "text": "(",
                                            "value": "(",
                                            "valueText": "("
                                        },
                                        "arguments": [
                                            {
                                                "kind": "NumericLiteral",
                                                "fullStart": 1141,
                                                "fullEnd": 1145,
                                                "start": 1141,
                                                "end": 1145,
                                                "fullWidth": 4,
                                                "width": 4,
                                                "text": "1969",
                                                "value": 1969,
                                                "valueText": "1969"
                                            },
                                            {
                                                "kind": "CommaToken",
                                                "fullStart": 1145,
                                                "fullEnd": 1147,
                                                "start": 1145,
                                                "end": 1146,
                                                "fullWidth": 2,
                                                "width": 1,
                                                "text": ",",
                                                "value": ",",
                                                "valueText": ",",
                                                "hasTrailingTrivia": true,
                                                "trailingTrivia": [
                                                    {
                                                        "kind": "WhitespaceTrivia",
                                                        "text": " "
                                                    }
                                                ]
                                            },
                                            {
                                                "kind": "NumericLiteral",
                                                "fullStart": 1147,
                                                "fullEnd": 1149,
                                                "start": 1147,
                                                "end": 1149,
                                                "fullWidth": 2,
                                                "width": 2,
                                                "text": "12",
                                                "value": 12,
                                                "valueText": "12"
                                            },
                                            {
                                                "kind": "CommaToken",
                                                "fullStart": 1149,
                                                "fullEnd": 1151,
                                                "start": 1149,
                                                "end": 1150,
                                                "fullWidth": 2,
                                                "width": 1,
                                                "text": ",",
                                                "value": ",",
                                                "valueText": ",",
                                                "hasTrailingTrivia": true,
                                                "trailingTrivia": [
                                                    {
                                                        "kind": "WhitespaceTrivia",
                                                        "text": " "
                                                    }
                                                ]
                                            },
                                            {
                                                "kind": "NumericLiteral",
                                                "fullStart": 1151,
                                                "fullEnd": 1152,
                                                "start": 1151,
                                                "end": 1152,
                                                "fullWidth": 1,
                                                "width": 1,
                                                "text": "1",
                                                "value": 1,
                                                "valueText": "1"
                                            },
                                            {
                                                "kind": "CommaToken",
                                                "fullStart": 1152,
                                                "fullEnd": 1154,
                                                "start": 1152,
                                                "end": 1153,
                                                "fullWidth": 2,
                                                "width": 1,
                                                "text": ",",
                                                "value": ",",
                                                "valueText": ",",
                                                "hasTrailingTrivia": true,
                                                "trailingTrivia": [
                                                    {
                                                        "kind": "WhitespaceTrivia",
                                                        "text": " "
                                                    }
                                                ]
                                            },
                                            {
                                                "kind": "NumericLiteral",
                                                "fullStart": 1154,
                                                "fullEnd": 1155,
                                                "start": 1154,
                                                "end": 1155,
                                                "fullWidth": 1,
                                                "width": 1,
                                                "text": "0",
                                                "value": 0,
                                                "valueText": "0"
                                            }
                                        ],
                                        "closeParenToken": {
                                            "kind": "CloseParenToken",
                                            "fullStart": 1155,
                                            "fullEnd": 1156,
                                            "start": 1155,
                                            "end": 1156,
                                            "fullWidth": 1,
                                            "width": 1,
                                            "text": ")",
                                            "value": ")",
                                            "valueText": ")"
                                        }
                                    }
                                }
                            }
                        }
                    ]
                },
                "semicolonToken": {
                    "kind": "SemicolonToken",
                    "fullStart": 1156,
                    "fullEnd": 1158,
                    "start": 1156,
                    "end": 1157,
                    "fullWidth": 2,
                    "width": 1,
                    "text": ";",
                    "value": ";",
                    "valueText": ";",
                    "hasTrailingTrivia": true,
                    "hasTrailingNewLine": true,
                    "trailingTrivia": [
                        {
                            "kind": "NewLineTrivia",
                            "text": "\n"
                        }
                    ]
                }
            },
            {
                "kind": "IfStatement",
                "fullStart": 1158,
                "fullEnd": 1310,
                "start": 1158,
                "end": 1309,
                "fullWidth": 152,
                "width": 151,
                "ifKeyword": {
                    "kind": "IfKeyword",
                    "fullStart": 1158,
                    "fullEnd": 1161,
                    "start": 1158,
                    "end": 1160,
                    "fullWidth": 3,
                    "width": 2,
                    "text": "if",
                    "value": "if",
                    "valueText": "if",
                    "hasTrailingTrivia": true,
                    "trailingTrivia": [
                        {
                            "kind": "WhitespaceTrivia",
                            "text": " "
                        }
                    ]
                },
                "openParenToken": {
                    "kind": "OpenParenToken",
                    "fullStart": 1161,
                    "fullEnd": 1162,
                    "start": 1161,
                    "end": 1162,
                    "fullWidth": 1,
                    "width": 1,
                    "text": "(",
                    "value": "(",
                    "valueText": "("
                },
                "condition": {
                    "kind": "NotEqualsExpression",
                    "fullStart": 1162,
                    "fullEnd": 1216,
                    "start": 1162,
                    "end": 1216,
                    "fullWidth": 54,
                    "width": 54,
                    "left": {
                        "kind": "InvocationExpression",
                        "fullStart": 1162,
                        "fullEnd": 1197,
                        "start": 1162,
                        "end": 1196,
                        "fullWidth": 35,
                        "width": 34,
                        "expression": {
                            "kind": "MemberAccessExpression",
                            "fullStart": 1162,
                            "fullEnd": 1192,
                            "start": 1162,
                            "end": 1192,
                            "fullWidth": 30,
                            "width": 30,
                            "expression": {
                                "kind": "MemberAccessExpression",
                                "fullStart": 1162,
                                "fullEnd": 1187,
                                "start": 1162,
                                "end": 1187,
                                "fullWidth": 25,
                                "width": 25,
                                "expression": {
                                    "kind": "MemberAccessExpression",
                                    "fullStart": 1162,
                                    "fullEnd": 1178,
                                    "start": 1162,
                                    "end": 1178,
                                    "fullWidth": 16,
                                    "width": 16,
                                    "expression": {
                                        "kind": "IdentifierName",
                                        "fullStart": 1162,
                                        "fullEnd": 1168,
                                        "start": 1162,
                                        "end": 1168,
                                        "fullWidth": 6,
                                        "width": 6,
                                        "text": "Object",
                                        "value": "Object",
                                        "valueText": "Object"
                                    },
                                    "dotToken": {
                                        "kind": "DotToken",
                                        "fullStart": 1168,
                                        "fullEnd": 1169,
                                        "start": 1168,
                                        "end": 1169,
                                        "fullWidth": 1,
                                        "width": 1,
                                        "text": ".",
                                        "value": ".",
                                        "valueText": "."
                                    },
                                    "name": {
                                        "kind": "IdentifierName",
                                        "fullStart": 1169,
                                        "fullEnd": 1178,
                                        "start": 1169,
                                        "end": 1178,
                                        "fullWidth": 9,
                                        "width": 9,
                                        "text": "prototype",
                                        "value": "prototype",
                                        "valueText": "prototype"
                                    }
                                },
                                "dotToken": {
                                    "kind": "DotToken",
                                    "fullStart": 1178,
                                    "fullEnd": 1179,
                                    "start": 1178,
                                    "end": 1179,
                                    "fullWidth": 1,
                                    "width": 1,
                                    "text": ".",
                                    "value": ".",
                                    "valueText": "."
                                },
                                "name": {
                                    "kind": "IdentifierName",
                                    "fullStart": 1179,
                                    "fullEnd": 1187,
                                    "start": 1179,
                                    "end": 1187,
                                    "fullWidth": 8,
                                    "width": 8,
                                    "text": "toString",
                                    "value": "toString",
                                    "valueText": "toString"
                                }
                            },
                            "dotToken": {
                                "kind": "DotToken",
                                "fullStart": 1187,
                                "fullEnd": 1188,
                                "start": 1187,
                                "end": 1188,
                                "fullWidth": 1,
                                "width": 1,
                                "text": ".",
                                "value": ".",
                                "valueText": "."
                            },
                            "name": {
                                "kind": "IdentifierName",
                                "fullStart": 1188,
                                "fullEnd": 1192,
                                "start": 1188,
                                "end": 1192,
                                "fullWidth": 4,
                                "width": 4,
                                "text": "call",
                                "value": "call",
                                "valueText": "call"
                            }
                        },
                        "argumentList": {
                            "kind": "ArgumentList",
                            "fullStart": 1192,
                            "fullEnd": 1197,
                            "start": 1192,
                            "end": 1196,
                            "fullWidth": 5,
                            "width": 4,
                            "openParenToken": {
                                "kind": "OpenParenToken",
                                "fullStart": 1192,
                                "fullEnd": 1193,
                                "start": 1192,
                                "end": 1193,
                                "fullWidth": 1,
                                "width": 1,
                                "text": "(",
                                "value": "(",
                                "valueText": "("
                            },
                            "arguments": [
                                {
                                    "kind": "IdentifierName",
                                    "fullStart": 1193,
                                    "fullEnd": 1195,
                                    "start": 1193,
                                    "end": 1195,
                                    "fullWidth": 2,
                                    "width": 2,
                                    "text": "x5",
                                    "value": "x5",
                                    "valueText": "x5"
                                }
                            ],
                            "closeParenToken": {
                                "kind": "CloseParenToken",
                                "fullStart": 1195,
                                "fullEnd": 1197,
                                "start": 1195,
                                "end": 1196,
                                "fullWidth": 2,
                                "width": 1,
                                "text": ")",
                                "value": ")",
                                "valueText": ")",
                                "hasTrailingTrivia": true,
                                "trailingTrivia": [
                                    {
                                        "kind": "WhitespaceTrivia",
                                        "text": " "
                                    }
                                ]
                            }
                        }
                    },
                    "operatorToken": {
                        "kind": "ExclamationEqualsEqualsToken",
                        "fullStart": 1197,
                        "fullEnd": 1201,
                        "start": 1197,
                        "end": 1200,
                        "fullWidth": 4,
                        "width": 3,
                        "text": "!==",
                        "value": "!==",
                        "valueText": "!==",
                        "hasTrailingTrivia": true,
                        "trailingTrivia": [
                            {
                                "kind": "WhitespaceTrivia",
                                "text": " "
                            }
                        ]
                    },
                    "right": {
                        "kind": "StringLiteral",
                        "fullStart": 1201,
                        "fullEnd": 1216,
                        "start": 1201,
                        "end": 1216,
                        "fullWidth": 15,
                        "width": 15,
                        "text": "\"[object Date]\"",
                        "value": "[object Date]",
                        "valueText": "[object Date]"
                    }
                },
                "closeParenToken": {
                    "kind": "CloseParenToken",
                    "fullStart": 1216,
                    "fullEnd": 1218,
                    "start": 1216,
                    "end": 1217,
                    "fullWidth": 2,
                    "width": 1,
                    "text": ")",
                    "value": ")",
                    "valueText": ")",
                    "hasTrailingTrivia": true,
                    "trailingTrivia": [
                        {
                            "kind": "WhitespaceTrivia",
                            "text": " "
                        }
                    ]
                },
                "statement": {
                    "kind": "Block",
                    "fullStart": 1218,
                    "fullEnd": 1310,
                    "start": 1218,
                    "end": 1309,
                    "fullWidth": 92,
                    "width": 91,
                    "openBraceToken": {
                        "kind": "OpenBraceToken",
                        "fullStart": 1218,
                        "fullEnd": 1220,
                        "start": 1218,
                        "end": 1219,
                        "fullWidth": 2,
                        "width": 1,
                        "text": "{",
                        "value": "{",
                        "valueText": "{",
                        "hasTrailingTrivia": true,
                        "hasTrailingNewLine": true,
                        "trailingTrivia": [
                            {
                                "kind": "NewLineTrivia",
                                "text": "\n"
                            }
                        ]
                    },
                    "statements": [
                        {
                            "kind": "ExpressionStatement",
                            "fullStart": 1220,
                            "fullEnd": 1308,
                            "start": 1222,
                            "end": 1307,
                            "fullWidth": 88,
                            "width": 85,
                            "expression": {
                                "kind": "InvocationExpression",
                                "fullStart": 1220,
                                "fullEnd": 1306,
                                "start": 1222,
                                "end": 1306,
                                "fullWidth": 86,
                                "width": 84,
                                "expression": {
                                    "kind": "IdentifierName",
                                    "fullStart": 1220,
                                    "fullEnd": 1227,
                                    "start": 1222,
                                    "end": 1227,
                                    "fullWidth": 7,
                                    "width": 5,
                                    "text": "$FAIL",
                                    "value": "$FAIL",
                                    "valueText": "$FAIL",
                                    "hasLeadingTrivia": true,
                                    "leadingTrivia": [
                                        {
                                            "kind": "WhitespaceTrivia",
                                            "text": "  "
                                        }
                                    ]
                                },
                                "argumentList": {
                                    "kind": "ArgumentList",
                                    "fullStart": 1227,
                                    "fullEnd": 1306,
                                    "start": 1227,
                                    "end": 1306,
                                    "fullWidth": 79,
                                    "width": 79,
                                    "openParenToken": {
                                        "kind": "OpenParenToken",
                                        "fullStart": 1227,
                                        "fullEnd": 1228,
                                        "start": 1227,
                                        "end": 1228,
                                        "fullWidth": 1,
                                        "width": 1,
                                        "text": "(",
                                        "value": "(",
                                        "valueText": "("
                                    },
                                    "arguments": [
                                        {
                                            "kind": "StringLiteral",
                                            "fullStart": 1228,
                                            "fullEnd": 1305,
                                            "start": 1228,
                                            "end": 1305,
                                            "fullWidth": 77,
                                            "width": 77,
                                            "text": "\"#5: The [[Class]] property of the newly constructed object is set to 'Date'\"",
                                            "value": "#5: The [[Class]] property of the newly constructed object is set to 'Date'",
                                            "valueText": "#5: The [[Class]] property of the newly constructed object is set to 'Date'"
                                        }
                                    ],
                                    "closeParenToken": {
                                        "kind": "CloseParenToken",
                                        "fullStart": 1305,
                                        "fullEnd": 1306,
                                        "start": 1305,
                                        "end": 1306,
                                        "fullWidth": 1,
                                        "width": 1,
                                        "text": ")",
                                        "value": ")",
                                        "valueText": ")"
                                    }
                                }
                            },
                            "semicolonToken": {
                                "kind": "SemicolonToken",
                                "fullStart": 1306,
                                "fullEnd": 1308,
                                "start": 1306,
                                "end": 1307,
                                "fullWidth": 2,
                                "width": 1,
                                "text": ";",
                                "value": ";",
                                "valueText": ";",
                                "hasTrailingTrivia": true,
                                "hasTrailingNewLine": true,
                                "trailingTrivia": [
                                    {
                                        "kind": "NewLineTrivia",
                                        "text": "\n"
                                    }
                                ]
                            }
                        }
                    ],
                    "closeBraceToken": {
                        "kind": "CloseBraceToken",
                        "fullStart": 1308,
                        "fullEnd": 1310,
                        "start": 1308,
                        "end": 1309,
                        "fullWidth": 2,
                        "width": 1,
                        "text": "}",
                        "value": "}",
                        "valueText": "}",
                        "hasTrailingTrivia": true,
                        "hasTrailingNewLine": true,
                        "trailingTrivia": [
                            {
                                "kind": "NewLineTrivia",
                                "text": "\n"
                            }
                        ]
                    }
                }
            },
            {
                "kind": "VariableStatement",
                "fullStart": 1310,
                "fullEnd": 1345,
                "start": 1311,
                "end": 1344,
                "fullWidth": 35,
                "width": 33,
                "modifiers": [],
                "variableDeclaration": {
                    "kind": "VariableDeclaration",
                    "fullStart": 1310,
                    "fullEnd": 1343,
                    "start": 1311,
                    "end": 1343,
                    "fullWidth": 33,
                    "width": 32,
                    "varKeyword": {
                        "kind": "VarKeyword",
                        "fullStart": 1310,
                        "fullEnd": 1315,
                        "start": 1311,
                        "end": 1314,
                        "fullWidth": 5,
                        "width": 3,
                        "text": "var",
                        "value": "var",
                        "valueText": "var",
                        "hasLeadingTrivia": true,
                        "hasLeadingNewLine": true,
                        "hasTrailingTrivia": true,
                        "leadingTrivia": [
                            {
                                "kind": "NewLineTrivia",
                                "text": "\n"
                            }
                        ],
                        "trailingTrivia": [
                            {
                                "kind": "WhitespaceTrivia",
                                "text": " "
                            }
                        ]
                    },
                    "variableDeclarators": [
                        {
                            "kind": "VariableDeclarator",
                            "fullStart": 1315,
                            "fullEnd": 1343,
                            "start": 1315,
                            "end": 1343,
                            "fullWidth": 28,
<<<<<<< HEAD
                            "width": 28,
                            "identifier": {
=======
                            "propertyName": {
>>>>>>> 85e84683
                                "kind": "IdentifierName",
                                "fullStart": 1315,
                                "fullEnd": 1318,
                                "start": 1315,
                                "end": 1317,
                                "fullWidth": 3,
                                "width": 2,
                                "text": "x6",
                                "value": "x6",
                                "valueText": "x6",
                                "hasTrailingTrivia": true,
                                "trailingTrivia": [
                                    {
                                        "kind": "WhitespaceTrivia",
                                        "text": " "
                                    }
                                ]
                            },
                            "equalsValueClause": {
                                "kind": "EqualsValueClause",
                                "fullStart": 1318,
                                "fullEnd": 1343,
                                "start": 1318,
                                "end": 1343,
                                "fullWidth": 25,
                                "width": 25,
                                "equalsToken": {
                                    "kind": "EqualsToken",
                                    "fullStart": 1318,
                                    "fullEnd": 1320,
                                    "start": 1318,
                                    "end": 1319,
                                    "fullWidth": 2,
                                    "width": 1,
                                    "text": "=",
                                    "value": "=",
                                    "valueText": "=",
                                    "hasTrailingTrivia": true,
                                    "trailingTrivia": [
                                        {
                                            "kind": "WhitespaceTrivia",
                                            "text": " "
                                        }
                                    ]
                                },
                                "value": {
                                    "kind": "ObjectCreationExpression",
                                    "fullStart": 1320,
                                    "fullEnd": 1343,
                                    "start": 1320,
                                    "end": 1343,
                                    "fullWidth": 23,
                                    "width": 23,
                                    "newKeyword": {
                                        "kind": "NewKeyword",
                                        "fullStart": 1320,
                                        "fullEnd": 1324,
                                        "start": 1320,
                                        "end": 1323,
                                        "fullWidth": 4,
                                        "width": 3,
                                        "text": "new",
                                        "value": "new",
                                        "valueText": "new",
                                        "hasTrailingTrivia": true,
                                        "trailingTrivia": [
                                            {
                                                "kind": "WhitespaceTrivia",
                                                "text": " "
                                            }
                                        ]
                                    },
                                    "expression": {
                                        "kind": "IdentifierName",
                                        "fullStart": 1324,
                                        "fullEnd": 1328,
                                        "start": 1324,
                                        "end": 1328,
                                        "fullWidth": 4,
                                        "width": 4,
                                        "text": "Date",
                                        "value": "Date",
                                        "valueText": "Date"
                                    },
                                    "argumentList": {
                                        "kind": "ArgumentList",
                                        "fullStart": 1328,
                                        "fullEnd": 1343,
                                        "start": 1328,
                                        "end": 1343,
                                        "fullWidth": 15,
                                        "width": 15,
                                        "openParenToken": {
                                            "kind": "OpenParenToken",
                                            "fullStart": 1328,
                                            "fullEnd": 1329,
                                            "start": 1328,
                                            "end": 1329,
                                            "fullWidth": 1,
                                            "width": 1,
                                            "text": "(",
                                            "value": "(",
                                            "valueText": "("
                                        },
                                        "arguments": [
                                            {
                                                "kind": "NumericLiteral",
                                                "fullStart": 1329,
                                                "fullEnd": 1333,
                                                "start": 1329,
                                                "end": 1333,
                                                "fullWidth": 4,
                                                "width": 4,
                                                "text": "1970",
                                                "value": 1970,
                                                "valueText": "1970"
                                            },
                                            {
                                                "kind": "CommaToken",
                                                "fullStart": 1333,
                                                "fullEnd": 1335,
                                                "start": 1333,
                                                "end": 1334,
                                                "fullWidth": 2,
                                                "width": 1,
                                                "text": ",",
                                                "value": ",",
                                                "valueText": ",",
                                                "hasTrailingTrivia": true,
                                                "trailingTrivia": [
                                                    {
                                                        "kind": "WhitespaceTrivia",
                                                        "text": " "
                                                    }
                                                ]
                                            },
                                            {
                                                "kind": "NumericLiteral",
                                                "fullStart": 1335,
                                                "fullEnd": 1336,
                                                "start": 1335,
                                                "end": 1336,
                                                "fullWidth": 1,
                                                "width": 1,
                                                "text": "0",
                                                "value": 0,
                                                "valueText": "0"
                                            },
                                            {
                                                "kind": "CommaToken",
                                                "fullStart": 1336,
                                                "fullEnd": 1338,
                                                "start": 1336,
                                                "end": 1337,
                                                "fullWidth": 2,
                                                "width": 1,
                                                "text": ",",
                                                "value": ",",
                                                "valueText": ",",
                                                "hasTrailingTrivia": true,
                                                "trailingTrivia": [
                                                    {
                                                        "kind": "WhitespaceTrivia",
                                                        "text": " "
                                                    }
                                                ]
                                            },
                                            {
                                                "kind": "NumericLiteral",
                                                "fullStart": 1338,
                                                "fullEnd": 1339,
                                                "start": 1338,
                                                "end": 1339,
                                                "fullWidth": 1,
                                                "width": 1,
                                                "text": "1",
                                                "value": 1,
                                                "valueText": "1"
                                            },
                                            {
                                                "kind": "CommaToken",
                                                "fullStart": 1339,
                                                "fullEnd": 1341,
                                                "start": 1339,
                                                "end": 1340,
                                                "fullWidth": 2,
                                                "width": 1,
                                                "text": ",",
                                                "value": ",",
                                                "valueText": ",",
                                                "hasTrailingTrivia": true,
                                                "trailingTrivia": [
                                                    {
                                                        "kind": "WhitespaceTrivia",
                                                        "text": " "
                                                    }
                                                ]
                                            },
                                            {
                                                "kind": "NumericLiteral",
                                                "fullStart": 1341,
                                                "fullEnd": 1342,
                                                "start": 1341,
                                                "end": 1342,
                                                "fullWidth": 1,
                                                "width": 1,
                                                "text": "0",
                                                "value": 0,
                                                "valueText": "0"
                                            }
                                        ],
                                        "closeParenToken": {
                                            "kind": "CloseParenToken",
                                            "fullStart": 1342,
                                            "fullEnd": 1343,
                                            "start": 1342,
                                            "end": 1343,
                                            "fullWidth": 1,
                                            "width": 1,
                                            "text": ")",
                                            "value": ")",
                                            "valueText": ")"
                                        }
                                    }
                                }
                            }
                        }
                    ]
                },
                "semicolonToken": {
                    "kind": "SemicolonToken",
                    "fullStart": 1343,
                    "fullEnd": 1345,
                    "start": 1343,
                    "end": 1344,
                    "fullWidth": 2,
                    "width": 1,
                    "text": ";",
                    "value": ";",
                    "valueText": ";",
                    "hasTrailingTrivia": true,
                    "hasTrailingNewLine": true,
                    "trailingTrivia": [
                        {
                            "kind": "NewLineTrivia",
                            "text": "\n"
                        }
                    ]
                }
            },
            {
                "kind": "IfStatement",
                "fullStart": 1345,
                "fullEnd": 1497,
                "start": 1345,
                "end": 1496,
                "fullWidth": 152,
                "width": 151,
                "ifKeyword": {
                    "kind": "IfKeyword",
                    "fullStart": 1345,
                    "fullEnd": 1348,
                    "start": 1345,
                    "end": 1347,
                    "fullWidth": 3,
                    "width": 2,
                    "text": "if",
                    "value": "if",
                    "valueText": "if",
                    "hasTrailingTrivia": true,
                    "trailingTrivia": [
                        {
                            "kind": "WhitespaceTrivia",
                            "text": " "
                        }
                    ]
                },
                "openParenToken": {
                    "kind": "OpenParenToken",
                    "fullStart": 1348,
                    "fullEnd": 1349,
                    "start": 1348,
                    "end": 1349,
                    "fullWidth": 1,
                    "width": 1,
                    "text": "(",
                    "value": "(",
                    "valueText": "("
                },
                "condition": {
                    "kind": "NotEqualsExpression",
                    "fullStart": 1349,
                    "fullEnd": 1403,
                    "start": 1349,
                    "end": 1403,
                    "fullWidth": 54,
                    "width": 54,
                    "left": {
                        "kind": "InvocationExpression",
                        "fullStart": 1349,
                        "fullEnd": 1384,
                        "start": 1349,
                        "end": 1383,
                        "fullWidth": 35,
                        "width": 34,
                        "expression": {
                            "kind": "MemberAccessExpression",
                            "fullStart": 1349,
                            "fullEnd": 1379,
                            "start": 1349,
                            "end": 1379,
                            "fullWidth": 30,
                            "width": 30,
                            "expression": {
                                "kind": "MemberAccessExpression",
                                "fullStart": 1349,
                                "fullEnd": 1374,
                                "start": 1349,
                                "end": 1374,
                                "fullWidth": 25,
                                "width": 25,
                                "expression": {
                                    "kind": "MemberAccessExpression",
                                    "fullStart": 1349,
                                    "fullEnd": 1365,
                                    "start": 1349,
                                    "end": 1365,
                                    "fullWidth": 16,
                                    "width": 16,
                                    "expression": {
                                        "kind": "IdentifierName",
                                        "fullStart": 1349,
                                        "fullEnd": 1355,
                                        "start": 1349,
                                        "end": 1355,
                                        "fullWidth": 6,
                                        "width": 6,
                                        "text": "Object",
                                        "value": "Object",
                                        "valueText": "Object"
                                    },
                                    "dotToken": {
                                        "kind": "DotToken",
                                        "fullStart": 1355,
                                        "fullEnd": 1356,
                                        "start": 1355,
                                        "end": 1356,
                                        "fullWidth": 1,
                                        "width": 1,
                                        "text": ".",
                                        "value": ".",
                                        "valueText": "."
                                    },
                                    "name": {
                                        "kind": "IdentifierName",
                                        "fullStart": 1356,
                                        "fullEnd": 1365,
                                        "start": 1356,
                                        "end": 1365,
                                        "fullWidth": 9,
                                        "width": 9,
                                        "text": "prototype",
                                        "value": "prototype",
                                        "valueText": "prototype"
                                    }
                                },
                                "dotToken": {
                                    "kind": "DotToken",
                                    "fullStart": 1365,
                                    "fullEnd": 1366,
                                    "start": 1365,
                                    "end": 1366,
                                    "fullWidth": 1,
                                    "width": 1,
                                    "text": ".",
                                    "value": ".",
                                    "valueText": "."
                                },
                                "name": {
                                    "kind": "IdentifierName",
                                    "fullStart": 1366,
                                    "fullEnd": 1374,
                                    "start": 1366,
                                    "end": 1374,
                                    "fullWidth": 8,
                                    "width": 8,
                                    "text": "toString",
                                    "value": "toString",
                                    "valueText": "toString"
                                }
                            },
                            "dotToken": {
                                "kind": "DotToken",
                                "fullStart": 1374,
                                "fullEnd": 1375,
                                "start": 1374,
                                "end": 1375,
                                "fullWidth": 1,
                                "width": 1,
                                "text": ".",
                                "value": ".",
                                "valueText": "."
                            },
                            "name": {
                                "kind": "IdentifierName",
                                "fullStart": 1375,
                                "fullEnd": 1379,
                                "start": 1375,
                                "end": 1379,
                                "fullWidth": 4,
                                "width": 4,
                                "text": "call",
                                "value": "call",
                                "valueText": "call"
                            }
                        },
                        "argumentList": {
                            "kind": "ArgumentList",
                            "fullStart": 1379,
                            "fullEnd": 1384,
                            "start": 1379,
                            "end": 1383,
                            "fullWidth": 5,
                            "width": 4,
                            "openParenToken": {
                                "kind": "OpenParenToken",
                                "fullStart": 1379,
                                "fullEnd": 1380,
                                "start": 1379,
                                "end": 1380,
                                "fullWidth": 1,
                                "width": 1,
                                "text": "(",
                                "value": "(",
                                "valueText": "("
                            },
                            "arguments": [
                                {
                                    "kind": "IdentifierName",
                                    "fullStart": 1380,
                                    "fullEnd": 1382,
                                    "start": 1380,
                                    "end": 1382,
                                    "fullWidth": 2,
                                    "width": 2,
                                    "text": "x6",
                                    "value": "x6",
                                    "valueText": "x6"
                                }
                            ],
                            "closeParenToken": {
                                "kind": "CloseParenToken",
                                "fullStart": 1382,
                                "fullEnd": 1384,
                                "start": 1382,
                                "end": 1383,
                                "fullWidth": 2,
                                "width": 1,
                                "text": ")",
                                "value": ")",
                                "valueText": ")",
                                "hasTrailingTrivia": true,
                                "trailingTrivia": [
                                    {
                                        "kind": "WhitespaceTrivia",
                                        "text": " "
                                    }
                                ]
                            }
                        }
                    },
                    "operatorToken": {
                        "kind": "ExclamationEqualsEqualsToken",
                        "fullStart": 1384,
                        "fullEnd": 1388,
                        "start": 1384,
                        "end": 1387,
                        "fullWidth": 4,
                        "width": 3,
                        "text": "!==",
                        "value": "!==",
                        "valueText": "!==",
                        "hasTrailingTrivia": true,
                        "trailingTrivia": [
                            {
                                "kind": "WhitespaceTrivia",
                                "text": " "
                            }
                        ]
                    },
                    "right": {
                        "kind": "StringLiteral",
                        "fullStart": 1388,
                        "fullEnd": 1403,
                        "start": 1388,
                        "end": 1403,
                        "fullWidth": 15,
                        "width": 15,
                        "text": "\"[object Date]\"",
                        "value": "[object Date]",
                        "valueText": "[object Date]"
                    }
                },
                "closeParenToken": {
                    "kind": "CloseParenToken",
                    "fullStart": 1403,
                    "fullEnd": 1405,
                    "start": 1403,
                    "end": 1404,
                    "fullWidth": 2,
                    "width": 1,
                    "text": ")",
                    "value": ")",
                    "valueText": ")",
                    "hasTrailingTrivia": true,
                    "trailingTrivia": [
                        {
                            "kind": "WhitespaceTrivia",
                            "text": " "
                        }
                    ]
                },
                "statement": {
                    "kind": "Block",
                    "fullStart": 1405,
                    "fullEnd": 1497,
                    "start": 1405,
                    "end": 1496,
                    "fullWidth": 92,
                    "width": 91,
                    "openBraceToken": {
                        "kind": "OpenBraceToken",
                        "fullStart": 1405,
                        "fullEnd": 1407,
                        "start": 1405,
                        "end": 1406,
                        "fullWidth": 2,
                        "width": 1,
                        "text": "{",
                        "value": "{",
                        "valueText": "{",
                        "hasTrailingTrivia": true,
                        "hasTrailingNewLine": true,
                        "trailingTrivia": [
                            {
                                "kind": "NewLineTrivia",
                                "text": "\n"
                            }
                        ]
                    },
                    "statements": [
                        {
                            "kind": "ExpressionStatement",
                            "fullStart": 1407,
                            "fullEnd": 1495,
                            "start": 1409,
                            "end": 1494,
                            "fullWidth": 88,
                            "width": 85,
                            "expression": {
                                "kind": "InvocationExpression",
                                "fullStart": 1407,
                                "fullEnd": 1493,
                                "start": 1409,
                                "end": 1493,
                                "fullWidth": 86,
                                "width": 84,
                                "expression": {
                                    "kind": "IdentifierName",
                                    "fullStart": 1407,
                                    "fullEnd": 1414,
                                    "start": 1409,
                                    "end": 1414,
                                    "fullWidth": 7,
                                    "width": 5,
                                    "text": "$FAIL",
                                    "value": "$FAIL",
                                    "valueText": "$FAIL",
                                    "hasLeadingTrivia": true,
                                    "leadingTrivia": [
                                        {
                                            "kind": "WhitespaceTrivia",
                                            "text": "  "
                                        }
                                    ]
                                },
                                "argumentList": {
                                    "kind": "ArgumentList",
                                    "fullStart": 1414,
                                    "fullEnd": 1493,
                                    "start": 1414,
                                    "end": 1493,
                                    "fullWidth": 79,
                                    "width": 79,
                                    "openParenToken": {
                                        "kind": "OpenParenToken",
                                        "fullStart": 1414,
                                        "fullEnd": 1415,
                                        "start": 1414,
                                        "end": 1415,
                                        "fullWidth": 1,
                                        "width": 1,
                                        "text": "(",
                                        "value": "(",
                                        "valueText": "("
                                    },
                                    "arguments": [
                                        {
                                            "kind": "StringLiteral",
                                            "fullStart": 1415,
                                            "fullEnd": 1492,
                                            "start": 1415,
                                            "end": 1492,
                                            "fullWidth": 77,
                                            "width": 77,
                                            "text": "\"#6: The [[Class]] property of the newly constructed object is set to 'Date'\"",
                                            "value": "#6: The [[Class]] property of the newly constructed object is set to 'Date'",
                                            "valueText": "#6: The [[Class]] property of the newly constructed object is set to 'Date'"
                                        }
                                    ],
                                    "closeParenToken": {
                                        "kind": "CloseParenToken",
                                        "fullStart": 1492,
                                        "fullEnd": 1493,
                                        "start": 1492,
                                        "end": 1493,
                                        "fullWidth": 1,
                                        "width": 1,
                                        "text": ")",
                                        "value": ")",
                                        "valueText": ")"
                                    }
                                }
                            },
                            "semicolonToken": {
                                "kind": "SemicolonToken",
                                "fullStart": 1493,
                                "fullEnd": 1495,
                                "start": 1493,
                                "end": 1494,
                                "fullWidth": 2,
                                "width": 1,
                                "text": ";",
                                "value": ";",
                                "valueText": ";",
                                "hasTrailingTrivia": true,
                                "hasTrailingNewLine": true,
                                "trailingTrivia": [
                                    {
                                        "kind": "NewLineTrivia",
                                        "text": "\n"
                                    }
                                ]
                            }
                        }
                    ],
                    "closeBraceToken": {
                        "kind": "CloseBraceToken",
                        "fullStart": 1495,
                        "fullEnd": 1497,
                        "start": 1495,
                        "end": 1496,
                        "fullWidth": 2,
                        "width": 1,
                        "text": "}",
                        "value": "}",
                        "valueText": "}",
                        "hasTrailingTrivia": true,
                        "hasTrailingNewLine": true,
                        "trailingTrivia": [
                            {
                                "kind": "NewLineTrivia",
                                "text": "\n"
                            }
                        ]
                    }
                }
            },
            {
                "kind": "VariableStatement",
                "fullStart": 1497,
                "fullEnd": 1535,
                "start": 1498,
                "end": 1534,
                "fullWidth": 38,
                "width": 36,
                "modifiers": [],
                "variableDeclaration": {
                    "kind": "VariableDeclaration",
                    "fullStart": 1497,
                    "fullEnd": 1533,
                    "start": 1498,
                    "end": 1533,
                    "fullWidth": 36,
                    "width": 35,
                    "varKeyword": {
                        "kind": "VarKeyword",
                        "fullStart": 1497,
                        "fullEnd": 1502,
                        "start": 1498,
                        "end": 1501,
                        "fullWidth": 5,
                        "width": 3,
                        "text": "var",
                        "value": "var",
                        "valueText": "var",
                        "hasLeadingTrivia": true,
                        "hasLeadingNewLine": true,
                        "hasTrailingTrivia": true,
                        "leadingTrivia": [
                            {
                                "kind": "NewLineTrivia",
                                "text": "\n"
                            }
                        ],
                        "trailingTrivia": [
                            {
                                "kind": "WhitespaceTrivia",
                                "text": " "
                            }
                        ]
                    },
                    "variableDeclarators": [
                        {
                            "kind": "VariableDeclarator",
                            "fullStart": 1502,
                            "fullEnd": 1533,
                            "start": 1502,
                            "end": 1533,
                            "fullWidth": 31,
<<<<<<< HEAD
                            "width": 31,
                            "identifier": {
=======
                            "propertyName": {
>>>>>>> 85e84683
                                "kind": "IdentifierName",
                                "fullStart": 1502,
                                "fullEnd": 1505,
                                "start": 1502,
                                "end": 1504,
                                "fullWidth": 3,
                                "width": 2,
                                "text": "x7",
                                "value": "x7",
                                "valueText": "x7",
                                "hasTrailingTrivia": true,
                                "trailingTrivia": [
                                    {
                                        "kind": "WhitespaceTrivia",
                                        "text": " "
                                    }
                                ]
                            },
                            "equalsValueClause": {
                                "kind": "EqualsValueClause",
                                "fullStart": 1505,
                                "fullEnd": 1533,
                                "start": 1505,
                                "end": 1533,
                                "fullWidth": 28,
                                "width": 28,
                                "equalsToken": {
                                    "kind": "EqualsToken",
                                    "fullStart": 1505,
                                    "fullEnd": 1507,
                                    "start": 1505,
                                    "end": 1506,
                                    "fullWidth": 2,
                                    "width": 1,
                                    "text": "=",
                                    "value": "=",
                                    "valueText": "=",
                                    "hasTrailingTrivia": true,
                                    "trailingTrivia": [
                                        {
                                            "kind": "WhitespaceTrivia",
                                            "text": " "
                                        }
                                    ]
                                },
                                "value": {
                                    "kind": "ObjectCreationExpression",
                                    "fullStart": 1507,
                                    "fullEnd": 1533,
                                    "start": 1507,
                                    "end": 1533,
                                    "fullWidth": 26,
                                    "width": 26,
                                    "newKeyword": {
                                        "kind": "NewKeyword",
                                        "fullStart": 1507,
                                        "fullEnd": 1511,
                                        "start": 1507,
                                        "end": 1510,
                                        "fullWidth": 4,
                                        "width": 3,
                                        "text": "new",
                                        "value": "new",
                                        "valueText": "new",
                                        "hasTrailingTrivia": true,
                                        "trailingTrivia": [
                                            {
                                                "kind": "WhitespaceTrivia",
                                                "text": " "
                                            }
                                        ]
                                    },
                                    "expression": {
                                        "kind": "IdentifierName",
                                        "fullStart": 1511,
                                        "fullEnd": 1515,
                                        "start": 1511,
                                        "end": 1515,
                                        "fullWidth": 4,
                                        "width": 4,
                                        "text": "Date",
                                        "value": "Date",
                                        "valueText": "Date"
                                    },
                                    "argumentList": {
                                        "kind": "ArgumentList",
                                        "fullStart": 1515,
                                        "fullEnd": 1533,
                                        "start": 1515,
                                        "end": 1533,
                                        "fullWidth": 18,
                                        "width": 18,
                                        "openParenToken": {
                                            "kind": "OpenParenToken",
                                            "fullStart": 1515,
                                            "fullEnd": 1516,
                                            "start": 1515,
                                            "end": 1516,
                                            "fullWidth": 1,
                                            "width": 1,
                                            "text": "(",
                                            "value": "(",
                                            "valueText": "("
                                        },
                                        "arguments": [
                                            {
                                                "kind": "NumericLiteral",
                                                "fullStart": 1516,
                                                "fullEnd": 1520,
                                                "start": 1516,
                                                "end": 1520,
                                                "fullWidth": 4,
                                                "width": 4,
                                                "text": "1999",
                                                "value": 1999,
                                                "valueText": "1999"
                                            },
                                            {
                                                "kind": "CommaToken",
                                                "fullStart": 1520,
                                                "fullEnd": 1522,
                                                "start": 1520,
                                                "end": 1521,
                                                "fullWidth": 2,
                                                "width": 1,
                                                "text": ",",
                                                "value": ",",
                                                "valueText": ",",
                                                "hasTrailingTrivia": true,
                                                "trailingTrivia": [
                                                    {
                                                        "kind": "WhitespaceTrivia",
                                                        "text": " "
                                                    }
                                                ]
                                            },
                                            {
                                                "kind": "NumericLiteral",
                                                "fullStart": 1522,
                                                "fullEnd": 1524,
                                                "start": 1522,
                                                "end": 1524,
                                                "fullWidth": 2,
                                                "width": 2,
                                                "text": "11",
                                                "value": 11,
                                                "valueText": "11"
                                            },
                                            {
                                                "kind": "CommaToken",
                                                "fullStart": 1524,
                                                "fullEnd": 1526,
                                                "start": 1524,
                                                "end": 1525,
                                                "fullWidth": 2,
                                                "width": 1,
                                                "text": ",",
                                                "value": ",",
                                                "valueText": ",",
                                                "hasTrailingTrivia": true,
                                                "trailingTrivia": [
                                                    {
                                                        "kind": "WhitespaceTrivia",
                                                        "text": " "
                                                    }
                                                ]
                                            },
                                            {
                                                "kind": "NumericLiteral",
                                                "fullStart": 1526,
                                                "fullEnd": 1528,
                                                "start": 1526,
                                                "end": 1528,
                                                "fullWidth": 2,
                                                "width": 2,
                                                "text": "31",
                                                "value": 31,
                                                "valueText": "31"
                                            },
                                            {
                                                "kind": "CommaToken",
                                                "fullStart": 1528,
                                                "fullEnd": 1530,
                                                "start": 1528,
                                                "end": 1529,
                                                "fullWidth": 2,
                                                "width": 1,
                                                "text": ",",
                                                "value": ",",
                                                "valueText": ",",
                                                "hasTrailingTrivia": true,
                                                "trailingTrivia": [
                                                    {
                                                        "kind": "WhitespaceTrivia",
                                                        "text": " "
                                                    }
                                                ]
                                            },
                                            {
                                                "kind": "NumericLiteral",
                                                "fullStart": 1530,
                                                "fullEnd": 1532,
                                                "start": 1530,
                                                "end": 1532,
                                                "fullWidth": 2,
                                                "width": 2,
                                                "text": "23",
                                                "value": 23,
                                                "valueText": "23"
                                            }
                                        ],
                                        "closeParenToken": {
                                            "kind": "CloseParenToken",
                                            "fullStart": 1532,
                                            "fullEnd": 1533,
                                            "start": 1532,
                                            "end": 1533,
                                            "fullWidth": 1,
                                            "width": 1,
                                            "text": ")",
                                            "value": ")",
                                            "valueText": ")"
                                        }
                                    }
                                }
                            }
                        }
                    ]
                },
                "semicolonToken": {
                    "kind": "SemicolonToken",
                    "fullStart": 1533,
                    "fullEnd": 1535,
                    "start": 1533,
                    "end": 1534,
                    "fullWidth": 2,
                    "width": 1,
                    "text": ";",
                    "value": ";",
                    "valueText": ";",
                    "hasTrailingTrivia": true,
                    "hasTrailingNewLine": true,
                    "trailingTrivia": [
                        {
                            "kind": "NewLineTrivia",
                            "text": "\n"
                        }
                    ]
                }
            },
            {
                "kind": "IfStatement",
                "fullStart": 1535,
                "fullEnd": 1687,
                "start": 1535,
                "end": 1686,
                "fullWidth": 152,
                "width": 151,
                "ifKeyword": {
                    "kind": "IfKeyword",
                    "fullStart": 1535,
                    "fullEnd": 1538,
                    "start": 1535,
                    "end": 1537,
                    "fullWidth": 3,
                    "width": 2,
                    "text": "if",
                    "value": "if",
                    "valueText": "if",
                    "hasTrailingTrivia": true,
                    "trailingTrivia": [
                        {
                            "kind": "WhitespaceTrivia",
                            "text": " "
                        }
                    ]
                },
                "openParenToken": {
                    "kind": "OpenParenToken",
                    "fullStart": 1538,
                    "fullEnd": 1539,
                    "start": 1538,
                    "end": 1539,
                    "fullWidth": 1,
                    "width": 1,
                    "text": "(",
                    "value": "(",
                    "valueText": "("
                },
                "condition": {
                    "kind": "NotEqualsExpression",
                    "fullStart": 1539,
                    "fullEnd": 1593,
                    "start": 1539,
                    "end": 1593,
                    "fullWidth": 54,
                    "width": 54,
                    "left": {
                        "kind": "InvocationExpression",
                        "fullStart": 1539,
                        "fullEnd": 1574,
                        "start": 1539,
                        "end": 1573,
                        "fullWidth": 35,
                        "width": 34,
                        "expression": {
                            "kind": "MemberAccessExpression",
                            "fullStart": 1539,
                            "fullEnd": 1569,
                            "start": 1539,
                            "end": 1569,
                            "fullWidth": 30,
                            "width": 30,
                            "expression": {
                                "kind": "MemberAccessExpression",
                                "fullStart": 1539,
                                "fullEnd": 1564,
                                "start": 1539,
                                "end": 1564,
                                "fullWidth": 25,
                                "width": 25,
                                "expression": {
                                    "kind": "MemberAccessExpression",
                                    "fullStart": 1539,
                                    "fullEnd": 1555,
                                    "start": 1539,
                                    "end": 1555,
                                    "fullWidth": 16,
                                    "width": 16,
                                    "expression": {
                                        "kind": "IdentifierName",
                                        "fullStart": 1539,
                                        "fullEnd": 1545,
                                        "start": 1539,
                                        "end": 1545,
                                        "fullWidth": 6,
                                        "width": 6,
                                        "text": "Object",
                                        "value": "Object",
                                        "valueText": "Object"
                                    },
                                    "dotToken": {
                                        "kind": "DotToken",
                                        "fullStart": 1545,
                                        "fullEnd": 1546,
                                        "start": 1545,
                                        "end": 1546,
                                        "fullWidth": 1,
                                        "width": 1,
                                        "text": ".",
                                        "value": ".",
                                        "valueText": "."
                                    },
                                    "name": {
                                        "kind": "IdentifierName",
                                        "fullStart": 1546,
                                        "fullEnd": 1555,
                                        "start": 1546,
                                        "end": 1555,
                                        "fullWidth": 9,
                                        "width": 9,
                                        "text": "prototype",
                                        "value": "prototype",
                                        "valueText": "prototype"
                                    }
                                },
                                "dotToken": {
                                    "kind": "DotToken",
                                    "fullStart": 1555,
                                    "fullEnd": 1556,
                                    "start": 1555,
                                    "end": 1556,
                                    "fullWidth": 1,
                                    "width": 1,
                                    "text": ".",
                                    "value": ".",
                                    "valueText": "."
                                },
                                "name": {
                                    "kind": "IdentifierName",
                                    "fullStart": 1556,
                                    "fullEnd": 1564,
                                    "start": 1556,
                                    "end": 1564,
                                    "fullWidth": 8,
                                    "width": 8,
                                    "text": "toString",
                                    "value": "toString",
                                    "valueText": "toString"
                                }
                            },
                            "dotToken": {
                                "kind": "DotToken",
                                "fullStart": 1564,
                                "fullEnd": 1565,
                                "start": 1564,
                                "end": 1565,
                                "fullWidth": 1,
                                "width": 1,
                                "text": ".",
                                "value": ".",
                                "valueText": "."
                            },
                            "name": {
                                "kind": "IdentifierName",
                                "fullStart": 1565,
                                "fullEnd": 1569,
                                "start": 1565,
                                "end": 1569,
                                "fullWidth": 4,
                                "width": 4,
                                "text": "call",
                                "value": "call",
                                "valueText": "call"
                            }
                        },
                        "argumentList": {
                            "kind": "ArgumentList",
                            "fullStart": 1569,
                            "fullEnd": 1574,
                            "start": 1569,
                            "end": 1573,
                            "fullWidth": 5,
                            "width": 4,
                            "openParenToken": {
                                "kind": "OpenParenToken",
                                "fullStart": 1569,
                                "fullEnd": 1570,
                                "start": 1569,
                                "end": 1570,
                                "fullWidth": 1,
                                "width": 1,
                                "text": "(",
                                "value": "(",
                                "valueText": "("
                            },
                            "arguments": [
                                {
                                    "kind": "IdentifierName",
                                    "fullStart": 1570,
                                    "fullEnd": 1572,
                                    "start": 1570,
                                    "end": 1572,
                                    "fullWidth": 2,
                                    "width": 2,
                                    "text": "x7",
                                    "value": "x7",
                                    "valueText": "x7"
                                }
                            ],
                            "closeParenToken": {
                                "kind": "CloseParenToken",
                                "fullStart": 1572,
                                "fullEnd": 1574,
                                "start": 1572,
                                "end": 1573,
                                "fullWidth": 2,
                                "width": 1,
                                "text": ")",
                                "value": ")",
                                "valueText": ")",
                                "hasTrailingTrivia": true,
                                "trailingTrivia": [
                                    {
                                        "kind": "WhitespaceTrivia",
                                        "text": " "
                                    }
                                ]
                            }
                        }
                    },
                    "operatorToken": {
                        "kind": "ExclamationEqualsEqualsToken",
                        "fullStart": 1574,
                        "fullEnd": 1578,
                        "start": 1574,
                        "end": 1577,
                        "fullWidth": 4,
                        "width": 3,
                        "text": "!==",
                        "value": "!==",
                        "valueText": "!==",
                        "hasTrailingTrivia": true,
                        "trailingTrivia": [
                            {
                                "kind": "WhitespaceTrivia",
                                "text": " "
                            }
                        ]
                    },
                    "right": {
                        "kind": "StringLiteral",
                        "fullStart": 1578,
                        "fullEnd": 1593,
                        "start": 1578,
                        "end": 1593,
                        "fullWidth": 15,
                        "width": 15,
                        "text": "\"[object Date]\"",
                        "value": "[object Date]",
                        "valueText": "[object Date]"
                    }
                },
                "closeParenToken": {
                    "kind": "CloseParenToken",
                    "fullStart": 1593,
                    "fullEnd": 1595,
                    "start": 1593,
                    "end": 1594,
                    "fullWidth": 2,
                    "width": 1,
                    "text": ")",
                    "value": ")",
                    "valueText": ")",
                    "hasTrailingTrivia": true,
                    "trailingTrivia": [
                        {
                            "kind": "WhitespaceTrivia",
                            "text": " "
                        }
                    ]
                },
                "statement": {
                    "kind": "Block",
                    "fullStart": 1595,
                    "fullEnd": 1687,
                    "start": 1595,
                    "end": 1686,
                    "fullWidth": 92,
                    "width": 91,
                    "openBraceToken": {
                        "kind": "OpenBraceToken",
                        "fullStart": 1595,
                        "fullEnd": 1597,
                        "start": 1595,
                        "end": 1596,
                        "fullWidth": 2,
                        "width": 1,
                        "text": "{",
                        "value": "{",
                        "valueText": "{",
                        "hasTrailingTrivia": true,
                        "hasTrailingNewLine": true,
                        "trailingTrivia": [
                            {
                                "kind": "NewLineTrivia",
                                "text": "\n"
                            }
                        ]
                    },
                    "statements": [
                        {
                            "kind": "ExpressionStatement",
                            "fullStart": 1597,
                            "fullEnd": 1685,
                            "start": 1599,
                            "end": 1684,
                            "fullWidth": 88,
                            "width": 85,
                            "expression": {
                                "kind": "InvocationExpression",
                                "fullStart": 1597,
                                "fullEnd": 1683,
                                "start": 1599,
                                "end": 1683,
                                "fullWidth": 86,
                                "width": 84,
                                "expression": {
                                    "kind": "IdentifierName",
                                    "fullStart": 1597,
                                    "fullEnd": 1604,
                                    "start": 1599,
                                    "end": 1604,
                                    "fullWidth": 7,
                                    "width": 5,
                                    "text": "$FAIL",
                                    "value": "$FAIL",
                                    "valueText": "$FAIL",
                                    "hasLeadingTrivia": true,
                                    "leadingTrivia": [
                                        {
                                            "kind": "WhitespaceTrivia",
                                            "text": "  "
                                        }
                                    ]
                                },
                                "argumentList": {
                                    "kind": "ArgumentList",
                                    "fullStart": 1604,
                                    "fullEnd": 1683,
                                    "start": 1604,
                                    "end": 1683,
                                    "fullWidth": 79,
                                    "width": 79,
                                    "openParenToken": {
                                        "kind": "OpenParenToken",
                                        "fullStart": 1604,
                                        "fullEnd": 1605,
                                        "start": 1604,
                                        "end": 1605,
                                        "fullWidth": 1,
                                        "width": 1,
                                        "text": "(",
                                        "value": "(",
                                        "valueText": "("
                                    },
                                    "arguments": [
                                        {
                                            "kind": "StringLiteral",
                                            "fullStart": 1605,
                                            "fullEnd": 1682,
                                            "start": 1605,
                                            "end": 1682,
                                            "fullWidth": 77,
                                            "width": 77,
                                            "text": "\"#7: The [[Class]] property of the newly constructed object is set to 'Date'\"",
                                            "value": "#7: The [[Class]] property of the newly constructed object is set to 'Date'",
                                            "valueText": "#7: The [[Class]] property of the newly constructed object is set to 'Date'"
                                        }
                                    ],
                                    "closeParenToken": {
                                        "kind": "CloseParenToken",
                                        "fullStart": 1682,
                                        "fullEnd": 1683,
                                        "start": 1682,
                                        "end": 1683,
                                        "fullWidth": 1,
                                        "width": 1,
                                        "text": ")",
                                        "value": ")",
                                        "valueText": ")"
                                    }
                                }
                            },
                            "semicolonToken": {
                                "kind": "SemicolonToken",
                                "fullStart": 1683,
                                "fullEnd": 1685,
                                "start": 1683,
                                "end": 1684,
                                "fullWidth": 2,
                                "width": 1,
                                "text": ";",
                                "value": ";",
                                "valueText": ";",
                                "hasTrailingTrivia": true,
                                "hasTrailingNewLine": true,
                                "trailingTrivia": [
                                    {
                                        "kind": "NewLineTrivia",
                                        "text": "\n"
                                    }
                                ]
                            }
                        }
                    ],
                    "closeBraceToken": {
                        "kind": "CloseBraceToken",
                        "fullStart": 1685,
                        "fullEnd": 1687,
                        "start": 1685,
                        "end": 1686,
                        "fullWidth": 2,
                        "width": 1,
                        "text": "}",
                        "value": "}",
                        "valueText": "}",
                        "hasTrailingTrivia": true,
                        "hasTrailingNewLine": true,
                        "trailingTrivia": [
                            {
                                "kind": "NewLineTrivia",
                                "text": "\n"
                            }
                        ]
                    }
                }
            },
            {
                "kind": "VariableStatement",
                "fullStart": 1687,
                "fullEnd": 1723,
                "start": 1688,
                "end": 1722,
                "fullWidth": 36,
                "width": 34,
                "modifiers": [],
                "variableDeclaration": {
                    "kind": "VariableDeclaration",
                    "fullStart": 1687,
                    "fullEnd": 1721,
                    "start": 1688,
                    "end": 1721,
                    "fullWidth": 34,
                    "width": 33,
                    "varKeyword": {
                        "kind": "VarKeyword",
                        "fullStart": 1687,
                        "fullEnd": 1692,
                        "start": 1688,
                        "end": 1691,
                        "fullWidth": 5,
                        "width": 3,
                        "text": "var",
                        "value": "var",
                        "valueText": "var",
                        "hasLeadingTrivia": true,
                        "hasLeadingNewLine": true,
                        "hasTrailingTrivia": true,
                        "leadingTrivia": [
                            {
                                "kind": "NewLineTrivia",
                                "text": "\n"
                            }
                        ],
                        "trailingTrivia": [
                            {
                                "kind": "WhitespaceTrivia",
                                "text": " "
                            }
                        ]
                    },
                    "variableDeclarators": [
                        {
                            "kind": "VariableDeclarator",
                            "fullStart": 1692,
                            "fullEnd": 1721,
                            "start": 1692,
                            "end": 1721,
                            "fullWidth": 29,
<<<<<<< HEAD
                            "width": 29,
                            "identifier": {
=======
                            "propertyName": {
>>>>>>> 85e84683
                                "kind": "IdentifierName",
                                "fullStart": 1692,
                                "fullEnd": 1695,
                                "start": 1692,
                                "end": 1694,
                                "fullWidth": 3,
                                "width": 2,
                                "text": "x8",
                                "value": "x8",
                                "valueText": "x8",
                                "hasTrailingTrivia": true,
                                "trailingTrivia": [
                                    {
                                        "kind": "WhitespaceTrivia",
                                        "text": " "
                                    }
                                ]
                            },
                            "equalsValueClause": {
                                "kind": "EqualsValueClause",
                                "fullStart": 1695,
                                "fullEnd": 1721,
                                "start": 1695,
                                "end": 1721,
                                "fullWidth": 26,
                                "width": 26,
                                "equalsToken": {
                                    "kind": "EqualsToken",
                                    "fullStart": 1695,
                                    "fullEnd": 1697,
                                    "start": 1695,
                                    "end": 1696,
                                    "fullWidth": 2,
                                    "width": 1,
                                    "text": "=",
                                    "value": "=",
                                    "valueText": "=",
                                    "hasTrailingTrivia": true,
                                    "trailingTrivia": [
                                        {
                                            "kind": "WhitespaceTrivia",
                                            "text": " "
                                        }
                                    ]
                                },
                                "value": {
                                    "kind": "ObjectCreationExpression",
                                    "fullStart": 1697,
                                    "fullEnd": 1721,
                                    "start": 1697,
                                    "end": 1721,
                                    "fullWidth": 24,
                                    "width": 24,
                                    "newKeyword": {
                                        "kind": "NewKeyword",
                                        "fullStart": 1697,
                                        "fullEnd": 1701,
                                        "start": 1697,
                                        "end": 1700,
                                        "fullWidth": 4,
                                        "width": 3,
                                        "text": "new",
                                        "value": "new",
                                        "valueText": "new",
                                        "hasTrailingTrivia": true,
                                        "trailingTrivia": [
                                            {
                                                "kind": "WhitespaceTrivia",
                                                "text": " "
                                            }
                                        ]
                                    },
                                    "expression": {
                                        "kind": "IdentifierName",
                                        "fullStart": 1701,
                                        "fullEnd": 1705,
                                        "start": 1701,
                                        "end": 1705,
                                        "fullWidth": 4,
                                        "width": 4,
                                        "text": "Date",
                                        "value": "Date",
                                        "valueText": "Date"
                                    },
                                    "argumentList": {
                                        "kind": "ArgumentList",
                                        "fullStart": 1705,
                                        "fullEnd": 1721,
                                        "start": 1705,
                                        "end": 1721,
                                        "fullWidth": 16,
                                        "width": 16,
                                        "openParenToken": {
                                            "kind": "OpenParenToken",
                                            "fullStart": 1705,
                                            "fullEnd": 1706,
                                            "start": 1705,
                                            "end": 1706,
                                            "fullWidth": 1,
                                            "width": 1,
                                            "text": "(",
                                            "value": "(",
                                            "valueText": "("
                                        },
                                        "arguments": [
                                            {
                                                "kind": "NumericLiteral",
                                                "fullStart": 1706,
                                                "fullEnd": 1710,
                                                "start": 1706,
                                                "end": 1710,
                                                "fullWidth": 4,
                                                "width": 4,
                                                "text": "1999",
                                                "value": 1999,
                                                "valueText": "1999"
                                            },
                                            {
                                                "kind": "CommaToken",
                                                "fullStart": 1710,
                                                "fullEnd": 1712,
                                                "start": 1710,
                                                "end": 1711,
                                                "fullWidth": 2,
                                                "width": 1,
                                                "text": ",",
                                                "value": ",",
                                                "valueText": ",",
                                                "hasTrailingTrivia": true,
                                                "trailingTrivia": [
                                                    {
                                                        "kind": "WhitespaceTrivia",
                                                        "text": " "
                                                    }
                                                ]
                                            },
                                            {
                                                "kind": "NumericLiteral",
                                                "fullStart": 1712,
                                                "fullEnd": 1714,
                                                "start": 1712,
                                                "end": 1714,
                                                "fullWidth": 2,
                                                "width": 2,
                                                "text": "12",
                                                "value": 12,
                                                "valueText": "12"
                                            },
                                            {
                                                "kind": "CommaToken",
                                                "fullStart": 1714,
                                                "fullEnd": 1716,
                                                "start": 1714,
                                                "end": 1715,
                                                "fullWidth": 2,
                                                "width": 1,
                                                "text": ",",
                                                "value": ",",
                                                "valueText": ",",
                                                "hasTrailingTrivia": true,
                                                "trailingTrivia": [
                                                    {
                                                        "kind": "WhitespaceTrivia",
                                                        "text": " "
                                                    }
                                                ]
                                            },
                                            {
                                                "kind": "NumericLiteral",
                                                "fullStart": 1716,
                                                "fullEnd": 1717,
                                                "start": 1716,
                                                "end": 1717,
                                                "fullWidth": 1,
                                                "width": 1,
                                                "text": "1",
                                                "value": 1,
                                                "valueText": "1"
                                            },
                                            {
                                                "kind": "CommaToken",
                                                "fullStart": 1717,
                                                "fullEnd": 1719,
                                                "start": 1717,
                                                "end": 1718,
                                                "fullWidth": 2,
                                                "width": 1,
                                                "text": ",",
                                                "value": ",",
                                                "valueText": ",",
                                                "hasTrailingTrivia": true,
                                                "trailingTrivia": [
                                                    {
                                                        "kind": "WhitespaceTrivia",
                                                        "text": " "
                                                    }
                                                ]
                                            },
                                            {
                                                "kind": "NumericLiteral",
                                                "fullStart": 1719,
                                                "fullEnd": 1720,
                                                "start": 1719,
                                                "end": 1720,
                                                "fullWidth": 1,
                                                "width": 1,
                                                "text": "0",
                                                "value": 0,
                                                "valueText": "0"
                                            }
                                        ],
                                        "closeParenToken": {
                                            "kind": "CloseParenToken",
                                            "fullStart": 1720,
                                            "fullEnd": 1721,
                                            "start": 1720,
                                            "end": 1721,
                                            "fullWidth": 1,
                                            "width": 1,
                                            "text": ")",
                                            "value": ")",
                                            "valueText": ")"
                                        }
                                    }
                                }
                            }
                        }
                    ]
                },
                "semicolonToken": {
                    "kind": "SemicolonToken",
                    "fullStart": 1721,
                    "fullEnd": 1723,
                    "start": 1721,
                    "end": 1722,
                    "fullWidth": 2,
                    "width": 1,
                    "text": ";",
                    "value": ";",
                    "valueText": ";",
                    "hasTrailingTrivia": true,
                    "hasTrailingNewLine": true,
                    "trailingTrivia": [
                        {
                            "kind": "NewLineTrivia",
                            "text": "\n"
                        }
                    ]
                }
            },
            {
                "kind": "IfStatement",
                "fullStart": 1723,
                "fullEnd": 1875,
                "start": 1723,
                "end": 1874,
                "fullWidth": 152,
                "width": 151,
                "ifKeyword": {
                    "kind": "IfKeyword",
                    "fullStart": 1723,
                    "fullEnd": 1726,
                    "start": 1723,
                    "end": 1725,
                    "fullWidth": 3,
                    "width": 2,
                    "text": "if",
                    "value": "if",
                    "valueText": "if",
                    "hasTrailingTrivia": true,
                    "trailingTrivia": [
                        {
                            "kind": "WhitespaceTrivia",
                            "text": " "
                        }
                    ]
                },
                "openParenToken": {
                    "kind": "OpenParenToken",
                    "fullStart": 1726,
                    "fullEnd": 1727,
                    "start": 1726,
                    "end": 1727,
                    "fullWidth": 1,
                    "width": 1,
                    "text": "(",
                    "value": "(",
                    "valueText": "("
                },
                "condition": {
                    "kind": "NotEqualsExpression",
                    "fullStart": 1727,
                    "fullEnd": 1781,
                    "start": 1727,
                    "end": 1781,
                    "fullWidth": 54,
                    "width": 54,
                    "left": {
                        "kind": "InvocationExpression",
                        "fullStart": 1727,
                        "fullEnd": 1762,
                        "start": 1727,
                        "end": 1761,
                        "fullWidth": 35,
                        "width": 34,
                        "expression": {
                            "kind": "MemberAccessExpression",
                            "fullStart": 1727,
                            "fullEnd": 1757,
                            "start": 1727,
                            "end": 1757,
                            "fullWidth": 30,
                            "width": 30,
                            "expression": {
                                "kind": "MemberAccessExpression",
                                "fullStart": 1727,
                                "fullEnd": 1752,
                                "start": 1727,
                                "end": 1752,
                                "fullWidth": 25,
                                "width": 25,
                                "expression": {
                                    "kind": "MemberAccessExpression",
                                    "fullStart": 1727,
                                    "fullEnd": 1743,
                                    "start": 1727,
                                    "end": 1743,
                                    "fullWidth": 16,
                                    "width": 16,
                                    "expression": {
                                        "kind": "IdentifierName",
                                        "fullStart": 1727,
                                        "fullEnd": 1733,
                                        "start": 1727,
                                        "end": 1733,
                                        "fullWidth": 6,
                                        "width": 6,
                                        "text": "Object",
                                        "value": "Object",
                                        "valueText": "Object"
                                    },
                                    "dotToken": {
                                        "kind": "DotToken",
                                        "fullStart": 1733,
                                        "fullEnd": 1734,
                                        "start": 1733,
                                        "end": 1734,
                                        "fullWidth": 1,
                                        "width": 1,
                                        "text": ".",
                                        "value": ".",
                                        "valueText": "."
                                    },
                                    "name": {
                                        "kind": "IdentifierName",
                                        "fullStart": 1734,
                                        "fullEnd": 1743,
                                        "start": 1734,
                                        "end": 1743,
                                        "fullWidth": 9,
                                        "width": 9,
                                        "text": "prototype",
                                        "value": "prototype",
                                        "valueText": "prototype"
                                    }
                                },
                                "dotToken": {
                                    "kind": "DotToken",
                                    "fullStart": 1743,
                                    "fullEnd": 1744,
                                    "start": 1743,
                                    "end": 1744,
                                    "fullWidth": 1,
                                    "width": 1,
                                    "text": ".",
                                    "value": ".",
                                    "valueText": "."
                                },
                                "name": {
                                    "kind": "IdentifierName",
                                    "fullStart": 1744,
                                    "fullEnd": 1752,
                                    "start": 1744,
                                    "end": 1752,
                                    "fullWidth": 8,
                                    "width": 8,
                                    "text": "toString",
                                    "value": "toString",
                                    "valueText": "toString"
                                }
                            },
                            "dotToken": {
                                "kind": "DotToken",
                                "fullStart": 1752,
                                "fullEnd": 1753,
                                "start": 1752,
                                "end": 1753,
                                "fullWidth": 1,
                                "width": 1,
                                "text": ".",
                                "value": ".",
                                "valueText": "."
                            },
                            "name": {
                                "kind": "IdentifierName",
                                "fullStart": 1753,
                                "fullEnd": 1757,
                                "start": 1753,
                                "end": 1757,
                                "fullWidth": 4,
                                "width": 4,
                                "text": "call",
                                "value": "call",
                                "valueText": "call"
                            }
                        },
                        "argumentList": {
                            "kind": "ArgumentList",
                            "fullStart": 1757,
                            "fullEnd": 1762,
                            "start": 1757,
                            "end": 1761,
                            "fullWidth": 5,
                            "width": 4,
                            "openParenToken": {
                                "kind": "OpenParenToken",
                                "fullStart": 1757,
                                "fullEnd": 1758,
                                "start": 1757,
                                "end": 1758,
                                "fullWidth": 1,
                                "width": 1,
                                "text": "(",
                                "value": "(",
                                "valueText": "("
                            },
                            "arguments": [
                                {
                                    "kind": "IdentifierName",
                                    "fullStart": 1758,
                                    "fullEnd": 1760,
                                    "start": 1758,
                                    "end": 1760,
                                    "fullWidth": 2,
                                    "width": 2,
                                    "text": "x8",
                                    "value": "x8",
                                    "valueText": "x8"
                                }
                            ],
                            "closeParenToken": {
                                "kind": "CloseParenToken",
                                "fullStart": 1760,
                                "fullEnd": 1762,
                                "start": 1760,
                                "end": 1761,
                                "fullWidth": 2,
                                "width": 1,
                                "text": ")",
                                "value": ")",
                                "valueText": ")",
                                "hasTrailingTrivia": true,
                                "trailingTrivia": [
                                    {
                                        "kind": "WhitespaceTrivia",
                                        "text": " "
                                    }
                                ]
                            }
                        }
                    },
                    "operatorToken": {
                        "kind": "ExclamationEqualsEqualsToken",
                        "fullStart": 1762,
                        "fullEnd": 1766,
                        "start": 1762,
                        "end": 1765,
                        "fullWidth": 4,
                        "width": 3,
                        "text": "!==",
                        "value": "!==",
                        "valueText": "!==",
                        "hasTrailingTrivia": true,
                        "trailingTrivia": [
                            {
                                "kind": "WhitespaceTrivia",
                                "text": " "
                            }
                        ]
                    },
                    "right": {
                        "kind": "StringLiteral",
                        "fullStart": 1766,
                        "fullEnd": 1781,
                        "start": 1766,
                        "end": 1781,
                        "fullWidth": 15,
                        "width": 15,
                        "text": "\"[object Date]\"",
                        "value": "[object Date]",
                        "valueText": "[object Date]"
                    }
                },
                "closeParenToken": {
                    "kind": "CloseParenToken",
                    "fullStart": 1781,
                    "fullEnd": 1783,
                    "start": 1781,
                    "end": 1782,
                    "fullWidth": 2,
                    "width": 1,
                    "text": ")",
                    "value": ")",
                    "valueText": ")",
                    "hasTrailingTrivia": true,
                    "trailingTrivia": [
                        {
                            "kind": "WhitespaceTrivia",
                            "text": " "
                        }
                    ]
                },
                "statement": {
                    "kind": "Block",
                    "fullStart": 1783,
                    "fullEnd": 1875,
                    "start": 1783,
                    "end": 1874,
                    "fullWidth": 92,
                    "width": 91,
                    "openBraceToken": {
                        "kind": "OpenBraceToken",
                        "fullStart": 1783,
                        "fullEnd": 1785,
                        "start": 1783,
                        "end": 1784,
                        "fullWidth": 2,
                        "width": 1,
                        "text": "{",
                        "value": "{",
                        "valueText": "{",
                        "hasTrailingTrivia": true,
                        "hasTrailingNewLine": true,
                        "trailingTrivia": [
                            {
                                "kind": "NewLineTrivia",
                                "text": "\n"
                            }
                        ]
                    },
                    "statements": [
                        {
                            "kind": "ExpressionStatement",
                            "fullStart": 1785,
                            "fullEnd": 1873,
                            "start": 1787,
                            "end": 1872,
                            "fullWidth": 88,
                            "width": 85,
                            "expression": {
                                "kind": "InvocationExpression",
                                "fullStart": 1785,
                                "fullEnd": 1871,
                                "start": 1787,
                                "end": 1871,
                                "fullWidth": 86,
                                "width": 84,
                                "expression": {
                                    "kind": "IdentifierName",
                                    "fullStart": 1785,
                                    "fullEnd": 1792,
                                    "start": 1787,
                                    "end": 1792,
                                    "fullWidth": 7,
                                    "width": 5,
                                    "text": "$FAIL",
                                    "value": "$FAIL",
                                    "valueText": "$FAIL",
                                    "hasLeadingTrivia": true,
                                    "leadingTrivia": [
                                        {
                                            "kind": "WhitespaceTrivia",
                                            "text": "  "
                                        }
                                    ]
                                },
                                "argumentList": {
                                    "kind": "ArgumentList",
                                    "fullStart": 1792,
                                    "fullEnd": 1871,
                                    "start": 1792,
                                    "end": 1871,
                                    "fullWidth": 79,
                                    "width": 79,
                                    "openParenToken": {
                                        "kind": "OpenParenToken",
                                        "fullStart": 1792,
                                        "fullEnd": 1793,
                                        "start": 1792,
                                        "end": 1793,
                                        "fullWidth": 1,
                                        "width": 1,
                                        "text": "(",
                                        "value": "(",
                                        "valueText": "("
                                    },
                                    "arguments": [
                                        {
                                            "kind": "StringLiteral",
                                            "fullStart": 1793,
                                            "fullEnd": 1870,
                                            "start": 1793,
                                            "end": 1870,
                                            "fullWidth": 77,
                                            "width": 77,
                                            "text": "\"#8: The [[Class]] property of the newly constructed object is set to 'Date'\"",
                                            "value": "#8: The [[Class]] property of the newly constructed object is set to 'Date'",
                                            "valueText": "#8: The [[Class]] property of the newly constructed object is set to 'Date'"
                                        }
                                    ],
                                    "closeParenToken": {
                                        "kind": "CloseParenToken",
                                        "fullStart": 1870,
                                        "fullEnd": 1871,
                                        "start": 1870,
                                        "end": 1871,
                                        "fullWidth": 1,
                                        "width": 1,
                                        "text": ")",
                                        "value": ")",
                                        "valueText": ")"
                                    }
                                }
                            },
                            "semicolonToken": {
                                "kind": "SemicolonToken",
                                "fullStart": 1871,
                                "fullEnd": 1873,
                                "start": 1871,
                                "end": 1872,
                                "fullWidth": 2,
                                "width": 1,
                                "text": ";",
                                "value": ";",
                                "valueText": ";",
                                "hasTrailingTrivia": true,
                                "hasTrailingNewLine": true,
                                "trailingTrivia": [
                                    {
                                        "kind": "NewLineTrivia",
                                        "text": "\n"
                                    }
                                ]
                            }
                        }
                    ],
                    "closeBraceToken": {
                        "kind": "CloseBraceToken",
                        "fullStart": 1873,
                        "fullEnd": 1875,
                        "start": 1873,
                        "end": 1874,
                        "fullWidth": 2,
                        "width": 1,
                        "text": "}",
                        "value": "}",
                        "valueText": "}",
                        "hasTrailingTrivia": true,
                        "hasTrailingNewLine": true,
                        "trailingTrivia": [
                            {
                                "kind": "NewLineTrivia",
                                "text": "\n"
                            }
                        ]
                    }
                }
            },
            {
                "kind": "VariableStatement",
                "fullStart": 1875,
                "fullEnd": 1910,
                "start": 1876,
                "end": 1909,
                "fullWidth": 35,
                "width": 33,
                "modifiers": [],
                "variableDeclaration": {
                    "kind": "VariableDeclaration",
                    "fullStart": 1875,
                    "fullEnd": 1908,
                    "start": 1876,
                    "end": 1908,
                    "fullWidth": 33,
                    "width": 32,
                    "varKeyword": {
                        "kind": "VarKeyword",
                        "fullStart": 1875,
                        "fullEnd": 1880,
                        "start": 1876,
                        "end": 1879,
                        "fullWidth": 5,
                        "width": 3,
                        "text": "var",
                        "value": "var",
                        "valueText": "var",
                        "hasLeadingTrivia": true,
                        "hasLeadingNewLine": true,
                        "hasTrailingTrivia": true,
                        "leadingTrivia": [
                            {
                                "kind": "NewLineTrivia",
                                "text": "\n"
                            }
                        ],
                        "trailingTrivia": [
                            {
                                "kind": "WhitespaceTrivia",
                                "text": " "
                            }
                        ]
                    },
                    "variableDeclarators": [
                        {
                            "kind": "VariableDeclarator",
                            "fullStart": 1880,
                            "fullEnd": 1908,
                            "start": 1880,
                            "end": 1908,
                            "fullWidth": 28,
<<<<<<< HEAD
                            "width": 28,
                            "identifier": {
=======
                            "propertyName": {
>>>>>>> 85e84683
                                "kind": "IdentifierName",
                                "fullStart": 1880,
                                "fullEnd": 1883,
                                "start": 1880,
                                "end": 1882,
                                "fullWidth": 3,
                                "width": 2,
                                "text": "x9",
                                "value": "x9",
                                "valueText": "x9",
                                "hasTrailingTrivia": true,
                                "trailingTrivia": [
                                    {
                                        "kind": "WhitespaceTrivia",
                                        "text": " "
                                    }
                                ]
                            },
                            "equalsValueClause": {
                                "kind": "EqualsValueClause",
                                "fullStart": 1883,
                                "fullEnd": 1908,
                                "start": 1883,
                                "end": 1908,
                                "fullWidth": 25,
                                "width": 25,
                                "equalsToken": {
                                    "kind": "EqualsToken",
                                    "fullStart": 1883,
                                    "fullEnd": 1885,
                                    "start": 1883,
                                    "end": 1884,
                                    "fullWidth": 2,
                                    "width": 1,
                                    "text": "=",
                                    "value": "=",
                                    "valueText": "=",
                                    "hasTrailingTrivia": true,
                                    "trailingTrivia": [
                                        {
                                            "kind": "WhitespaceTrivia",
                                            "text": " "
                                        }
                                    ]
                                },
                                "value": {
                                    "kind": "ObjectCreationExpression",
                                    "fullStart": 1885,
                                    "fullEnd": 1908,
                                    "start": 1885,
                                    "end": 1908,
                                    "fullWidth": 23,
                                    "width": 23,
                                    "newKeyword": {
                                        "kind": "NewKeyword",
                                        "fullStart": 1885,
                                        "fullEnd": 1889,
                                        "start": 1885,
                                        "end": 1888,
                                        "fullWidth": 4,
                                        "width": 3,
                                        "text": "new",
                                        "value": "new",
                                        "valueText": "new",
                                        "hasTrailingTrivia": true,
                                        "trailingTrivia": [
                                            {
                                                "kind": "WhitespaceTrivia",
                                                "text": " "
                                            }
                                        ]
                                    },
                                    "expression": {
                                        "kind": "IdentifierName",
                                        "fullStart": 1889,
                                        "fullEnd": 1893,
                                        "start": 1889,
                                        "end": 1893,
                                        "fullWidth": 4,
                                        "width": 4,
                                        "text": "Date",
                                        "value": "Date",
                                        "valueText": "Date"
                                    },
                                    "argumentList": {
                                        "kind": "ArgumentList",
                                        "fullStart": 1893,
                                        "fullEnd": 1908,
                                        "start": 1893,
                                        "end": 1908,
                                        "fullWidth": 15,
                                        "width": 15,
                                        "openParenToken": {
                                            "kind": "OpenParenToken",
                                            "fullStart": 1893,
                                            "fullEnd": 1894,
                                            "start": 1893,
                                            "end": 1894,
                                            "fullWidth": 1,
                                            "width": 1,
                                            "text": "(",
                                            "value": "(",
                                            "valueText": "("
                                        },
                                        "arguments": [
                                            {
                                                "kind": "NumericLiteral",
                                                "fullStart": 1894,
                                                "fullEnd": 1898,
                                                "start": 1894,
                                                "end": 1898,
                                                "fullWidth": 4,
                                                "width": 4,
                                                "text": "2000",
                                                "value": 2000,
                                                "valueText": "2000"
                                            },
                                            {
                                                "kind": "CommaToken",
                                                "fullStart": 1898,
                                                "fullEnd": 1900,
                                                "start": 1898,
                                                "end": 1899,
                                                "fullWidth": 2,
                                                "width": 1,
                                                "text": ",",
                                                "value": ",",
                                                "valueText": ",",
                                                "hasTrailingTrivia": true,
                                                "trailingTrivia": [
                                                    {
                                                        "kind": "WhitespaceTrivia",
                                                        "text": " "
                                                    }
                                                ]
                                            },
                                            {
                                                "kind": "NumericLiteral",
                                                "fullStart": 1900,
                                                "fullEnd": 1901,
                                                "start": 1900,
                                                "end": 1901,
                                                "fullWidth": 1,
                                                "width": 1,
                                                "text": "0",
                                                "value": 0,
                                                "valueText": "0"
                                            },
                                            {
                                                "kind": "CommaToken",
                                                "fullStart": 1901,
                                                "fullEnd": 1903,
                                                "start": 1901,
                                                "end": 1902,
                                                "fullWidth": 2,
                                                "width": 1,
                                                "text": ",",
                                                "value": ",",
                                                "valueText": ",",
                                                "hasTrailingTrivia": true,
                                                "trailingTrivia": [
                                                    {
                                                        "kind": "WhitespaceTrivia",
                                                        "text": " "
                                                    }
                                                ]
                                            },
                                            {
                                                "kind": "NumericLiteral",
                                                "fullStart": 1903,
                                                "fullEnd": 1904,
                                                "start": 1903,
                                                "end": 1904,
                                                "fullWidth": 1,
                                                "width": 1,
                                                "text": "1",
                                                "value": 1,
                                                "valueText": "1"
                                            },
                                            {
                                                "kind": "CommaToken",
                                                "fullStart": 1904,
                                                "fullEnd": 1906,
                                                "start": 1904,
                                                "end": 1905,
                                                "fullWidth": 2,
                                                "width": 1,
                                                "text": ",",
                                                "value": ",",
                                                "valueText": ",",
                                                "hasTrailingTrivia": true,
                                                "trailingTrivia": [
                                                    {
                                                        "kind": "WhitespaceTrivia",
                                                        "text": " "
                                                    }
                                                ]
                                            },
                                            {
                                                "kind": "NumericLiteral",
                                                "fullStart": 1906,
                                                "fullEnd": 1907,
                                                "start": 1906,
                                                "end": 1907,
                                                "fullWidth": 1,
                                                "width": 1,
                                                "text": "0",
                                                "value": 0,
                                                "valueText": "0"
                                            }
                                        ],
                                        "closeParenToken": {
                                            "kind": "CloseParenToken",
                                            "fullStart": 1907,
                                            "fullEnd": 1908,
                                            "start": 1907,
                                            "end": 1908,
                                            "fullWidth": 1,
                                            "width": 1,
                                            "text": ")",
                                            "value": ")",
                                            "valueText": ")"
                                        }
                                    }
                                }
                            }
                        }
                    ]
                },
                "semicolonToken": {
                    "kind": "SemicolonToken",
                    "fullStart": 1908,
                    "fullEnd": 1910,
                    "start": 1908,
                    "end": 1909,
                    "fullWidth": 2,
                    "width": 1,
                    "text": ";",
                    "value": ";",
                    "valueText": ";",
                    "hasTrailingTrivia": true,
                    "hasTrailingNewLine": true,
                    "trailingTrivia": [
                        {
                            "kind": "NewLineTrivia",
                            "text": "\n"
                        }
                    ]
                }
            },
            {
                "kind": "IfStatement",
                "fullStart": 1910,
                "fullEnd": 2062,
                "start": 1910,
                "end": 2061,
                "fullWidth": 152,
                "width": 151,
                "ifKeyword": {
                    "kind": "IfKeyword",
                    "fullStart": 1910,
                    "fullEnd": 1913,
                    "start": 1910,
                    "end": 1912,
                    "fullWidth": 3,
                    "width": 2,
                    "text": "if",
                    "value": "if",
                    "valueText": "if",
                    "hasTrailingTrivia": true,
                    "trailingTrivia": [
                        {
                            "kind": "WhitespaceTrivia",
                            "text": " "
                        }
                    ]
                },
                "openParenToken": {
                    "kind": "OpenParenToken",
                    "fullStart": 1913,
                    "fullEnd": 1914,
                    "start": 1913,
                    "end": 1914,
                    "fullWidth": 1,
                    "width": 1,
                    "text": "(",
                    "value": "(",
                    "valueText": "("
                },
                "condition": {
                    "kind": "NotEqualsExpression",
                    "fullStart": 1914,
                    "fullEnd": 1968,
                    "start": 1914,
                    "end": 1968,
                    "fullWidth": 54,
                    "width": 54,
                    "left": {
                        "kind": "InvocationExpression",
                        "fullStart": 1914,
                        "fullEnd": 1949,
                        "start": 1914,
                        "end": 1948,
                        "fullWidth": 35,
                        "width": 34,
                        "expression": {
                            "kind": "MemberAccessExpression",
                            "fullStart": 1914,
                            "fullEnd": 1944,
                            "start": 1914,
                            "end": 1944,
                            "fullWidth": 30,
                            "width": 30,
                            "expression": {
                                "kind": "MemberAccessExpression",
                                "fullStart": 1914,
                                "fullEnd": 1939,
                                "start": 1914,
                                "end": 1939,
                                "fullWidth": 25,
                                "width": 25,
                                "expression": {
                                    "kind": "MemberAccessExpression",
                                    "fullStart": 1914,
                                    "fullEnd": 1930,
                                    "start": 1914,
                                    "end": 1930,
                                    "fullWidth": 16,
                                    "width": 16,
                                    "expression": {
                                        "kind": "IdentifierName",
                                        "fullStart": 1914,
                                        "fullEnd": 1920,
                                        "start": 1914,
                                        "end": 1920,
                                        "fullWidth": 6,
                                        "width": 6,
                                        "text": "Object",
                                        "value": "Object",
                                        "valueText": "Object"
                                    },
                                    "dotToken": {
                                        "kind": "DotToken",
                                        "fullStart": 1920,
                                        "fullEnd": 1921,
                                        "start": 1920,
                                        "end": 1921,
                                        "fullWidth": 1,
                                        "width": 1,
                                        "text": ".",
                                        "value": ".",
                                        "valueText": "."
                                    },
                                    "name": {
                                        "kind": "IdentifierName",
                                        "fullStart": 1921,
                                        "fullEnd": 1930,
                                        "start": 1921,
                                        "end": 1930,
                                        "fullWidth": 9,
                                        "width": 9,
                                        "text": "prototype",
                                        "value": "prototype",
                                        "valueText": "prototype"
                                    }
                                },
                                "dotToken": {
                                    "kind": "DotToken",
                                    "fullStart": 1930,
                                    "fullEnd": 1931,
                                    "start": 1930,
                                    "end": 1931,
                                    "fullWidth": 1,
                                    "width": 1,
                                    "text": ".",
                                    "value": ".",
                                    "valueText": "."
                                },
                                "name": {
                                    "kind": "IdentifierName",
                                    "fullStart": 1931,
                                    "fullEnd": 1939,
                                    "start": 1931,
                                    "end": 1939,
                                    "fullWidth": 8,
                                    "width": 8,
                                    "text": "toString",
                                    "value": "toString",
                                    "valueText": "toString"
                                }
                            },
                            "dotToken": {
                                "kind": "DotToken",
                                "fullStart": 1939,
                                "fullEnd": 1940,
                                "start": 1939,
                                "end": 1940,
                                "fullWidth": 1,
                                "width": 1,
                                "text": ".",
                                "value": ".",
                                "valueText": "."
                            },
                            "name": {
                                "kind": "IdentifierName",
                                "fullStart": 1940,
                                "fullEnd": 1944,
                                "start": 1940,
                                "end": 1944,
                                "fullWidth": 4,
                                "width": 4,
                                "text": "call",
                                "value": "call",
                                "valueText": "call"
                            }
                        },
                        "argumentList": {
                            "kind": "ArgumentList",
                            "fullStart": 1944,
                            "fullEnd": 1949,
                            "start": 1944,
                            "end": 1948,
                            "fullWidth": 5,
                            "width": 4,
                            "openParenToken": {
                                "kind": "OpenParenToken",
                                "fullStart": 1944,
                                "fullEnd": 1945,
                                "start": 1944,
                                "end": 1945,
                                "fullWidth": 1,
                                "width": 1,
                                "text": "(",
                                "value": "(",
                                "valueText": "("
                            },
                            "arguments": [
                                {
                                    "kind": "IdentifierName",
                                    "fullStart": 1945,
                                    "fullEnd": 1947,
                                    "start": 1945,
                                    "end": 1947,
                                    "fullWidth": 2,
                                    "width": 2,
                                    "text": "x9",
                                    "value": "x9",
                                    "valueText": "x9"
                                }
                            ],
                            "closeParenToken": {
                                "kind": "CloseParenToken",
                                "fullStart": 1947,
                                "fullEnd": 1949,
                                "start": 1947,
                                "end": 1948,
                                "fullWidth": 2,
                                "width": 1,
                                "text": ")",
                                "value": ")",
                                "valueText": ")",
                                "hasTrailingTrivia": true,
                                "trailingTrivia": [
                                    {
                                        "kind": "WhitespaceTrivia",
                                        "text": " "
                                    }
                                ]
                            }
                        }
                    },
                    "operatorToken": {
                        "kind": "ExclamationEqualsEqualsToken",
                        "fullStart": 1949,
                        "fullEnd": 1953,
                        "start": 1949,
                        "end": 1952,
                        "fullWidth": 4,
                        "width": 3,
                        "text": "!==",
                        "value": "!==",
                        "valueText": "!==",
                        "hasTrailingTrivia": true,
                        "trailingTrivia": [
                            {
                                "kind": "WhitespaceTrivia",
                                "text": " "
                            }
                        ]
                    },
                    "right": {
                        "kind": "StringLiteral",
                        "fullStart": 1953,
                        "fullEnd": 1968,
                        "start": 1953,
                        "end": 1968,
                        "fullWidth": 15,
                        "width": 15,
                        "text": "\"[object Date]\"",
                        "value": "[object Date]",
                        "valueText": "[object Date]"
                    }
                },
                "closeParenToken": {
                    "kind": "CloseParenToken",
                    "fullStart": 1968,
                    "fullEnd": 1970,
                    "start": 1968,
                    "end": 1969,
                    "fullWidth": 2,
                    "width": 1,
                    "text": ")",
                    "value": ")",
                    "valueText": ")",
                    "hasTrailingTrivia": true,
                    "trailingTrivia": [
                        {
                            "kind": "WhitespaceTrivia",
                            "text": " "
                        }
                    ]
                },
                "statement": {
                    "kind": "Block",
                    "fullStart": 1970,
                    "fullEnd": 2062,
                    "start": 1970,
                    "end": 2061,
                    "fullWidth": 92,
                    "width": 91,
                    "openBraceToken": {
                        "kind": "OpenBraceToken",
                        "fullStart": 1970,
                        "fullEnd": 1972,
                        "start": 1970,
                        "end": 1971,
                        "fullWidth": 2,
                        "width": 1,
                        "text": "{",
                        "value": "{",
                        "valueText": "{",
                        "hasTrailingTrivia": true,
                        "hasTrailingNewLine": true,
                        "trailingTrivia": [
                            {
                                "kind": "NewLineTrivia",
                                "text": "\n"
                            }
                        ]
                    },
                    "statements": [
                        {
                            "kind": "ExpressionStatement",
                            "fullStart": 1972,
                            "fullEnd": 2060,
                            "start": 1974,
                            "end": 2059,
                            "fullWidth": 88,
                            "width": 85,
                            "expression": {
                                "kind": "InvocationExpression",
                                "fullStart": 1972,
                                "fullEnd": 2058,
                                "start": 1974,
                                "end": 2058,
                                "fullWidth": 86,
                                "width": 84,
                                "expression": {
                                    "kind": "IdentifierName",
                                    "fullStart": 1972,
                                    "fullEnd": 1979,
                                    "start": 1974,
                                    "end": 1979,
                                    "fullWidth": 7,
                                    "width": 5,
                                    "text": "$FAIL",
                                    "value": "$FAIL",
                                    "valueText": "$FAIL",
                                    "hasLeadingTrivia": true,
                                    "leadingTrivia": [
                                        {
                                            "kind": "WhitespaceTrivia",
                                            "text": "  "
                                        }
                                    ]
                                },
                                "argumentList": {
                                    "kind": "ArgumentList",
                                    "fullStart": 1979,
                                    "fullEnd": 2058,
                                    "start": 1979,
                                    "end": 2058,
                                    "fullWidth": 79,
                                    "width": 79,
                                    "openParenToken": {
                                        "kind": "OpenParenToken",
                                        "fullStart": 1979,
                                        "fullEnd": 1980,
                                        "start": 1979,
                                        "end": 1980,
                                        "fullWidth": 1,
                                        "width": 1,
                                        "text": "(",
                                        "value": "(",
                                        "valueText": "("
                                    },
                                    "arguments": [
                                        {
                                            "kind": "StringLiteral",
                                            "fullStart": 1980,
                                            "fullEnd": 2057,
                                            "start": 1980,
                                            "end": 2057,
                                            "fullWidth": 77,
                                            "width": 77,
                                            "text": "\"#9: The [[Class]] property of the newly constructed object is set to 'Date'\"",
                                            "value": "#9: The [[Class]] property of the newly constructed object is set to 'Date'",
                                            "valueText": "#9: The [[Class]] property of the newly constructed object is set to 'Date'"
                                        }
                                    ],
                                    "closeParenToken": {
                                        "kind": "CloseParenToken",
                                        "fullStart": 2057,
                                        "fullEnd": 2058,
                                        "start": 2057,
                                        "end": 2058,
                                        "fullWidth": 1,
                                        "width": 1,
                                        "text": ")",
                                        "value": ")",
                                        "valueText": ")"
                                    }
                                }
                            },
                            "semicolonToken": {
                                "kind": "SemicolonToken",
                                "fullStart": 2058,
                                "fullEnd": 2060,
                                "start": 2058,
                                "end": 2059,
                                "fullWidth": 2,
                                "width": 1,
                                "text": ";",
                                "value": ";",
                                "valueText": ";",
                                "hasTrailingTrivia": true,
                                "hasTrailingNewLine": true,
                                "trailingTrivia": [
                                    {
                                        "kind": "NewLineTrivia",
                                        "text": "\n"
                                    }
                                ]
                            }
                        }
                    ],
                    "closeBraceToken": {
                        "kind": "CloseBraceToken",
                        "fullStart": 2060,
                        "fullEnd": 2062,
                        "start": 2060,
                        "end": 2061,
                        "fullWidth": 2,
                        "width": 1,
                        "text": "}",
                        "value": "}",
                        "valueText": "}",
                        "hasTrailingTrivia": true,
                        "hasTrailingNewLine": true,
                        "trailingTrivia": [
                            {
                                "kind": "NewLineTrivia",
                                "text": "\n"
                            }
                        ]
                    }
                }
            },
            {
                "kind": "VariableStatement",
                "fullStart": 2062,
                "fullEnd": 2101,
                "start": 2063,
                "end": 2100,
                "fullWidth": 39,
                "width": 37,
                "modifiers": [],
                "variableDeclaration": {
                    "kind": "VariableDeclaration",
                    "fullStart": 2062,
                    "fullEnd": 2099,
                    "start": 2063,
                    "end": 2099,
                    "fullWidth": 37,
                    "width": 36,
                    "varKeyword": {
                        "kind": "VarKeyword",
                        "fullStart": 2062,
                        "fullEnd": 2067,
                        "start": 2063,
                        "end": 2066,
                        "fullWidth": 5,
                        "width": 3,
                        "text": "var",
                        "value": "var",
                        "valueText": "var",
                        "hasLeadingTrivia": true,
                        "hasLeadingNewLine": true,
                        "hasTrailingTrivia": true,
                        "leadingTrivia": [
                            {
                                "kind": "NewLineTrivia",
                                "text": "\n"
                            }
                        ],
                        "trailingTrivia": [
                            {
                                "kind": "WhitespaceTrivia",
                                "text": " "
                            }
                        ]
                    },
                    "variableDeclarators": [
                        {
                            "kind": "VariableDeclarator",
                            "fullStart": 2067,
                            "fullEnd": 2099,
                            "start": 2067,
                            "end": 2099,
                            "fullWidth": 32,
<<<<<<< HEAD
                            "width": 32,
                            "identifier": {
=======
                            "propertyName": {
>>>>>>> 85e84683
                                "kind": "IdentifierName",
                                "fullStart": 2067,
                                "fullEnd": 2071,
                                "start": 2067,
                                "end": 2070,
                                "fullWidth": 4,
                                "width": 3,
                                "text": "x10",
                                "value": "x10",
                                "valueText": "x10",
                                "hasTrailingTrivia": true,
                                "trailingTrivia": [
                                    {
                                        "kind": "WhitespaceTrivia",
                                        "text": " "
                                    }
                                ]
                            },
                            "equalsValueClause": {
                                "kind": "EqualsValueClause",
                                "fullStart": 2071,
                                "fullEnd": 2099,
                                "start": 2071,
                                "end": 2099,
                                "fullWidth": 28,
                                "width": 28,
                                "equalsToken": {
                                    "kind": "EqualsToken",
                                    "fullStart": 2071,
                                    "fullEnd": 2073,
                                    "start": 2071,
                                    "end": 2072,
                                    "fullWidth": 2,
                                    "width": 1,
                                    "text": "=",
                                    "value": "=",
                                    "valueText": "=",
                                    "hasTrailingTrivia": true,
                                    "trailingTrivia": [
                                        {
                                            "kind": "WhitespaceTrivia",
                                            "text": " "
                                        }
                                    ]
                                },
                                "value": {
                                    "kind": "ObjectCreationExpression",
                                    "fullStart": 2073,
                                    "fullEnd": 2099,
                                    "start": 2073,
                                    "end": 2099,
                                    "fullWidth": 26,
                                    "width": 26,
                                    "newKeyword": {
                                        "kind": "NewKeyword",
                                        "fullStart": 2073,
                                        "fullEnd": 2077,
                                        "start": 2073,
                                        "end": 2076,
                                        "fullWidth": 4,
                                        "width": 3,
                                        "text": "new",
                                        "value": "new",
                                        "valueText": "new",
                                        "hasTrailingTrivia": true,
                                        "trailingTrivia": [
                                            {
                                                "kind": "WhitespaceTrivia",
                                                "text": " "
                                            }
                                        ]
                                    },
                                    "expression": {
                                        "kind": "IdentifierName",
                                        "fullStart": 2077,
                                        "fullEnd": 2081,
                                        "start": 2077,
                                        "end": 2081,
                                        "fullWidth": 4,
                                        "width": 4,
                                        "text": "Date",
                                        "value": "Date",
                                        "valueText": "Date"
                                    },
                                    "argumentList": {
                                        "kind": "ArgumentList",
                                        "fullStart": 2081,
                                        "fullEnd": 2099,
                                        "start": 2081,
                                        "end": 2099,
                                        "fullWidth": 18,
                                        "width": 18,
                                        "openParenToken": {
                                            "kind": "OpenParenToken",
                                            "fullStart": 2081,
                                            "fullEnd": 2082,
                                            "start": 2081,
                                            "end": 2082,
                                            "fullWidth": 1,
                                            "width": 1,
                                            "text": "(",
                                            "value": "(",
                                            "valueText": "("
                                        },
                                        "arguments": [
                                            {
                                                "kind": "NumericLiteral",
                                                "fullStart": 2082,
                                                "fullEnd": 2086,
                                                "start": 2082,
                                                "end": 2086,
                                                "fullWidth": 4,
                                                "width": 4,
                                                "text": "2099",
                                                "value": 2099,
                                                "valueText": "2099"
                                            },
                                            {
                                                "kind": "CommaToken",
                                                "fullStart": 2086,
                                                "fullEnd": 2088,
                                                "start": 2086,
                                                "end": 2087,
                                                "fullWidth": 2,
                                                "width": 1,
                                                "text": ",",
                                                "value": ",",
                                                "valueText": ",",
                                                "hasTrailingTrivia": true,
                                                "trailingTrivia": [
                                                    {
                                                        "kind": "WhitespaceTrivia",
                                                        "text": " "
                                                    }
                                                ]
                                            },
                                            {
                                                "kind": "NumericLiteral",
                                                "fullStart": 2088,
                                                "fullEnd": 2090,
                                                "start": 2088,
                                                "end": 2090,
                                                "fullWidth": 2,
                                                "width": 2,
                                                "text": "11",
                                                "value": 11,
                                                "valueText": "11"
                                            },
                                            {
                                                "kind": "CommaToken",
                                                "fullStart": 2090,
                                                "fullEnd": 2092,
                                                "start": 2090,
                                                "end": 2091,
                                                "fullWidth": 2,
                                                "width": 1,
                                                "text": ",",
                                                "value": ",",
                                                "valueText": ",",
                                                "hasTrailingTrivia": true,
                                                "trailingTrivia": [
                                                    {
                                                        "kind": "WhitespaceTrivia",
                                                        "text": " "
                                                    }
                                                ]
                                            },
                                            {
                                                "kind": "NumericLiteral",
                                                "fullStart": 2092,
                                                "fullEnd": 2094,
                                                "start": 2092,
                                                "end": 2094,
                                                "fullWidth": 2,
                                                "width": 2,
                                                "text": "31",
                                                "value": 31,
                                                "valueText": "31"
                                            },
                                            {
                                                "kind": "CommaToken",
                                                "fullStart": 2094,
                                                "fullEnd": 2096,
                                                "start": 2094,
                                                "end": 2095,
                                                "fullWidth": 2,
                                                "width": 1,
                                                "text": ",",
                                                "value": ",",
                                                "valueText": ",",
                                                "hasTrailingTrivia": true,
                                                "trailingTrivia": [
                                                    {
                                                        "kind": "WhitespaceTrivia",
                                                        "text": " "
                                                    }
                                                ]
                                            },
                                            {
                                                "kind": "NumericLiteral",
                                                "fullStart": 2096,
                                                "fullEnd": 2098,
                                                "start": 2096,
                                                "end": 2098,
                                                "fullWidth": 2,
                                                "width": 2,
                                                "text": "23",
                                                "value": 23,
                                                "valueText": "23"
                                            }
                                        ],
                                        "closeParenToken": {
                                            "kind": "CloseParenToken",
                                            "fullStart": 2098,
                                            "fullEnd": 2099,
                                            "start": 2098,
                                            "end": 2099,
                                            "fullWidth": 1,
                                            "width": 1,
                                            "text": ")",
                                            "value": ")",
                                            "valueText": ")"
                                        }
                                    }
                                }
                            }
                        }
                    ]
                },
                "semicolonToken": {
                    "kind": "SemicolonToken",
                    "fullStart": 2099,
                    "fullEnd": 2101,
                    "start": 2099,
                    "end": 2100,
                    "fullWidth": 2,
                    "width": 1,
                    "text": ";",
                    "value": ";",
                    "valueText": ";",
                    "hasTrailingTrivia": true,
                    "hasTrailingNewLine": true,
                    "trailingTrivia": [
                        {
                            "kind": "NewLineTrivia",
                            "text": "\n"
                        }
                    ]
                }
            },
            {
                "kind": "IfStatement",
                "fullStart": 2101,
                "fullEnd": 2255,
                "start": 2101,
                "end": 2254,
                "fullWidth": 154,
                "width": 153,
                "ifKeyword": {
                    "kind": "IfKeyword",
                    "fullStart": 2101,
                    "fullEnd": 2104,
                    "start": 2101,
                    "end": 2103,
                    "fullWidth": 3,
                    "width": 2,
                    "text": "if",
                    "value": "if",
                    "valueText": "if",
                    "hasTrailingTrivia": true,
                    "trailingTrivia": [
                        {
                            "kind": "WhitespaceTrivia",
                            "text": " "
                        }
                    ]
                },
                "openParenToken": {
                    "kind": "OpenParenToken",
                    "fullStart": 2104,
                    "fullEnd": 2105,
                    "start": 2104,
                    "end": 2105,
                    "fullWidth": 1,
                    "width": 1,
                    "text": "(",
                    "value": "(",
                    "valueText": "("
                },
                "condition": {
                    "kind": "NotEqualsExpression",
                    "fullStart": 2105,
                    "fullEnd": 2160,
                    "start": 2105,
                    "end": 2160,
                    "fullWidth": 55,
                    "width": 55,
                    "left": {
                        "kind": "InvocationExpression",
                        "fullStart": 2105,
                        "fullEnd": 2141,
                        "start": 2105,
                        "end": 2140,
                        "fullWidth": 36,
                        "width": 35,
                        "expression": {
                            "kind": "MemberAccessExpression",
                            "fullStart": 2105,
                            "fullEnd": 2135,
                            "start": 2105,
                            "end": 2135,
                            "fullWidth": 30,
                            "width": 30,
                            "expression": {
                                "kind": "MemberAccessExpression",
                                "fullStart": 2105,
                                "fullEnd": 2130,
                                "start": 2105,
                                "end": 2130,
                                "fullWidth": 25,
                                "width": 25,
                                "expression": {
                                    "kind": "MemberAccessExpression",
                                    "fullStart": 2105,
                                    "fullEnd": 2121,
                                    "start": 2105,
                                    "end": 2121,
                                    "fullWidth": 16,
                                    "width": 16,
                                    "expression": {
                                        "kind": "IdentifierName",
                                        "fullStart": 2105,
                                        "fullEnd": 2111,
                                        "start": 2105,
                                        "end": 2111,
                                        "fullWidth": 6,
                                        "width": 6,
                                        "text": "Object",
                                        "value": "Object",
                                        "valueText": "Object"
                                    },
                                    "dotToken": {
                                        "kind": "DotToken",
                                        "fullStart": 2111,
                                        "fullEnd": 2112,
                                        "start": 2111,
                                        "end": 2112,
                                        "fullWidth": 1,
                                        "width": 1,
                                        "text": ".",
                                        "value": ".",
                                        "valueText": "."
                                    },
                                    "name": {
                                        "kind": "IdentifierName",
                                        "fullStart": 2112,
                                        "fullEnd": 2121,
                                        "start": 2112,
                                        "end": 2121,
                                        "fullWidth": 9,
                                        "width": 9,
                                        "text": "prototype",
                                        "value": "prototype",
                                        "valueText": "prototype"
                                    }
                                },
                                "dotToken": {
                                    "kind": "DotToken",
                                    "fullStart": 2121,
                                    "fullEnd": 2122,
                                    "start": 2121,
                                    "end": 2122,
                                    "fullWidth": 1,
                                    "width": 1,
                                    "text": ".",
                                    "value": ".",
                                    "valueText": "."
                                },
                                "name": {
                                    "kind": "IdentifierName",
                                    "fullStart": 2122,
                                    "fullEnd": 2130,
                                    "start": 2122,
                                    "end": 2130,
                                    "fullWidth": 8,
                                    "width": 8,
                                    "text": "toString",
                                    "value": "toString",
                                    "valueText": "toString"
                                }
                            },
                            "dotToken": {
                                "kind": "DotToken",
                                "fullStart": 2130,
                                "fullEnd": 2131,
                                "start": 2130,
                                "end": 2131,
                                "fullWidth": 1,
                                "width": 1,
                                "text": ".",
                                "value": ".",
                                "valueText": "."
                            },
                            "name": {
                                "kind": "IdentifierName",
                                "fullStart": 2131,
                                "fullEnd": 2135,
                                "start": 2131,
                                "end": 2135,
                                "fullWidth": 4,
                                "width": 4,
                                "text": "call",
                                "value": "call",
                                "valueText": "call"
                            }
                        },
                        "argumentList": {
                            "kind": "ArgumentList",
                            "fullStart": 2135,
                            "fullEnd": 2141,
                            "start": 2135,
                            "end": 2140,
                            "fullWidth": 6,
                            "width": 5,
                            "openParenToken": {
                                "kind": "OpenParenToken",
                                "fullStart": 2135,
                                "fullEnd": 2136,
                                "start": 2135,
                                "end": 2136,
                                "fullWidth": 1,
                                "width": 1,
                                "text": "(",
                                "value": "(",
                                "valueText": "("
                            },
                            "arguments": [
                                {
                                    "kind": "IdentifierName",
                                    "fullStart": 2136,
                                    "fullEnd": 2139,
                                    "start": 2136,
                                    "end": 2139,
                                    "fullWidth": 3,
                                    "width": 3,
                                    "text": "x10",
                                    "value": "x10",
                                    "valueText": "x10"
                                }
                            ],
                            "closeParenToken": {
                                "kind": "CloseParenToken",
                                "fullStart": 2139,
                                "fullEnd": 2141,
                                "start": 2139,
                                "end": 2140,
                                "fullWidth": 2,
                                "width": 1,
                                "text": ")",
                                "value": ")",
                                "valueText": ")",
                                "hasTrailingTrivia": true,
                                "trailingTrivia": [
                                    {
                                        "kind": "WhitespaceTrivia",
                                        "text": " "
                                    }
                                ]
                            }
                        }
                    },
                    "operatorToken": {
                        "kind": "ExclamationEqualsEqualsToken",
                        "fullStart": 2141,
                        "fullEnd": 2145,
                        "start": 2141,
                        "end": 2144,
                        "fullWidth": 4,
                        "width": 3,
                        "text": "!==",
                        "value": "!==",
                        "valueText": "!==",
                        "hasTrailingTrivia": true,
                        "trailingTrivia": [
                            {
                                "kind": "WhitespaceTrivia",
                                "text": " "
                            }
                        ]
                    },
                    "right": {
                        "kind": "StringLiteral",
                        "fullStart": 2145,
                        "fullEnd": 2160,
                        "start": 2145,
                        "end": 2160,
                        "fullWidth": 15,
                        "width": 15,
                        "text": "\"[object Date]\"",
                        "value": "[object Date]",
                        "valueText": "[object Date]"
                    }
                },
                "closeParenToken": {
                    "kind": "CloseParenToken",
                    "fullStart": 2160,
                    "fullEnd": 2162,
                    "start": 2160,
                    "end": 2161,
                    "fullWidth": 2,
                    "width": 1,
                    "text": ")",
                    "value": ")",
                    "valueText": ")",
                    "hasTrailingTrivia": true,
                    "trailingTrivia": [
                        {
                            "kind": "WhitespaceTrivia",
                            "text": " "
                        }
                    ]
                },
                "statement": {
                    "kind": "Block",
                    "fullStart": 2162,
                    "fullEnd": 2255,
                    "start": 2162,
                    "end": 2254,
                    "fullWidth": 93,
                    "width": 92,
                    "openBraceToken": {
                        "kind": "OpenBraceToken",
                        "fullStart": 2162,
                        "fullEnd": 2164,
                        "start": 2162,
                        "end": 2163,
                        "fullWidth": 2,
                        "width": 1,
                        "text": "{",
                        "value": "{",
                        "valueText": "{",
                        "hasTrailingTrivia": true,
                        "hasTrailingNewLine": true,
                        "trailingTrivia": [
                            {
                                "kind": "NewLineTrivia",
                                "text": "\n"
                            }
                        ]
                    },
                    "statements": [
                        {
                            "kind": "ExpressionStatement",
                            "fullStart": 2164,
                            "fullEnd": 2253,
                            "start": 2166,
                            "end": 2252,
                            "fullWidth": 89,
                            "width": 86,
                            "expression": {
                                "kind": "InvocationExpression",
                                "fullStart": 2164,
                                "fullEnd": 2251,
                                "start": 2166,
                                "end": 2251,
                                "fullWidth": 87,
                                "width": 85,
                                "expression": {
                                    "kind": "IdentifierName",
                                    "fullStart": 2164,
                                    "fullEnd": 2171,
                                    "start": 2166,
                                    "end": 2171,
                                    "fullWidth": 7,
                                    "width": 5,
                                    "text": "$FAIL",
                                    "value": "$FAIL",
                                    "valueText": "$FAIL",
                                    "hasLeadingTrivia": true,
                                    "leadingTrivia": [
                                        {
                                            "kind": "WhitespaceTrivia",
                                            "text": "  "
                                        }
                                    ]
                                },
                                "argumentList": {
                                    "kind": "ArgumentList",
                                    "fullStart": 2171,
                                    "fullEnd": 2251,
                                    "start": 2171,
                                    "end": 2251,
                                    "fullWidth": 80,
                                    "width": 80,
                                    "openParenToken": {
                                        "kind": "OpenParenToken",
                                        "fullStart": 2171,
                                        "fullEnd": 2172,
                                        "start": 2171,
                                        "end": 2172,
                                        "fullWidth": 1,
                                        "width": 1,
                                        "text": "(",
                                        "value": "(",
                                        "valueText": "("
                                    },
                                    "arguments": [
                                        {
                                            "kind": "StringLiteral",
                                            "fullStart": 2172,
                                            "fullEnd": 2250,
                                            "start": 2172,
                                            "end": 2250,
                                            "fullWidth": 78,
                                            "width": 78,
                                            "text": "\"#10: The [[Class]] property of the newly constructed object is set to 'Date'\"",
                                            "value": "#10: The [[Class]] property of the newly constructed object is set to 'Date'",
                                            "valueText": "#10: The [[Class]] property of the newly constructed object is set to 'Date'"
                                        }
                                    ],
                                    "closeParenToken": {
                                        "kind": "CloseParenToken",
                                        "fullStart": 2250,
                                        "fullEnd": 2251,
                                        "start": 2250,
                                        "end": 2251,
                                        "fullWidth": 1,
                                        "width": 1,
                                        "text": ")",
                                        "value": ")",
                                        "valueText": ")"
                                    }
                                }
                            },
                            "semicolonToken": {
                                "kind": "SemicolonToken",
                                "fullStart": 2251,
                                "fullEnd": 2253,
                                "start": 2251,
                                "end": 2252,
                                "fullWidth": 2,
                                "width": 1,
                                "text": ";",
                                "value": ";",
                                "valueText": ";",
                                "hasTrailingTrivia": true,
                                "hasTrailingNewLine": true,
                                "trailingTrivia": [
                                    {
                                        "kind": "NewLineTrivia",
                                        "text": "\n"
                                    }
                                ]
                            }
                        }
                    ],
                    "closeBraceToken": {
                        "kind": "CloseBraceToken",
                        "fullStart": 2253,
                        "fullEnd": 2255,
                        "start": 2253,
                        "end": 2254,
                        "fullWidth": 2,
                        "width": 1,
                        "text": "}",
                        "value": "}",
                        "valueText": "}",
                        "hasTrailingTrivia": true,
                        "hasTrailingNewLine": true,
                        "trailingTrivia": [
                            {
                                "kind": "NewLineTrivia",
                                "text": "\n"
                            }
                        ]
                    }
                }
            },
            {
                "kind": "VariableStatement",
                "fullStart": 2255,
                "fullEnd": 2292,
                "start": 2256,
                "end": 2291,
                "fullWidth": 37,
                "width": 35,
                "modifiers": [],
                "variableDeclaration": {
                    "kind": "VariableDeclaration",
                    "fullStart": 2255,
                    "fullEnd": 2290,
                    "start": 2256,
                    "end": 2290,
                    "fullWidth": 35,
                    "width": 34,
                    "varKeyword": {
                        "kind": "VarKeyword",
                        "fullStart": 2255,
                        "fullEnd": 2260,
                        "start": 2256,
                        "end": 2259,
                        "fullWidth": 5,
                        "width": 3,
                        "text": "var",
                        "value": "var",
                        "valueText": "var",
                        "hasLeadingTrivia": true,
                        "hasLeadingNewLine": true,
                        "hasTrailingTrivia": true,
                        "leadingTrivia": [
                            {
                                "kind": "NewLineTrivia",
                                "text": "\n"
                            }
                        ],
                        "trailingTrivia": [
                            {
                                "kind": "WhitespaceTrivia",
                                "text": " "
                            }
                        ]
                    },
                    "variableDeclarators": [
                        {
                            "kind": "VariableDeclarator",
                            "fullStart": 2260,
                            "fullEnd": 2290,
                            "start": 2260,
                            "end": 2290,
                            "fullWidth": 30,
<<<<<<< HEAD
                            "width": 30,
                            "identifier": {
=======
                            "propertyName": {
>>>>>>> 85e84683
                                "kind": "IdentifierName",
                                "fullStart": 2260,
                                "fullEnd": 2264,
                                "start": 2260,
                                "end": 2263,
                                "fullWidth": 4,
                                "width": 3,
                                "text": "x11",
                                "value": "x11",
                                "valueText": "x11",
                                "hasTrailingTrivia": true,
                                "trailingTrivia": [
                                    {
                                        "kind": "WhitespaceTrivia",
                                        "text": " "
                                    }
                                ]
                            },
                            "equalsValueClause": {
                                "kind": "EqualsValueClause",
                                "fullStart": 2264,
                                "fullEnd": 2290,
                                "start": 2264,
                                "end": 2290,
                                "fullWidth": 26,
                                "width": 26,
                                "equalsToken": {
                                    "kind": "EqualsToken",
                                    "fullStart": 2264,
                                    "fullEnd": 2266,
                                    "start": 2264,
                                    "end": 2265,
                                    "fullWidth": 2,
                                    "width": 1,
                                    "text": "=",
                                    "value": "=",
                                    "valueText": "=",
                                    "hasTrailingTrivia": true,
                                    "trailingTrivia": [
                                        {
                                            "kind": "WhitespaceTrivia",
                                            "text": " "
                                        }
                                    ]
                                },
                                "value": {
                                    "kind": "ObjectCreationExpression",
                                    "fullStart": 2266,
                                    "fullEnd": 2290,
                                    "start": 2266,
                                    "end": 2290,
                                    "fullWidth": 24,
                                    "width": 24,
                                    "newKeyword": {
                                        "kind": "NewKeyword",
                                        "fullStart": 2266,
                                        "fullEnd": 2270,
                                        "start": 2266,
                                        "end": 2269,
                                        "fullWidth": 4,
                                        "width": 3,
                                        "text": "new",
                                        "value": "new",
                                        "valueText": "new",
                                        "hasTrailingTrivia": true,
                                        "trailingTrivia": [
                                            {
                                                "kind": "WhitespaceTrivia",
                                                "text": " "
                                            }
                                        ]
                                    },
                                    "expression": {
                                        "kind": "IdentifierName",
                                        "fullStart": 2270,
                                        "fullEnd": 2274,
                                        "start": 2270,
                                        "end": 2274,
                                        "fullWidth": 4,
                                        "width": 4,
                                        "text": "Date",
                                        "value": "Date",
                                        "valueText": "Date"
                                    },
                                    "argumentList": {
                                        "kind": "ArgumentList",
                                        "fullStart": 2274,
                                        "fullEnd": 2290,
                                        "start": 2274,
                                        "end": 2290,
                                        "fullWidth": 16,
                                        "width": 16,
                                        "openParenToken": {
                                            "kind": "OpenParenToken",
                                            "fullStart": 2274,
                                            "fullEnd": 2275,
                                            "start": 2274,
                                            "end": 2275,
                                            "fullWidth": 1,
                                            "width": 1,
                                            "text": "(",
                                            "value": "(",
                                            "valueText": "("
                                        },
                                        "arguments": [
                                            {
                                                "kind": "NumericLiteral",
                                                "fullStart": 2275,
                                                "fullEnd": 2279,
                                                "start": 2275,
                                                "end": 2279,
                                                "fullWidth": 4,
                                                "width": 4,
                                                "text": "2099",
                                                "value": 2099,
                                                "valueText": "2099"
                                            },
                                            {
                                                "kind": "CommaToken",
                                                "fullStart": 2279,
                                                "fullEnd": 2281,
                                                "start": 2279,
                                                "end": 2280,
                                                "fullWidth": 2,
                                                "width": 1,
                                                "text": ",",
                                                "value": ",",
                                                "valueText": ",",
                                                "hasTrailingTrivia": true,
                                                "trailingTrivia": [
                                                    {
                                                        "kind": "WhitespaceTrivia",
                                                        "text": " "
                                                    }
                                                ]
                                            },
                                            {
                                                "kind": "NumericLiteral",
                                                "fullStart": 2281,
                                                "fullEnd": 2283,
                                                "start": 2281,
                                                "end": 2283,
                                                "fullWidth": 2,
                                                "width": 2,
                                                "text": "12",
                                                "value": 12,
                                                "valueText": "12"
                                            },
                                            {
                                                "kind": "CommaToken",
                                                "fullStart": 2283,
                                                "fullEnd": 2285,
                                                "start": 2283,
                                                "end": 2284,
                                                "fullWidth": 2,
                                                "width": 1,
                                                "text": ",",
                                                "value": ",",
                                                "valueText": ",",
                                                "hasTrailingTrivia": true,
                                                "trailingTrivia": [
                                                    {
                                                        "kind": "WhitespaceTrivia",
                                                        "text": " "
                                                    }
                                                ]
                                            },
                                            {
                                                "kind": "NumericLiteral",
                                                "fullStart": 2285,
                                                "fullEnd": 2286,
                                                "start": 2285,
                                                "end": 2286,
                                                "fullWidth": 1,
                                                "width": 1,
                                                "text": "1",
                                                "value": 1,
                                                "valueText": "1"
                                            },
                                            {
                                                "kind": "CommaToken",
                                                "fullStart": 2286,
                                                "fullEnd": 2288,
                                                "start": 2286,
                                                "end": 2287,
                                                "fullWidth": 2,
                                                "width": 1,
                                                "text": ",",
                                                "value": ",",
                                                "valueText": ",",
                                                "hasTrailingTrivia": true,
                                                "trailingTrivia": [
                                                    {
                                                        "kind": "WhitespaceTrivia",
                                                        "text": " "
                                                    }
                                                ]
                                            },
                                            {
                                                "kind": "NumericLiteral",
                                                "fullStart": 2288,
                                                "fullEnd": 2289,
                                                "start": 2288,
                                                "end": 2289,
                                                "fullWidth": 1,
                                                "width": 1,
                                                "text": "0",
                                                "value": 0,
                                                "valueText": "0"
                                            }
                                        ],
                                        "closeParenToken": {
                                            "kind": "CloseParenToken",
                                            "fullStart": 2289,
                                            "fullEnd": 2290,
                                            "start": 2289,
                                            "end": 2290,
                                            "fullWidth": 1,
                                            "width": 1,
                                            "text": ")",
                                            "value": ")",
                                            "valueText": ")"
                                        }
                                    }
                                }
                            }
                        }
                    ]
                },
                "semicolonToken": {
                    "kind": "SemicolonToken",
                    "fullStart": 2290,
                    "fullEnd": 2292,
                    "start": 2290,
                    "end": 2291,
                    "fullWidth": 2,
                    "width": 1,
                    "text": ";",
                    "value": ";",
                    "valueText": ";",
                    "hasTrailingTrivia": true,
                    "hasTrailingNewLine": true,
                    "trailingTrivia": [
                        {
                            "kind": "NewLineTrivia",
                            "text": "\n"
                        }
                    ]
                }
            },
            {
                "kind": "IfStatement",
                "fullStart": 2292,
                "fullEnd": 2446,
                "start": 2292,
                "end": 2445,
                "fullWidth": 154,
                "width": 153,
                "ifKeyword": {
                    "kind": "IfKeyword",
                    "fullStart": 2292,
                    "fullEnd": 2295,
                    "start": 2292,
                    "end": 2294,
                    "fullWidth": 3,
                    "width": 2,
                    "text": "if",
                    "value": "if",
                    "valueText": "if",
                    "hasTrailingTrivia": true,
                    "trailingTrivia": [
                        {
                            "kind": "WhitespaceTrivia",
                            "text": " "
                        }
                    ]
                },
                "openParenToken": {
                    "kind": "OpenParenToken",
                    "fullStart": 2295,
                    "fullEnd": 2296,
                    "start": 2295,
                    "end": 2296,
                    "fullWidth": 1,
                    "width": 1,
                    "text": "(",
                    "value": "(",
                    "valueText": "("
                },
                "condition": {
                    "kind": "NotEqualsExpression",
                    "fullStart": 2296,
                    "fullEnd": 2351,
                    "start": 2296,
                    "end": 2351,
                    "fullWidth": 55,
                    "width": 55,
                    "left": {
                        "kind": "InvocationExpression",
                        "fullStart": 2296,
                        "fullEnd": 2332,
                        "start": 2296,
                        "end": 2331,
                        "fullWidth": 36,
                        "width": 35,
                        "expression": {
                            "kind": "MemberAccessExpression",
                            "fullStart": 2296,
                            "fullEnd": 2326,
                            "start": 2296,
                            "end": 2326,
                            "fullWidth": 30,
                            "width": 30,
                            "expression": {
                                "kind": "MemberAccessExpression",
                                "fullStart": 2296,
                                "fullEnd": 2321,
                                "start": 2296,
                                "end": 2321,
                                "fullWidth": 25,
                                "width": 25,
                                "expression": {
                                    "kind": "MemberAccessExpression",
                                    "fullStart": 2296,
                                    "fullEnd": 2312,
                                    "start": 2296,
                                    "end": 2312,
                                    "fullWidth": 16,
                                    "width": 16,
                                    "expression": {
                                        "kind": "IdentifierName",
                                        "fullStart": 2296,
                                        "fullEnd": 2302,
                                        "start": 2296,
                                        "end": 2302,
                                        "fullWidth": 6,
                                        "width": 6,
                                        "text": "Object",
                                        "value": "Object",
                                        "valueText": "Object"
                                    },
                                    "dotToken": {
                                        "kind": "DotToken",
                                        "fullStart": 2302,
                                        "fullEnd": 2303,
                                        "start": 2302,
                                        "end": 2303,
                                        "fullWidth": 1,
                                        "width": 1,
                                        "text": ".",
                                        "value": ".",
                                        "valueText": "."
                                    },
                                    "name": {
                                        "kind": "IdentifierName",
                                        "fullStart": 2303,
                                        "fullEnd": 2312,
                                        "start": 2303,
                                        "end": 2312,
                                        "fullWidth": 9,
                                        "width": 9,
                                        "text": "prototype",
                                        "value": "prototype",
                                        "valueText": "prototype"
                                    }
                                },
                                "dotToken": {
                                    "kind": "DotToken",
                                    "fullStart": 2312,
                                    "fullEnd": 2313,
                                    "start": 2312,
                                    "end": 2313,
                                    "fullWidth": 1,
                                    "width": 1,
                                    "text": ".",
                                    "value": ".",
                                    "valueText": "."
                                },
                                "name": {
                                    "kind": "IdentifierName",
                                    "fullStart": 2313,
                                    "fullEnd": 2321,
                                    "start": 2313,
                                    "end": 2321,
                                    "fullWidth": 8,
                                    "width": 8,
                                    "text": "toString",
                                    "value": "toString",
                                    "valueText": "toString"
                                }
                            },
                            "dotToken": {
                                "kind": "DotToken",
                                "fullStart": 2321,
                                "fullEnd": 2322,
                                "start": 2321,
                                "end": 2322,
                                "fullWidth": 1,
                                "width": 1,
                                "text": ".",
                                "value": ".",
                                "valueText": "."
                            },
                            "name": {
                                "kind": "IdentifierName",
                                "fullStart": 2322,
                                "fullEnd": 2326,
                                "start": 2322,
                                "end": 2326,
                                "fullWidth": 4,
                                "width": 4,
                                "text": "call",
                                "value": "call",
                                "valueText": "call"
                            }
                        },
                        "argumentList": {
                            "kind": "ArgumentList",
                            "fullStart": 2326,
                            "fullEnd": 2332,
                            "start": 2326,
                            "end": 2331,
                            "fullWidth": 6,
                            "width": 5,
                            "openParenToken": {
                                "kind": "OpenParenToken",
                                "fullStart": 2326,
                                "fullEnd": 2327,
                                "start": 2326,
                                "end": 2327,
                                "fullWidth": 1,
                                "width": 1,
                                "text": "(",
                                "value": "(",
                                "valueText": "("
                            },
                            "arguments": [
                                {
                                    "kind": "IdentifierName",
                                    "fullStart": 2327,
                                    "fullEnd": 2330,
                                    "start": 2327,
                                    "end": 2330,
                                    "fullWidth": 3,
                                    "width": 3,
                                    "text": "x11",
                                    "value": "x11",
                                    "valueText": "x11"
                                }
                            ],
                            "closeParenToken": {
                                "kind": "CloseParenToken",
                                "fullStart": 2330,
                                "fullEnd": 2332,
                                "start": 2330,
                                "end": 2331,
                                "fullWidth": 2,
                                "width": 1,
                                "text": ")",
                                "value": ")",
                                "valueText": ")",
                                "hasTrailingTrivia": true,
                                "trailingTrivia": [
                                    {
                                        "kind": "WhitespaceTrivia",
                                        "text": " "
                                    }
                                ]
                            }
                        }
                    },
                    "operatorToken": {
                        "kind": "ExclamationEqualsEqualsToken",
                        "fullStart": 2332,
                        "fullEnd": 2336,
                        "start": 2332,
                        "end": 2335,
                        "fullWidth": 4,
                        "width": 3,
                        "text": "!==",
                        "value": "!==",
                        "valueText": "!==",
                        "hasTrailingTrivia": true,
                        "trailingTrivia": [
                            {
                                "kind": "WhitespaceTrivia",
                                "text": " "
                            }
                        ]
                    },
                    "right": {
                        "kind": "StringLiteral",
                        "fullStart": 2336,
                        "fullEnd": 2351,
                        "start": 2336,
                        "end": 2351,
                        "fullWidth": 15,
                        "width": 15,
                        "text": "\"[object Date]\"",
                        "value": "[object Date]",
                        "valueText": "[object Date]"
                    }
                },
                "closeParenToken": {
                    "kind": "CloseParenToken",
                    "fullStart": 2351,
                    "fullEnd": 2353,
                    "start": 2351,
                    "end": 2352,
                    "fullWidth": 2,
                    "width": 1,
                    "text": ")",
                    "value": ")",
                    "valueText": ")",
                    "hasTrailingTrivia": true,
                    "trailingTrivia": [
                        {
                            "kind": "WhitespaceTrivia",
                            "text": " "
                        }
                    ]
                },
                "statement": {
                    "kind": "Block",
                    "fullStart": 2353,
                    "fullEnd": 2446,
                    "start": 2353,
                    "end": 2445,
                    "fullWidth": 93,
                    "width": 92,
                    "openBraceToken": {
                        "kind": "OpenBraceToken",
                        "fullStart": 2353,
                        "fullEnd": 2355,
                        "start": 2353,
                        "end": 2354,
                        "fullWidth": 2,
                        "width": 1,
                        "text": "{",
                        "value": "{",
                        "valueText": "{",
                        "hasTrailingTrivia": true,
                        "hasTrailingNewLine": true,
                        "trailingTrivia": [
                            {
                                "kind": "NewLineTrivia",
                                "text": "\n"
                            }
                        ]
                    },
                    "statements": [
                        {
                            "kind": "ExpressionStatement",
                            "fullStart": 2355,
                            "fullEnd": 2444,
                            "start": 2357,
                            "end": 2443,
                            "fullWidth": 89,
                            "width": 86,
                            "expression": {
                                "kind": "InvocationExpression",
                                "fullStart": 2355,
                                "fullEnd": 2442,
                                "start": 2357,
                                "end": 2442,
                                "fullWidth": 87,
                                "width": 85,
                                "expression": {
                                    "kind": "IdentifierName",
                                    "fullStart": 2355,
                                    "fullEnd": 2362,
                                    "start": 2357,
                                    "end": 2362,
                                    "fullWidth": 7,
                                    "width": 5,
                                    "text": "$FAIL",
                                    "value": "$FAIL",
                                    "valueText": "$FAIL",
                                    "hasLeadingTrivia": true,
                                    "leadingTrivia": [
                                        {
                                            "kind": "WhitespaceTrivia",
                                            "text": "  "
                                        }
                                    ]
                                },
                                "argumentList": {
                                    "kind": "ArgumentList",
                                    "fullStart": 2362,
                                    "fullEnd": 2442,
                                    "start": 2362,
                                    "end": 2442,
                                    "fullWidth": 80,
                                    "width": 80,
                                    "openParenToken": {
                                        "kind": "OpenParenToken",
                                        "fullStart": 2362,
                                        "fullEnd": 2363,
                                        "start": 2362,
                                        "end": 2363,
                                        "fullWidth": 1,
                                        "width": 1,
                                        "text": "(",
                                        "value": "(",
                                        "valueText": "("
                                    },
                                    "arguments": [
                                        {
                                            "kind": "StringLiteral",
                                            "fullStart": 2363,
                                            "fullEnd": 2441,
                                            "start": 2363,
                                            "end": 2441,
                                            "fullWidth": 78,
                                            "width": 78,
                                            "text": "\"#11: The [[Class]] property of the newly constructed object is set to 'Date'\"",
                                            "value": "#11: The [[Class]] property of the newly constructed object is set to 'Date'",
                                            "valueText": "#11: The [[Class]] property of the newly constructed object is set to 'Date'"
                                        }
                                    ],
                                    "closeParenToken": {
                                        "kind": "CloseParenToken",
                                        "fullStart": 2441,
                                        "fullEnd": 2442,
                                        "start": 2441,
                                        "end": 2442,
                                        "fullWidth": 1,
                                        "width": 1,
                                        "text": ")",
                                        "value": ")",
                                        "valueText": ")"
                                    }
                                }
                            },
                            "semicolonToken": {
                                "kind": "SemicolonToken",
                                "fullStart": 2442,
                                "fullEnd": 2444,
                                "start": 2442,
                                "end": 2443,
                                "fullWidth": 2,
                                "width": 1,
                                "text": ";",
                                "value": ";",
                                "valueText": ";",
                                "hasTrailingTrivia": true,
                                "hasTrailingNewLine": true,
                                "trailingTrivia": [
                                    {
                                        "kind": "NewLineTrivia",
                                        "text": "\n"
                                    }
                                ]
                            }
                        }
                    ],
                    "closeBraceToken": {
                        "kind": "CloseBraceToken",
                        "fullStart": 2444,
                        "fullEnd": 2446,
                        "start": 2444,
                        "end": 2445,
                        "fullWidth": 2,
                        "width": 1,
                        "text": "}",
                        "value": "}",
                        "valueText": "}",
                        "hasTrailingTrivia": true,
                        "hasTrailingNewLine": true,
                        "trailingTrivia": [
                            {
                                "kind": "NewLineTrivia",
                                "text": "\n"
                            }
                        ]
                    }
                }
            },
            {
                "kind": "VariableStatement",
                "fullStart": 2446,
                "fullEnd": 2482,
                "start": 2447,
                "end": 2481,
                "fullWidth": 36,
                "width": 34,
                "modifiers": [],
                "variableDeclaration": {
                    "kind": "VariableDeclaration",
                    "fullStart": 2446,
                    "fullEnd": 2480,
                    "start": 2447,
                    "end": 2480,
                    "fullWidth": 34,
                    "width": 33,
                    "varKeyword": {
                        "kind": "VarKeyword",
                        "fullStart": 2446,
                        "fullEnd": 2451,
                        "start": 2447,
                        "end": 2450,
                        "fullWidth": 5,
                        "width": 3,
                        "text": "var",
                        "value": "var",
                        "valueText": "var",
                        "hasLeadingTrivia": true,
                        "hasLeadingNewLine": true,
                        "hasTrailingTrivia": true,
                        "leadingTrivia": [
                            {
                                "kind": "NewLineTrivia",
                                "text": "\n"
                            }
                        ],
                        "trailingTrivia": [
                            {
                                "kind": "WhitespaceTrivia",
                                "text": " "
                            }
                        ]
                    },
                    "variableDeclarators": [
                        {
                            "kind": "VariableDeclarator",
                            "fullStart": 2451,
                            "fullEnd": 2480,
                            "start": 2451,
                            "end": 2480,
                            "fullWidth": 29,
<<<<<<< HEAD
                            "width": 29,
                            "identifier": {
=======
                            "propertyName": {
>>>>>>> 85e84683
                                "kind": "IdentifierName",
                                "fullStart": 2451,
                                "fullEnd": 2455,
                                "start": 2451,
                                "end": 2454,
                                "fullWidth": 4,
                                "width": 3,
                                "text": "x12",
                                "value": "x12",
                                "valueText": "x12",
                                "hasTrailingTrivia": true,
                                "trailingTrivia": [
                                    {
                                        "kind": "WhitespaceTrivia",
                                        "text": " "
                                    }
                                ]
                            },
                            "equalsValueClause": {
                                "kind": "EqualsValueClause",
                                "fullStart": 2455,
                                "fullEnd": 2480,
                                "start": 2455,
                                "end": 2480,
                                "fullWidth": 25,
                                "width": 25,
                                "equalsToken": {
                                    "kind": "EqualsToken",
                                    "fullStart": 2455,
                                    "fullEnd": 2457,
                                    "start": 2455,
                                    "end": 2456,
                                    "fullWidth": 2,
                                    "width": 1,
                                    "text": "=",
                                    "value": "=",
                                    "valueText": "=",
                                    "hasTrailingTrivia": true,
                                    "trailingTrivia": [
                                        {
                                            "kind": "WhitespaceTrivia",
                                            "text": " "
                                        }
                                    ]
                                },
                                "value": {
                                    "kind": "ObjectCreationExpression",
                                    "fullStart": 2457,
                                    "fullEnd": 2480,
                                    "start": 2457,
                                    "end": 2480,
                                    "fullWidth": 23,
                                    "width": 23,
                                    "newKeyword": {
                                        "kind": "NewKeyword",
                                        "fullStart": 2457,
                                        "fullEnd": 2461,
                                        "start": 2457,
                                        "end": 2460,
                                        "fullWidth": 4,
                                        "width": 3,
                                        "text": "new",
                                        "value": "new",
                                        "valueText": "new",
                                        "hasTrailingTrivia": true,
                                        "trailingTrivia": [
                                            {
                                                "kind": "WhitespaceTrivia",
                                                "text": " "
                                            }
                                        ]
                                    },
                                    "expression": {
                                        "kind": "IdentifierName",
                                        "fullStart": 2461,
                                        "fullEnd": 2465,
                                        "start": 2461,
                                        "end": 2465,
                                        "fullWidth": 4,
                                        "width": 4,
                                        "text": "Date",
                                        "value": "Date",
                                        "valueText": "Date"
                                    },
                                    "argumentList": {
                                        "kind": "ArgumentList",
                                        "fullStart": 2465,
                                        "fullEnd": 2480,
                                        "start": 2465,
                                        "end": 2480,
                                        "fullWidth": 15,
                                        "width": 15,
                                        "openParenToken": {
                                            "kind": "OpenParenToken",
                                            "fullStart": 2465,
                                            "fullEnd": 2466,
                                            "start": 2465,
                                            "end": 2466,
                                            "fullWidth": 1,
                                            "width": 1,
                                            "text": "(",
                                            "value": "(",
                                            "valueText": "("
                                        },
                                        "arguments": [
                                            {
                                                "kind": "NumericLiteral",
                                                "fullStart": 2466,
                                                "fullEnd": 2470,
                                                "start": 2466,
                                                "end": 2470,
                                                "fullWidth": 4,
                                                "width": 4,
                                                "text": "2100",
                                                "value": 2100,
                                                "valueText": "2100"
                                            },
                                            {
                                                "kind": "CommaToken",
                                                "fullStart": 2470,
                                                "fullEnd": 2472,
                                                "start": 2470,
                                                "end": 2471,
                                                "fullWidth": 2,
                                                "width": 1,
                                                "text": ",",
                                                "value": ",",
                                                "valueText": ",",
                                                "hasTrailingTrivia": true,
                                                "trailingTrivia": [
                                                    {
                                                        "kind": "WhitespaceTrivia",
                                                        "text": " "
                                                    }
                                                ]
                                            },
                                            {
                                                "kind": "NumericLiteral",
                                                "fullStart": 2472,
                                                "fullEnd": 2473,
                                                "start": 2472,
                                                "end": 2473,
                                                "fullWidth": 1,
                                                "width": 1,
                                                "text": "0",
                                                "value": 0,
                                                "valueText": "0"
                                            },
                                            {
                                                "kind": "CommaToken",
                                                "fullStart": 2473,
                                                "fullEnd": 2475,
                                                "start": 2473,
                                                "end": 2474,
                                                "fullWidth": 2,
                                                "width": 1,
                                                "text": ",",
                                                "value": ",",
                                                "valueText": ",",
                                                "hasTrailingTrivia": true,
                                                "trailingTrivia": [
                                                    {
                                                        "kind": "WhitespaceTrivia",
                                                        "text": " "
                                                    }
                                                ]
                                            },
                                            {
                                                "kind": "NumericLiteral",
                                                "fullStart": 2475,
                                                "fullEnd": 2476,
                                                "start": 2475,
                                                "end": 2476,
                                                "fullWidth": 1,
                                                "width": 1,
                                                "text": "1",
                                                "value": 1,
                                                "valueText": "1"
                                            },
                                            {
                                                "kind": "CommaToken",
                                                "fullStart": 2476,
                                                "fullEnd": 2478,
                                                "start": 2476,
                                                "end": 2477,
                                                "fullWidth": 2,
                                                "width": 1,
                                                "text": ",",
                                                "value": ",",
                                                "valueText": ",",
                                                "hasTrailingTrivia": true,
                                                "trailingTrivia": [
                                                    {
                                                        "kind": "WhitespaceTrivia",
                                                        "text": " "
                                                    }
                                                ]
                                            },
                                            {
                                                "kind": "NumericLiteral",
                                                "fullStart": 2478,
                                                "fullEnd": 2479,
                                                "start": 2478,
                                                "end": 2479,
                                                "fullWidth": 1,
                                                "width": 1,
                                                "text": "0",
                                                "value": 0,
                                                "valueText": "0"
                                            }
                                        ],
                                        "closeParenToken": {
                                            "kind": "CloseParenToken",
                                            "fullStart": 2479,
                                            "fullEnd": 2480,
                                            "start": 2479,
                                            "end": 2480,
                                            "fullWidth": 1,
                                            "width": 1,
                                            "text": ")",
                                            "value": ")",
                                            "valueText": ")"
                                        }
                                    }
                                }
                            }
                        }
                    ]
                },
                "semicolonToken": {
                    "kind": "SemicolonToken",
                    "fullStart": 2480,
                    "fullEnd": 2482,
                    "start": 2480,
                    "end": 2481,
                    "fullWidth": 2,
                    "width": 1,
                    "text": ";",
                    "value": ";",
                    "valueText": ";",
                    "hasTrailingTrivia": true,
                    "hasTrailingNewLine": true,
                    "trailingTrivia": [
                        {
                            "kind": "NewLineTrivia",
                            "text": "\n"
                        }
                    ]
                }
            },
            {
                "kind": "IfStatement",
                "fullStart": 2482,
                "fullEnd": 2636,
                "start": 2482,
                "end": 2635,
                "fullWidth": 154,
                "width": 153,
                "ifKeyword": {
                    "kind": "IfKeyword",
                    "fullStart": 2482,
                    "fullEnd": 2485,
                    "start": 2482,
                    "end": 2484,
                    "fullWidth": 3,
                    "width": 2,
                    "text": "if",
                    "value": "if",
                    "valueText": "if",
                    "hasTrailingTrivia": true,
                    "trailingTrivia": [
                        {
                            "kind": "WhitespaceTrivia",
                            "text": " "
                        }
                    ]
                },
                "openParenToken": {
                    "kind": "OpenParenToken",
                    "fullStart": 2485,
                    "fullEnd": 2486,
                    "start": 2485,
                    "end": 2486,
                    "fullWidth": 1,
                    "width": 1,
                    "text": "(",
                    "value": "(",
                    "valueText": "("
                },
                "condition": {
                    "kind": "NotEqualsExpression",
                    "fullStart": 2486,
                    "fullEnd": 2541,
                    "start": 2486,
                    "end": 2541,
                    "fullWidth": 55,
                    "width": 55,
                    "left": {
                        "kind": "InvocationExpression",
                        "fullStart": 2486,
                        "fullEnd": 2522,
                        "start": 2486,
                        "end": 2521,
                        "fullWidth": 36,
                        "width": 35,
                        "expression": {
                            "kind": "MemberAccessExpression",
                            "fullStart": 2486,
                            "fullEnd": 2516,
                            "start": 2486,
                            "end": 2516,
                            "fullWidth": 30,
                            "width": 30,
                            "expression": {
                                "kind": "MemberAccessExpression",
                                "fullStart": 2486,
                                "fullEnd": 2511,
                                "start": 2486,
                                "end": 2511,
                                "fullWidth": 25,
                                "width": 25,
                                "expression": {
                                    "kind": "MemberAccessExpression",
                                    "fullStart": 2486,
                                    "fullEnd": 2502,
                                    "start": 2486,
                                    "end": 2502,
                                    "fullWidth": 16,
                                    "width": 16,
                                    "expression": {
                                        "kind": "IdentifierName",
                                        "fullStart": 2486,
                                        "fullEnd": 2492,
                                        "start": 2486,
                                        "end": 2492,
                                        "fullWidth": 6,
                                        "width": 6,
                                        "text": "Object",
                                        "value": "Object",
                                        "valueText": "Object"
                                    },
                                    "dotToken": {
                                        "kind": "DotToken",
                                        "fullStart": 2492,
                                        "fullEnd": 2493,
                                        "start": 2492,
                                        "end": 2493,
                                        "fullWidth": 1,
                                        "width": 1,
                                        "text": ".",
                                        "value": ".",
                                        "valueText": "."
                                    },
                                    "name": {
                                        "kind": "IdentifierName",
                                        "fullStart": 2493,
                                        "fullEnd": 2502,
                                        "start": 2493,
                                        "end": 2502,
                                        "fullWidth": 9,
                                        "width": 9,
                                        "text": "prototype",
                                        "value": "prototype",
                                        "valueText": "prototype"
                                    }
                                },
                                "dotToken": {
                                    "kind": "DotToken",
                                    "fullStart": 2502,
                                    "fullEnd": 2503,
                                    "start": 2502,
                                    "end": 2503,
                                    "fullWidth": 1,
                                    "width": 1,
                                    "text": ".",
                                    "value": ".",
                                    "valueText": "."
                                },
                                "name": {
                                    "kind": "IdentifierName",
                                    "fullStart": 2503,
                                    "fullEnd": 2511,
                                    "start": 2503,
                                    "end": 2511,
                                    "fullWidth": 8,
                                    "width": 8,
                                    "text": "toString",
                                    "value": "toString",
                                    "valueText": "toString"
                                }
                            },
                            "dotToken": {
                                "kind": "DotToken",
                                "fullStart": 2511,
                                "fullEnd": 2512,
                                "start": 2511,
                                "end": 2512,
                                "fullWidth": 1,
                                "width": 1,
                                "text": ".",
                                "value": ".",
                                "valueText": "."
                            },
                            "name": {
                                "kind": "IdentifierName",
                                "fullStart": 2512,
                                "fullEnd": 2516,
                                "start": 2512,
                                "end": 2516,
                                "fullWidth": 4,
                                "width": 4,
                                "text": "call",
                                "value": "call",
                                "valueText": "call"
                            }
                        },
                        "argumentList": {
                            "kind": "ArgumentList",
                            "fullStart": 2516,
                            "fullEnd": 2522,
                            "start": 2516,
                            "end": 2521,
                            "fullWidth": 6,
                            "width": 5,
                            "openParenToken": {
                                "kind": "OpenParenToken",
                                "fullStart": 2516,
                                "fullEnd": 2517,
                                "start": 2516,
                                "end": 2517,
                                "fullWidth": 1,
                                "width": 1,
                                "text": "(",
                                "value": "(",
                                "valueText": "("
                            },
                            "arguments": [
                                {
                                    "kind": "IdentifierName",
                                    "fullStart": 2517,
                                    "fullEnd": 2520,
                                    "start": 2517,
                                    "end": 2520,
                                    "fullWidth": 3,
                                    "width": 3,
                                    "text": "x12",
                                    "value": "x12",
                                    "valueText": "x12"
                                }
                            ],
                            "closeParenToken": {
                                "kind": "CloseParenToken",
                                "fullStart": 2520,
                                "fullEnd": 2522,
                                "start": 2520,
                                "end": 2521,
                                "fullWidth": 2,
                                "width": 1,
                                "text": ")",
                                "value": ")",
                                "valueText": ")",
                                "hasTrailingTrivia": true,
                                "trailingTrivia": [
                                    {
                                        "kind": "WhitespaceTrivia",
                                        "text": " "
                                    }
                                ]
                            }
                        }
                    },
                    "operatorToken": {
                        "kind": "ExclamationEqualsEqualsToken",
                        "fullStart": 2522,
                        "fullEnd": 2526,
                        "start": 2522,
                        "end": 2525,
                        "fullWidth": 4,
                        "width": 3,
                        "text": "!==",
                        "value": "!==",
                        "valueText": "!==",
                        "hasTrailingTrivia": true,
                        "trailingTrivia": [
                            {
                                "kind": "WhitespaceTrivia",
                                "text": " "
                            }
                        ]
                    },
                    "right": {
                        "kind": "StringLiteral",
                        "fullStart": 2526,
                        "fullEnd": 2541,
                        "start": 2526,
                        "end": 2541,
                        "fullWidth": 15,
                        "width": 15,
                        "text": "\"[object Date]\"",
                        "value": "[object Date]",
                        "valueText": "[object Date]"
                    }
                },
                "closeParenToken": {
                    "kind": "CloseParenToken",
                    "fullStart": 2541,
                    "fullEnd": 2543,
                    "start": 2541,
                    "end": 2542,
                    "fullWidth": 2,
                    "width": 1,
                    "text": ")",
                    "value": ")",
                    "valueText": ")",
                    "hasTrailingTrivia": true,
                    "trailingTrivia": [
                        {
                            "kind": "WhitespaceTrivia",
                            "text": " "
                        }
                    ]
                },
                "statement": {
                    "kind": "Block",
                    "fullStart": 2543,
                    "fullEnd": 2636,
                    "start": 2543,
                    "end": 2635,
                    "fullWidth": 93,
                    "width": 92,
                    "openBraceToken": {
                        "kind": "OpenBraceToken",
                        "fullStart": 2543,
                        "fullEnd": 2545,
                        "start": 2543,
                        "end": 2544,
                        "fullWidth": 2,
                        "width": 1,
                        "text": "{",
                        "value": "{",
                        "valueText": "{",
                        "hasTrailingTrivia": true,
                        "hasTrailingNewLine": true,
                        "trailingTrivia": [
                            {
                                "kind": "NewLineTrivia",
                                "text": "\n"
                            }
                        ]
                    },
                    "statements": [
                        {
                            "kind": "ExpressionStatement",
                            "fullStart": 2545,
                            "fullEnd": 2634,
                            "start": 2547,
                            "end": 2633,
                            "fullWidth": 89,
                            "width": 86,
                            "expression": {
                                "kind": "InvocationExpression",
                                "fullStart": 2545,
                                "fullEnd": 2632,
                                "start": 2547,
                                "end": 2632,
                                "fullWidth": 87,
                                "width": 85,
                                "expression": {
                                    "kind": "IdentifierName",
                                    "fullStart": 2545,
                                    "fullEnd": 2552,
                                    "start": 2547,
                                    "end": 2552,
                                    "fullWidth": 7,
                                    "width": 5,
                                    "text": "$FAIL",
                                    "value": "$FAIL",
                                    "valueText": "$FAIL",
                                    "hasLeadingTrivia": true,
                                    "leadingTrivia": [
                                        {
                                            "kind": "WhitespaceTrivia",
                                            "text": "  "
                                        }
                                    ]
                                },
                                "argumentList": {
                                    "kind": "ArgumentList",
                                    "fullStart": 2552,
                                    "fullEnd": 2632,
                                    "start": 2552,
                                    "end": 2632,
                                    "fullWidth": 80,
                                    "width": 80,
                                    "openParenToken": {
                                        "kind": "OpenParenToken",
                                        "fullStart": 2552,
                                        "fullEnd": 2553,
                                        "start": 2552,
                                        "end": 2553,
                                        "fullWidth": 1,
                                        "width": 1,
                                        "text": "(",
                                        "value": "(",
                                        "valueText": "("
                                    },
                                    "arguments": [
                                        {
                                            "kind": "StringLiteral",
                                            "fullStart": 2553,
                                            "fullEnd": 2631,
                                            "start": 2553,
                                            "end": 2631,
                                            "fullWidth": 78,
                                            "width": 78,
                                            "text": "\"#12: The [[Class]] property of the newly constructed object is set to 'Date'\"",
                                            "value": "#12: The [[Class]] property of the newly constructed object is set to 'Date'",
                                            "valueText": "#12: The [[Class]] property of the newly constructed object is set to 'Date'"
                                        }
                                    ],
                                    "closeParenToken": {
                                        "kind": "CloseParenToken",
                                        "fullStart": 2631,
                                        "fullEnd": 2632,
                                        "start": 2631,
                                        "end": 2632,
                                        "fullWidth": 1,
                                        "width": 1,
                                        "text": ")",
                                        "value": ")",
                                        "valueText": ")"
                                    }
                                }
                            },
                            "semicolonToken": {
                                "kind": "SemicolonToken",
                                "fullStart": 2632,
                                "fullEnd": 2634,
                                "start": 2632,
                                "end": 2633,
                                "fullWidth": 2,
                                "width": 1,
                                "text": ";",
                                "value": ";",
                                "valueText": ";",
                                "hasTrailingTrivia": true,
                                "hasTrailingNewLine": true,
                                "trailingTrivia": [
                                    {
                                        "kind": "NewLineTrivia",
                                        "text": "\n"
                                    }
                                ]
                            }
                        }
                    ],
                    "closeBraceToken": {
                        "kind": "CloseBraceToken",
                        "fullStart": 2634,
                        "fullEnd": 2636,
                        "start": 2634,
                        "end": 2635,
                        "fullWidth": 2,
                        "width": 1,
                        "text": "}",
                        "value": "}",
                        "valueText": "}",
                        "hasTrailingTrivia": true,
                        "hasTrailingNewLine": true,
                        "trailingTrivia": [
                            {
                                "kind": "NewLineTrivia",
                                "text": "\n"
                            }
                        ]
                    }
                }
            }
        ],
        "endOfFileToken": {
            "kind": "EndOfFileToken",
            "fullStart": 2636,
            "fullEnd": 2637,
            "start": 2637,
            "end": 2637,
            "fullWidth": 1,
            "width": 0,
            "text": "",
            "hasLeadingTrivia": true,
            "hasLeadingNewLine": true,
            "leadingTrivia": [
                {
                    "kind": "NewLineTrivia",
                    "text": "\n"
                }
            ]
        }
    },
    "lineMap": {
        "lineStarts": [
            0,
            61,
            132,
            133,
            137,
            195,
            215,
            218,
            265,
            363,
            367,
            368,
            405,
            467,
            555,
            557,
            558,
            593,
            655,
            743,
            745,
            746,
            780,
            842,
            930,
            932,
            933,
            970,
            1032,
            1120,
            1122,
            1123,
            1158,
            1220,
            1308,
            1310,
            1311,
            1345,
            1407,
            1495,
            1497,
            1498,
            1535,
            1597,
            1685,
            1687,
            1688,
            1723,
            1785,
            1873,
            1875,
            1876,
            1910,
            1972,
            2060,
            2062,
            2063,
            2101,
            2164,
            2253,
            2255,
            2256,
            2292,
            2355,
            2444,
            2446,
            2447,
            2482,
            2545,
            2634,
            2636,
            2637
        ],
        "length": 2637
    }
}<|MERGE_RESOLUTION|>--- conflicted
+++ resolved
@@ -94,12 +94,8 @@
                             "start": 372,
                             "end": 403,
                             "fullWidth": 31,
-<<<<<<< HEAD
                             "width": 31,
-                            "identifier": {
-=======
                             "propertyName": {
->>>>>>> 85e84683
                                 "kind": "IdentifierName",
                                 "fullStart": 372,
                                 "fullEnd": 375,
@@ -830,12 +826,8 @@
                             "start": 562,
                             "end": 591,
                             "fullWidth": 29,
-<<<<<<< HEAD
                             "width": 29,
-                            "identifier": {
-=======
                             "propertyName": {
->>>>>>> 85e84683
                                 "kind": "IdentifierName",
                                 "fullStart": 562,
                                 "fullEnd": 565,
@@ -1566,12 +1558,8 @@
                             "start": 750,
                             "end": 778,
                             "fullWidth": 28,
-<<<<<<< HEAD
                             "width": 28,
-                            "identifier": {
-=======
                             "propertyName": {
->>>>>>> 85e84683
                                 "kind": "IdentifierName",
                                 "fullStart": 750,
                                 "fullEnd": 753,
@@ -2302,12 +2290,8 @@
                             "start": 937,
                             "end": 968,
                             "fullWidth": 31,
-<<<<<<< HEAD
                             "width": 31,
-                            "identifier": {
-=======
                             "propertyName": {
->>>>>>> 85e84683
                                 "kind": "IdentifierName",
                                 "fullStart": 937,
                                 "fullEnd": 940,
@@ -3038,12 +3022,8 @@
                             "start": 1127,
                             "end": 1156,
                             "fullWidth": 29,
-<<<<<<< HEAD
                             "width": 29,
-                            "identifier": {
-=======
                             "propertyName": {
->>>>>>> 85e84683
                                 "kind": "IdentifierName",
                                 "fullStart": 1127,
                                 "fullEnd": 1130,
@@ -3774,12 +3754,8 @@
                             "start": 1315,
                             "end": 1343,
                             "fullWidth": 28,
-<<<<<<< HEAD
                             "width": 28,
-                            "identifier": {
-=======
                             "propertyName": {
->>>>>>> 85e84683
                                 "kind": "IdentifierName",
                                 "fullStart": 1315,
                                 "fullEnd": 1318,
@@ -4510,12 +4486,8 @@
                             "start": 1502,
                             "end": 1533,
                             "fullWidth": 31,
-<<<<<<< HEAD
                             "width": 31,
-                            "identifier": {
-=======
                             "propertyName": {
->>>>>>> 85e84683
                                 "kind": "IdentifierName",
                                 "fullStart": 1502,
                                 "fullEnd": 1505,
@@ -5246,12 +5218,8 @@
                             "start": 1692,
                             "end": 1721,
                             "fullWidth": 29,
-<<<<<<< HEAD
                             "width": 29,
-                            "identifier": {
-=======
                             "propertyName": {
->>>>>>> 85e84683
                                 "kind": "IdentifierName",
                                 "fullStart": 1692,
                                 "fullEnd": 1695,
@@ -5982,12 +5950,8 @@
                             "start": 1880,
                             "end": 1908,
                             "fullWidth": 28,
-<<<<<<< HEAD
                             "width": 28,
-                            "identifier": {
-=======
                             "propertyName": {
->>>>>>> 85e84683
                                 "kind": "IdentifierName",
                                 "fullStart": 1880,
                                 "fullEnd": 1883,
@@ -6718,12 +6682,8 @@
                             "start": 2067,
                             "end": 2099,
                             "fullWidth": 32,
-<<<<<<< HEAD
                             "width": 32,
-                            "identifier": {
-=======
                             "propertyName": {
->>>>>>> 85e84683
                                 "kind": "IdentifierName",
                                 "fullStart": 2067,
                                 "fullEnd": 2071,
@@ -7454,12 +7414,8 @@
                             "start": 2260,
                             "end": 2290,
                             "fullWidth": 30,
-<<<<<<< HEAD
                             "width": 30,
-                            "identifier": {
-=======
                             "propertyName": {
->>>>>>> 85e84683
                                 "kind": "IdentifierName",
                                 "fullStart": 2260,
                                 "fullEnd": 2264,
@@ -8190,12 +8146,8 @@
                             "start": 2451,
                             "end": 2480,
                             "fullWidth": 29,
-<<<<<<< HEAD
                             "width": 29,
-                            "identifier": {
-=======
                             "propertyName": {
->>>>>>> 85e84683
                                 "kind": "IdentifierName",
                                 "fullStart": 2451,
                                 "fullEnd": 2455,
