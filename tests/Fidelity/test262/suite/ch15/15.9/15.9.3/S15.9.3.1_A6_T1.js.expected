--- conflicted
+++ resolved
@@ -126,11 +126,8 @@
                                 "start": 362,
                                 "end": 366,
                                 "fullWidth": 4,
-<<<<<<< HEAD
                                 "width": 4,
-=======
                                 "modifiers": [],
->>>>>>> e3c38734
                                 "identifier": {
                                     "kind": "IdentifierName",
                                     "fullStart": 362,
@@ -170,11 +167,8 @@
                                 "start": 368,
                                 "end": 373,
                                 "fullWidth": 5,
-<<<<<<< HEAD
                                 "width": 5,
-=======
                                 "modifiers": [],
->>>>>>> e3c38734
                                 "identifier": {
                                     "kind": "IdentifierName",
                                     "fullStart": 368,
@@ -214,11 +208,8 @@
                                 "start": 375,
                                 "end": 379,
                                 "fullWidth": 4,
-<<<<<<< HEAD
                                 "width": 4,
-=======
                                 "modifiers": [],
->>>>>>> e3c38734
                                 "identifier": {
                                     "kind": "IdentifierName",
                                     "fullStart": 375,
@@ -258,11 +249,8 @@
                                 "start": 381,
                                 "end": 386,
                                 "fullWidth": 5,
-<<<<<<< HEAD
                                 "width": 5,
-=======
                                 "modifiers": [],
->>>>>>> e3c38734
                                 "identifier": {
                                     "kind": "IdentifierName",
                                     "fullStart": 381,
@@ -302,11 +290,8 @@
                                 "start": 388,
                                 "end": 395,
                                 "fullWidth": 7,
-<<<<<<< HEAD
                                 "width": 7,
-=======
                                 "modifiers": [],
->>>>>>> e3c38734
                                 "identifier": {
                                     "kind": "IdentifierName",
                                     "fullStart": 388,
@@ -346,11 +331,8 @@
                                 "start": 397,
                                 "end": 404,
                                 "fullWidth": 7,
-<<<<<<< HEAD
                                 "width": 7,
-=======
                                 "modifiers": [],
->>>>>>> e3c38734
                                 "identifier": {
                                     "kind": "IdentifierName",
                                     "fullStart": 397,
@@ -390,11 +372,8 @@
                                 "start": 406,
                                 "end": 408,
                                 "fullWidth": 2,
-<<<<<<< HEAD
                                 "width": 2,
-=======
                                 "modifiers": [],
->>>>>>> e3c38734
                                 "identifier": {
                                     "kind": "IdentifierName",
                                     "fullStart": 406,
