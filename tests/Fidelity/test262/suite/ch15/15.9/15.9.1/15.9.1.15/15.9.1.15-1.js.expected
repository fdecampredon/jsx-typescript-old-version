{
    "isDeclaration": false,
    "languageVersion": "EcmaScript5",
    "parseOptions": {
        "allowAutomaticSemicolonInsertion": true
    },
    "sourceUnit": {
        "kind": "SourceUnit",
        "fullStart": 0,
        "fullEnd": 909,
        "start": 601,
        "end": 909,
        "fullWidth": 909,
        "width": 308,
        "isIncrementallyUnusable": true,
        "moduleElements": [
            {
                "kind": "FunctionDeclaration",
                "fullStart": 0,
                "fullEnd": 885,
                "start": 601,
                "end": 883,
                "fullWidth": 885,
                "width": 282,
                "modifiers": [],
                "functionKeyword": {
                    "kind": "FunctionKeyword",
                    "fullStart": 0,
                    "fullEnd": 610,
                    "start": 601,
                    "end": 609,
                    "fullWidth": 610,
                    "width": 8,
                    "text": "function",
                    "value": "function",
                    "valueText": "function",
                    "hasLeadingTrivia": true,
                    "hasLeadingComment": true,
                    "hasLeadingNewLine": true,
                    "hasTrailingTrivia": true,
                    "leadingTrivia": [
                        {
                            "kind": "SingleLineCommentTrivia",
                            "text": "/// Copyright (c) 2012 Ecma International.  All rights reserved. "
                        },
                        {
                            "kind": "NewLineTrivia",
                            "text": "\r\n"
                        },
                        {
                            "kind": "SingleLineCommentTrivia",
                            "text": "/// Ecma International makes this code available under the terms and conditions set"
                        },
                        {
                            "kind": "NewLineTrivia",
                            "text": "\r\n"
                        },
                        {
                            "kind": "SingleLineCommentTrivia",
                            "text": "/// forth on http://hg.ecmascript.org/tests/test262/raw-file/tip/LICENSE (the "
                        },
                        {
                            "kind": "NewLineTrivia",
                            "text": "\r\n"
                        },
                        {
                            "kind": "SingleLineCommentTrivia",
                            "text": "/// \"Use Terms\").   Any redistribution of this code must retain the above "
                        },
                        {
                            "kind": "NewLineTrivia",
                            "text": "\r\n"
                        },
                        {
                            "kind": "SingleLineCommentTrivia",
                            "text": "/// copyright and this notice and otherwise comply with the Use Terms."
                        },
                        {
                            "kind": "NewLineTrivia",
                            "text": "\r\n"
                        },
                        {
                            "kind": "MultiLineCommentTrivia",
                            "text": "/**\r\n * @path ch15/15.9/15.9.1/15.9.1.15/15.9.1.15-1.js\r\n * @description Date Time String Format - specified default values will be set for all optional fields(MM, DD, mm, ss and time zone) when they are absent\r\n */"
                        },
                        {
                            "kind": "NewLineTrivia",
                            "text": "\r\n"
                        },
                        {
                            "kind": "NewLineTrivia",
                            "text": "\r\n"
                        },
                        {
                            "kind": "NewLineTrivia",
                            "text": "\r\n"
                        }
                    ],
                    "trailingTrivia": [
                        {
                            "kind": "WhitespaceTrivia",
                            "text": " "
                        }
                    ]
                },
                "identifier": {
                    "kind": "IdentifierName",
                    "fullStart": 610,
                    "fullEnd": 618,
                    "start": 610,
                    "end": 618,
                    "fullWidth": 8,
                    "width": 8,
                    "text": "testcase",
                    "value": "testcase",
                    "valueText": "testcase"
                },
                "callSignature": {
                    "kind": "CallSignature",
                    "fullStart": 618,
                    "fullEnd": 621,
                    "start": 618,
                    "end": 620,
                    "fullWidth": 3,
                    "width": 2,
                    "parameterList": {
                        "kind": "ParameterList",
                        "fullStart": 618,
                        "fullEnd": 621,
                        "start": 618,
                        "end": 620,
                        "fullWidth": 3,
                        "width": 2,
                        "openParenToken": {
                            "kind": "OpenParenToken",
                            "fullStart": 618,
                            "fullEnd": 619,
                            "start": 618,
                            "end": 619,
                            "fullWidth": 1,
                            "width": 1,
                            "text": "(",
                            "value": "(",
                            "valueText": "("
                        },
                        "parameters": [],
                        "closeParenToken": {
                            "kind": "CloseParenToken",
                            "fullStart": 619,
                            "fullEnd": 621,
                            "start": 619,
                            "end": 620,
                            "fullWidth": 2,
                            "width": 1,
                            "text": ")",
                            "value": ")",
                            "valueText": ")",
                            "hasTrailingTrivia": true,
                            "trailingTrivia": [
                                {
                                    "kind": "WhitespaceTrivia",
                                    "text": " "
                                }
                            ]
                        }
                    }
                },
                "block": {
                    "kind": "Block",
                    "fullStart": 621,
                    "fullEnd": 885,
                    "start": 621,
                    "end": 883,
                    "fullWidth": 264,
                    "width": 262,
                    "openBraceToken": {
                        "kind": "OpenBraceToken",
                        "fullStart": 621,
                        "fullEnd": 624,
                        "start": 621,
                        "end": 622,
                        "fullWidth": 3,
                        "width": 1,
                        "text": "{",
                        "value": "{",
                        "valueText": "{",
                        "hasTrailingTrivia": true,
                        "hasTrailingNewLine": true,
                        "trailingTrivia": [
                            {
                                "kind": "NewLineTrivia",
                                "text": "\r\n"
                            }
                        ]
                    },
                    "statements": [
                        {
                            "kind": "VariableStatement",
                            "fullStart": 624,
                            "fullEnd": 653,
                            "start": 632,
                            "end": 651,
                            "fullWidth": 29,
                            "width": 19,
                            "modifiers": [],
                            "variableDeclaration": {
                                "kind": "VariableDeclaration",
                                "fullStart": 624,
                                "fullEnd": 650,
                                "start": 632,
                                "end": 650,
                                "fullWidth": 26,
                                "width": 18,
                                "varKeyword": {
                                    "kind": "VarKeyword",
                                    "fullStart": 624,
                                    "fullEnd": 636,
                                    "start": 632,
                                    "end": 635,
                                    "fullWidth": 12,
                                    "width": 3,
                                    "text": "var",
                                    "value": "var",
                                    "valueText": "var",
                                    "hasLeadingTrivia": true,
                                    "hasTrailingTrivia": true,
                                    "leadingTrivia": [
                                        {
                                            "kind": "WhitespaceTrivia",
                                            "text": "        "
                                        }
                                    ],
                                    "trailingTrivia": [
                                        {
                                            "kind": "WhitespaceTrivia",
                                            "text": " "
                                        }
                                    ]
                                },
                                "variableDeclarators": [
                                    {
                                        "kind": "VariableDeclarator",
                                        "fullStart": 636,
                                        "fullEnd": 650,
                                        "start": 636,
                                        "end": 650,
                                        "fullWidth": 14,
<<<<<<< HEAD
                                        "width": 14,
                                        "identifier": {
=======
                                        "propertyName": {
>>>>>>> 85e84683
                                            "kind": "IdentifierName",
                                            "fullStart": 636,
                                            "fullEnd": 643,
                                            "start": 636,
                                            "end": 642,
                                            "fullWidth": 7,
                                            "width": 6,
                                            "text": "result",
                                            "value": "result",
                                            "valueText": "result",
                                            "hasTrailingTrivia": true,
                                            "trailingTrivia": [
                                                {
                                                    "kind": "WhitespaceTrivia",
                                                    "text": " "
                                                }
                                            ]
                                        },
                                        "equalsValueClause": {
                                            "kind": "EqualsValueClause",
                                            "fullStart": 643,
                                            "fullEnd": 650,
                                            "start": 643,
                                            "end": 650,
                                            "fullWidth": 7,
                                            "width": 7,
                                            "equalsToken": {
                                                "kind": "EqualsToken",
                                                "fullStart": 643,
                                                "fullEnd": 645,
                                                "start": 643,
                                                "end": 644,
                                                "fullWidth": 2,
                                                "width": 1,
                                                "text": "=",
                                                "value": "=",
                                                "valueText": "=",
                                                "hasTrailingTrivia": true,
                                                "trailingTrivia": [
                                                    {
                                                        "kind": "WhitespaceTrivia",
                                                        "text": " "
                                                    }
                                                ]
                                            },
                                            "value": {
                                                "kind": "FalseKeyword",
                                                "fullStart": 645,
                                                "fullEnd": 650,
                                                "start": 645,
                                                "end": 650,
                                                "fullWidth": 5,
                                                "width": 5,
                                                "text": "false",
                                                "value": false,
                                                "valueText": "false"
                                            }
                                        }
                                    }
                                ]
                            },
                            "semicolonToken": {
                                "kind": "SemicolonToken",
                                "fullStart": 650,
                                "fullEnd": 653,
                                "start": 650,
                                "end": 651,
                                "fullWidth": 3,
                                "width": 1,
                                "text": ";",
                                "value": ";",
                                "valueText": ";",
                                "hasTrailingTrivia": true,
                                "hasTrailingNewLine": true,
                                "trailingTrivia": [
                                    {
                                        "kind": "NewLineTrivia",
                                        "text": "\r\n"
                                    }
                                ]
                            }
                        },
                        {
                            "kind": "VariableStatement",
                            "fullStart": 653,
                            "fullEnd": 716,
                            "start": 661,
                            "end": 714,
                            "fullWidth": 63,
                            "width": 53,
                            "modifiers": [],
                            "variableDeclaration": {
                                "kind": "VariableDeclaration",
                                "fullStart": 653,
                                "fullEnd": 713,
                                "start": 661,
                                "end": 713,
                                "fullWidth": 60,
                                "width": 52,
                                "varKeyword": {
                                    "kind": "VarKeyword",
                                    "fullStart": 653,
                                    "fullEnd": 665,
                                    "start": 661,
                                    "end": 664,
                                    "fullWidth": 12,
                                    "width": 3,
                                    "text": "var",
                                    "value": "var",
                                    "valueText": "var",
                                    "hasLeadingTrivia": true,
                                    "hasTrailingTrivia": true,
                                    "leadingTrivia": [
                                        {
                                            "kind": "WhitespaceTrivia",
                                            "text": "        "
                                        }
                                    ],
                                    "trailingTrivia": [
                                        {
                                            "kind": "WhitespaceTrivia",
                                            "text": " "
                                        }
                                    ]
                                },
                                "variableDeclarators": [
                                    {
                                        "kind": "VariableDeclarator",
                                        "fullStart": 665,
                                        "fullEnd": 713,
                                        "start": 665,
                                        "end": 713,
                                        "fullWidth": 48,
<<<<<<< HEAD
                                        "width": 48,
                                        "identifier": {
=======
                                        "propertyName": {
>>>>>>> 85e84683
                                            "kind": "IdentifierName",
                                            "fullStart": 665,
                                            "fullEnd": 685,
                                            "start": 665,
                                            "end": 684,
                                            "fullWidth": 20,
                                            "width": 19,
                                            "text": "expectedDateTimeStr",
                                            "value": "expectedDateTimeStr",
                                            "valueText": "expectedDateTimeStr",
                                            "hasTrailingTrivia": true,
                                            "trailingTrivia": [
                                                {
                                                    "kind": "WhitespaceTrivia",
                                                    "text": " "
                                                }
                                            ]
                                        },
                                        "equalsValueClause": {
                                            "kind": "EqualsValueClause",
                                            "fullStart": 685,
                                            "fullEnd": 713,
                                            "start": 685,
                                            "end": 713,
                                            "fullWidth": 28,
                                            "width": 28,
                                            "equalsToken": {
                                                "kind": "EqualsToken",
                                                "fullStart": 685,
                                                "fullEnd": 687,
                                                "start": 685,
                                                "end": 686,
                                                "fullWidth": 2,
                                                "width": 1,
                                                "text": "=",
                                                "value": "=",
                                                "valueText": "=",
                                                "hasTrailingTrivia": true,
                                                "trailingTrivia": [
                                                    {
                                                        "kind": "WhitespaceTrivia",
                                                        "text": " "
                                                    }
                                                ]
                                            },
                                            "value": {
                                                "kind": "StringLiteral",
                                                "fullStart": 687,
                                                "fullEnd": 713,
                                                "start": 687,
                                                "end": 713,
                                                "fullWidth": 26,
                                                "width": 26,
                                                "text": "\"1970-01-01T00:00:00.000Z\"",
                                                "value": "1970-01-01T00:00:00.000Z",
                                                "valueText": "1970-01-01T00:00:00.000Z"
                                            }
                                        }
                                    }
                                ]
                            },
                            "semicolonToken": {
                                "kind": "SemicolonToken",
                                "fullStart": 713,
                                "fullEnd": 716,
                                "start": 713,
                                "end": 714,
                                "fullWidth": 3,
                                "width": 1,
                                "text": ";",
                                "value": ";",
                                "valueText": ";",
                                "hasTrailingTrivia": true,
                                "hasTrailingNewLine": true,
                                "trailingTrivia": [
                                    {
                                        "kind": "NewLineTrivia",
                                        "text": "\r\n"
                                    }
                                ]
                            }
                        },
                        {
                            "kind": "VariableStatement",
                            "fullStart": 716,
                            "fullEnd": 757,
                            "start": 724,
                            "end": 755,
                            "fullWidth": 41,
                            "width": 31,
                            "modifiers": [],
                            "variableDeclaration": {
                                "kind": "VariableDeclaration",
                                "fullStart": 716,
                                "fullEnd": 754,
                                "start": 724,
                                "end": 754,
                                "fullWidth": 38,
                                "width": 30,
                                "varKeyword": {
                                    "kind": "VarKeyword",
                                    "fullStart": 716,
                                    "fullEnd": 728,
                                    "start": 724,
                                    "end": 727,
                                    "fullWidth": 12,
                                    "width": 3,
                                    "text": "var",
                                    "value": "var",
                                    "valueText": "var",
                                    "hasLeadingTrivia": true,
                                    "hasTrailingTrivia": true,
                                    "leadingTrivia": [
                                        {
                                            "kind": "WhitespaceTrivia",
                                            "text": "        "
                                        }
                                    ],
                                    "trailingTrivia": [
                                        {
                                            "kind": "WhitespaceTrivia",
                                            "text": " "
                                        }
                                    ]
                                },
                                "variableDeclarators": [
                                    {
                                        "kind": "VariableDeclarator",
                                        "fullStart": 728,
                                        "fullEnd": 754,
                                        "start": 728,
                                        "end": 754,
                                        "fullWidth": 26,
<<<<<<< HEAD
                                        "width": 26,
                                        "identifier": {
=======
                                        "propertyName": {
>>>>>>> 85e84683
                                            "kind": "IdentifierName",
                                            "fullStart": 728,
                                            "fullEnd": 736,
                                            "start": 728,
                                            "end": 735,
                                            "fullWidth": 8,
                                            "width": 7,
                                            "text": "dateObj",
                                            "value": "dateObj",
                                            "valueText": "dateObj",
                                            "hasTrailingTrivia": true,
                                            "trailingTrivia": [
                                                {
                                                    "kind": "WhitespaceTrivia",
                                                    "text": " "
                                                }
                                            ]
                                        },
                                        "equalsValueClause": {
                                            "kind": "EqualsValueClause",
                                            "fullStart": 736,
                                            "fullEnd": 754,
                                            "start": 736,
                                            "end": 754,
                                            "fullWidth": 18,
                                            "width": 18,
                                            "equalsToken": {
                                                "kind": "EqualsToken",
                                                "fullStart": 736,
                                                "fullEnd": 738,
                                                "start": 736,
                                                "end": 737,
                                                "fullWidth": 2,
                                                "width": 1,
                                                "text": "=",
                                                "value": "=",
                                                "valueText": "=",
                                                "hasTrailingTrivia": true,
                                                "trailingTrivia": [
                                                    {
                                                        "kind": "WhitespaceTrivia",
                                                        "text": " "
                                                    }
                                                ]
                                            },
                                            "value": {
                                                "kind": "ObjectCreationExpression",
                                                "fullStart": 738,
                                                "fullEnd": 754,
                                                "start": 738,
                                                "end": 754,
                                                "fullWidth": 16,
                                                "width": 16,
                                                "newKeyword": {
                                                    "kind": "NewKeyword",
                                                    "fullStart": 738,
                                                    "fullEnd": 742,
                                                    "start": 738,
                                                    "end": 741,
                                                    "fullWidth": 4,
                                                    "width": 3,
                                                    "text": "new",
                                                    "value": "new",
                                                    "valueText": "new",
                                                    "hasTrailingTrivia": true,
                                                    "trailingTrivia": [
                                                        {
                                                            "kind": "WhitespaceTrivia",
                                                            "text": " "
                                                        }
                                                    ]
                                                },
                                                "expression": {
                                                    "kind": "IdentifierName",
                                                    "fullStart": 742,
                                                    "fullEnd": 746,
                                                    "start": 742,
                                                    "end": 746,
                                                    "fullWidth": 4,
                                                    "width": 4,
                                                    "text": "Date",
                                                    "value": "Date",
                                                    "valueText": "Date"
                                                },
                                                "argumentList": {
                                                    "kind": "ArgumentList",
                                                    "fullStart": 746,
                                                    "fullEnd": 754,
                                                    "start": 746,
                                                    "end": 754,
                                                    "fullWidth": 8,
                                                    "width": 8,
                                                    "openParenToken": {
                                                        "kind": "OpenParenToken",
                                                        "fullStart": 746,
                                                        "fullEnd": 747,
                                                        "start": 746,
                                                        "end": 747,
                                                        "fullWidth": 1,
                                                        "width": 1,
                                                        "text": "(",
                                                        "value": "(",
                                                        "valueText": "("
                                                    },
                                                    "arguments": [
                                                        {
                                                            "kind": "StringLiteral",
                                                            "fullStart": 747,
                                                            "fullEnd": 753,
                                                            "start": 747,
                                                            "end": 753,
                                                            "fullWidth": 6,
                                                            "width": 6,
                                                            "text": "\"1970\"",
                                                            "value": "1970",
                                                            "valueText": "1970"
                                                        }
                                                    ],
                                                    "closeParenToken": {
                                                        "kind": "CloseParenToken",
                                                        "fullStart": 753,
                                                        "fullEnd": 754,
                                                        "start": 753,
                                                        "end": 754,
                                                        "fullWidth": 1,
                                                        "width": 1,
                                                        "text": ")",
                                                        "value": ")",
                                                        "valueText": ")"
                                                    }
                                                }
                                            }
                                        }
                                    }
                                ]
                            },
                            "semicolonToken": {
                                "kind": "SemicolonToken",
                                "fullStart": 754,
                                "fullEnd": 757,
                                "start": 754,
                                "end": 755,
                                "fullWidth": 3,
                                "width": 1,
                                "text": ";",
                                "value": ";",
                                "valueText": ";",
                                "hasTrailingTrivia": true,
                                "hasTrailingNewLine": true,
                                "trailingTrivia": [
                                    {
                                        "kind": "NewLineTrivia",
                                        "text": "\r\n"
                                    }
                                ]
                            }
                        },
                        {
                            "kind": "VariableStatement",
                            "fullStart": 757,
                            "fullEnd": 803,
                            "start": 765,
                            "end": 801,
                            "fullWidth": 46,
                            "width": 36,
                            "modifiers": [],
                            "variableDeclaration": {
                                "kind": "VariableDeclaration",
                                "fullStart": 757,
                                "fullEnd": 800,
                                "start": 765,
                                "end": 800,
                                "fullWidth": 43,
                                "width": 35,
                                "varKeyword": {
                                    "kind": "VarKeyword",
                                    "fullStart": 757,
                                    "fullEnd": 769,
                                    "start": 765,
                                    "end": 768,
                                    "fullWidth": 12,
                                    "width": 3,
                                    "text": "var",
                                    "value": "var",
                                    "valueText": "var",
                                    "hasLeadingTrivia": true,
                                    "hasTrailingTrivia": true,
                                    "leadingTrivia": [
                                        {
                                            "kind": "WhitespaceTrivia",
                                            "text": "        "
                                        }
                                    ],
                                    "trailingTrivia": [
                                        {
                                            "kind": "WhitespaceTrivia",
                                            "text": " "
                                        }
                                    ]
                                },
                                "variableDeclarators": [
                                    {
                                        "kind": "VariableDeclarator",
                                        "fullStart": 769,
                                        "fullEnd": 800,
                                        "start": 769,
                                        "end": 800,
                                        "fullWidth": 31,
<<<<<<< HEAD
                                        "width": 31,
                                        "identifier": {
=======
                                        "propertyName": {
>>>>>>> 85e84683
                                            "kind": "IdentifierName",
                                            "fullStart": 769,
                                            "fullEnd": 777,
                                            "start": 769,
                                            "end": 776,
                                            "fullWidth": 8,
                                            "width": 7,
                                            "text": "dateStr",
                                            "value": "dateStr",
                                            "valueText": "dateStr",
                                            "hasTrailingTrivia": true,
                                            "trailingTrivia": [
                                                {
                                                    "kind": "WhitespaceTrivia",
                                                    "text": " "
                                                }
                                            ]
                                        },
                                        "equalsValueClause": {
                                            "kind": "EqualsValueClause",
                                            "fullStart": 777,
                                            "fullEnd": 800,
                                            "start": 777,
                                            "end": 800,
                                            "fullWidth": 23,
                                            "width": 23,
                                            "equalsToken": {
                                                "kind": "EqualsToken",
                                                "fullStart": 777,
                                                "fullEnd": 779,
                                                "start": 777,
                                                "end": 778,
                                                "fullWidth": 2,
                                                "width": 1,
                                                "text": "=",
                                                "value": "=",
                                                "valueText": "=",
                                                "hasTrailingTrivia": true,
                                                "trailingTrivia": [
                                                    {
                                                        "kind": "WhitespaceTrivia",
                                                        "text": " "
                                                    }
                                                ]
                                            },
                                            "value": {
                                                "kind": "InvocationExpression",
                                                "fullStart": 779,
                                                "fullEnd": 800,
                                                "start": 779,
                                                "end": 800,
                                                "fullWidth": 21,
                                                "width": 21,
                                                "expression": {
                                                    "kind": "MemberAccessExpression",
                                                    "fullStart": 779,
                                                    "fullEnd": 798,
                                                    "start": 779,
                                                    "end": 798,
                                                    "fullWidth": 19,
                                                    "width": 19,
                                                    "expression": {
                                                        "kind": "IdentifierName",
                                                        "fullStart": 779,
                                                        "fullEnd": 786,
                                                        "start": 779,
                                                        "end": 786,
                                                        "fullWidth": 7,
                                                        "width": 7,
                                                        "text": "dateObj",
                                                        "value": "dateObj",
                                                        "valueText": "dateObj"
                                                    },
                                                    "dotToken": {
                                                        "kind": "DotToken",
                                                        "fullStart": 786,
                                                        "fullEnd": 787,
                                                        "start": 786,
                                                        "end": 787,
                                                        "fullWidth": 1,
                                                        "width": 1,
                                                        "text": ".",
                                                        "value": ".",
                                                        "valueText": "."
                                                    },
                                                    "name": {
                                                        "kind": "IdentifierName",
                                                        "fullStart": 787,
                                                        "fullEnd": 798,
                                                        "start": 787,
                                                        "end": 798,
                                                        "fullWidth": 11,
                                                        "width": 11,
                                                        "text": "toISOString",
                                                        "value": "toISOString",
                                                        "valueText": "toISOString"
                                                    }
                                                },
                                                "argumentList": {
                                                    "kind": "ArgumentList",
                                                    "fullStart": 798,
                                                    "fullEnd": 800,
                                                    "start": 798,
                                                    "end": 800,
                                                    "fullWidth": 2,
                                                    "width": 2,
                                                    "openParenToken": {
                                                        "kind": "OpenParenToken",
                                                        "fullStart": 798,
                                                        "fullEnd": 799,
                                                        "start": 798,
                                                        "end": 799,
                                                        "fullWidth": 1,
                                                        "width": 1,
                                                        "text": "(",
                                                        "value": "(",
                                                        "valueText": "("
                                                    },
                                                    "arguments": [],
                                                    "closeParenToken": {
                                                        "kind": "CloseParenToken",
                                                        "fullStart": 799,
                                                        "fullEnd": 800,
                                                        "start": 799,
                                                        "end": 800,
                                                        "fullWidth": 1,
                                                        "width": 1,
                                                        "text": ")",
                                                        "value": ")",
                                                        "valueText": ")"
                                                    }
                                                }
                                            }
                                        }
                                    }
                                ]
                            },
                            "semicolonToken": {
                                "kind": "SemicolonToken",
                                "fullStart": 800,
                                "fullEnd": 803,
                                "start": 800,
                                "end": 801,
                                "fullWidth": 3,
                                "width": 1,
                                "text": ";",
                                "value": ";",
                                "valueText": ";",
                                "hasTrailingTrivia": true,
                                "hasTrailingNewLine": true,
                                "trailingTrivia": [
                                    {
                                        "kind": "NewLineTrivia",
                                        "text": "\r\n"
                                    }
                                ]
                            }
                        },
                        {
                            "kind": "ExpressionStatement",
                            "fullStart": 803,
                            "fullEnd": 854,
                            "start": 811,
                            "end": 852,
                            "fullWidth": 51,
                            "width": 41,
                            "expression": {
                                "kind": "AssignmentExpression",
                                "fullStart": 803,
                                "fullEnd": 851,
                                "start": 811,
                                "end": 851,
                                "fullWidth": 48,
                                "width": 40,
                                "left": {
                                    "kind": "IdentifierName",
                                    "fullStart": 803,
                                    "fullEnd": 818,
                                    "start": 811,
                                    "end": 817,
                                    "fullWidth": 15,
                                    "width": 6,
                                    "text": "result",
                                    "value": "result",
                                    "valueText": "result",
                                    "hasLeadingTrivia": true,
                                    "hasTrailingTrivia": true,
                                    "leadingTrivia": [
                                        {
                                            "kind": "WhitespaceTrivia",
                                            "text": "        "
                                        }
                                    ],
                                    "trailingTrivia": [
                                        {
                                            "kind": "WhitespaceTrivia",
                                            "text": " "
                                        }
                                    ]
                                },
                                "operatorToken": {
                                    "kind": "EqualsToken",
                                    "fullStart": 818,
                                    "fullEnd": 820,
                                    "start": 818,
                                    "end": 819,
                                    "fullWidth": 2,
                                    "width": 1,
                                    "text": "=",
                                    "value": "=",
                                    "valueText": "=",
                                    "hasTrailingTrivia": true,
                                    "trailingTrivia": [
                                        {
                                            "kind": "WhitespaceTrivia",
                                            "text": " "
                                        }
                                    ]
                                },
                                "right": {
                                    "kind": "EqualsExpression",
                                    "fullStart": 820,
                                    "fullEnd": 851,
                                    "start": 820,
                                    "end": 851,
                                    "fullWidth": 31,
                                    "width": 31,
                                    "left": {
                                        "kind": "IdentifierName",
                                        "fullStart": 820,
                                        "fullEnd": 828,
                                        "start": 820,
                                        "end": 827,
                                        "fullWidth": 8,
                                        "width": 7,
                                        "text": "dateStr",
                                        "value": "dateStr",
                                        "valueText": "dateStr",
                                        "hasTrailingTrivia": true,
                                        "trailingTrivia": [
                                            {
                                                "kind": "WhitespaceTrivia",
                                                "text": " "
                                            }
                                        ]
                                    },
                                    "operatorToken": {
                                        "kind": "EqualsEqualsEqualsToken",
                                        "fullStart": 828,
                                        "fullEnd": 832,
                                        "start": 828,
                                        "end": 831,
                                        "fullWidth": 4,
                                        "width": 3,
                                        "text": "===",
                                        "value": "===",
                                        "valueText": "===",
                                        "hasTrailingTrivia": true,
                                        "trailingTrivia": [
                                            {
                                                "kind": "WhitespaceTrivia",
                                                "text": " "
                                            }
                                        ]
                                    },
                                    "right": {
                                        "kind": "IdentifierName",
                                        "fullStart": 832,
                                        "fullEnd": 851,
                                        "start": 832,
                                        "end": 851,
                                        "fullWidth": 19,
                                        "width": 19,
                                        "text": "expectedDateTimeStr",
                                        "value": "expectedDateTimeStr",
                                        "valueText": "expectedDateTimeStr"
                                    }
                                }
                            },
                            "semicolonToken": {
                                "kind": "SemicolonToken",
                                "fullStart": 851,
                                "fullEnd": 854,
                                "start": 851,
                                "end": 852,
                                "fullWidth": 3,
                                "width": 1,
                                "text": ";",
                                "value": ";",
                                "valueText": ";",
                                "hasTrailingTrivia": true,
                                "hasTrailingNewLine": true,
                                "trailingTrivia": [
                                    {
                                        "kind": "NewLineTrivia",
                                        "text": "\r\n"
                                    }
                                ]
                            }
                        },
                        {
                            "kind": "ReturnStatement",
                            "fullStart": 854,
                            "fullEnd": 878,
                            "start": 862,
                            "end": 876,
                            "fullWidth": 24,
                            "width": 14,
                            "returnKeyword": {
                                "kind": "ReturnKeyword",
                                "fullStart": 854,
                                "fullEnd": 869,
                                "start": 862,
                                "end": 868,
                                "fullWidth": 15,
                                "width": 6,
                                "text": "return",
                                "value": "return",
                                "valueText": "return",
                                "hasLeadingTrivia": true,
                                "hasTrailingTrivia": true,
                                "leadingTrivia": [
                                    {
                                        "kind": "WhitespaceTrivia",
                                        "text": "        "
                                    }
                                ],
                                "trailingTrivia": [
                                    {
                                        "kind": "WhitespaceTrivia",
                                        "text": " "
                                    }
                                ]
                            },
                            "expression": {
                                "kind": "IdentifierName",
                                "fullStart": 869,
                                "fullEnd": 875,
                                "start": 869,
                                "end": 875,
                                "fullWidth": 6,
                                "width": 6,
                                "text": "result",
                                "value": "result",
                                "valueText": "result"
                            },
                            "semicolonToken": {
                                "kind": "SemicolonToken",
                                "fullStart": 875,
                                "fullEnd": 878,
                                "start": 875,
                                "end": 876,
                                "fullWidth": 3,
                                "width": 1,
                                "text": ";",
                                "value": ";",
                                "valueText": ";",
                                "hasTrailingTrivia": true,
                                "hasTrailingNewLine": true,
                                "trailingTrivia": [
                                    {
                                        "kind": "NewLineTrivia",
                                        "text": "\r\n"
                                    }
                                ]
                            }
                        }
                    ],
                    "closeBraceToken": {
                        "kind": "CloseBraceToken",
                        "fullStart": 878,
                        "fullEnd": 885,
                        "start": 882,
                        "end": 883,
                        "fullWidth": 7,
                        "width": 1,
                        "text": "}",
                        "value": "}",
                        "valueText": "}",
                        "hasLeadingTrivia": true,
                        "hasTrailingTrivia": true,
                        "hasTrailingNewLine": true,
                        "leadingTrivia": [
                            {
                                "kind": "WhitespaceTrivia",
                                "text": "    "
                            }
                        ],
                        "trailingTrivia": [
                            {
                                "kind": "NewLineTrivia",
                                "text": "\r\n"
                            }
                        ]
                    }
                }
            },
            {
                "kind": "ExpressionStatement",
                "fullStart": 885,
                "fullEnd": 909,
                "start": 885,
                "end": 907,
                "fullWidth": 24,
                "width": 22,
                "expression": {
                    "kind": "InvocationExpression",
                    "fullStart": 885,
                    "fullEnd": 906,
                    "start": 885,
                    "end": 906,
                    "fullWidth": 21,
                    "width": 21,
                    "expression": {
                        "kind": "IdentifierName",
                        "fullStart": 885,
                        "fullEnd": 896,
                        "start": 885,
                        "end": 896,
                        "fullWidth": 11,
                        "width": 11,
                        "text": "runTestCase",
                        "value": "runTestCase",
                        "valueText": "runTestCase"
                    },
                    "argumentList": {
                        "kind": "ArgumentList",
                        "fullStart": 896,
                        "fullEnd": 906,
                        "start": 896,
                        "end": 906,
                        "fullWidth": 10,
                        "width": 10,
                        "openParenToken": {
                            "kind": "OpenParenToken",
                            "fullStart": 896,
                            "fullEnd": 897,
                            "start": 896,
                            "end": 897,
                            "fullWidth": 1,
                            "width": 1,
                            "text": "(",
                            "value": "(",
                            "valueText": "("
                        },
                        "arguments": [
                            {
                                "kind": "IdentifierName",
                                "fullStart": 897,
                                "fullEnd": 905,
                                "start": 897,
                                "end": 905,
                                "fullWidth": 8,
                                "width": 8,
                                "text": "testcase",
                                "value": "testcase",
                                "valueText": "testcase"
                            }
                        ],
                        "closeParenToken": {
                            "kind": "CloseParenToken",
                            "fullStart": 905,
                            "fullEnd": 906,
                            "start": 905,
                            "end": 906,
                            "fullWidth": 1,
                            "width": 1,
                            "text": ")",
                            "value": ")",
                            "valueText": ")"
                        }
                    }
                },
                "semicolonToken": {
                    "kind": "SemicolonToken",
                    "fullStart": 906,
                    "fullEnd": 909,
                    "start": 906,
                    "end": 907,
                    "fullWidth": 3,
                    "width": 1,
                    "text": ";",
                    "value": ";",
                    "valueText": ";",
                    "hasTrailingTrivia": true,
                    "hasTrailingNewLine": true,
                    "trailingTrivia": [
                        {
                            "kind": "NewLineTrivia",
                            "text": "\r\n"
                        }
                    ]
                }
            }
        ],
        "endOfFileToken": {
            "kind": "EndOfFileToken",
            "fullStart": 909,
            "fullEnd": 909,
            "start": 909,
            "end": 909,
            "fullWidth": 0,
            "width": 0,
            "text": ""
        }
    },
    "lineMap": {
        "lineStarts": [
            0,
            67,
            152,
            232,
            308,
            380,
            385,
            437,
            592,
            597,
            599,
            601,
            624,
            653,
            716,
            757,
            803,
            854,
            878,
            885,
            909
        ],
        "length": 909
    }
}<|MERGE_RESOLUTION|>--- conflicted
+++ resolved
@@ -245,12 +245,8 @@
                                         "start": 636,
                                         "end": 650,
                                         "fullWidth": 14,
-<<<<<<< HEAD
                                         "width": 14,
-                                        "identifier": {
-=======
                                         "propertyName": {
->>>>>>> 85e84683
                                             "kind": "IdentifierName",
                                             "fullStart": 636,
                                             "fullEnd": 643,
@@ -384,12 +380,8 @@
                                         "start": 665,
                                         "end": 713,
                                         "fullWidth": 48,
-<<<<<<< HEAD
                                         "width": 48,
-                                        "identifier": {
-=======
                                         "propertyName": {
->>>>>>> 85e84683
                                             "kind": "IdentifierName",
                                             "fullStart": 665,
                                             "fullEnd": 685,
@@ -523,12 +515,8 @@
                                         "start": 728,
                                         "end": 754,
                                         "fullWidth": 26,
-<<<<<<< HEAD
                                         "width": 26,
-                                        "identifier": {
-=======
                                         "propertyName": {
->>>>>>> 85e84683
                                             "kind": "IdentifierName",
                                             "fullStart": 728,
                                             "fullEnd": 736,
@@ -737,12 +725,8 @@
                                         "start": 769,
                                         "end": 800,
                                         "fullWidth": 31,
-<<<<<<< HEAD
                                         "width": 31,
-                                        "identifier": {
-=======
                                         "propertyName": {
->>>>>>> 85e84683
                                             "kind": "IdentifierName",
                                             "fullStart": 769,
                                             "fullEnd": 777,
