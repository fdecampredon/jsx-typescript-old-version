{
    "isDeclaration": false,
    "languageVersion": "EcmaScript5",
    "parseOptions": {
        "allowAutomaticSemicolonInsertion": true
    },
    "sourceUnit": {
        "kind": "SourceUnit",
        "fullStart": 0,
        "fullEnd": 1154,
        "start": 463,
        "end": 1154,
        "fullWidth": 1154,
        "width": 691,
        "moduleElements": [
            {
                "kind": "TryStatement",
                "fullStart": 0,
                "fullEnd": 800,
                "start": 463,
                "end": 799,
                "fullWidth": 800,
                "width": 336,
                "tryKeyword": {
                    "kind": "TryKeyword",
                    "fullStart": 0,
                    "fullEnd": 466,
                    "start": 463,
                    "end": 466,
                    "fullWidth": 466,
                    "width": 3,
                    "text": "try",
                    "value": "try",
                    "valueText": "try",
                    "hasLeadingTrivia": true,
                    "hasLeadingComment": true,
                    "hasLeadingNewLine": true,
                    "leadingTrivia": [
                        {
                            "kind": "SingleLineCommentTrivia",
                            "text": "// Copyright 2009 the Sputnik authors.  All rights reserved."
                        },
                        {
                            "kind": "NewLineTrivia",
                            "text": "\n"
                        },
                        {
                            "kind": "SingleLineCommentTrivia",
                            "text": "// This code is governed by the BSD license found in the LICENSE file."
                        },
                        {
                            "kind": "NewLineTrivia",
                            "text": "\n"
                        },
                        {
                            "kind": "NewLineTrivia",
                            "text": "\n"
                        },
                        {
                            "kind": "MultiLineCommentTrivia",
                            "text": "/**\n * The toString function is not generic, it cannot be transferred\n * to other kinds of objects for use as a method and there is should be\n * a TypeError exception if its this value is not a Number object\n *\n * @path ch15/15.7/15.7.4/15.7.4.2/S15.7.4.2_A4_T03.js\n * @description transferring to the Date objects\n */"
                        },
                        {
                            "kind": "NewLineTrivia",
                            "text": "\n"
                        },
                        {
                            "kind": "NewLineTrivia",
                            "text": "\n"
                        },
                        {
                            "kind": "SingleLineCommentTrivia",
                            "text": "//CHECK#1"
                        },
                        {
                            "kind": "NewLineTrivia",
                            "text": "\n"
                        }
                    ]
                },
                "block": {
                    "kind": "Block",
                    "fullStart": 466,
                    "fullEnd": 652,
                    "start": 466,
                    "end": 651,
                    "fullWidth": 186,
                    "width": 185,
                    "openBraceToken": {
                        "kind": "OpenBraceToken",
                        "fullStart": 466,
                        "fullEnd": 468,
                        "start": 466,
                        "end": 467,
                        "fullWidth": 2,
                        "width": 1,
                        "text": "{",
                        "value": "{",
                        "valueText": "{",
                        "hasTrailingTrivia": true,
                        "hasTrailingNewLine": true,
                        "trailingTrivia": [
                            {
                                "kind": "NewLineTrivia",
                                "text": "\n"
                            }
                        ]
                    },
                    "statements": [
                        {
                            "kind": "VariableStatement",
                            "fullStart": 468,
                            "fullEnd": 491,
                            "start": 470,
                            "end": 490,
                            "fullWidth": 23,
                            "width": 20,
                            "modifiers": [],
                            "variableDeclaration": {
                                "kind": "VariableDeclaration",
                                "fullStart": 468,
                                "fullEnd": 489,
                                "start": 470,
                                "end": 489,
                                "fullWidth": 21,
                                "width": 19,
                                "varKeyword": {
                                    "kind": "VarKeyword",
                                    "fullStart": 468,
                                    "fullEnd": 474,
                                    "start": 470,
                                    "end": 473,
                                    "fullWidth": 6,
                                    "width": 3,
                                    "text": "var",
                                    "value": "var",
                                    "valueText": "var",
                                    "hasLeadingTrivia": true,
                                    "hasTrailingTrivia": true,
                                    "leadingTrivia": [
                                        {
                                            "kind": "WhitespaceTrivia",
                                            "text": "  "
                                        }
                                    ],
                                    "trailingTrivia": [
                                        {
                                            "kind": "WhitespaceTrivia",
                                            "text": " "
                                        }
                                    ]
                                },
                                "variableDeclarators": [
                                    {
                                        "kind": "VariableDeclarator",
                                        "fullStart": 474,
                                        "fullEnd": 489,
                                        "start": 474,
                                        "end": 489,
                                        "fullWidth": 15,
<<<<<<< HEAD
                                        "width": 15,
                                        "identifier": {
=======
                                        "propertyName": {
>>>>>>> 85e84683
                                            "kind": "IdentifierName",
                                            "fullStart": 474,
                                            "fullEnd": 477,
                                            "start": 474,
                                            "end": 476,
                                            "fullWidth": 3,
                                            "width": 2,
                                            "text": "s1",
                                            "value": "s1",
                                            "valueText": "s1",
                                            "hasTrailingTrivia": true,
                                            "trailingTrivia": [
                                                {
                                                    "kind": "WhitespaceTrivia",
                                                    "text": " "
                                                }
                                            ]
                                        },
                                        "equalsValueClause": {
                                            "kind": "EqualsValueClause",
                                            "fullStart": 477,
                                            "fullEnd": 489,
                                            "start": 477,
                                            "end": 489,
                                            "fullWidth": 12,
                                            "width": 12,
                                            "equalsToken": {
                                                "kind": "EqualsToken",
                                                "fullStart": 477,
                                                "fullEnd": 479,
                                                "start": 477,
                                                "end": 478,
                                                "fullWidth": 2,
                                                "width": 1,
                                                "text": "=",
                                                "value": "=",
                                                "valueText": "=",
                                                "hasTrailingTrivia": true,
                                                "trailingTrivia": [
                                                    {
                                                        "kind": "WhitespaceTrivia",
                                                        "text": " "
                                                    }
                                                ]
                                            },
                                            "value": {
                                                "kind": "ObjectCreationExpression",
                                                "fullStart": 479,
                                                "fullEnd": 489,
                                                "start": 479,
                                                "end": 489,
                                                "fullWidth": 10,
                                                "width": 10,
                                                "newKeyword": {
                                                    "kind": "NewKeyword",
                                                    "fullStart": 479,
                                                    "fullEnd": 483,
                                                    "start": 479,
                                                    "end": 482,
                                                    "fullWidth": 4,
                                                    "width": 3,
                                                    "text": "new",
                                                    "value": "new",
                                                    "valueText": "new",
                                                    "hasTrailingTrivia": true,
                                                    "trailingTrivia": [
                                                        {
                                                            "kind": "WhitespaceTrivia",
                                                            "text": " "
                                                        }
                                                    ]
                                                },
                                                "expression": {
                                                    "kind": "IdentifierName",
                                                    "fullStart": 483,
                                                    "fullEnd": 487,
                                                    "start": 483,
                                                    "end": 487,
                                                    "fullWidth": 4,
                                                    "width": 4,
                                                    "text": "Date",
                                                    "value": "Date",
                                                    "valueText": "Date"
                                                },
                                                "argumentList": {
                                                    "kind": "ArgumentList",
                                                    "fullStart": 487,
                                                    "fullEnd": 489,
                                                    "start": 487,
                                                    "end": 489,
                                                    "fullWidth": 2,
                                                    "width": 2,
                                                    "openParenToken": {
                                                        "kind": "OpenParenToken",
                                                        "fullStart": 487,
                                                        "fullEnd": 488,
                                                        "start": 487,
                                                        "end": 488,
                                                        "fullWidth": 1,
                                                        "width": 1,
                                                        "text": "(",
                                                        "value": "(",
                                                        "valueText": "("
                                                    },
                                                    "arguments": [],
                                                    "closeParenToken": {
                                                        "kind": "CloseParenToken",
                                                        "fullStart": 488,
                                                        "fullEnd": 489,
                                                        "start": 488,
                                                        "end": 489,
                                                        "fullWidth": 1,
                                                        "width": 1,
                                                        "text": ")",
                                                        "value": ")",
                                                        "valueText": ")"
                                                    }
                                                }
                                            }
                                        }
                                    }
                                ]
                            },
                            "semicolonToken": {
                                "kind": "SemicolonToken",
                                "fullStart": 489,
                                "fullEnd": 491,
                                "start": 489,
                                "end": 490,
                                "fullWidth": 2,
                                "width": 1,
                                "text": ";",
                                "value": ";",
                                "valueText": ";",
                                "hasTrailingTrivia": true,
                                "hasTrailingNewLine": true,
                                "trailingTrivia": [
                                    {
                                        "kind": "NewLineTrivia",
                                        "text": "\n"
                                    }
                                ]
                            }
                        },
                        {
                            "kind": "ExpressionStatement",
                            "fullStart": 491,
                            "fullEnd": 534,
                            "start": 493,
                            "end": 533,
                            "fullWidth": 43,
                            "width": 40,
                            "expression": {
                                "kind": "AssignmentExpression",
                                "fullStart": 491,
                                "fullEnd": 532,
                                "start": 493,
                                "end": 532,
                                "fullWidth": 41,
                                "width": 39,
                                "left": {
                                    "kind": "MemberAccessExpression",
                                    "fullStart": 491,
                                    "fullEnd": 505,
                                    "start": 493,
                                    "end": 504,
                                    "fullWidth": 14,
                                    "width": 11,
                                    "expression": {
                                        "kind": "IdentifierName",
                                        "fullStart": 491,
                                        "fullEnd": 495,
                                        "start": 493,
                                        "end": 495,
                                        "fullWidth": 4,
                                        "width": 2,
                                        "text": "s1",
                                        "value": "s1",
                                        "valueText": "s1",
                                        "hasLeadingTrivia": true,
                                        "leadingTrivia": [
                                            {
                                                "kind": "WhitespaceTrivia",
                                                "text": "  "
                                            }
                                        ]
                                    },
                                    "dotToken": {
                                        "kind": "DotToken",
                                        "fullStart": 495,
                                        "fullEnd": 496,
                                        "start": 495,
                                        "end": 496,
                                        "fullWidth": 1,
                                        "width": 1,
                                        "text": ".",
                                        "value": ".",
                                        "valueText": "."
                                    },
                                    "name": {
                                        "kind": "IdentifierName",
                                        "fullStart": 496,
                                        "fullEnd": 505,
                                        "start": 496,
                                        "end": 504,
                                        "fullWidth": 9,
                                        "width": 8,
                                        "text": "toString",
                                        "value": "toString",
                                        "valueText": "toString",
                                        "hasTrailingTrivia": true,
                                        "trailingTrivia": [
                                            {
                                                "kind": "WhitespaceTrivia",
                                                "text": " "
                                            }
                                        ]
                                    }
                                },
                                "operatorToken": {
                                    "kind": "EqualsToken",
                                    "fullStart": 505,
                                    "fullEnd": 507,
                                    "start": 505,
                                    "end": 506,
                                    "fullWidth": 2,
                                    "width": 1,
                                    "text": "=",
                                    "value": "=",
                                    "valueText": "=",
                                    "hasTrailingTrivia": true,
                                    "trailingTrivia": [
                                        {
                                            "kind": "WhitespaceTrivia",
                                            "text": " "
                                        }
                                    ]
                                },
                                "right": {
                                    "kind": "MemberAccessExpression",
                                    "fullStart": 507,
                                    "fullEnd": 532,
                                    "start": 507,
                                    "end": 532,
                                    "fullWidth": 25,
                                    "width": 25,
                                    "expression": {
                                        "kind": "MemberAccessExpression",
                                        "fullStart": 507,
                                        "fullEnd": 523,
                                        "start": 507,
                                        "end": 523,
                                        "fullWidth": 16,
                                        "width": 16,
                                        "expression": {
                                            "kind": "IdentifierName",
                                            "fullStart": 507,
                                            "fullEnd": 513,
                                            "start": 507,
                                            "end": 513,
                                            "fullWidth": 6,
                                            "width": 6,
                                            "text": "Number",
                                            "value": "Number",
                                            "valueText": "Number"
                                        },
                                        "dotToken": {
                                            "kind": "DotToken",
                                            "fullStart": 513,
                                            "fullEnd": 514,
                                            "start": 513,
                                            "end": 514,
                                            "fullWidth": 1,
                                            "width": 1,
                                            "text": ".",
                                            "value": ".",
                                            "valueText": "."
                                        },
                                        "name": {
                                            "kind": "IdentifierName",
                                            "fullStart": 514,
                                            "fullEnd": 523,
                                            "start": 514,
                                            "end": 523,
                                            "fullWidth": 9,
                                            "width": 9,
                                            "text": "prototype",
                                            "value": "prototype",
                                            "valueText": "prototype"
                                        }
                                    },
                                    "dotToken": {
                                        "kind": "DotToken",
                                        "fullStart": 523,
                                        "fullEnd": 524,
                                        "start": 523,
                                        "end": 524,
                                        "fullWidth": 1,
                                        "width": 1,
                                        "text": ".",
                                        "value": ".",
                                        "valueText": "."
                                    },
                                    "name": {
                                        "kind": "IdentifierName",
                                        "fullStart": 524,
                                        "fullEnd": 532,
                                        "start": 524,
                                        "end": 532,
                                        "fullWidth": 8,
                                        "width": 8,
                                        "text": "toString",
                                        "value": "toString",
                                        "valueText": "toString"
                                    }
                                }
                            },
                            "semicolonToken": {
                                "kind": "SemicolonToken",
                                "fullStart": 532,
                                "fullEnd": 534,
                                "start": 532,
                                "end": 533,
                                "fullWidth": 2,
                                "width": 1,
                                "text": ";",
                                "value": ";",
                                "valueText": ";",
                                "hasTrailingTrivia": true,
                                "hasTrailingNewLine": true,
                                "trailingTrivia": [
                                    {
                                        "kind": "NewLineTrivia",
                                        "text": "\n"
                                    }
                                ]
                            }
                        },
                        {
                            "kind": "VariableStatement",
                            "fullStart": 534,
                            "fullEnd": 561,
                            "start": 536,
                            "end": 559,
                            "fullWidth": 27,
                            "width": 23,
                            "modifiers": [],
                            "variableDeclaration": {
                                "kind": "VariableDeclaration",
                                "fullStart": 534,
                                "fullEnd": 558,
                                "start": 536,
                                "end": 558,
                                "fullWidth": 24,
                                "width": 22,
                                "varKeyword": {
                                    "kind": "VarKeyword",
                                    "fullStart": 534,
                                    "fullEnd": 540,
                                    "start": 536,
                                    "end": 539,
                                    "fullWidth": 6,
                                    "width": 3,
                                    "text": "var",
                                    "value": "var",
                                    "valueText": "var",
                                    "hasLeadingTrivia": true,
                                    "hasTrailingTrivia": true,
                                    "leadingTrivia": [
                                        {
                                            "kind": "WhitespaceTrivia",
                                            "text": "  "
                                        }
                                    ],
                                    "trailingTrivia": [
                                        {
                                            "kind": "WhitespaceTrivia",
                                            "text": " "
                                        }
                                    ]
                                },
                                "variableDeclarators": [
                                    {
                                        "kind": "VariableDeclarator",
                                        "fullStart": 540,
                                        "fullEnd": 558,
                                        "start": 540,
                                        "end": 558,
                                        "fullWidth": 18,
<<<<<<< HEAD
                                        "width": 18,
                                        "identifier": {
=======
                                        "propertyName": {
>>>>>>> 85e84683
                                            "kind": "IdentifierName",
                                            "fullStart": 540,
                                            "fullEnd": 543,
                                            "start": 540,
                                            "end": 542,
                                            "fullWidth": 3,
                                            "width": 2,
                                            "text": "v1",
                                            "value": "v1",
                                            "valueText": "v1",
                                            "hasTrailingTrivia": true,
                                            "trailingTrivia": [
                                                {
                                                    "kind": "WhitespaceTrivia",
                                                    "text": " "
                                                }
                                            ]
                                        },
                                        "equalsValueClause": {
                                            "kind": "EqualsValueClause",
                                            "fullStart": 543,
                                            "fullEnd": 558,
                                            "start": 543,
                                            "end": 558,
                                            "fullWidth": 15,
                                            "width": 15,
                                            "equalsToken": {
                                                "kind": "EqualsToken",
                                                "fullStart": 543,
                                                "fullEnd": 545,
                                                "start": 543,
                                                "end": 544,
                                                "fullWidth": 2,
                                                "width": 1,
                                                "text": "=",
                                                "value": "=",
                                                "valueText": "=",
                                                "hasTrailingTrivia": true,
                                                "trailingTrivia": [
                                                    {
                                                        "kind": "WhitespaceTrivia",
                                                        "text": " "
                                                    }
                                                ]
                                            },
                                            "value": {
                                                "kind": "InvocationExpression",
                                                "fullStart": 545,
                                                "fullEnd": 558,
                                                "start": 545,
                                                "end": 558,
                                                "fullWidth": 13,
                                                "width": 13,
                                                "expression": {
                                                    "kind": "MemberAccessExpression",
                                                    "fullStart": 545,
                                                    "fullEnd": 556,
                                                    "start": 545,
                                                    "end": 556,
                                                    "fullWidth": 11,
                                                    "width": 11,
                                                    "expression": {
                                                        "kind": "IdentifierName",
                                                        "fullStart": 545,
                                                        "fullEnd": 547,
                                                        "start": 545,
                                                        "end": 547,
                                                        "fullWidth": 2,
                                                        "width": 2,
                                                        "text": "s1",
                                                        "value": "s1",
                                                        "valueText": "s1"
                                                    },
                                                    "dotToken": {
                                                        "kind": "DotToken",
                                                        "fullStart": 547,
                                                        "fullEnd": 548,
                                                        "start": 547,
                                                        "end": 548,
                                                        "fullWidth": 1,
                                                        "width": 1,
                                                        "text": ".",
                                                        "value": ".",
                                                        "valueText": "."
                                                    },
                                                    "name": {
                                                        "kind": "IdentifierName",
                                                        "fullStart": 548,
                                                        "fullEnd": 556,
                                                        "start": 548,
                                                        "end": 556,
                                                        "fullWidth": 8,
                                                        "width": 8,
                                                        "text": "toString",
                                                        "value": "toString",
                                                        "valueText": "toString"
                                                    }
                                                },
                                                "argumentList": {
                                                    "kind": "ArgumentList",
                                                    "fullStart": 556,
                                                    "fullEnd": 558,
                                                    "start": 556,
                                                    "end": 558,
                                                    "fullWidth": 2,
                                                    "width": 2,
                                                    "openParenToken": {
                                                        "kind": "OpenParenToken",
                                                        "fullStart": 556,
                                                        "fullEnd": 557,
                                                        "start": 556,
                                                        "end": 557,
                                                        "fullWidth": 1,
                                                        "width": 1,
                                                        "text": "(",
                                                        "value": "(",
                                                        "valueText": "("
                                                    },
                                                    "arguments": [],
                                                    "closeParenToken": {
                                                        "kind": "CloseParenToken",
                                                        "fullStart": 557,
                                                        "fullEnd": 558,
                                                        "start": 557,
                                                        "end": 558,
                                                        "fullWidth": 1,
                                                        "width": 1,
                                                        "text": ")",
                                                        "value": ")",
                                                        "valueText": ")"
                                                    }
                                                }
                                            }
                                        }
                                    }
                                ]
                            },
                            "semicolonToken": {
                                "kind": "SemicolonToken",
                                "fullStart": 558,
                                "fullEnd": 561,
                                "start": 558,
                                "end": 559,
                                "fullWidth": 3,
                                "width": 1,
                                "text": ";",
                                "value": ";",
                                "valueText": ";",
                                "hasTrailingTrivia": true,
                                "hasTrailingNewLine": true,
                                "trailingTrivia": [
                                    {
                                        "kind": "WhitespaceTrivia",
                                        "text": " "
                                    },
                                    {
                                        "kind": "NewLineTrivia",
                                        "text": "\n"
                                    }
                                ]
                            }
                        },
                        {
                            "kind": "ExpressionStatement",
                            "fullStart": 561,
                            "fullEnd": 650,
                            "start": 563,
                            "end": 649,
                            "fullWidth": 89,
                            "width": 86,
                            "expression": {
                                "kind": "InvocationExpression",
                                "fullStart": 561,
                                "fullEnd": 648,
                                "start": 563,
                                "end": 648,
                                "fullWidth": 87,
                                "width": 85,
                                "expression": {
                                    "kind": "IdentifierName",
                                    "fullStart": 561,
                                    "fullEnd": 569,
                                    "start": 563,
                                    "end": 569,
                                    "fullWidth": 8,
                                    "width": 6,
                                    "text": "$ERROR",
                                    "value": "$ERROR",
                                    "valueText": "$ERROR",
                                    "hasLeadingTrivia": true,
                                    "leadingTrivia": [
                                        {
                                            "kind": "WhitespaceTrivia",
                                            "text": "  "
                                        }
                                    ]
                                },
                                "argumentList": {
                                    "kind": "ArgumentList",
                                    "fullStart": 569,
                                    "fullEnd": 648,
                                    "start": 569,
                                    "end": 648,
                                    "fullWidth": 79,
                                    "width": 79,
                                    "openParenToken": {
                                        "kind": "OpenParenToken",
                                        "fullStart": 569,
                                        "fullEnd": 570,
                                        "start": 569,
                                        "end": 570,
                                        "fullWidth": 1,
                                        "width": 1,
                                        "text": "(",
                                        "value": "(",
                                        "valueText": "("
                                    },
                                    "arguments": [
                                        {
                                            "kind": "StringLiteral",
                                            "fullStart": 570,
                                            "fullEnd": 647,
                                            "start": 570,
                                            "end": 647,
                                            "fullWidth": 77,
                                            "width": 77,
                                            "text": "'#1: Number.prototype.toString on not a Number object should throw TypeError'",
                                            "value": "#1: Number.prototype.toString on not a Number object should throw TypeError",
                                            "valueText": "#1: Number.prototype.toString on not a Number object should throw TypeError"
                                        }
                                    ],
                                    "closeParenToken": {
                                        "kind": "CloseParenToken",
                                        "fullStart": 647,
                                        "fullEnd": 648,
                                        "start": 647,
                                        "end": 648,
                                        "fullWidth": 1,
                                        "width": 1,
                                        "text": ")",
                                        "value": ")",
                                        "valueText": ")"
                                    }
                                }
                            },
                            "semicolonToken": {
                                "kind": "SemicolonToken",
                                "fullStart": 648,
                                "fullEnd": 650,
                                "start": 648,
                                "end": 649,
                                "fullWidth": 2,
                                "width": 1,
                                "text": ";",
                                "value": ";",
                                "valueText": ";",
                                "hasTrailingTrivia": true,
                                "hasTrailingNewLine": true,
                                "trailingTrivia": [
                                    {
                                        "kind": "NewLineTrivia",
                                        "text": "\n"
                                    }
                                ]
                            }
                        }
                    ],
                    "closeBraceToken": {
                        "kind": "CloseBraceToken",
                        "fullStart": 650,
                        "fullEnd": 652,
                        "start": 650,
                        "end": 651,
                        "fullWidth": 2,
                        "width": 1,
                        "text": "}",
                        "value": "}",
                        "valueText": "}",
                        "hasTrailingTrivia": true,
                        "hasTrailingNewLine": true,
                        "trailingTrivia": [
                            {
                                "kind": "NewLineTrivia",
                                "text": "\n"
                            }
                        ]
                    }
                },
                "catchClause": {
                    "kind": "CatchClause",
                    "fullStart": 652,
                    "fullEnd": 800,
                    "start": 652,
                    "end": 799,
                    "fullWidth": 148,
                    "width": 147,
                    "catchKeyword": {
                        "kind": "CatchKeyword",
                        "fullStart": 652,
                        "fullEnd": 657,
                        "start": 652,
                        "end": 657,
                        "fullWidth": 5,
                        "width": 5,
                        "text": "catch",
                        "value": "catch",
                        "valueText": "catch"
                    },
                    "openParenToken": {
                        "kind": "OpenParenToken",
                        "fullStart": 657,
                        "fullEnd": 658,
                        "start": 657,
                        "end": 658,
                        "fullWidth": 1,
                        "width": 1,
                        "text": "(",
                        "value": "(",
                        "valueText": "("
                    },
                    "identifier": {
                        "kind": "IdentifierName",
                        "fullStart": 658,
                        "fullEnd": 659,
                        "start": 658,
                        "end": 659,
                        "fullWidth": 1,
                        "width": 1,
                        "text": "e",
                        "value": "e",
                        "valueText": "e"
                    },
                    "closeParenToken": {
                        "kind": "CloseParenToken",
                        "fullStart": 659,
                        "fullEnd": 660,
                        "start": 659,
                        "end": 660,
                        "fullWidth": 1,
                        "width": 1,
                        "text": ")",
                        "value": ")",
                        "valueText": ")"
                    },
                    "block": {
                        "kind": "Block",
                        "fullStart": 660,
                        "fullEnd": 800,
                        "start": 660,
                        "end": 799,
                        "fullWidth": 140,
                        "width": 139,
                        "openBraceToken": {
                            "kind": "OpenBraceToken",
                            "fullStart": 660,
                            "fullEnd": 662,
                            "start": 660,
                            "end": 661,
                            "fullWidth": 2,
                            "width": 1,
                            "text": "{",
                            "value": "{",
                            "valueText": "{",
                            "hasTrailingTrivia": true,
                            "hasTrailingNewLine": true,
                            "trailingTrivia": [
                                {
                                    "kind": "NewLineTrivia",
                                    "text": "\n"
                                }
                            ]
                        },
                        "statements": [
                            {
                                "kind": "IfStatement",
                                "fullStart": 662,
                                "fullEnd": 798,
                                "start": 664,
                                "end": 797,
                                "fullWidth": 136,
                                "width": 133,
                                "ifKeyword": {
                                    "kind": "IfKeyword",
                                    "fullStart": 662,
                                    "fullEnd": 666,
                                    "start": 664,
                                    "end": 666,
                                    "fullWidth": 4,
                                    "width": 2,
                                    "text": "if",
                                    "value": "if",
                                    "valueText": "if",
                                    "hasLeadingTrivia": true,
                                    "leadingTrivia": [
                                        {
                                            "kind": "WhitespaceTrivia",
                                            "text": "  "
                                        }
                                    ]
                                },
                                "openParenToken": {
                                    "kind": "OpenParenToken",
                                    "fullStart": 666,
                                    "fullEnd": 667,
                                    "start": 666,
                                    "end": 667,
                                    "fullWidth": 1,
                                    "width": 1,
                                    "text": "(",
                                    "value": "(",
                                    "valueText": "("
                                },
                                "condition": {
                                    "kind": "LogicalNotExpression",
                                    "fullStart": 667,
                                    "fullEnd": 692,
                                    "start": 667,
                                    "end": 692,
                                    "fullWidth": 25,
                                    "width": 25,
                                    "operatorToken": {
                                        "kind": "ExclamationToken",
                                        "fullStart": 667,
                                        "fullEnd": 668,
                                        "start": 667,
                                        "end": 668,
                                        "fullWidth": 1,
                                        "width": 1,
                                        "text": "!",
                                        "value": "!",
                                        "valueText": "!"
                                    },
                                    "operand": {
                                        "kind": "ParenthesizedExpression",
                                        "fullStart": 668,
                                        "fullEnd": 692,
                                        "start": 668,
                                        "end": 692,
                                        "fullWidth": 24,
                                        "width": 24,
                                        "openParenToken": {
                                            "kind": "OpenParenToken",
                                            "fullStart": 668,
                                            "fullEnd": 669,
                                            "start": 668,
                                            "end": 669,
                                            "fullWidth": 1,
                                            "width": 1,
                                            "text": "(",
                                            "value": "(",
                                            "valueText": "("
                                        },
                                        "expression": {
                                            "kind": "InstanceOfExpression",
                                            "fullStart": 669,
                                            "fullEnd": 691,
                                            "start": 669,
                                            "end": 691,
                                            "fullWidth": 22,
                                            "width": 22,
                                            "left": {
                                                "kind": "IdentifierName",
                                                "fullStart": 669,
                                                "fullEnd": 671,
                                                "start": 669,
                                                "end": 670,
                                                "fullWidth": 2,
                                                "width": 1,
                                                "text": "e",
                                                "value": "e",
                                                "valueText": "e",
                                                "hasTrailingTrivia": true,
                                                "trailingTrivia": [
                                                    {
                                                        "kind": "WhitespaceTrivia",
                                                        "text": " "
                                                    }
                                                ]
                                            },
                                            "operatorToken": {
                                                "kind": "InstanceOfKeyword",
                                                "fullStart": 671,
                                                "fullEnd": 682,
                                                "start": 671,
                                                "end": 681,
                                                "fullWidth": 11,
                                                "width": 10,
                                                "text": "instanceof",
                                                "value": "instanceof",
                                                "valueText": "instanceof",
                                                "hasTrailingTrivia": true,
                                                "trailingTrivia": [
                                                    {
                                                        "kind": "WhitespaceTrivia",
                                                        "text": " "
                                                    }
                                                ]
                                            },
                                            "right": {
                                                "kind": "IdentifierName",
                                                "fullStart": 682,
                                                "fullEnd": 691,
                                                "start": 682,
                                                "end": 691,
                                                "fullWidth": 9,
                                                "width": 9,
                                                "text": "TypeError",
                                                "value": "TypeError",
                                                "valueText": "TypeError"
                                            }
                                        },
                                        "closeParenToken": {
                                            "kind": "CloseParenToken",
                                            "fullStart": 691,
                                            "fullEnd": 692,
                                            "start": 691,
                                            "end": 692,
                                            "fullWidth": 1,
                                            "width": 1,
                                            "text": ")",
                                            "value": ")",
                                            "valueText": ")"
                                        }
                                    }
                                },
                                "closeParenToken": {
                                    "kind": "CloseParenToken",
                                    "fullStart": 692,
                                    "fullEnd": 693,
                                    "start": 692,
                                    "end": 693,
                                    "fullWidth": 1,
                                    "width": 1,
                                    "text": ")",
                                    "value": ")",
                                    "valueText": ")"
                                },
                                "statement": {
                                    "kind": "Block",
                                    "fullStart": 693,
                                    "fullEnd": 798,
                                    "start": 693,
                                    "end": 797,
                                    "fullWidth": 105,
                                    "width": 104,
                                    "openBraceToken": {
                                        "kind": "OpenBraceToken",
                                        "fullStart": 693,
                                        "fullEnd": 695,
                                        "start": 693,
                                        "end": 694,
                                        "fullWidth": 2,
                                        "width": 1,
                                        "text": "{",
                                        "value": "{",
                                        "valueText": "{",
                                        "hasTrailingTrivia": true,
                                        "hasTrailingNewLine": true,
                                        "trailingTrivia": [
                                            {
                                                "kind": "NewLineTrivia",
                                                "text": "\n"
                                            }
                                        ]
                                    },
                                    "statements": [
                                        {
                                            "kind": "ExpressionStatement",
                                            "fullStart": 695,
                                            "fullEnd": 794,
                                            "start": 699,
                                            "end": 793,
                                            "fullWidth": 99,
                                            "width": 94,
                                            "expression": {
                                                "kind": "InvocationExpression",
                                                "fullStart": 695,
                                                "fullEnd": 792,
                                                "start": 699,
                                                "end": 792,
                                                "fullWidth": 97,
                                                "width": 93,
                                                "expression": {
                                                    "kind": "IdentifierName",
                                                    "fullStart": 695,
                                                    "fullEnd": 705,
                                                    "start": 699,
                                                    "end": 705,
                                                    "fullWidth": 10,
                                                    "width": 6,
                                                    "text": "$ERROR",
                                                    "value": "$ERROR",
                                                    "valueText": "$ERROR",
                                                    "hasLeadingTrivia": true,
                                                    "leadingTrivia": [
                                                        {
                                                            "kind": "WhitespaceTrivia",
                                                            "text": "    "
                                                        }
                                                    ]
                                                },
                                                "argumentList": {
                                                    "kind": "ArgumentList",
                                                    "fullStart": 705,
                                                    "fullEnd": 792,
                                                    "start": 705,
                                                    "end": 792,
                                                    "fullWidth": 87,
                                                    "width": 87,
                                                    "openParenToken": {
                                                        "kind": "OpenParenToken",
                                                        "fullStart": 705,
                                                        "fullEnd": 706,
                                                        "start": 705,
                                                        "end": 706,
                                                        "fullWidth": 1,
                                                        "width": 1,
                                                        "text": "(",
                                                        "value": "(",
                                                        "valueText": "("
                                                    },
                                                    "arguments": [
                                                        {
                                                            "kind": "AddExpression",
                                                            "fullStart": 706,
                                                            "fullEnd": 791,
                                                            "start": 706,
                                                            "end": 791,
                                                            "fullWidth": 85,
                                                            "width": 85,
                                                            "left": {
                                                                "kind": "StringLiteral",
                                                                "fullStart": 706,
                                                                "fullEnd": 789,
                                                                "start": 706,
                                                                "end": 789,
                                                                "fullWidth": 83,
                                                                "width": 83,
                                                                "text": "'#1: Number.prototype.toString on not a Number object should throw TypeError, not '",
                                                                "value": "#1: Number.prototype.toString on not a Number object should throw TypeError, not ",
                                                                "valueText": "#1: Number.prototype.toString on not a Number object should throw TypeError, not "
                                                            },
                                                            "operatorToken": {
                                                                "kind": "PlusToken",
                                                                "fullStart": 789,
                                                                "fullEnd": 790,
                                                                "start": 789,
                                                                "end": 790,
                                                                "fullWidth": 1,
                                                                "width": 1,
                                                                "text": "+",
                                                                "value": "+",
                                                                "valueText": "+"
                                                            },
                                                            "right": {
                                                                "kind": "IdentifierName",
                                                                "fullStart": 790,
                                                                "fullEnd": 791,
                                                                "start": 790,
                                                                "end": 791,
                                                                "fullWidth": 1,
                                                                "width": 1,
                                                                "text": "e",
                                                                "value": "e",
                                                                "valueText": "e"
                                                            }
                                                        }
                                                    ],
                                                    "closeParenToken": {
                                                        "kind": "CloseParenToken",
                                                        "fullStart": 791,
                                                        "fullEnd": 792,
                                                        "start": 791,
                                                        "end": 792,
                                                        "fullWidth": 1,
                                                        "width": 1,
                                                        "text": ")",
                                                        "value": ")",
                                                        "valueText": ")"
                                                    }
                                                }
                                            },
                                            "semicolonToken": {
                                                "kind": "SemicolonToken",
                                                "fullStart": 792,
                                                "fullEnd": 794,
                                                "start": 792,
                                                "end": 793,
                                                "fullWidth": 2,
                                                "width": 1,
                                                "text": ";",
                                                "value": ";",
                                                "valueText": ";",
                                                "hasTrailingTrivia": true,
                                                "hasTrailingNewLine": true,
                                                "trailingTrivia": [
                                                    {
                                                        "kind": "NewLineTrivia",
                                                        "text": "\n"
                                                    }
                                                ]
                                            }
                                        }
                                    ],
                                    "closeBraceToken": {
                                        "kind": "CloseBraceToken",
                                        "fullStart": 794,
                                        "fullEnd": 798,
                                        "start": 796,
                                        "end": 797,
                                        "fullWidth": 4,
                                        "width": 1,
                                        "text": "}",
                                        "value": "}",
                                        "valueText": "}",
                                        "hasLeadingTrivia": true,
                                        "hasTrailingTrivia": true,
                                        "hasTrailingNewLine": true,
                                        "leadingTrivia": [
                                            {
                                                "kind": "WhitespaceTrivia",
                                                "text": "  "
                                            }
                                        ],
                                        "trailingTrivia": [
                                            {
                                                "kind": "NewLineTrivia",
                                                "text": "\n"
                                            }
                                        ]
                                    }
                                }
                            }
                        ],
                        "closeBraceToken": {
                            "kind": "CloseBraceToken",
                            "fullStart": 798,
                            "fullEnd": 800,
                            "start": 798,
                            "end": 799,
                            "fullWidth": 2,
                            "width": 1,
                            "text": "}",
                            "value": "}",
                            "valueText": "}",
                            "hasTrailingTrivia": true,
                            "hasTrailingNewLine": true,
                            "trailingTrivia": [
                                {
                                    "kind": "NewLineTrivia",
                                    "text": "\n"
                                }
                            ]
                        }
                    }
                }
            },
            {
                "kind": "TryStatement",
                "fullStart": 800,
                "fullEnd": 1152,
                "start": 811,
                "end": 1151,
                "fullWidth": 352,
                "width": 340,
                "tryKeyword": {
                    "kind": "TryKeyword",
                    "fullStart": 800,
                    "fullEnd": 814,
                    "start": 811,
                    "end": 814,
                    "fullWidth": 14,
                    "width": 3,
                    "text": "try",
                    "value": "try",
                    "valueText": "try",
                    "hasLeadingTrivia": true,
                    "hasLeadingComment": true,
                    "hasLeadingNewLine": true,
                    "leadingTrivia": [
                        {
                            "kind": "NewLineTrivia",
                            "text": "\n"
                        },
                        {
                            "kind": "SingleLineCommentTrivia",
                            "text": "//CHECK#2"
                        },
                        {
                            "kind": "NewLineTrivia",
                            "text": "\n"
                        }
                    ]
                },
                "block": {
                    "kind": "Block",
                    "fullStart": 814,
                    "fullEnd": 1004,
                    "start": 814,
                    "end": 1003,
                    "fullWidth": 190,
                    "width": 189,
                    "openBraceToken": {
                        "kind": "OpenBraceToken",
                        "fullStart": 814,
                        "fullEnd": 816,
                        "start": 814,
                        "end": 815,
                        "fullWidth": 2,
                        "width": 1,
                        "text": "{",
                        "value": "{",
                        "valueText": "{",
                        "hasTrailingTrivia": true,
                        "hasTrailingNewLine": true,
                        "trailingTrivia": [
                            {
                                "kind": "NewLineTrivia",
                                "text": "\n"
                            }
                        ]
                    },
                    "statements": [
                        {
                            "kind": "VariableStatement",
                            "fullStart": 816,
                            "fullEnd": 839,
                            "start": 818,
                            "end": 838,
                            "fullWidth": 23,
                            "width": 20,
                            "modifiers": [],
                            "variableDeclaration": {
                                "kind": "VariableDeclaration",
                                "fullStart": 816,
                                "fullEnd": 837,
                                "start": 818,
                                "end": 837,
                                "fullWidth": 21,
                                "width": 19,
                                "varKeyword": {
                                    "kind": "VarKeyword",
                                    "fullStart": 816,
                                    "fullEnd": 822,
                                    "start": 818,
                                    "end": 821,
                                    "fullWidth": 6,
                                    "width": 3,
                                    "text": "var",
                                    "value": "var",
                                    "valueText": "var",
                                    "hasLeadingTrivia": true,
                                    "hasTrailingTrivia": true,
                                    "leadingTrivia": [
                                        {
                                            "kind": "WhitespaceTrivia",
                                            "text": "  "
                                        }
                                    ],
                                    "trailingTrivia": [
                                        {
                                            "kind": "WhitespaceTrivia",
                                            "text": " "
                                        }
                                    ]
                                },
                                "variableDeclarators": [
                                    {
                                        "kind": "VariableDeclarator",
                                        "fullStart": 822,
                                        "fullEnd": 837,
                                        "start": 822,
                                        "end": 837,
                                        "fullWidth": 15,
<<<<<<< HEAD
                                        "width": 15,
                                        "identifier": {
=======
                                        "propertyName": {
>>>>>>> 85e84683
                                            "kind": "IdentifierName",
                                            "fullStart": 822,
                                            "fullEnd": 825,
                                            "start": 822,
                                            "end": 824,
                                            "fullWidth": 3,
                                            "width": 2,
                                            "text": "s2",
                                            "value": "s2",
                                            "valueText": "s2",
                                            "hasTrailingTrivia": true,
                                            "trailingTrivia": [
                                                {
                                                    "kind": "WhitespaceTrivia",
                                                    "text": " "
                                                }
                                            ]
                                        },
                                        "equalsValueClause": {
                                            "kind": "EqualsValueClause",
                                            "fullStart": 825,
                                            "fullEnd": 837,
                                            "start": 825,
                                            "end": 837,
                                            "fullWidth": 12,
                                            "width": 12,
                                            "equalsToken": {
                                                "kind": "EqualsToken",
                                                "fullStart": 825,
                                                "fullEnd": 827,
                                                "start": 825,
                                                "end": 826,
                                                "fullWidth": 2,
                                                "width": 1,
                                                "text": "=",
                                                "value": "=",
                                                "valueText": "=",
                                                "hasTrailingTrivia": true,
                                                "trailingTrivia": [
                                                    {
                                                        "kind": "WhitespaceTrivia",
                                                        "text": " "
                                                    }
                                                ]
                                            },
                                            "value": {
                                                "kind": "ObjectCreationExpression",
                                                "fullStart": 827,
                                                "fullEnd": 837,
                                                "start": 827,
                                                "end": 837,
                                                "fullWidth": 10,
                                                "width": 10,
                                                "newKeyword": {
                                                    "kind": "NewKeyword",
                                                    "fullStart": 827,
                                                    "fullEnd": 831,
                                                    "start": 827,
                                                    "end": 830,
                                                    "fullWidth": 4,
                                                    "width": 3,
                                                    "text": "new",
                                                    "value": "new",
                                                    "valueText": "new",
                                                    "hasTrailingTrivia": true,
                                                    "trailingTrivia": [
                                                        {
                                                            "kind": "WhitespaceTrivia",
                                                            "text": " "
                                                        }
                                                    ]
                                                },
                                                "expression": {
                                                    "kind": "IdentifierName",
                                                    "fullStart": 831,
                                                    "fullEnd": 835,
                                                    "start": 831,
                                                    "end": 835,
                                                    "fullWidth": 4,
                                                    "width": 4,
                                                    "text": "Date",
                                                    "value": "Date",
                                                    "valueText": "Date"
                                                },
                                                "argumentList": {
                                                    "kind": "ArgumentList",
                                                    "fullStart": 835,
                                                    "fullEnd": 837,
                                                    "start": 835,
                                                    "end": 837,
                                                    "fullWidth": 2,
                                                    "width": 2,
                                                    "openParenToken": {
                                                        "kind": "OpenParenToken",
                                                        "fullStart": 835,
                                                        "fullEnd": 836,
                                                        "start": 835,
                                                        "end": 836,
                                                        "fullWidth": 1,
                                                        "width": 1,
                                                        "text": "(",
                                                        "value": "(",
                                                        "valueText": "("
                                                    },
                                                    "arguments": [],
                                                    "closeParenToken": {
                                                        "kind": "CloseParenToken",
                                                        "fullStart": 836,
                                                        "fullEnd": 837,
                                                        "start": 836,
                                                        "end": 837,
                                                        "fullWidth": 1,
                                                        "width": 1,
                                                        "text": ")",
                                                        "value": ")",
                                                        "valueText": ")"
                                                    }
                                                }
                                            }
                                        }
                                    }
                                ]
                            },
                            "semicolonToken": {
                                "kind": "SemicolonToken",
                                "fullStart": 837,
                                "fullEnd": 839,
                                "start": 837,
                                "end": 838,
                                "fullWidth": 2,
                                "width": 1,
                                "text": ";",
                                "value": ";",
                                "valueText": ";",
                                "hasTrailingTrivia": true,
                                "hasTrailingNewLine": true,
                                "trailingTrivia": [
                                    {
                                        "kind": "NewLineTrivia",
                                        "text": "\n"
                                    }
                                ]
                            }
                        },
                        {
                            "kind": "ExpressionStatement",
                            "fullStart": 839,
                            "fullEnd": 884,
                            "start": 841,
                            "end": 883,
                            "fullWidth": 45,
                            "width": 42,
                            "expression": {
                                "kind": "AssignmentExpression",
                                "fullStart": 839,
                                "fullEnd": 882,
                                "start": 841,
                                "end": 882,
                                "fullWidth": 43,
                                "width": 41,
                                "left": {
                                    "kind": "MemberAccessExpression",
                                    "fullStart": 839,
                                    "fullEnd": 855,
                                    "start": 841,
                                    "end": 854,
                                    "fullWidth": 16,
                                    "width": 13,
                                    "expression": {
                                        "kind": "IdentifierName",
                                        "fullStart": 839,
                                        "fullEnd": 843,
                                        "start": 841,
                                        "end": 843,
                                        "fullWidth": 4,
                                        "width": 2,
                                        "text": "s2",
                                        "value": "s2",
                                        "valueText": "s2",
                                        "hasLeadingTrivia": true,
                                        "leadingTrivia": [
                                            {
                                                "kind": "WhitespaceTrivia",
                                                "text": "  "
                                            }
                                        ]
                                    },
                                    "dotToken": {
                                        "kind": "DotToken",
                                        "fullStart": 843,
                                        "fullEnd": 844,
                                        "start": 843,
                                        "end": 844,
                                        "fullWidth": 1,
                                        "width": 1,
                                        "text": ".",
                                        "value": ".",
                                        "valueText": "."
                                    },
                                    "name": {
                                        "kind": "IdentifierName",
                                        "fullStart": 844,
                                        "fullEnd": 855,
                                        "start": 844,
                                        "end": 854,
                                        "fullWidth": 11,
                                        "width": 10,
                                        "text": "myToString",
                                        "value": "myToString",
                                        "valueText": "myToString",
                                        "hasTrailingTrivia": true,
                                        "trailingTrivia": [
                                            {
                                                "kind": "WhitespaceTrivia",
                                                "text": " "
                                            }
                                        ]
                                    }
                                },
                                "operatorToken": {
                                    "kind": "EqualsToken",
                                    "fullStart": 855,
                                    "fullEnd": 857,
                                    "start": 855,
                                    "end": 856,
                                    "fullWidth": 2,
                                    "width": 1,
                                    "text": "=",
                                    "value": "=",
                                    "valueText": "=",
                                    "hasTrailingTrivia": true,
                                    "trailingTrivia": [
                                        {
                                            "kind": "WhitespaceTrivia",
                                            "text": " "
                                        }
                                    ]
                                },
                                "right": {
                                    "kind": "MemberAccessExpression",
                                    "fullStart": 857,
                                    "fullEnd": 882,
                                    "start": 857,
                                    "end": 882,
                                    "fullWidth": 25,
                                    "width": 25,
                                    "expression": {
                                        "kind": "MemberAccessExpression",
                                        "fullStart": 857,
                                        "fullEnd": 873,
                                        "start": 857,
                                        "end": 873,
                                        "fullWidth": 16,
                                        "width": 16,
                                        "expression": {
                                            "kind": "IdentifierName",
                                            "fullStart": 857,
                                            "fullEnd": 863,
                                            "start": 857,
                                            "end": 863,
                                            "fullWidth": 6,
                                            "width": 6,
                                            "text": "Number",
                                            "value": "Number",
                                            "valueText": "Number"
                                        },
                                        "dotToken": {
                                            "kind": "DotToken",
                                            "fullStart": 863,
                                            "fullEnd": 864,
                                            "start": 863,
                                            "end": 864,
                                            "fullWidth": 1,
                                            "width": 1,
                                            "text": ".",
                                            "value": ".",
                                            "valueText": "."
                                        },
                                        "name": {
                                            "kind": "IdentifierName",
                                            "fullStart": 864,
                                            "fullEnd": 873,
                                            "start": 864,
                                            "end": 873,
                                            "fullWidth": 9,
                                            "width": 9,
                                            "text": "prototype",
                                            "value": "prototype",
                                            "valueText": "prototype"
                                        }
                                    },
                                    "dotToken": {
                                        "kind": "DotToken",
                                        "fullStart": 873,
                                        "fullEnd": 874,
                                        "start": 873,
                                        "end": 874,
                                        "fullWidth": 1,
                                        "width": 1,
                                        "text": ".",
                                        "value": ".",
                                        "valueText": "."
                                    },
                                    "name": {
                                        "kind": "IdentifierName",
                                        "fullStart": 874,
                                        "fullEnd": 882,
                                        "start": 874,
                                        "end": 882,
                                        "fullWidth": 8,
                                        "width": 8,
                                        "text": "toString",
                                        "value": "toString",
                                        "valueText": "toString"
                                    }
                                }
                            },
                            "semicolonToken": {
                                "kind": "SemicolonToken",
                                "fullStart": 882,
                                "fullEnd": 884,
                                "start": 882,
                                "end": 883,
                                "fullWidth": 2,
                                "width": 1,
                                "text": ";",
                                "value": ";",
                                "valueText": ";",
                                "hasTrailingTrivia": true,
                                "hasTrailingNewLine": true,
                                "trailingTrivia": [
                                    {
                                        "kind": "NewLineTrivia",
                                        "text": "\n"
                                    }
                                ]
                            }
                        },
                        {
                            "kind": "VariableStatement",
                            "fullStart": 884,
                            "fullEnd": 913,
                            "start": 886,
                            "end": 911,
                            "fullWidth": 29,
                            "width": 25,
                            "modifiers": [],
                            "variableDeclaration": {
                                "kind": "VariableDeclaration",
                                "fullStart": 884,
                                "fullEnd": 910,
                                "start": 886,
                                "end": 910,
                                "fullWidth": 26,
                                "width": 24,
                                "varKeyword": {
                                    "kind": "VarKeyword",
                                    "fullStart": 884,
                                    "fullEnd": 890,
                                    "start": 886,
                                    "end": 889,
                                    "fullWidth": 6,
                                    "width": 3,
                                    "text": "var",
                                    "value": "var",
                                    "valueText": "var",
                                    "hasLeadingTrivia": true,
                                    "hasTrailingTrivia": true,
                                    "leadingTrivia": [
                                        {
                                            "kind": "WhitespaceTrivia",
                                            "text": "  "
                                        }
                                    ],
                                    "trailingTrivia": [
                                        {
                                            "kind": "WhitespaceTrivia",
                                            "text": " "
                                        }
                                    ]
                                },
                                "variableDeclarators": [
                                    {
                                        "kind": "VariableDeclarator",
                                        "fullStart": 890,
                                        "fullEnd": 910,
                                        "start": 890,
                                        "end": 910,
                                        "fullWidth": 20,
<<<<<<< HEAD
                                        "width": 20,
                                        "identifier": {
=======
                                        "propertyName": {
>>>>>>> 85e84683
                                            "kind": "IdentifierName",
                                            "fullStart": 890,
                                            "fullEnd": 893,
                                            "start": 890,
                                            "end": 892,
                                            "fullWidth": 3,
                                            "width": 2,
                                            "text": "v2",
                                            "value": "v2",
                                            "valueText": "v2",
                                            "hasTrailingTrivia": true,
                                            "trailingTrivia": [
                                                {
                                                    "kind": "WhitespaceTrivia",
                                                    "text": " "
                                                }
                                            ]
                                        },
                                        "equalsValueClause": {
                                            "kind": "EqualsValueClause",
                                            "fullStart": 893,
                                            "fullEnd": 910,
                                            "start": 893,
                                            "end": 910,
                                            "fullWidth": 17,
                                            "width": 17,
                                            "equalsToken": {
                                                "kind": "EqualsToken",
                                                "fullStart": 893,
                                                "fullEnd": 895,
                                                "start": 893,
                                                "end": 894,
                                                "fullWidth": 2,
                                                "width": 1,
                                                "text": "=",
                                                "value": "=",
                                                "valueText": "=",
                                                "hasTrailingTrivia": true,
                                                "trailingTrivia": [
                                                    {
                                                        "kind": "WhitespaceTrivia",
                                                        "text": " "
                                                    }
                                                ]
                                            },
                                            "value": {
                                                "kind": "InvocationExpression",
                                                "fullStart": 895,
                                                "fullEnd": 910,
                                                "start": 895,
                                                "end": 910,
                                                "fullWidth": 15,
                                                "width": 15,
                                                "expression": {
                                                    "kind": "MemberAccessExpression",
                                                    "fullStart": 895,
                                                    "fullEnd": 908,
                                                    "start": 895,
                                                    "end": 908,
                                                    "fullWidth": 13,
                                                    "width": 13,
                                                    "expression": {
                                                        "kind": "IdentifierName",
                                                        "fullStart": 895,
                                                        "fullEnd": 897,
                                                        "start": 895,
                                                        "end": 897,
                                                        "fullWidth": 2,
                                                        "width": 2,
                                                        "text": "s2",
                                                        "value": "s2",
                                                        "valueText": "s2"
                                                    },
                                                    "dotToken": {
                                                        "kind": "DotToken",
                                                        "fullStart": 897,
                                                        "fullEnd": 898,
                                                        "start": 897,
                                                        "end": 898,
                                                        "fullWidth": 1,
                                                        "width": 1,
                                                        "text": ".",
                                                        "value": ".",
                                                        "valueText": "."
                                                    },
                                                    "name": {
                                                        "kind": "IdentifierName",
                                                        "fullStart": 898,
                                                        "fullEnd": 908,
                                                        "start": 898,
                                                        "end": 908,
                                                        "fullWidth": 10,
                                                        "width": 10,
                                                        "text": "myToString",
                                                        "value": "myToString",
                                                        "valueText": "myToString"
                                                    }
                                                },
                                                "argumentList": {
                                                    "kind": "ArgumentList",
                                                    "fullStart": 908,
                                                    "fullEnd": 910,
                                                    "start": 908,
                                                    "end": 910,
                                                    "fullWidth": 2,
                                                    "width": 2,
                                                    "openParenToken": {
                                                        "kind": "OpenParenToken",
                                                        "fullStart": 908,
                                                        "fullEnd": 909,
                                                        "start": 908,
                                                        "end": 909,
                                                        "fullWidth": 1,
                                                        "width": 1,
                                                        "text": "(",
                                                        "value": "(",
                                                        "valueText": "("
                                                    },
                                                    "arguments": [],
                                                    "closeParenToken": {
                                                        "kind": "CloseParenToken",
                                                        "fullStart": 909,
                                                        "fullEnd": 910,
                                                        "start": 909,
                                                        "end": 910,
                                                        "fullWidth": 1,
                                                        "width": 1,
                                                        "text": ")",
                                                        "value": ")",
                                                        "valueText": ")"
                                                    }
                                                }
                                            }
                                        }
                                    }
                                ]
                            },
                            "semicolonToken": {
                                "kind": "SemicolonToken",
                                "fullStart": 910,
                                "fullEnd": 913,
                                "start": 910,
                                "end": 911,
                                "fullWidth": 3,
                                "width": 1,
                                "text": ";",
                                "value": ";",
                                "valueText": ";",
                                "hasTrailingTrivia": true,
                                "hasTrailingNewLine": true,
                                "trailingTrivia": [
                                    {
                                        "kind": "WhitespaceTrivia",
                                        "text": " "
                                    },
                                    {
                                        "kind": "NewLineTrivia",
                                        "text": "\n"
                                    }
                                ]
                            }
                        },
                        {
                            "kind": "ExpressionStatement",
                            "fullStart": 913,
                            "fullEnd": 1002,
                            "start": 915,
                            "end": 1001,
                            "fullWidth": 89,
                            "width": 86,
                            "expression": {
                                "kind": "InvocationExpression",
                                "fullStart": 913,
                                "fullEnd": 1000,
                                "start": 915,
                                "end": 1000,
                                "fullWidth": 87,
                                "width": 85,
                                "expression": {
                                    "kind": "IdentifierName",
                                    "fullStart": 913,
                                    "fullEnd": 921,
                                    "start": 915,
                                    "end": 921,
                                    "fullWidth": 8,
                                    "width": 6,
                                    "text": "$ERROR",
                                    "value": "$ERROR",
                                    "valueText": "$ERROR",
                                    "hasLeadingTrivia": true,
                                    "leadingTrivia": [
                                        {
                                            "kind": "WhitespaceTrivia",
                                            "text": "  "
                                        }
                                    ]
                                },
                                "argumentList": {
                                    "kind": "ArgumentList",
                                    "fullStart": 921,
                                    "fullEnd": 1000,
                                    "start": 921,
                                    "end": 1000,
                                    "fullWidth": 79,
                                    "width": 79,
                                    "openParenToken": {
                                        "kind": "OpenParenToken",
                                        "fullStart": 921,
                                        "fullEnd": 922,
                                        "start": 921,
                                        "end": 922,
                                        "fullWidth": 1,
                                        "width": 1,
                                        "text": "(",
                                        "value": "(",
                                        "valueText": "("
                                    },
                                    "arguments": [
                                        {
                                            "kind": "StringLiteral",
                                            "fullStart": 922,
                                            "fullEnd": 999,
                                            "start": 922,
                                            "end": 999,
                                            "fullWidth": 77,
                                            "width": 77,
                                            "text": "'#2: Number.prototype.toString on not a Number object should throw TypeError'",
                                            "value": "#2: Number.prototype.toString on not a Number object should throw TypeError",
                                            "valueText": "#2: Number.prototype.toString on not a Number object should throw TypeError"
                                        }
                                    ],
                                    "closeParenToken": {
                                        "kind": "CloseParenToken",
                                        "fullStart": 999,
                                        "fullEnd": 1000,
                                        "start": 999,
                                        "end": 1000,
                                        "fullWidth": 1,
                                        "width": 1,
                                        "text": ")",
                                        "value": ")",
                                        "valueText": ")"
                                    }
                                }
                            },
                            "semicolonToken": {
                                "kind": "SemicolonToken",
                                "fullStart": 1000,
                                "fullEnd": 1002,
                                "start": 1000,
                                "end": 1001,
                                "fullWidth": 2,
                                "width": 1,
                                "text": ";",
                                "value": ";",
                                "valueText": ";",
                                "hasTrailingTrivia": true,
                                "hasTrailingNewLine": true,
                                "trailingTrivia": [
                                    {
                                        "kind": "NewLineTrivia",
                                        "text": "\n"
                                    }
                                ]
                            }
                        }
                    ],
                    "closeBraceToken": {
                        "kind": "CloseBraceToken",
                        "fullStart": 1002,
                        "fullEnd": 1004,
                        "start": 1002,
                        "end": 1003,
                        "fullWidth": 2,
                        "width": 1,
                        "text": "}",
                        "value": "}",
                        "valueText": "}",
                        "hasTrailingTrivia": true,
                        "hasTrailingNewLine": true,
                        "trailingTrivia": [
                            {
                                "kind": "NewLineTrivia",
                                "text": "\n"
                            }
                        ]
                    }
                },
                "catchClause": {
                    "kind": "CatchClause",
                    "fullStart": 1004,
                    "fullEnd": 1152,
                    "start": 1004,
                    "end": 1151,
                    "fullWidth": 148,
                    "width": 147,
                    "catchKeyword": {
                        "kind": "CatchKeyword",
                        "fullStart": 1004,
                        "fullEnd": 1009,
                        "start": 1004,
                        "end": 1009,
                        "fullWidth": 5,
                        "width": 5,
                        "text": "catch",
                        "value": "catch",
                        "valueText": "catch"
                    },
                    "openParenToken": {
                        "kind": "OpenParenToken",
                        "fullStart": 1009,
                        "fullEnd": 1010,
                        "start": 1009,
                        "end": 1010,
                        "fullWidth": 1,
                        "width": 1,
                        "text": "(",
                        "value": "(",
                        "valueText": "("
                    },
                    "identifier": {
                        "kind": "IdentifierName",
                        "fullStart": 1010,
                        "fullEnd": 1011,
                        "start": 1010,
                        "end": 1011,
                        "fullWidth": 1,
                        "width": 1,
                        "text": "e",
                        "value": "e",
                        "valueText": "e"
                    },
                    "closeParenToken": {
                        "kind": "CloseParenToken",
                        "fullStart": 1011,
                        "fullEnd": 1012,
                        "start": 1011,
                        "end": 1012,
                        "fullWidth": 1,
                        "width": 1,
                        "text": ")",
                        "value": ")",
                        "valueText": ")"
                    },
                    "block": {
                        "kind": "Block",
                        "fullStart": 1012,
                        "fullEnd": 1152,
                        "start": 1012,
                        "end": 1151,
                        "fullWidth": 140,
                        "width": 139,
                        "openBraceToken": {
                            "kind": "OpenBraceToken",
                            "fullStart": 1012,
                            "fullEnd": 1014,
                            "start": 1012,
                            "end": 1013,
                            "fullWidth": 2,
                            "width": 1,
                            "text": "{",
                            "value": "{",
                            "valueText": "{",
                            "hasTrailingTrivia": true,
                            "hasTrailingNewLine": true,
                            "trailingTrivia": [
                                {
                                    "kind": "NewLineTrivia",
                                    "text": "\n"
                                }
                            ]
                        },
                        "statements": [
                            {
                                "kind": "IfStatement",
                                "fullStart": 1014,
                                "fullEnd": 1150,
                                "start": 1016,
                                "end": 1149,
                                "fullWidth": 136,
                                "width": 133,
                                "ifKeyword": {
                                    "kind": "IfKeyword",
                                    "fullStart": 1014,
                                    "fullEnd": 1018,
                                    "start": 1016,
                                    "end": 1018,
                                    "fullWidth": 4,
                                    "width": 2,
                                    "text": "if",
                                    "value": "if",
                                    "valueText": "if",
                                    "hasLeadingTrivia": true,
                                    "leadingTrivia": [
                                        {
                                            "kind": "WhitespaceTrivia",
                                            "text": "  "
                                        }
                                    ]
                                },
                                "openParenToken": {
                                    "kind": "OpenParenToken",
                                    "fullStart": 1018,
                                    "fullEnd": 1019,
                                    "start": 1018,
                                    "end": 1019,
                                    "fullWidth": 1,
                                    "width": 1,
                                    "text": "(",
                                    "value": "(",
                                    "valueText": "("
                                },
                                "condition": {
                                    "kind": "LogicalNotExpression",
                                    "fullStart": 1019,
                                    "fullEnd": 1044,
                                    "start": 1019,
                                    "end": 1044,
                                    "fullWidth": 25,
                                    "width": 25,
                                    "operatorToken": {
                                        "kind": "ExclamationToken",
                                        "fullStart": 1019,
                                        "fullEnd": 1020,
                                        "start": 1019,
                                        "end": 1020,
                                        "fullWidth": 1,
                                        "width": 1,
                                        "text": "!",
                                        "value": "!",
                                        "valueText": "!"
                                    },
                                    "operand": {
                                        "kind": "ParenthesizedExpression",
                                        "fullStart": 1020,
                                        "fullEnd": 1044,
                                        "start": 1020,
                                        "end": 1044,
                                        "fullWidth": 24,
                                        "width": 24,
                                        "openParenToken": {
                                            "kind": "OpenParenToken",
                                            "fullStart": 1020,
                                            "fullEnd": 1021,
                                            "start": 1020,
                                            "end": 1021,
                                            "fullWidth": 1,
                                            "width": 1,
                                            "text": "(",
                                            "value": "(",
                                            "valueText": "("
                                        },
                                        "expression": {
                                            "kind": "InstanceOfExpression",
                                            "fullStart": 1021,
                                            "fullEnd": 1043,
                                            "start": 1021,
                                            "end": 1043,
                                            "fullWidth": 22,
                                            "width": 22,
                                            "left": {
                                                "kind": "IdentifierName",
                                                "fullStart": 1021,
                                                "fullEnd": 1023,
                                                "start": 1021,
                                                "end": 1022,
                                                "fullWidth": 2,
                                                "width": 1,
                                                "text": "e",
                                                "value": "e",
                                                "valueText": "e",
                                                "hasTrailingTrivia": true,
                                                "trailingTrivia": [
                                                    {
                                                        "kind": "WhitespaceTrivia",
                                                        "text": " "
                                                    }
                                                ]
                                            },
                                            "operatorToken": {
                                                "kind": "InstanceOfKeyword",
                                                "fullStart": 1023,
                                                "fullEnd": 1034,
                                                "start": 1023,
                                                "end": 1033,
                                                "fullWidth": 11,
                                                "width": 10,
                                                "text": "instanceof",
                                                "value": "instanceof",
                                                "valueText": "instanceof",
                                                "hasTrailingTrivia": true,
                                                "trailingTrivia": [
                                                    {
                                                        "kind": "WhitespaceTrivia",
                                                        "text": " "
                                                    }
                                                ]
                                            },
                                            "right": {
                                                "kind": "IdentifierName",
                                                "fullStart": 1034,
                                                "fullEnd": 1043,
                                                "start": 1034,
                                                "end": 1043,
                                                "fullWidth": 9,
                                                "width": 9,
                                                "text": "TypeError",
                                                "value": "TypeError",
                                                "valueText": "TypeError"
                                            }
                                        },
                                        "closeParenToken": {
                                            "kind": "CloseParenToken",
                                            "fullStart": 1043,
                                            "fullEnd": 1044,
                                            "start": 1043,
                                            "end": 1044,
                                            "fullWidth": 1,
                                            "width": 1,
                                            "text": ")",
                                            "value": ")",
                                            "valueText": ")"
                                        }
                                    }
                                },
                                "closeParenToken": {
                                    "kind": "CloseParenToken",
                                    "fullStart": 1044,
                                    "fullEnd": 1045,
                                    "start": 1044,
                                    "end": 1045,
                                    "fullWidth": 1,
                                    "width": 1,
                                    "text": ")",
                                    "value": ")",
                                    "valueText": ")"
                                },
                                "statement": {
                                    "kind": "Block",
                                    "fullStart": 1045,
                                    "fullEnd": 1150,
                                    "start": 1045,
                                    "end": 1149,
                                    "fullWidth": 105,
                                    "width": 104,
                                    "openBraceToken": {
                                        "kind": "OpenBraceToken",
                                        "fullStart": 1045,
                                        "fullEnd": 1047,
                                        "start": 1045,
                                        "end": 1046,
                                        "fullWidth": 2,
                                        "width": 1,
                                        "text": "{",
                                        "value": "{",
                                        "valueText": "{",
                                        "hasTrailingTrivia": true,
                                        "hasTrailingNewLine": true,
                                        "trailingTrivia": [
                                            {
                                                "kind": "NewLineTrivia",
                                                "text": "\n"
                                            }
                                        ]
                                    },
                                    "statements": [
                                        {
                                            "kind": "ExpressionStatement",
                                            "fullStart": 1047,
                                            "fullEnd": 1146,
                                            "start": 1051,
                                            "end": 1145,
                                            "fullWidth": 99,
                                            "width": 94,
                                            "expression": {
                                                "kind": "InvocationExpression",
                                                "fullStart": 1047,
                                                "fullEnd": 1144,
                                                "start": 1051,
                                                "end": 1144,
                                                "fullWidth": 97,
                                                "width": 93,
                                                "expression": {
                                                    "kind": "IdentifierName",
                                                    "fullStart": 1047,
                                                    "fullEnd": 1057,
                                                    "start": 1051,
                                                    "end": 1057,
                                                    "fullWidth": 10,
                                                    "width": 6,
                                                    "text": "$ERROR",
                                                    "value": "$ERROR",
                                                    "valueText": "$ERROR",
                                                    "hasLeadingTrivia": true,
                                                    "leadingTrivia": [
                                                        {
                                                            "kind": "WhitespaceTrivia",
                                                            "text": "    "
                                                        }
                                                    ]
                                                },
                                                "argumentList": {
                                                    "kind": "ArgumentList",
                                                    "fullStart": 1057,
                                                    "fullEnd": 1144,
                                                    "start": 1057,
                                                    "end": 1144,
                                                    "fullWidth": 87,
                                                    "width": 87,
                                                    "openParenToken": {
                                                        "kind": "OpenParenToken",
                                                        "fullStart": 1057,
                                                        "fullEnd": 1058,
                                                        "start": 1057,
                                                        "end": 1058,
                                                        "fullWidth": 1,
                                                        "width": 1,
                                                        "text": "(",
                                                        "value": "(",
                                                        "valueText": "("
                                                    },
                                                    "arguments": [
                                                        {
                                                            "kind": "AddExpression",
                                                            "fullStart": 1058,
                                                            "fullEnd": 1143,
                                                            "start": 1058,
                                                            "end": 1143,
                                                            "fullWidth": 85,
                                                            "width": 85,
                                                            "left": {
                                                                "kind": "StringLiteral",
                                                                "fullStart": 1058,
                                                                "fullEnd": 1141,
                                                                "start": 1058,
                                                                "end": 1141,
                                                                "fullWidth": 83,
                                                                "width": 83,
                                                                "text": "'#2: Number.prototype.toString on not a Number object should throw TypeError, not '",
                                                                "value": "#2: Number.prototype.toString on not a Number object should throw TypeError, not ",
                                                                "valueText": "#2: Number.prototype.toString on not a Number object should throw TypeError, not "
                                                            },
                                                            "operatorToken": {
                                                                "kind": "PlusToken",
                                                                "fullStart": 1141,
                                                                "fullEnd": 1142,
                                                                "start": 1141,
                                                                "end": 1142,
                                                                "fullWidth": 1,
                                                                "width": 1,
                                                                "text": "+",
                                                                "value": "+",
                                                                "valueText": "+"
                                                            },
                                                            "right": {
                                                                "kind": "IdentifierName",
                                                                "fullStart": 1142,
                                                                "fullEnd": 1143,
                                                                "start": 1142,
                                                                "end": 1143,
                                                                "fullWidth": 1,
                                                                "width": 1,
                                                                "text": "e",
                                                                "value": "e",
                                                                "valueText": "e"
                                                            }
                                                        }
                                                    ],
                                                    "closeParenToken": {
                                                        "kind": "CloseParenToken",
                                                        "fullStart": 1143,
                                                        "fullEnd": 1144,
                                                        "start": 1143,
                                                        "end": 1144,
                                                        "fullWidth": 1,
                                                        "width": 1,
                                                        "text": ")",
                                                        "value": ")",
                                                        "valueText": ")"
                                                    }
                                                }
                                            },
                                            "semicolonToken": {
                                                "kind": "SemicolonToken",
                                                "fullStart": 1144,
                                                "fullEnd": 1146,
                                                "start": 1144,
                                                "end": 1145,
                                                "fullWidth": 2,
                                                "width": 1,
                                                "text": ";",
                                                "value": ";",
                                                "valueText": ";",
                                                "hasTrailingTrivia": true,
                                                "hasTrailingNewLine": true,
                                                "trailingTrivia": [
                                                    {
                                                        "kind": "NewLineTrivia",
                                                        "text": "\n"
                                                    }
                                                ]
                                            }
                                        }
                                    ],
                                    "closeBraceToken": {
                                        "kind": "CloseBraceToken",
                                        "fullStart": 1146,
                                        "fullEnd": 1150,
                                        "start": 1148,
                                        "end": 1149,
                                        "fullWidth": 4,
                                        "width": 1,
                                        "text": "}",
                                        "value": "}",
                                        "valueText": "}",
                                        "hasLeadingTrivia": true,
                                        "hasTrailingTrivia": true,
                                        "hasTrailingNewLine": true,
                                        "leadingTrivia": [
                                            {
                                                "kind": "WhitespaceTrivia",
                                                "text": "  "
                                            }
                                        ],
                                        "trailingTrivia": [
                                            {
                                                "kind": "NewLineTrivia",
                                                "text": "\n"
                                            }
                                        ]
                                    }
                                }
                            }
                        ],
                        "closeBraceToken": {
                            "kind": "CloseBraceToken",
                            "fullStart": 1150,
                            "fullEnd": 1152,
                            "start": 1150,
                            "end": 1151,
                            "fullWidth": 2,
                            "width": 1,
                            "text": "}",
                            "value": "}",
                            "valueText": "}",
                            "hasTrailingTrivia": true,
                            "hasTrailingNewLine": true,
                            "trailingTrivia": [
                                {
                                    "kind": "NewLineTrivia",
                                    "text": "\n"
                                }
                            ]
                        }
                    }
                }
            }
        ],
        "endOfFileToken": {
            "kind": "EndOfFileToken",
            "fullStart": 1152,
            "fullEnd": 1154,
            "start": 1154,
            "end": 1154,
            "fullWidth": 2,
            "width": 0,
            "text": "",
            "hasLeadingTrivia": true,
            "hasLeadingNewLine": true,
            "leadingTrivia": [
                {
                    "kind": "NewLineTrivia",
                    "text": "\n"
                },
                {
                    "kind": "NewLineTrivia",
                    "text": "\n"
                }
            ]
        }
    },
    "lineMap": {
        "lineStarts": [
            0,
            61,
            132,
            133,
            137,
            203,
            275,
            341,
            344,
            399,
            448,
            452,
            453,
            463,
            468,
            491,
            534,
            561,
            650,
            652,
            662,
            695,
            794,
            798,
            800,
            801,
            811,
            816,
            839,
            884,
            913,
            1002,
            1004,
            1014,
            1047,
            1146,
            1150,
            1152,
            1153,
            1154
        ],
        "length": 1154
    }
}<|MERGE_RESOLUTION|>--- conflicted
+++ resolved
@@ -158,12 +158,8 @@
                                         "start": 474,
                                         "end": 489,
                                         "fullWidth": 15,
-<<<<<<< HEAD
                                         "width": 15,
-                                        "identifier": {
-=======
                                         "propertyName": {
->>>>>>> 85e84683
                                             "kind": "IdentifierName",
                                             "fullStart": 474,
                                             "fullEnd": 477,
@@ -553,12 +549,8 @@
                                         "start": 540,
                                         "end": 558,
                                         "fullWidth": 18,
-<<<<<<< HEAD
                                         "width": 18,
-                                        "identifier": {
-=======
                                         "propertyName": {
->>>>>>> 85e84683
                                             "kind": "IdentifierName",
                                             "fullStart": 540,
                                             "fullEnd": 543,
@@ -1433,12 +1425,8 @@
                                         "start": 822,
                                         "end": 837,
                                         "fullWidth": 15,
-<<<<<<< HEAD
                                         "width": 15,
-                                        "identifier": {
-=======
                                         "propertyName": {
->>>>>>> 85e84683
                                             "kind": "IdentifierName",
                                             "fullStart": 822,
                                             "fullEnd": 825,
@@ -1828,12 +1816,8 @@
                                         "start": 890,
                                         "end": 910,
                                         "fullWidth": 20,
-<<<<<<< HEAD
                                         "width": 20,
-                                        "identifier": {
-=======
                                         "propertyName": {
->>>>>>> 85e84683
                                             "kind": "IdentifierName",
                                             "fullStart": 890,
                                             "fullEnd": 893,
