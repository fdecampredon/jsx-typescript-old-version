--- conflicted
+++ resolved
@@ -158,12 +158,8 @@
                                         "start": 475,
                                         "end": 486,
                                         "fullWidth": 11,
-<<<<<<< HEAD
                                         "width": 11,
-                                        "identifier": {
-=======
                                         "propertyName": {
->>>>>>> 85e84683
                                             "kind": "IdentifierName",
                                             "fullStart": 475,
                                             "fullEnd": 478,
@@ -566,12 +562,8 @@
                                         "start": 537,
                                         "end": 555,
                                         "fullWidth": 18,
-<<<<<<< HEAD
                                         "width": 18,
-                                        "identifier": {
-=======
                                         "propertyName": {
->>>>>>> 85e84683
                                             "kind": "IdentifierName",
                                             "fullStart": 537,
                                             "fullEnd": 540,
@@ -1446,12 +1438,8 @@
                                         "start": 819,
                                         "end": 830,
                                         "fullWidth": 11,
-<<<<<<< HEAD
                                         "width": 11,
-                                        "identifier": {
-=======
                                         "propertyName": {
->>>>>>> 85e84683
                                             "kind": "IdentifierName",
                                             "fullStart": 819,
                                             "fullEnd": 822,
@@ -1854,12 +1842,8 @@
                                         "start": 883,
                                         "end": 903,
                                         "fullWidth": 20,
-<<<<<<< HEAD
                                         "width": 20,
-                                        "identifier": {
-=======
                                         "propertyName": {
->>>>>>> 85e84683
                                             "kind": "IdentifierName",
                                             "fullStart": 883,
                                             "fullEnd": 886,
