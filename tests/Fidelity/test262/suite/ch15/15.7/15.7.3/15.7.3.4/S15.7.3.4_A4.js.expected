--- conflicted
+++ resolved
@@ -125,12 +125,8 @@
                             "start": 312,
                             "end": 313,
                             "fullWidth": 2,
-<<<<<<< HEAD
                             "width": 1,
-                            "identifier": {
-=======
                             "propertyName": {
->>>>>>> 85e84683
                                 "kind": "IdentifierName",
                                 "fullStart": 312,
                                 "fullEnd": 314,
