{
    "isDeclaration": false,
    "languageVersion": "EcmaScript5",
    "parseOptions": {
        "allowAutomaticSemicolonInsertion": true
    },
    "sourceUnit": {
        "kind": "SourceUnit",
        "fullStart": 0,
        "fullEnd": 841,
        "start": 408,
        "end": 841,
        "fullWidth": 841,
        "width": 433,
        "isIncrementallyUnusable": true,
        "moduleElements": [
            {
                "kind": "VariableStatement",
                "fullStart": 0,
                "fullEnd": 423,
                "start": 408,
                "end": 422,
                "fullWidth": 423,
                "width": 14,
                "modifiers": [],
                "variableDeclaration": {
                    "kind": "VariableDeclaration",
                    "fullStart": 0,
                    "fullEnd": 421,
                    "start": 408,
                    "end": 421,
                    "fullWidth": 421,
                    "width": 13,
                    "varKeyword": {
                        "kind": "VarKeyword",
                        "fullStart": 0,
                        "fullEnd": 412,
                        "start": 408,
                        "end": 411,
                        "fullWidth": 412,
                        "width": 3,
                        "text": "var",
                        "value": "var",
                        "valueText": "var",
                        "hasLeadingTrivia": true,
                        "hasLeadingComment": true,
                        "hasLeadingNewLine": true,
                        "hasTrailingTrivia": true,
                        "leadingTrivia": [
                            {
                                "kind": "SingleLineCommentTrivia",
                                "text": "// Copyright 2009 the Sputnik authors.  All rights reserved."
                            },
                            {
                                "kind": "NewLineTrivia",
                                "text": "\n"
                            },
                            {
                                "kind": "SingleLineCommentTrivia",
                                "text": "// This code is governed by the BSD license found in the LICENSE file."
                            },
                            {
                                "kind": "NewLineTrivia",
                                "text": "\n"
                            },
                            {
                                "kind": "NewLineTrivia",
                                "text": "\n"
                            },
                            {
                                "kind": "MultiLineCommentTrivia",
                                "text": "/**\n * When the Object function is called with one argument value,\n * and the value neither is null nor undefined, and is supplied, return ToObject(value)\n *\n * @path ch15/15.2/15.2.1/S15.2.1.1_A2_T2.js\n * @description Calling Object function with number argument value\n */"
                            },
                            {
                                "kind": "NewLineTrivia",
                                "text": "\n"
                            },
                            {
                                "kind": "NewLineTrivia",
                                "text": "\n"
                            }
                        ],
                        "trailingTrivia": [
                            {
                                "kind": "WhitespaceTrivia",
                                "text": " "
                            }
                        ]
                    },
                    "variableDeclarators": [
                        {
                            "kind": "VariableDeclarator",
                            "fullStart": 412,
                            "fullEnd": 421,
                            "start": 412,
                            "end": 421,
                            "fullWidth": 9,
<<<<<<< HEAD
                            "width": 9,
                            "identifier": {
=======
                            "propertyName": {
>>>>>>> 85e84683
                                "kind": "IdentifierName",
                                "fullStart": 412,
                                "fullEnd": 416,
                                "start": 412,
                                "end": 415,
                                "fullWidth": 4,
                                "width": 3,
                                "text": "num",
                                "value": "num",
                                "valueText": "num",
                                "hasTrailingTrivia": true,
                                "trailingTrivia": [
                                    {
                                        "kind": "WhitespaceTrivia",
                                        "text": " "
                                    }
                                ]
                            },
                            "equalsValueClause": {
                                "kind": "EqualsValueClause",
                                "fullStart": 416,
                                "fullEnd": 421,
                                "start": 416,
                                "end": 421,
                                "fullWidth": 5,
                                "width": 5,
                                "equalsToken": {
                                    "kind": "EqualsToken",
                                    "fullStart": 416,
                                    "fullEnd": 418,
                                    "start": 416,
                                    "end": 417,
                                    "fullWidth": 2,
                                    "width": 1,
                                    "text": "=",
                                    "value": "=",
                                    "valueText": "=",
                                    "hasTrailingTrivia": true,
                                    "trailingTrivia": [
                                        {
                                            "kind": "WhitespaceTrivia",
                                            "text": " "
                                        }
                                    ]
                                },
                                "value": {
                                    "kind": "NumericLiteral",
                                    "fullStart": 418,
                                    "fullEnd": 421,
                                    "start": 418,
                                    "end": 421,
                                    "fullWidth": 3,
                                    "width": 3,
                                    "text": "1.1",
                                    "value": 1.1,
                                    "valueText": "1.1"
                                }
                            }
                        }
                    ]
                },
                "semicolonToken": {
                    "kind": "SemicolonToken",
                    "fullStart": 421,
                    "fullEnd": 423,
                    "start": 421,
                    "end": 422,
                    "fullWidth": 2,
                    "width": 1,
                    "text": ";",
                    "value": ";",
                    "valueText": ";",
                    "hasTrailingTrivia": true,
                    "hasTrailingNewLine": true,
                    "trailingTrivia": [
                        {
                            "kind": "NewLineTrivia",
                            "text": "\n"
                        }
                    ]
                }
            },
            {
                "kind": "IfStatement",
                "fullStart": 423,
                "fullEnd": 521,
                "start": 435,
                "end": 520,
                "fullWidth": 98,
                "width": 85,
                "ifKeyword": {
                    "kind": "IfKeyword",
                    "fullStart": 423,
                    "fullEnd": 437,
                    "start": 435,
                    "end": 437,
                    "fullWidth": 14,
                    "width": 2,
                    "text": "if",
                    "value": "if",
                    "valueText": "if",
                    "hasLeadingTrivia": true,
                    "hasLeadingComment": true,
                    "hasLeadingNewLine": true,
                    "leadingTrivia": [
                        {
                            "kind": "NewLineTrivia",
                            "text": "\n"
                        },
                        {
                            "kind": "SingleLineCommentTrivia",
                            "text": "// CHECK#1"
                        },
                        {
                            "kind": "NewLineTrivia",
                            "text": "\n"
                        }
                    ]
                },
                "openParenToken": {
                    "kind": "OpenParenToken",
                    "fullStart": 437,
                    "fullEnd": 438,
                    "start": 437,
                    "end": 438,
                    "fullWidth": 1,
                    "width": 1,
                    "text": "(",
                    "value": "(",
                    "valueText": "("
                },
                "condition": {
                    "kind": "NotEqualsExpression",
                    "fullStart": 438,
                    "fullEnd": 462,
                    "start": 438,
                    "end": 462,
                    "fullWidth": 24,
                    "width": 24,
                    "left": {
                        "kind": "TypeOfExpression",
                        "fullStart": 438,
                        "fullEnd": 450,
                        "start": 438,
                        "end": 448,
                        "fullWidth": 12,
                        "width": 10,
                        "typeOfKeyword": {
                            "kind": "TypeOfKeyword",
                            "fullStart": 438,
                            "fullEnd": 445,
                            "start": 438,
                            "end": 444,
                            "fullWidth": 7,
                            "width": 6,
                            "text": "typeof",
                            "value": "typeof",
                            "valueText": "typeof",
                            "hasTrailingTrivia": true,
                            "trailingTrivia": [
                                {
                                    "kind": "WhitespaceTrivia",
                                    "text": " "
                                }
                            ]
                        },
                        "expression": {
                            "kind": "IdentifierName",
                            "fullStart": 445,
                            "fullEnd": 450,
                            "start": 445,
                            "end": 448,
                            "fullWidth": 5,
                            "width": 3,
                            "text": "num",
                            "value": "num",
                            "valueText": "num",
                            "hasTrailingTrivia": true,
                            "trailingTrivia": [
                                {
                                    "kind": "WhitespaceTrivia",
                                    "text": "  "
                                }
                            ]
                        }
                    },
                    "operatorToken": {
                        "kind": "ExclamationEqualsEqualsToken",
                        "fullStart": 450,
                        "fullEnd": 454,
                        "start": 450,
                        "end": 453,
                        "fullWidth": 4,
                        "width": 3,
                        "text": "!==",
                        "value": "!==",
                        "valueText": "!==",
                        "hasTrailingTrivia": true,
                        "trailingTrivia": [
                            {
                                "kind": "WhitespaceTrivia",
                                "text": " "
                            }
                        ]
                    },
                    "right": {
                        "kind": "StringLiteral",
                        "fullStart": 454,
                        "fullEnd": 462,
                        "start": 454,
                        "end": 462,
                        "fullWidth": 8,
                        "width": 8,
                        "text": "'number'",
                        "value": "number",
                        "valueText": "number"
                    }
                },
                "closeParenToken": {
                    "kind": "CloseParenToken",
                    "fullStart": 462,
                    "fullEnd": 463,
                    "start": 462,
                    "end": 463,
                    "fullWidth": 1,
                    "width": 1,
                    "text": ")",
                    "value": ")",
                    "valueText": ")"
                },
                "statement": {
                    "kind": "Block",
                    "fullStart": 463,
                    "fullEnd": 521,
                    "start": 463,
                    "end": 520,
                    "fullWidth": 58,
                    "width": 57,
                    "openBraceToken": {
                        "kind": "OpenBraceToken",
                        "fullStart": 463,
                        "fullEnd": 465,
                        "start": 463,
                        "end": 464,
                        "fullWidth": 2,
                        "width": 1,
                        "text": "{",
                        "value": "{",
                        "valueText": "{",
                        "hasTrailingTrivia": true,
                        "hasTrailingNewLine": true,
                        "trailingTrivia": [
                            {
                                "kind": "NewLineTrivia",
                                "text": "\n"
                            }
                        ]
                    },
                    "statements": [
                        {
                            "kind": "ExpressionStatement",
                            "fullStart": 465,
                            "fullEnd": 519,
                            "start": 467,
                            "end": 518,
                            "fullWidth": 54,
                            "width": 51,
                            "expression": {
                                "kind": "InvocationExpression",
                                "fullStart": 465,
                                "fullEnd": 517,
                                "start": 467,
                                "end": 517,
                                "fullWidth": 52,
                                "width": 50,
                                "expression": {
                                    "kind": "IdentifierName",
                                    "fullStart": 465,
                                    "fullEnd": 473,
                                    "start": 467,
                                    "end": 473,
                                    "fullWidth": 8,
                                    "width": 6,
                                    "text": "$ERROR",
                                    "value": "$ERROR",
                                    "valueText": "$ERROR",
                                    "hasLeadingTrivia": true,
                                    "leadingTrivia": [
                                        {
                                            "kind": "WhitespaceTrivia",
                                            "text": "  "
                                        }
                                    ]
                                },
                                "argumentList": {
                                    "kind": "ArgumentList",
                                    "fullStart": 473,
                                    "fullEnd": 517,
                                    "start": 473,
                                    "end": 517,
                                    "fullWidth": 44,
                                    "width": 44,
                                    "openParenToken": {
                                        "kind": "OpenParenToken",
                                        "fullStart": 473,
                                        "fullEnd": 474,
                                        "start": 473,
                                        "end": 474,
                                        "fullWidth": 1,
                                        "width": 1,
                                        "text": "(",
                                        "value": "(",
                                        "valueText": "("
                                    },
                                    "arguments": [
                                        {
                                            "kind": "StringLiteral",
                                            "fullStart": 474,
                                            "fullEnd": 516,
                                            "start": 474,
                                            "end": 516,
                                            "fullWidth": 42,
                                            "width": 42,
                                            "text": "'#1: num = 1.1 should be Number primitive'",
                                            "value": "#1: num = 1.1 should be Number primitive",
                                            "valueText": "#1: num = 1.1 should be Number primitive"
                                        }
                                    ],
                                    "closeParenToken": {
                                        "kind": "CloseParenToken",
                                        "fullStart": 516,
                                        "fullEnd": 517,
                                        "start": 516,
                                        "end": 517,
                                        "fullWidth": 1,
                                        "width": 1,
                                        "text": ")",
                                        "value": ")",
                                        "valueText": ")"
                                    }
                                }
                            },
                            "semicolonToken": {
                                "kind": "SemicolonToken",
                                "fullStart": 517,
                                "fullEnd": 519,
                                "start": 517,
                                "end": 518,
                                "fullWidth": 2,
                                "width": 1,
                                "text": ";",
                                "value": ";",
                                "valueText": ";",
                                "hasTrailingTrivia": true,
                                "hasTrailingNewLine": true,
                                "trailingTrivia": [
                                    {
                                        "kind": "NewLineTrivia",
                                        "text": "\n"
                                    }
                                ]
                            }
                        }
                    ],
                    "closeBraceToken": {
                        "kind": "CloseBraceToken",
                        "fullStart": 519,
                        "fullEnd": 521,
                        "start": 519,
                        "end": 520,
                        "fullWidth": 2,
                        "width": 1,
                        "text": "}",
                        "value": "}",
                        "valueText": "}",
                        "hasTrailingTrivia": true,
                        "hasTrailingNewLine": true,
                        "trailingTrivia": [
                            {
                                "kind": "NewLineTrivia",
                                "text": "\n"
                            }
                        ]
                    }
                }
            },
            {
                "kind": "VariableStatement",
                "fullStart": 521,
                "fullEnd": 545,
                "start": 522,
                "end": 544,
                "fullWidth": 24,
                "width": 22,
                "modifiers": [],
                "variableDeclaration": {
                    "kind": "VariableDeclaration",
                    "fullStart": 521,
                    "fullEnd": 543,
                    "start": 522,
                    "end": 543,
                    "fullWidth": 22,
                    "width": 21,
                    "varKeyword": {
                        "kind": "VarKeyword",
                        "fullStart": 521,
                        "fullEnd": 526,
                        "start": 522,
                        "end": 525,
                        "fullWidth": 5,
                        "width": 3,
                        "text": "var",
                        "value": "var",
                        "valueText": "var",
                        "hasLeadingTrivia": true,
                        "hasLeadingNewLine": true,
                        "hasTrailingTrivia": true,
                        "leadingTrivia": [
                            {
                                "kind": "NewLineTrivia",
                                "text": "\n"
                            }
                        ],
                        "trailingTrivia": [
                            {
                                "kind": "WhitespaceTrivia",
                                "text": " "
                            }
                        ]
                    },
                    "variableDeclarators": [
                        {
                            "kind": "VariableDeclarator",
                            "fullStart": 526,
                            "fullEnd": 543,
                            "start": 526,
                            "end": 543,
                            "fullWidth": 17,
<<<<<<< HEAD
                            "width": 17,
                            "identifier": {
=======
                            "propertyName": {
>>>>>>> 85e84683
                                "kind": "IdentifierName",
                                "fullStart": 526,
                                "fullEnd": 530,
                                "start": 526,
                                "end": 529,
                                "fullWidth": 4,
                                "width": 3,
                                "text": "obj",
                                "value": "obj",
                                "valueText": "obj",
                                "hasTrailingTrivia": true,
                                "trailingTrivia": [
                                    {
                                        "kind": "WhitespaceTrivia",
                                        "text": " "
                                    }
                                ]
                            },
                            "equalsValueClause": {
                                "kind": "EqualsValueClause",
                                "fullStart": 530,
                                "fullEnd": 543,
                                "start": 530,
                                "end": 543,
                                "fullWidth": 13,
                                "width": 13,
                                "equalsToken": {
                                    "kind": "EqualsToken",
                                    "fullStart": 530,
                                    "fullEnd": 532,
                                    "start": 530,
                                    "end": 531,
                                    "fullWidth": 2,
                                    "width": 1,
                                    "text": "=",
                                    "value": "=",
                                    "valueText": "=",
                                    "hasTrailingTrivia": true,
                                    "trailingTrivia": [
                                        {
                                            "kind": "WhitespaceTrivia",
                                            "text": " "
                                        }
                                    ]
                                },
                                "value": {
                                    "kind": "InvocationExpression",
                                    "fullStart": 532,
                                    "fullEnd": 543,
                                    "start": 532,
                                    "end": 543,
                                    "fullWidth": 11,
                                    "width": 11,
                                    "expression": {
                                        "kind": "IdentifierName",
                                        "fullStart": 532,
                                        "fullEnd": 538,
                                        "start": 532,
                                        "end": 538,
                                        "fullWidth": 6,
                                        "width": 6,
                                        "text": "Object",
                                        "value": "Object",
                                        "valueText": "Object"
                                    },
                                    "argumentList": {
                                        "kind": "ArgumentList",
                                        "fullStart": 538,
                                        "fullEnd": 543,
                                        "start": 538,
                                        "end": 543,
                                        "fullWidth": 5,
                                        "width": 5,
                                        "openParenToken": {
                                            "kind": "OpenParenToken",
                                            "fullStart": 538,
                                            "fullEnd": 539,
                                            "start": 538,
                                            "end": 539,
                                            "fullWidth": 1,
                                            "width": 1,
                                            "text": "(",
                                            "value": "(",
                                            "valueText": "("
                                        },
                                        "arguments": [
                                            {
                                                "kind": "IdentifierName",
                                                "fullStart": 539,
                                                "fullEnd": 542,
                                                "start": 539,
                                                "end": 542,
                                                "fullWidth": 3,
                                                "width": 3,
                                                "text": "num",
                                                "value": "num",
                                                "valueText": "num"
                                            }
                                        ],
                                        "closeParenToken": {
                                            "kind": "CloseParenToken",
                                            "fullStart": 542,
                                            "fullEnd": 543,
                                            "start": 542,
                                            "end": 543,
                                            "fullWidth": 1,
                                            "width": 1,
                                            "text": ")",
                                            "value": ")",
                                            "valueText": ")"
                                        }
                                    }
                                }
                            }
                        }
                    ]
                },
                "semicolonToken": {
                    "kind": "SemicolonToken",
                    "fullStart": 543,
                    "fullEnd": 545,
                    "start": 543,
                    "end": 544,
                    "fullWidth": 2,
                    "width": 1,
                    "text": ";",
                    "value": ";",
                    "valueText": ";",
                    "hasTrailingTrivia": true,
                    "hasTrailingNewLine": true,
                    "trailingTrivia": [
                        {
                            "kind": "NewLineTrivia",
                            "text": "\n"
                        }
                    ]
                }
            },
            {
                "kind": "IfStatement",
                "fullStart": 545,
                "fullEnd": 640,
                "start": 556,
                "end": 639,
                "fullWidth": 95,
                "width": 83,
                "ifKeyword": {
                    "kind": "IfKeyword",
                    "fullStart": 545,
                    "fullEnd": 559,
                    "start": 556,
                    "end": 558,
                    "fullWidth": 14,
                    "width": 2,
                    "text": "if",
                    "value": "if",
                    "valueText": "if",
                    "hasLeadingTrivia": true,
                    "hasLeadingComment": true,
                    "hasLeadingNewLine": true,
                    "hasTrailingTrivia": true,
                    "leadingTrivia": [
                        {
                            "kind": "NewLineTrivia",
                            "text": "\n"
                        },
                        {
                            "kind": "SingleLineCommentTrivia",
                            "text": "//CHECK#2"
                        },
                        {
                            "kind": "NewLineTrivia",
                            "text": "\n"
                        }
                    ],
                    "trailingTrivia": [
                        {
                            "kind": "WhitespaceTrivia",
                            "text": " "
                        }
                    ]
                },
                "openParenToken": {
                    "kind": "OpenParenToken",
                    "fullStart": 559,
                    "fullEnd": 560,
                    "start": 559,
                    "end": 560,
                    "fullWidth": 1,
                    "width": 1,
                    "text": "(",
                    "value": "(",
                    "valueText": "("
                },
                "condition": {
                    "kind": "NotEqualsExpression",
                    "fullStart": 560,
                    "fullEnd": 583,
                    "start": 560,
                    "end": 583,
                    "fullWidth": 23,
                    "width": 23,
                    "left": {
                        "kind": "TypeOfExpression",
                        "fullStart": 560,
                        "fullEnd": 571,
                        "start": 560,
                        "end": 570,
                        "fullWidth": 11,
                        "width": 10,
                        "typeOfKeyword": {
                            "kind": "TypeOfKeyword",
                            "fullStart": 560,
                            "fullEnd": 567,
                            "start": 560,
                            "end": 566,
                            "fullWidth": 7,
                            "width": 6,
                            "text": "typeof",
                            "value": "typeof",
                            "valueText": "typeof",
                            "hasTrailingTrivia": true,
                            "trailingTrivia": [
                                {
                                    "kind": "WhitespaceTrivia",
                                    "text": " "
                                }
                            ]
                        },
                        "expression": {
                            "kind": "IdentifierName",
                            "fullStart": 567,
                            "fullEnd": 571,
                            "start": 567,
                            "end": 570,
                            "fullWidth": 4,
                            "width": 3,
                            "text": "obj",
                            "value": "obj",
                            "valueText": "obj",
                            "hasTrailingTrivia": true,
                            "trailingTrivia": [
                                {
                                    "kind": "WhitespaceTrivia",
                                    "text": " "
                                }
                            ]
                        }
                    },
                    "operatorToken": {
                        "kind": "ExclamationEqualsEqualsToken",
                        "fullStart": 571,
                        "fullEnd": 575,
                        "start": 571,
                        "end": 574,
                        "fullWidth": 4,
                        "width": 3,
                        "text": "!==",
                        "value": "!==",
                        "valueText": "!==",
                        "hasTrailingTrivia": true,
                        "trailingTrivia": [
                            {
                                "kind": "WhitespaceTrivia",
                                "text": " "
                            }
                        ]
                    },
                    "right": {
                        "kind": "StringLiteral",
                        "fullStart": 575,
                        "fullEnd": 583,
                        "start": 575,
                        "end": 583,
                        "fullWidth": 8,
                        "width": 8,
                        "text": "\"object\"",
                        "value": "object",
                        "valueText": "object"
                    }
                },
                "closeParenToken": {
                    "kind": "CloseParenToken",
                    "fullStart": 583,
                    "fullEnd": 585,
                    "start": 583,
                    "end": 584,
                    "fullWidth": 2,
                    "width": 1,
                    "text": ")",
                    "value": ")",
                    "valueText": ")",
                    "hasTrailingTrivia": true,
                    "trailingTrivia": [
                        {
                            "kind": "WhitespaceTrivia",
                            "text": " "
                        }
                    ]
                },
                "statement": {
                    "kind": "Block",
                    "fullStart": 585,
                    "fullEnd": 640,
                    "start": 585,
                    "end": 639,
                    "fullWidth": 55,
                    "width": 54,
                    "openBraceToken": {
                        "kind": "OpenBraceToken",
                        "fullStart": 585,
                        "fullEnd": 587,
                        "start": 585,
                        "end": 586,
                        "fullWidth": 2,
                        "width": 1,
                        "text": "{",
                        "value": "{",
                        "valueText": "{",
                        "hasTrailingTrivia": true,
                        "hasTrailingNewLine": true,
                        "trailingTrivia": [
                            {
                                "kind": "NewLineTrivia",
                                "text": "\n"
                            }
                        ]
                    },
                    "statements": [
                        {
                            "kind": "ExpressionStatement",
                            "fullStart": 587,
                            "fullEnd": 638,
                            "start": 589,
                            "end": 637,
                            "fullWidth": 51,
                            "width": 48,
                            "expression": {
                                "kind": "InvocationExpression",
                                "fullStart": 587,
                                "fullEnd": 636,
                                "start": 589,
                                "end": 636,
                                "fullWidth": 49,
                                "width": 47,
                                "expression": {
                                    "kind": "IdentifierName",
                                    "fullStart": 587,
                                    "fullEnd": 595,
                                    "start": 589,
                                    "end": 595,
                                    "fullWidth": 8,
                                    "width": 6,
                                    "text": "$ERROR",
                                    "value": "$ERROR",
                                    "valueText": "$ERROR",
                                    "hasLeadingTrivia": true,
                                    "leadingTrivia": [
                                        {
                                            "kind": "WhitespaceTrivia",
                                            "text": "  "
                                        }
                                    ]
                                },
                                "argumentList": {
                                    "kind": "ArgumentList",
                                    "fullStart": 595,
                                    "fullEnd": 636,
                                    "start": 595,
                                    "end": 636,
                                    "fullWidth": 41,
                                    "width": 41,
                                    "openParenToken": {
                                        "kind": "OpenParenToken",
                                        "fullStart": 595,
                                        "fullEnd": 596,
                                        "start": 595,
                                        "end": 596,
                                        "fullWidth": 1,
                                        "width": 1,
                                        "text": "(",
                                        "value": "(",
                                        "valueText": "("
                                    },
                                    "arguments": [
                                        {
                                            "kind": "StringLiteral",
                                            "fullStart": 596,
                                            "fullEnd": 635,
                                            "start": 596,
                                            "end": 635,
                                            "fullWidth": 39,
                                            "width": 39,
                                            "text": "'#2: Object(1.1) returns ToObject(1.1)'",
                                            "value": "#2: Object(1.1) returns ToObject(1.1)",
                                            "valueText": "#2: Object(1.1) returns ToObject(1.1)"
                                        }
                                    ],
                                    "closeParenToken": {
                                        "kind": "CloseParenToken",
                                        "fullStart": 635,
                                        "fullEnd": 636,
                                        "start": 635,
                                        "end": 636,
                                        "fullWidth": 1,
                                        "width": 1,
                                        "text": ")",
                                        "value": ")",
                                        "valueText": ")"
                                    }
                                }
                            },
                            "semicolonToken": {
                                "kind": "SemicolonToken",
                                "fullStart": 636,
                                "fullEnd": 638,
                                "start": 636,
                                "end": 637,
                                "fullWidth": 2,
                                "width": 1,
                                "text": ";",
                                "value": ";",
                                "valueText": ";",
                                "hasTrailingTrivia": true,
                                "hasTrailingNewLine": true,
                                "trailingTrivia": [
                                    {
                                        "kind": "NewLineTrivia",
                                        "text": "\n"
                                    }
                                ]
                            }
                        }
                    ],
                    "closeBraceToken": {
                        "kind": "CloseBraceToken",
                        "fullStart": 638,
                        "fullEnd": 640,
                        "start": 638,
                        "end": 639,
                        "fullWidth": 2,
                        "width": 1,
                        "text": "}",
                        "value": "}",
                        "valueText": "}",
                        "hasTrailingTrivia": true,
                        "hasTrailingNewLine": true,
                        "trailingTrivia": [
                            {
                                "kind": "NewLineTrivia",
                                "text": "\n"
                            }
                        ]
                    }
                }
            },
            {
                "kind": "IfStatement",
                "fullStart": 640,
                "fullEnd": 738,
                "start": 651,
                "end": 737,
                "fullWidth": 98,
                "width": 86,
                "isIncrementallyUnusable": true,
                "ifKeyword": {
                    "kind": "IfKeyword",
                    "fullStart": 640,
                    "fullEnd": 654,
                    "start": 651,
                    "end": 653,
                    "fullWidth": 14,
                    "width": 2,
                    "text": "if",
                    "value": "if",
                    "valueText": "if",
                    "hasLeadingTrivia": true,
                    "hasLeadingComment": true,
                    "hasLeadingNewLine": true,
                    "hasTrailingTrivia": true,
                    "leadingTrivia": [
                        {
                            "kind": "NewLineTrivia",
                            "text": "\n"
                        },
                        {
                            "kind": "SingleLineCommentTrivia",
                            "text": "//CHECK#3"
                        },
                        {
                            "kind": "NewLineTrivia",
                            "text": "\n"
                        }
                    ],
                    "trailingTrivia": [
                        {
                            "kind": "WhitespaceTrivia",
                            "text": " "
                        }
                    ]
                },
                "openParenToken": {
                    "kind": "OpenParenToken",
                    "fullStart": 654,
                    "fullEnd": 655,
                    "start": 654,
                    "end": 655,
                    "fullWidth": 1,
                    "width": 1,
                    "text": "(",
                    "value": "(",
                    "valueText": "("
                },
                "condition": {
                    "kind": "NotEqualsExpression",
                    "fullStart": 655,
                    "fullEnd": 681,
                    "start": 655,
                    "end": 681,
                    "fullWidth": 26,
                    "width": 26,
                    "isIncrementallyUnusable": true,
                    "left": {
                        "kind": "MemberAccessExpression",
                        "fullStart": 655,
                        "fullEnd": 671,
                        "start": 655,
                        "end": 670,
                        "fullWidth": 16,
                        "width": 15,
                        "isIncrementallyUnusable": true,
                        "expression": {
                            "kind": "IdentifierName",
                            "fullStart": 655,
                            "fullEnd": 658,
                            "start": 655,
                            "end": 658,
                            "fullWidth": 3,
                            "width": 3,
                            "text": "obj",
                            "value": "obj",
                            "valueText": "obj"
                        },
                        "dotToken": {
                            "kind": "DotToken",
                            "fullStart": 658,
                            "fullEnd": 659,
                            "start": 658,
                            "end": 659,
                            "fullWidth": 1,
                            "width": 1,
                            "text": ".",
                            "value": ".",
                            "valueText": "."
                        },
                        "name": {
                            "kind": "IdentifierName",
                            "fullStart": 659,
                            "fullEnd": 671,
                            "start": 659,
                            "end": 670,
                            "fullWidth": 12,
                            "width": 11,
                            "text": "constructor",
                            "value": "constructor",
                            "valueText": "constructor",
                            "hasTrailingTrivia": true,
                            "trailingTrivia": [
                                {
                                    "kind": "WhitespaceTrivia",
                                    "text": " "
                                }
                            ]
                        }
                    },
                    "operatorToken": {
                        "kind": "ExclamationEqualsEqualsToken",
                        "fullStart": 671,
                        "fullEnd": 675,
                        "start": 671,
                        "end": 674,
                        "fullWidth": 4,
                        "width": 3,
                        "text": "!==",
                        "value": "!==",
                        "valueText": "!==",
                        "hasTrailingTrivia": true,
                        "trailingTrivia": [
                            {
                                "kind": "WhitespaceTrivia",
                                "text": " "
                            }
                        ]
                    },
                    "right": {
                        "kind": "IdentifierName",
                        "fullStart": 675,
                        "fullEnd": 681,
                        "start": 675,
                        "end": 681,
                        "fullWidth": 6,
                        "width": 6,
                        "text": "Number",
                        "value": "Number",
                        "valueText": "Number"
                    }
                },
                "closeParenToken": {
                    "kind": "CloseParenToken",
                    "fullStart": 681,
                    "fullEnd": 683,
                    "start": 681,
                    "end": 682,
                    "fullWidth": 2,
                    "width": 1,
                    "text": ")",
                    "value": ")",
                    "valueText": ")",
                    "hasTrailingTrivia": true,
                    "trailingTrivia": [
                        {
                            "kind": "WhitespaceTrivia",
                            "text": " "
                        }
                    ]
                },
                "statement": {
                    "kind": "Block",
                    "fullStart": 683,
                    "fullEnd": 738,
                    "start": 683,
                    "end": 737,
                    "fullWidth": 55,
                    "width": 54,
                    "openBraceToken": {
                        "kind": "OpenBraceToken",
                        "fullStart": 683,
                        "fullEnd": 685,
                        "start": 683,
                        "end": 684,
                        "fullWidth": 2,
                        "width": 1,
                        "text": "{",
                        "value": "{",
                        "valueText": "{",
                        "hasTrailingTrivia": true,
                        "hasTrailingNewLine": true,
                        "trailingTrivia": [
                            {
                                "kind": "NewLineTrivia",
                                "text": "\n"
                            }
                        ]
                    },
                    "statements": [
                        {
                            "kind": "ExpressionStatement",
                            "fullStart": 685,
                            "fullEnd": 736,
                            "start": 687,
                            "end": 735,
                            "fullWidth": 51,
                            "width": 48,
                            "expression": {
                                "kind": "InvocationExpression",
                                "fullStart": 685,
                                "fullEnd": 734,
                                "start": 687,
                                "end": 734,
                                "fullWidth": 49,
                                "width": 47,
                                "expression": {
                                    "kind": "IdentifierName",
                                    "fullStart": 685,
                                    "fullEnd": 693,
                                    "start": 687,
                                    "end": 693,
                                    "fullWidth": 8,
                                    "width": 6,
                                    "text": "$ERROR",
                                    "value": "$ERROR",
                                    "valueText": "$ERROR",
                                    "hasLeadingTrivia": true,
                                    "leadingTrivia": [
                                        {
                                            "kind": "WhitespaceTrivia",
                                            "text": "  "
                                        }
                                    ]
                                },
                                "argumentList": {
                                    "kind": "ArgumentList",
                                    "fullStart": 693,
                                    "fullEnd": 734,
                                    "start": 693,
                                    "end": 734,
                                    "fullWidth": 41,
                                    "width": 41,
                                    "openParenToken": {
                                        "kind": "OpenParenToken",
                                        "fullStart": 693,
                                        "fullEnd": 694,
                                        "start": 693,
                                        "end": 694,
                                        "fullWidth": 1,
                                        "width": 1,
                                        "text": "(",
                                        "value": "(",
                                        "valueText": "("
                                    },
                                    "arguments": [
                                        {
                                            "kind": "StringLiteral",
                                            "fullStart": 694,
                                            "fullEnd": 733,
                                            "start": 694,
                                            "end": 733,
                                            "fullWidth": 39,
                                            "width": 39,
                                            "text": "'#3: Object(1.1) returns ToObject(1.1)'",
                                            "value": "#3: Object(1.1) returns ToObject(1.1)",
                                            "valueText": "#3: Object(1.1) returns ToObject(1.1)"
                                        }
                                    ],
                                    "closeParenToken": {
                                        "kind": "CloseParenToken",
                                        "fullStart": 733,
                                        "fullEnd": 734,
                                        "start": 733,
                                        "end": 734,
                                        "fullWidth": 1,
                                        "width": 1,
                                        "text": ")",
                                        "value": ")",
                                        "valueText": ")"
                                    }
                                }
                            },
                            "semicolonToken": {
                                "kind": "SemicolonToken",
                                "fullStart": 734,
                                "fullEnd": 736,
                                "start": 734,
                                "end": 735,
                                "fullWidth": 2,
                                "width": 1,
                                "text": ";",
                                "value": ";",
                                "valueText": ";",
                                "hasTrailingTrivia": true,
                                "hasTrailingNewLine": true,
                                "trailingTrivia": [
                                    {
                                        "kind": "NewLineTrivia",
                                        "text": "\n"
                                    }
                                ]
                            }
                        }
                    ],
                    "closeBraceToken": {
                        "kind": "CloseBraceToken",
                        "fullStart": 736,
                        "fullEnd": 738,
                        "start": 736,
                        "end": 737,
                        "fullWidth": 2,
                        "width": 1,
                        "text": "}",
                        "value": "}",
                        "valueText": "}",
                        "hasTrailingTrivia": true,
                        "hasTrailingNewLine": true,
                        "trailingTrivia": [
                            {
                                "kind": "NewLineTrivia",
                                "text": "\n"
                            }
                        ]
                    }
                }
            },
            {
                "kind": "IfStatement",
                "fullStart": 738,
                "fullEnd": 837,
                "start": 749,
                "end": 836,
                "fullWidth": 99,
                "width": 87,
                "ifKeyword": {
                    "kind": "IfKeyword",
                    "fullStart": 738,
                    "fullEnd": 752,
                    "start": 749,
                    "end": 751,
                    "fullWidth": 14,
                    "width": 2,
                    "text": "if",
                    "value": "if",
                    "valueText": "if",
                    "hasLeadingTrivia": true,
                    "hasLeadingComment": true,
                    "hasLeadingNewLine": true,
                    "hasTrailingTrivia": true,
                    "leadingTrivia": [
                        {
                            "kind": "NewLineTrivia",
                            "text": "\n"
                        },
                        {
                            "kind": "SingleLineCommentTrivia",
                            "text": "//CHECK#4"
                        },
                        {
                            "kind": "NewLineTrivia",
                            "text": "\n"
                        }
                    ],
                    "trailingTrivia": [
                        {
                            "kind": "WhitespaceTrivia",
                            "text": " "
                        }
                    ]
                },
                "openParenToken": {
                    "kind": "OpenParenToken",
                    "fullStart": 752,
                    "fullEnd": 753,
                    "start": 752,
                    "end": 753,
                    "fullWidth": 1,
                    "width": 1,
                    "text": "(",
                    "value": "(",
                    "valueText": "("
                },
                "condition": {
                    "kind": "LogicalOrExpression",
                    "fullStart": 753,
                    "fullEnd": 780,
                    "start": 753,
                    "end": 780,
                    "fullWidth": 27,
                    "width": 27,
                    "left": {
                        "kind": "ParenthesizedExpression",
                        "fullStart": 753,
                        "fullEnd": 765,
                        "start": 753,
                        "end": 765,
                        "fullWidth": 12,
                        "width": 12,
                        "openParenToken": {
                            "kind": "OpenParenToken",
                            "fullStart": 753,
                            "fullEnd": 754,
                            "start": 753,
                            "end": 754,
                            "fullWidth": 1,
                            "width": 1,
                            "text": "(",
                            "value": "(",
                            "valueText": "("
                        },
                        "expression": {
                            "kind": "NotEqualsWithTypeConversionExpression",
                            "fullStart": 754,
                            "fullEnd": 764,
                            "start": 754,
                            "end": 764,
                            "fullWidth": 10,
                            "width": 10,
                            "left": {
                                "kind": "IdentifierName",
                                "fullStart": 754,
                                "fullEnd": 758,
                                "start": 754,
                                "end": 757,
                                "fullWidth": 4,
                                "width": 3,
                                "text": "obj",
                                "value": "obj",
                                "valueText": "obj",
                                "hasTrailingTrivia": true,
                                "trailingTrivia": [
                                    {
                                        "kind": "WhitespaceTrivia",
                                        "text": " "
                                    }
                                ]
                            },
                            "operatorToken": {
                                "kind": "ExclamationEqualsToken",
                                "fullStart": 758,
                                "fullEnd": 761,
                                "start": 758,
                                "end": 760,
                                "fullWidth": 3,
                                "width": 2,
                                "text": "!=",
                                "value": "!=",
                                "valueText": "!=",
                                "hasTrailingTrivia": true,
                                "trailingTrivia": [
                                    {
                                        "kind": "WhitespaceTrivia",
                                        "text": " "
                                    }
                                ]
                            },
                            "right": {
                                "kind": "NumericLiteral",
                                "fullStart": 761,
                                "fullEnd": 764,
                                "start": 761,
                                "end": 764,
                                "fullWidth": 3,
                                "width": 3,
                                "text": "1.1",
                                "value": 1.1,
                                "valueText": "1.1"
                            }
                        },
                        "closeParenToken": {
                            "kind": "CloseParenToken",
                            "fullStart": 764,
                            "fullEnd": 765,
                            "start": 764,
                            "end": 765,
                            "fullWidth": 1,
                            "width": 1,
                            "text": ")",
                            "value": ")",
                            "valueText": ")"
                        }
                    },
                    "operatorToken": {
                        "kind": "BarBarToken",
                        "fullStart": 765,
                        "fullEnd": 767,
                        "start": 765,
                        "end": 767,
                        "fullWidth": 2,
                        "width": 2,
                        "text": "||",
                        "value": "||",
                        "valueText": "||"
                    },
                    "right": {
                        "kind": "ParenthesizedExpression",
                        "fullStart": 767,
                        "fullEnd": 780,
                        "start": 767,
                        "end": 780,
                        "fullWidth": 13,
                        "width": 13,
                        "openParenToken": {
                            "kind": "OpenParenToken",
                            "fullStart": 767,
                            "fullEnd": 768,
                            "start": 767,
                            "end": 768,
                            "fullWidth": 1,
                            "width": 1,
                            "text": "(",
                            "value": "(",
                            "valueText": "("
                        },
                        "expression": {
                            "kind": "EqualsExpression",
                            "fullStart": 768,
                            "fullEnd": 779,
                            "start": 768,
                            "end": 779,
                            "fullWidth": 11,
                            "width": 11,
                            "left": {
                                "kind": "IdentifierName",
                                "fullStart": 768,
                                "fullEnd": 772,
                                "start": 768,
                                "end": 771,
                                "fullWidth": 4,
                                "width": 3,
                                "text": "obj",
                                "value": "obj",
                                "valueText": "obj",
                                "hasTrailingTrivia": true,
                                "trailingTrivia": [
                                    {
                                        "kind": "WhitespaceTrivia",
                                        "text": " "
                                    }
                                ]
                            },
                            "operatorToken": {
                                "kind": "EqualsEqualsEqualsToken",
                                "fullStart": 772,
                                "fullEnd": 776,
                                "start": 772,
                                "end": 775,
                                "fullWidth": 4,
                                "width": 3,
                                "text": "===",
                                "value": "===",
                                "valueText": "===",
                                "hasTrailingTrivia": true,
                                "trailingTrivia": [
                                    {
                                        "kind": "WhitespaceTrivia",
                                        "text": " "
                                    }
                                ]
                            },
                            "right": {
                                "kind": "NumericLiteral",
                                "fullStart": 776,
                                "fullEnd": 779,
                                "start": 776,
                                "end": 779,
                                "fullWidth": 3,
                                "width": 3,
                                "text": "1.1",
                                "value": 1.1,
                                "valueText": "1.1"
                            }
                        },
                        "closeParenToken": {
                            "kind": "CloseParenToken",
                            "fullStart": 779,
                            "fullEnd": 780,
                            "start": 779,
                            "end": 780,
                            "fullWidth": 1,
                            "width": 1,
                            "text": ")",
                            "value": ")",
                            "valueText": ")"
                        }
                    }
                },
                "closeParenToken": {
                    "kind": "CloseParenToken",
                    "fullStart": 780,
                    "fullEnd": 782,
                    "start": 780,
                    "end": 781,
                    "fullWidth": 2,
                    "width": 1,
                    "text": ")",
                    "value": ")",
                    "valueText": ")",
                    "hasTrailingTrivia": true,
                    "trailingTrivia": [
                        {
                            "kind": "WhitespaceTrivia",
                            "text": " "
                        }
                    ]
                },
                "statement": {
                    "kind": "Block",
                    "fullStart": 782,
                    "fullEnd": 837,
                    "start": 782,
                    "end": 836,
                    "fullWidth": 55,
                    "width": 54,
                    "openBraceToken": {
                        "kind": "OpenBraceToken",
                        "fullStart": 782,
                        "fullEnd": 784,
                        "start": 782,
                        "end": 783,
                        "fullWidth": 2,
                        "width": 1,
                        "text": "{",
                        "value": "{",
                        "valueText": "{",
                        "hasTrailingTrivia": true,
                        "hasTrailingNewLine": true,
                        "trailingTrivia": [
                            {
                                "kind": "NewLineTrivia",
                                "text": "\n"
                            }
                        ]
                    },
                    "statements": [
                        {
                            "kind": "ExpressionStatement",
                            "fullStart": 784,
                            "fullEnd": 835,
                            "start": 786,
                            "end": 834,
                            "fullWidth": 51,
                            "width": 48,
                            "expression": {
                                "kind": "InvocationExpression",
                                "fullStart": 784,
                                "fullEnd": 833,
                                "start": 786,
                                "end": 833,
                                "fullWidth": 49,
                                "width": 47,
                                "expression": {
                                    "kind": "IdentifierName",
                                    "fullStart": 784,
                                    "fullEnd": 792,
                                    "start": 786,
                                    "end": 792,
                                    "fullWidth": 8,
                                    "width": 6,
                                    "text": "$ERROR",
                                    "value": "$ERROR",
                                    "valueText": "$ERROR",
                                    "hasLeadingTrivia": true,
                                    "leadingTrivia": [
                                        {
                                            "kind": "WhitespaceTrivia",
                                            "text": "  "
                                        }
                                    ]
                                },
                                "argumentList": {
                                    "kind": "ArgumentList",
                                    "fullStart": 792,
                                    "fullEnd": 833,
                                    "start": 792,
                                    "end": 833,
                                    "fullWidth": 41,
                                    "width": 41,
                                    "openParenToken": {
                                        "kind": "OpenParenToken",
                                        "fullStart": 792,
                                        "fullEnd": 793,
                                        "start": 792,
                                        "end": 793,
                                        "fullWidth": 1,
                                        "width": 1,
                                        "text": "(",
                                        "value": "(",
                                        "valueText": "("
                                    },
                                    "arguments": [
                                        {
                                            "kind": "StringLiteral",
                                            "fullStart": 793,
                                            "fullEnd": 832,
                                            "start": 793,
                                            "end": 832,
                                            "fullWidth": 39,
                                            "width": 39,
                                            "text": "'#4: Object(1.1) returns ToObject(1.1)'",
                                            "value": "#4: Object(1.1) returns ToObject(1.1)",
                                            "valueText": "#4: Object(1.1) returns ToObject(1.1)"
                                        }
                                    ],
                                    "closeParenToken": {
                                        "kind": "CloseParenToken",
                                        "fullStart": 832,
                                        "fullEnd": 833,
                                        "start": 832,
                                        "end": 833,
                                        "fullWidth": 1,
                                        "width": 1,
                                        "text": ")",
                                        "value": ")",
                                        "valueText": ")"
                                    }
                                }
                            },
                            "semicolonToken": {
                                "kind": "SemicolonToken",
                                "fullStart": 833,
                                "fullEnd": 835,
                                "start": 833,
                                "end": 834,
                                "fullWidth": 2,
                                "width": 1,
                                "text": ";",
                                "value": ";",
                                "valueText": ";",
                                "hasTrailingTrivia": true,
                                "hasTrailingNewLine": true,
                                "trailingTrivia": [
                                    {
                                        "kind": "NewLineTrivia",
                                        "text": "\n"
                                    }
                                ]
                            }
                        }
                    ],
                    "closeBraceToken": {
                        "kind": "CloseBraceToken",
                        "fullStart": 835,
                        "fullEnd": 837,
                        "start": 835,
                        "end": 836,
                        "fullWidth": 2,
                        "width": 1,
                        "text": "}",
                        "value": "}",
                        "valueText": "}",
                        "hasTrailingTrivia": true,
                        "hasTrailingNewLine": true,
                        "trailingTrivia": [
                            {
                                "kind": "NewLineTrivia",
                                "text": "\n"
                            }
                        ]
                    }
                }
            }
        ],
        "endOfFileToken": {
            "kind": "EndOfFileToken",
            "fullStart": 837,
            "fullEnd": 841,
            "start": 841,
            "end": 841,
            "fullWidth": 4,
            "width": 0,
            "text": "",
            "hasLeadingTrivia": true,
            "hasLeadingComment": true,
            "hasLeadingNewLine": true,
            "leadingTrivia": [
                {
                    "kind": "SingleLineCommentTrivia",
                    "text": "//"
                },
                {
                    "kind": "NewLineTrivia",
                    "text": "\n"
                },
                {
                    "kind": "NewLineTrivia",
                    "text": "\n"
                }
            ]
        }
    },
    "lineMap": {
        "lineStarts": [
            0,
            61,
            132,
            133,
            137,
            200,
            288,
            291,
            336,
            403,
            407,
            408,
            423,
            424,
            435,
            465,
            519,
            521,
            522,
            545,
            546,
            556,
            587,
            638,
            640,
            641,
            651,
            685,
            736,
            738,
            739,
            749,
            784,
            835,
            837,
            840,
            841
        ],
        "length": 841
    }
}<|MERGE_RESOLUTION|>--- conflicted
+++ resolved
@@ -95,12 +95,8 @@
                             "start": 412,
                             "end": 421,
                             "fullWidth": 9,
-<<<<<<< HEAD
                             "width": 9,
-                            "identifier": {
-=======
                             "propertyName": {
->>>>>>> 85e84683
                                 "kind": "IdentifierName",
                                 "fullStart": 412,
                                 "fullEnd": 416,
@@ -539,12 +535,8 @@
                             "start": 526,
                             "end": 543,
                             "fullWidth": 17,
-<<<<<<< HEAD
                             "width": 17,
-                            "identifier": {
-=======
                             "propertyName": {
->>>>>>> 85e84683
                                 "kind": "IdentifierName",
                                 "fullStart": 526,
                                 "fullEnd": 530,
