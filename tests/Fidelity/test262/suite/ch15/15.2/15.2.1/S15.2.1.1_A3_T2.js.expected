{
    "isDeclaration": false,
    "languageVersion": "EcmaScript5",
    "parseOptions": {
        "allowAutomaticSemicolonInsertion": true
    },
    "sourceUnit": {
        "kind": "SourceUnit",
        "fullStart": 0,
        "fullEnd": 733,
        "start": 363,
        "end": 733,
        "fullWidth": 733,
        "width": 370,
        "isIncrementallyUnusable": true,
        "moduleElements": [
            {
                "kind": "VariableStatement",
                "fullStart": 0,
                "fullEnd": 391,
                "start": 363,
                "end": 390,
                "fullWidth": 391,
                "width": 27,
                "modifiers": [],
                "variableDeclaration": {
                    "kind": "VariableDeclaration",
                    "fullStart": 0,
                    "fullEnd": 389,
                    "start": 363,
                    "end": 389,
                    "fullWidth": 389,
                    "width": 26,
                    "varKeyword": {
                        "kind": "VarKeyword",
                        "fullStart": 0,
                        "fullEnd": 367,
                        "start": 363,
                        "end": 366,
                        "fullWidth": 367,
                        "width": 3,
                        "text": "var",
                        "value": "var",
                        "valueText": "var",
                        "hasLeadingTrivia": true,
                        "hasLeadingComment": true,
                        "hasLeadingNewLine": true,
                        "hasTrailingTrivia": true,
                        "leadingTrivia": [
                            {
                                "kind": "SingleLineCommentTrivia",
                                "text": "// Copyright 2009 the Sputnik authors.  All rights reserved."
                            },
                            {
                                "kind": "NewLineTrivia",
                                "text": "\n"
                            },
                            {
                                "kind": "SingleLineCommentTrivia",
                                "text": "// This code is governed by the BSD license found in the LICENSE file."
                            },
                            {
                                "kind": "NewLineTrivia",
                                "text": "\n"
                            },
                            {
                                "kind": "NewLineTrivia",
                                "text": "\n"
                            },
                            {
                                "kind": "MultiLineCommentTrivia",
                                "text": "/**\n * Since calling Object as a function is identical to calling a function, list of arguments bracketing is allowed\n *\n * @path ch15/15.2/15.2.1/S15.2.1.1_A3_T2.js\n * @description Creating an object with \"Object(null,2,3)\"\n */"
                            },
                            {
                                "kind": "NewLineTrivia",
                                "text": "\n"
                            },
                            {
                                "kind": "NewLineTrivia",
                                "text": "\n"
                            }
                        ],
                        "trailingTrivia": [
                            {
                                "kind": "WhitespaceTrivia",
                                "text": " "
                            }
                        ]
                    },
                    "variableDeclarators": [
                        {
                            "kind": "VariableDeclarator",
                            "fullStart": 367,
                            "fullEnd": 389,
                            "start": 367,
                            "end": 389,
                            "fullWidth": 22,
<<<<<<< HEAD
                            "width": 22,
                            "identifier": {
=======
                            "propertyName": {
>>>>>>> 85e84683
                                "kind": "IdentifierName",
                                "fullStart": 367,
                                "fullEnd": 371,
                                "start": 367,
                                "end": 370,
                                "fullWidth": 4,
                                "width": 3,
                                "text": "obj",
                                "value": "obj",
                                "valueText": "obj",
                                "hasTrailingTrivia": true,
                                "trailingTrivia": [
                                    {
                                        "kind": "WhitespaceTrivia",
                                        "text": " "
                                    }
                                ]
                            },
                            "equalsValueClause": {
                                "kind": "EqualsValueClause",
                                "fullStart": 371,
                                "fullEnd": 389,
                                "start": 371,
                                "end": 389,
                                "fullWidth": 18,
                                "width": 18,
                                "equalsToken": {
                                    "kind": "EqualsToken",
                                    "fullStart": 371,
                                    "fullEnd": 373,
                                    "start": 371,
                                    "end": 372,
                                    "fullWidth": 2,
                                    "width": 1,
                                    "text": "=",
                                    "value": "=",
                                    "valueText": "=",
                                    "hasTrailingTrivia": true,
                                    "trailingTrivia": [
                                        {
                                            "kind": "WhitespaceTrivia",
                                            "text": " "
                                        }
                                    ]
                                },
                                "value": {
                                    "kind": "InvocationExpression",
                                    "fullStart": 373,
                                    "fullEnd": 389,
                                    "start": 373,
                                    "end": 389,
                                    "fullWidth": 16,
                                    "width": 16,
                                    "expression": {
                                        "kind": "IdentifierName",
                                        "fullStart": 373,
                                        "fullEnd": 379,
                                        "start": 373,
                                        "end": 379,
                                        "fullWidth": 6,
                                        "width": 6,
                                        "text": "Object",
                                        "value": "Object",
                                        "valueText": "Object"
                                    },
                                    "argumentList": {
                                        "kind": "ArgumentList",
                                        "fullStart": 379,
                                        "fullEnd": 389,
                                        "start": 379,
                                        "end": 389,
                                        "fullWidth": 10,
                                        "width": 10,
                                        "openParenToken": {
                                            "kind": "OpenParenToken",
                                            "fullStart": 379,
                                            "fullEnd": 380,
                                            "start": 379,
                                            "end": 380,
                                            "fullWidth": 1,
                                            "width": 1,
                                            "text": "(",
                                            "value": "(",
                                            "valueText": "("
                                        },
                                        "arguments": [
                                            {
                                                "kind": "NullKeyword",
                                                "fullStart": 380,
                                                "fullEnd": 384,
                                                "start": 380,
                                                "end": 384,
                                                "fullWidth": 4,
                                                "width": 4,
                                                "text": "null"
                                            },
                                            {
                                                "kind": "CommaToken",
                                                "fullStart": 384,
                                                "fullEnd": 385,
                                                "start": 384,
                                                "end": 385,
                                                "fullWidth": 1,
                                                "width": 1,
                                                "text": ",",
                                                "value": ",",
                                                "valueText": ","
                                            },
                                            {
                                                "kind": "NumericLiteral",
                                                "fullStart": 385,
                                                "fullEnd": 386,
                                                "start": 385,
                                                "end": 386,
                                                "fullWidth": 1,
                                                "width": 1,
                                                "text": "2",
                                                "value": 2,
                                                "valueText": "2"
                                            },
                                            {
                                                "kind": "CommaToken",
                                                "fullStart": 386,
                                                "fullEnd": 387,
                                                "start": 386,
                                                "end": 387,
                                                "fullWidth": 1,
                                                "width": 1,
                                                "text": ",",
                                                "value": ",",
                                                "valueText": ","
                                            },
                                            {
                                                "kind": "NumericLiteral",
                                                "fullStart": 387,
                                                "fullEnd": 388,
                                                "start": 387,
                                                "end": 388,
                                                "fullWidth": 1,
                                                "width": 1,
                                                "text": "3",
                                                "value": 3,
                                                "valueText": "3"
                                            }
                                        ],
                                        "closeParenToken": {
                                            "kind": "CloseParenToken",
                                            "fullStart": 388,
                                            "fullEnd": 389,
                                            "start": 388,
                                            "end": 389,
                                            "fullWidth": 1,
                                            "width": 1,
                                            "text": ")",
                                            "value": ")",
                                            "valueText": ")"
                                        }
                                    }
                                }
                            }
                        }
                    ]
                },
                "semicolonToken": {
                    "kind": "SemicolonToken",
                    "fullStart": 389,
                    "fullEnd": 391,
                    "start": 389,
                    "end": 390,
                    "fullWidth": 2,
                    "width": 1,
                    "text": ";",
                    "value": ";",
                    "valueText": ";",
                    "hasTrailingTrivia": true,
                    "hasTrailingNewLine": true,
                    "trailingTrivia": [
                        {
                            "kind": "NewLineTrivia",
                            "text": "\n"
                        }
                    ]
                }
            },
            {
                "kind": "IfStatement",
                "fullStart": 391,
                "fullEnd": 563,
                "start": 402,
                "end": 562,
                "fullWidth": 172,
                "width": 160,
                "isIncrementallyUnusable": true,
                "ifKeyword": {
                    "kind": "IfKeyword",
                    "fullStart": 391,
                    "fullEnd": 405,
                    "start": 402,
                    "end": 404,
                    "fullWidth": 14,
                    "width": 2,
                    "text": "if",
                    "value": "if",
                    "valueText": "if",
                    "hasLeadingTrivia": true,
                    "hasLeadingComment": true,
                    "hasLeadingNewLine": true,
                    "hasTrailingTrivia": true,
                    "leadingTrivia": [
                        {
                            "kind": "NewLineTrivia",
                            "text": "\n"
                        },
                        {
                            "kind": "SingleLineCommentTrivia",
                            "text": "//CHECK#1"
                        },
                        {
                            "kind": "NewLineTrivia",
                            "text": "\n"
                        }
                    ],
                    "trailingTrivia": [
                        {
                            "kind": "WhitespaceTrivia",
                            "text": " "
                        }
                    ]
                },
                "openParenToken": {
                    "kind": "OpenParenToken",
                    "fullStart": 405,
                    "fullEnd": 406,
                    "start": 405,
                    "end": 406,
                    "fullWidth": 1,
                    "width": 1,
                    "text": "(",
                    "value": "(",
                    "valueText": "("
                },
                "condition": {
                    "kind": "NotEqualsExpression",
                    "fullStart": 406,
                    "fullEnd": 432,
                    "start": 406,
                    "end": 432,
                    "fullWidth": 26,
                    "width": 26,
                    "isIncrementallyUnusable": true,
                    "left": {
                        "kind": "MemberAccessExpression",
                        "fullStart": 406,
                        "fullEnd": 422,
                        "start": 406,
                        "end": 421,
                        "fullWidth": 16,
                        "width": 15,
                        "isIncrementallyUnusable": true,
                        "expression": {
                            "kind": "IdentifierName",
                            "fullStart": 406,
                            "fullEnd": 409,
                            "start": 406,
                            "end": 409,
                            "fullWidth": 3,
                            "width": 3,
                            "text": "obj",
                            "value": "obj",
                            "valueText": "obj"
                        },
                        "dotToken": {
                            "kind": "DotToken",
                            "fullStart": 409,
                            "fullEnd": 410,
                            "start": 409,
                            "end": 410,
                            "fullWidth": 1,
                            "width": 1,
                            "text": ".",
                            "value": ".",
                            "valueText": "."
                        },
                        "name": {
                            "kind": "IdentifierName",
                            "fullStart": 410,
                            "fullEnd": 422,
                            "start": 410,
                            "end": 421,
                            "fullWidth": 12,
                            "width": 11,
                            "text": "constructor",
                            "value": "constructor",
                            "valueText": "constructor",
                            "hasTrailingTrivia": true,
                            "trailingTrivia": [
                                {
                                    "kind": "WhitespaceTrivia",
                                    "text": " "
                                }
                            ]
                        }
                    },
                    "operatorToken": {
                        "kind": "ExclamationEqualsEqualsToken",
                        "fullStart": 422,
                        "fullEnd": 426,
                        "start": 422,
                        "end": 425,
                        "fullWidth": 4,
                        "width": 3,
                        "text": "!==",
                        "value": "!==",
                        "valueText": "!==",
                        "hasTrailingTrivia": true,
                        "trailingTrivia": [
                            {
                                "kind": "WhitespaceTrivia",
                                "text": " "
                            }
                        ]
                    },
                    "right": {
                        "kind": "IdentifierName",
                        "fullStart": 426,
                        "fullEnd": 432,
                        "start": 426,
                        "end": 432,
                        "fullWidth": 6,
                        "width": 6,
                        "text": "Object",
                        "value": "Object",
                        "valueText": "Object"
                    }
                },
                "closeParenToken": {
                    "kind": "CloseParenToken",
                    "fullStart": 432,
                    "fullEnd": 434,
                    "start": 432,
                    "end": 433,
                    "fullWidth": 2,
                    "width": 1,
                    "text": ")",
                    "value": ")",
                    "valueText": ")",
                    "hasTrailingTrivia": true,
                    "trailingTrivia": [
                        {
                            "kind": "WhitespaceTrivia",
                            "text": " "
                        }
                    ]
                },
                "statement": {
                    "kind": "Block",
                    "fullStart": 434,
                    "fullEnd": 563,
                    "start": 434,
                    "end": 562,
                    "fullWidth": 129,
                    "width": 128,
                    "openBraceToken": {
                        "kind": "OpenBraceToken",
                        "fullStart": 434,
                        "fullEnd": 436,
                        "start": 434,
                        "end": 435,
                        "fullWidth": 2,
                        "width": 1,
                        "text": "{",
                        "value": "{",
                        "valueText": "{",
                        "hasTrailingTrivia": true,
                        "hasTrailingNewLine": true,
                        "trailingTrivia": [
                            {
                                "kind": "NewLineTrivia",
                                "text": "\n"
                            }
                        ]
                    },
                    "statements": [
                        {
                            "kind": "ExpressionStatement",
                            "fullStart": 436,
                            "fullEnd": 561,
                            "start": 438,
                            "end": 560,
                            "fullWidth": 125,
                            "width": 122,
                            "expression": {
                                "kind": "InvocationExpression",
                                "fullStart": 436,
                                "fullEnd": 559,
                                "start": 438,
                                "end": 559,
                                "fullWidth": 123,
                                "width": 121,
                                "expression": {
                                    "kind": "IdentifierName",
                                    "fullStart": 436,
                                    "fullEnd": 444,
                                    "start": 438,
                                    "end": 444,
                                    "fullWidth": 8,
                                    "width": 6,
                                    "text": "$ERROR",
                                    "value": "$ERROR",
                                    "valueText": "$ERROR",
                                    "hasLeadingTrivia": true,
                                    "leadingTrivia": [
                                        {
                                            "kind": "WhitespaceTrivia",
                                            "text": "  "
                                        }
                                    ]
                                },
                                "argumentList": {
                                    "kind": "ArgumentList",
                                    "fullStart": 444,
                                    "fullEnd": 559,
                                    "start": 444,
                                    "end": 559,
                                    "fullWidth": 115,
                                    "width": 115,
                                    "openParenToken": {
                                        "kind": "OpenParenToken",
                                        "fullStart": 444,
                                        "fullEnd": 445,
                                        "start": 444,
                                        "end": 445,
                                        "fullWidth": 1,
                                        "width": 1,
                                        "text": "(",
                                        "value": "(",
                                        "valueText": "("
                                    },
                                    "arguments": [
                                        {
                                            "kind": "StringLiteral",
                                            "fullStart": 445,
                                            "fullEnd": 558,
                                            "start": 445,
                                            "end": 558,
                                            "fullWidth": 113,
                                            "width": 113,
                                            "text": "'#1: Since Object as a function calling is the same as function calling list of arguments can appears in braces;'",
                                            "value": "#1: Since Object as a function calling is the same as function calling list of arguments can appears in braces;",
                                            "valueText": "#1: Since Object as a function calling is the same as function calling list of arguments can appears in braces;"
                                        }
                                    ],
                                    "closeParenToken": {
                                        "kind": "CloseParenToken",
                                        "fullStart": 558,
                                        "fullEnd": 559,
                                        "start": 558,
                                        "end": 559,
                                        "fullWidth": 1,
                                        "width": 1,
                                        "text": ")",
                                        "value": ")",
                                        "valueText": ")"
                                    }
                                }
                            },
                            "semicolonToken": {
                                "kind": "SemicolonToken",
                                "fullStart": 559,
                                "fullEnd": 561,
                                "start": 559,
                                "end": 560,
                                "fullWidth": 2,
                                "width": 1,
                                "text": ";",
                                "value": ";",
                                "valueText": ";",
                                "hasTrailingTrivia": true,
                                "hasTrailingNewLine": true,
                                "trailingTrivia": [
                                    {
                                        "kind": "NewLineTrivia",
                                        "text": "\n"
                                    }
                                ]
                            }
                        }
                    ],
                    "closeBraceToken": {
                        "kind": "CloseBraceToken",
                        "fullStart": 561,
                        "fullEnd": 563,
                        "start": 561,
                        "end": 562,
                        "fullWidth": 2,
                        "width": 1,
                        "text": "}",
                        "value": "}",
                        "valueText": "}",
                        "hasTrailingTrivia": true,
                        "hasTrailingNewLine": true,
                        "trailingTrivia": [
                            {
                                "kind": "NewLineTrivia",
                                "text": "\n"
                            }
                        ]
                    }
                }
            },
            {
                "kind": "IfStatement",
                "fullStart": 563,
                "fullEnd": 732,
                "start": 574,
                "end": 731,
                "fullWidth": 169,
                "width": 157,
                "ifKeyword": {
                    "kind": "IfKeyword",
                    "fullStart": 563,
                    "fullEnd": 577,
                    "start": 574,
                    "end": 576,
                    "fullWidth": 14,
                    "width": 2,
                    "text": "if",
                    "value": "if",
                    "valueText": "if",
                    "hasLeadingTrivia": true,
                    "hasLeadingComment": true,
                    "hasLeadingNewLine": true,
                    "hasTrailingTrivia": true,
                    "leadingTrivia": [
                        {
                            "kind": "NewLineTrivia",
                            "text": "\n"
                        },
                        {
                            "kind": "SingleLineCommentTrivia",
                            "text": "//CHECK#2"
                        },
                        {
                            "kind": "NewLineTrivia",
                            "text": "\n"
                        }
                    ],
                    "trailingTrivia": [
                        {
                            "kind": "WhitespaceTrivia",
                            "text": " "
                        }
                    ]
                },
                "openParenToken": {
                    "kind": "OpenParenToken",
                    "fullStart": 577,
                    "fullEnd": 578,
                    "start": 577,
                    "end": 578,
                    "fullWidth": 1,
                    "width": 1,
                    "text": "(",
                    "value": "(",
                    "valueText": "("
                },
                "condition": {
                    "kind": "NotEqualsExpression",
                    "fullStart": 578,
                    "fullEnd": 601,
                    "start": 578,
                    "end": 601,
                    "fullWidth": 23,
                    "width": 23,
                    "left": {
                        "kind": "TypeOfExpression",
                        "fullStart": 578,
                        "fullEnd": 589,
                        "start": 578,
                        "end": 588,
                        "fullWidth": 11,
                        "width": 10,
                        "typeOfKeyword": {
                            "kind": "TypeOfKeyword",
                            "fullStart": 578,
                            "fullEnd": 585,
                            "start": 578,
                            "end": 584,
                            "fullWidth": 7,
                            "width": 6,
                            "text": "typeof",
                            "value": "typeof",
                            "valueText": "typeof",
                            "hasTrailingTrivia": true,
                            "trailingTrivia": [
                                {
                                    "kind": "WhitespaceTrivia",
                                    "text": " "
                                }
                            ]
                        },
                        "expression": {
                            "kind": "IdentifierName",
                            "fullStart": 585,
                            "fullEnd": 589,
                            "start": 585,
                            "end": 588,
                            "fullWidth": 4,
                            "width": 3,
                            "text": "obj",
                            "value": "obj",
                            "valueText": "obj",
                            "hasTrailingTrivia": true,
                            "trailingTrivia": [
                                {
                                    "kind": "WhitespaceTrivia",
                                    "text": " "
                                }
                            ]
                        }
                    },
                    "operatorToken": {
                        "kind": "ExclamationEqualsEqualsToken",
                        "fullStart": 589,
                        "fullEnd": 593,
                        "start": 589,
                        "end": 592,
                        "fullWidth": 4,
                        "width": 3,
                        "text": "!==",
                        "value": "!==",
                        "valueText": "!==",
                        "hasTrailingTrivia": true,
                        "trailingTrivia": [
                            {
                                "kind": "WhitespaceTrivia",
                                "text": " "
                            }
                        ]
                    },
                    "right": {
                        "kind": "StringLiteral",
                        "fullStart": 593,
                        "fullEnd": 601,
                        "start": 593,
                        "end": 601,
                        "fullWidth": 8,
                        "width": 8,
                        "text": "\"object\"",
                        "value": "object",
                        "valueText": "object"
                    }
                },
                "closeParenToken": {
                    "kind": "CloseParenToken",
                    "fullStart": 601,
                    "fullEnd": 603,
                    "start": 601,
                    "end": 602,
                    "fullWidth": 2,
                    "width": 1,
                    "text": ")",
                    "value": ")",
                    "valueText": ")",
                    "hasTrailingTrivia": true,
                    "trailingTrivia": [
                        {
                            "kind": "WhitespaceTrivia",
                            "text": " "
                        }
                    ]
                },
                "statement": {
                    "kind": "Block",
                    "fullStart": 603,
                    "fullEnd": 732,
                    "start": 603,
                    "end": 731,
                    "fullWidth": 129,
                    "width": 128,
                    "openBraceToken": {
                        "kind": "OpenBraceToken",
                        "fullStart": 603,
                        "fullEnd": 605,
                        "start": 603,
                        "end": 604,
                        "fullWidth": 2,
                        "width": 1,
                        "text": "{",
                        "value": "{",
                        "valueText": "{",
                        "hasTrailingTrivia": true,
                        "hasTrailingNewLine": true,
                        "trailingTrivia": [
                            {
                                "kind": "NewLineTrivia",
                                "text": "\n"
                            }
                        ]
                    },
                    "statements": [
                        {
                            "kind": "ExpressionStatement",
                            "fullStart": 605,
                            "fullEnd": 730,
                            "start": 607,
                            "end": 729,
                            "fullWidth": 125,
                            "width": 122,
                            "expression": {
                                "kind": "InvocationExpression",
                                "fullStart": 605,
                                "fullEnd": 728,
                                "start": 607,
                                "end": 728,
                                "fullWidth": 123,
                                "width": 121,
                                "expression": {
                                    "kind": "IdentifierName",
                                    "fullStart": 605,
                                    "fullEnd": 613,
                                    "start": 607,
                                    "end": 613,
                                    "fullWidth": 8,
                                    "width": 6,
                                    "text": "$ERROR",
                                    "value": "$ERROR",
                                    "valueText": "$ERROR",
                                    "hasLeadingTrivia": true,
                                    "leadingTrivia": [
                                        {
                                            "kind": "WhitespaceTrivia",
                                            "text": "  "
                                        }
                                    ]
                                },
                                "argumentList": {
                                    "kind": "ArgumentList",
                                    "fullStart": 613,
                                    "fullEnd": 728,
                                    "start": 613,
                                    "end": 728,
                                    "fullWidth": 115,
                                    "width": 115,
                                    "openParenToken": {
                                        "kind": "OpenParenToken",
                                        "fullStart": 613,
                                        "fullEnd": 614,
                                        "start": 613,
                                        "end": 614,
                                        "fullWidth": 1,
                                        "width": 1,
                                        "text": "(",
                                        "value": "(",
                                        "valueText": "("
                                    },
                                    "arguments": [
                                        {
                                            "kind": "StringLiteral",
                                            "fullStart": 614,
                                            "fullEnd": 727,
                                            "start": 614,
                                            "end": 727,
                                            "fullWidth": 113,
                                            "width": 113,
                                            "text": "'#2: Since Object as a function calling is the same as function calling list of arguments can appears in braces;'",
                                            "value": "#2: Since Object as a function calling is the same as function calling list of arguments can appears in braces;",
                                            "valueText": "#2: Since Object as a function calling is the same as function calling list of arguments can appears in braces;"
                                        }
                                    ],
                                    "closeParenToken": {
                                        "kind": "CloseParenToken",
                                        "fullStart": 727,
                                        "fullEnd": 728,
                                        "start": 727,
                                        "end": 728,
                                        "fullWidth": 1,
                                        "width": 1,
                                        "text": ")",
                                        "value": ")",
                                        "valueText": ")"
                                    }
                                }
                            },
                            "semicolonToken": {
                                "kind": "SemicolonToken",
                                "fullStart": 728,
                                "fullEnd": 730,
                                "start": 728,
                                "end": 729,
                                "fullWidth": 2,
                                "width": 1,
                                "text": ";",
                                "value": ";",
                                "valueText": ";",
                                "hasTrailingTrivia": true,
                                "hasTrailingNewLine": true,
                                "trailingTrivia": [
                                    {
                                        "kind": "NewLineTrivia",
                                        "text": "\n"
                                    }
                                ]
                            }
                        }
                    ],
                    "closeBraceToken": {
                        "kind": "CloseBraceToken",
                        "fullStart": 730,
                        "fullEnd": 732,
                        "start": 730,
                        "end": 731,
                        "fullWidth": 2,
                        "width": 1,
                        "text": "}",
                        "value": "}",
                        "valueText": "}",
                        "hasTrailingTrivia": true,
                        "hasTrailingNewLine": true,
                        "trailingTrivia": [
                            {
                                "kind": "NewLineTrivia",
                                "text": "\n"
                            }
                        ]
                    }
                }
            }
        ],
        "endOfFileToken": {
            "kind": "EndOfFileToken",
            "fullStart": 732,
            "fullEnd": 733,
            "start": 733,
            "end": 733,
            "fullWidth": 1,
            "width": 0,
            "text": "",
            "hasLeadingTrivia": true,
            "hasLeadingNewLine": true,
            "leadingTrivia": [
                {
                    "kind": "NewLineTrivia",
                    "text": "\n"
                }
            ]
        }
    },
    "lineMap": {
        "lineStarts": [
            0,
            61,
            132,
            133,
            137,
            251,
            254,
            299,
            358,
            362,
            363,
            391,
            392,
            402,
            436,
            561,
            563,
            564,
            574,
            605,
            730,
            732,
            733
        ],
        "length": 733
    }
}<|MERGE_RESOLUTION|>--- conflicted
+++ resolved
@@ -95,12 +95,8 @@
                             "start": 367,
                             "end": 389,
                             "fullWidth": 22,
-<<<<<<< HEAD
                             "width": 22,
-                            "identifier": {
-=======
                             "propertyName": {
->>>>>>> 85e84683
                                 "kind": "IdentifierName",
                                 "fullStart": 367,
                                 "fullEnd": 371,
