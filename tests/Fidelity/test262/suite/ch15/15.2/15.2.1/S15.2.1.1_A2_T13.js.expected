{
    "isDeclaration": false,
    "languageVersion": "EcmaScript5",
    "parseOptions": {
        "allowAutomaticSemicolonInsertion": true
    },
    "sourceUnit": {
        "kind": "SourceUnit",
        "fullStart": 0,
        "fullEnd": 876,
        "start": 424,
        "end": 876,
        "fullWidth": 876,
        "width": 452,
        "isIncrementallyUnusable": true,
        "moduleElements": [
            {
                "kind": "VariableStatement",
                "fullStart": 0,
                "fullEnd": 461,
                "start": 424,
                "end": 460,
                "fullWidth": 461,
                "width": 36,
                "modifiers": [],
                "variableDeclaration": {
                    "kind": "VariableDeclaration",
                    "fullStart": 0,
                    "fullEnd": 459,
                    "start": 424,
                    "end": 459,
                    "fullWidth": 459,
                    "width": 35,
                    "varKeyword": {
                        "kind": "VarKeyword",
                        "fullStart": 0,
                        "fullEnd": 428,
                        "start": 424,
                        "end": 427,
                        "fullWidth": 428,
                        "width": 3,
                        "text": "var",
                        "value": "var",
                        "valueText": "var",
                        "hasLeadingTrivia": true,
                        "hasLeadingComment": true,
                        "hasLeadingNewLine": true,
                        "hasTrailingTrivia": true,
                        "leadingTrivia": [
                            {
                                "kind": "SingleLineCommentTrivia",
                                "text": "// Copyright 2009 the Sputnik authors.  All rights reserved."
                            },
                            {
                                "kind": "NewLineTrivia",
                                "text": "\n"
                            },
                            {
                                "kind": "SingleLineCommentTrivia",
                                "text": "// This code is governed by the BSD license found in the LICENSE file."
                            },
                            {
                                "kind": "NewLineTrivia",
                                "text": "\n"
                            },
                            {
                                "kind": "NewLineTrivia",
                                "text": "\n"
                            },
                            {
                                "kind": "MultiLineCommentTrivia",
                                "text": "/**\n * When the Object function is called with one argument value,\n * and the value neither is null nor undefined, and is supplied, return ToObject(value)\n *\n * @path ch15/15.2/15.2.1/S15.2.1.1_A2_T13.js\n * @description Calling Object function with boolean expression as argument value\n */"
                            },
                            {
                                "kind": "NewLineTrivia",
                                "text": "\n"
                            },
                            {
                                "kind": "NewLineTrivia",
                                "text": "\n"
                            }
                        ],
                        "trailingTrivia": [
                            {
                                "kind": "WhitespaceTrivia",
                                "text": " "
                            }
                        ]
                    },
                    "variableDeclarators": [
                        {
                            "kind": "VariableDeclarator",
                            "fullStart": 428,
                            "fullEnd": 459,
                            "start": 428,
                            "end": 459,
                            "fullWidth": 31,
<<<<<<< HEAD
                            "width": 31,
                            "identifier": {
=======
                            "propertyName": {
>>>>>>> 85e84683
                                "kind": "IdentifierName",
                                "fullStart": 428,
                                "fullEnd": 432,
                                "start": 428,
                                "end": 431,
                                "fullWidth": 4,
                                "width": 3,
                                "text": "obj",
                                "value": "obj",
                                "valueText": "obj",
                                "hasTrailingTrivia": true,
                                "trailingTrivia": [
                                    {
                                        "kind": "WhitespaceTrivia",
                                        "text": " "
                                    }
                                ]
                            },
                            "equalsValueClause": {
                                "kind": "EqualsValueClause",
                                "fullStart": 432,
                                "fullEnd": 459,
                                "start": 432,
                                "end": 459,
                                "fullWidth": 27,
                                "width": 27,
                                "equalsToken": {
                                    "kind": "EqualsToken",
                                    "fullStart": 432,
                                    "fullEnd": 434,
                                    "start": 432,
                                    "end": 433,
                                    "fullWidth": 2,
                                    "width": 1,
                                    "text": "=",
                                    "value": "=",
                                    "valueText": "=",
                                    "hasTrailingTrivia": true,
                                    "trailingTrivia": [
                                        {
                                            "kind": "WhitespaceTrivia",
                                            "text": " "
                                        }
                                    ]
                                },
                                "value": {
                                    "kind": "InvocationExpression",
                                    "fullStart": 434,
                                    "fullEnd": 459,
                                    "start": 434,
                                    "end": 459,
                                    "fullWidth": 25,
                                    "width": 25,
                                    "expression": {
                                        "kind": "IdentifierName",
                                        "fullStart": 434,
                                        "fullEnd": 440,
                                        "start": 434,
                                        "end": 440,
                                        "fullWidth": 6,
                                        "width": 6,
                                        "text": "Object",
                                        "value": "Object",
                                        "valueText": "Object"
                                    },
                                    "argumentList": {
                                        "kind": "ArgumentList",
                                        "fullStart": 440,
                                        "fullEnd": 459,
                                        "start": 440,
                                        "end": 459,
                                        "fullWidth": 19,
                                        "width": 19,
                                        "openParenToken": {
                                            "kind": "OpenParenToken",
                                            "fullStart": 440,
                                            "fullEnd": 441,
                                            "start": 440,
                                            "end": 441,
                                            "fullWidth": 1,
                                            "width": 1,
                                            "text": "(",
                                            "value": "(",
                                            "valueText": "("
                                        },
                                        "arguments": [
                                            {
                                                "kind": "LogicalAndExpression",
                                                "fullStart": 441,
                                                "fullEnd": 458,
                                                "start": 441,
                                                "end": 458,
                                                "fullWidth": 17,
                                                "width": 17,
                                                "left": {
                                                    "kind": "ParenthesizedExpression",
                                                    "fullStart": 441,
                                                    "fullEnd": 448,
                                                    "start": 441,
                                                    "end": 448,
                                                    "fullWidth": 7,
                                                    "width": 7,
                                                    "openParenToken": {
                                                        "kind": "OpenParenToken",
                                                        "fullStart": 441,
                                                        "fullEnd": 442,
                                                        "start": 441,
                                                        "end": 442,
                                                        "fullWidth": 1,
                                                        "width": 1,
                                                        "text": "(",
                                                        "value": "(",
                                                        "valueText": "("
                                                    },
                                                    "expression": {
                                                        "kind": "EqualsExpression",
                                                        "fullStart": 442,
                                                        "fullEnd": 447,
                                                        "start": 442,
                                                        "end": 447,
                                                        "fullWidth": 5,
                                                        "width": 5,
                                                        "left": {
                                                            "kind": "NumericLiteral",
                                                            "fullStart": 442,
                                                            "fullEnd": 443,
                                                            "start": 442,
                                                            "end": 443,
                                                            "fullWidth": 1,
                                                            "width": 1,
                                                            "text": "1",
                                                            "value": 1,
                                                            "valueText": "1"
                                                        },
                                                        "operatorToken": {
                                                            "kind": "EqualsEqualsEqualsToken",
                                                            "fullStart": 443,
                                                            "fullEnd": 446,
                                                            "start": 443,
                                                            "end": 446,
                                                            "fullWidth": 3,
                                                            "width": 3,
                                                            "text": "===",
                                                            "value": "===",
                                                            "valueText": "==="
                                                        },
                                                        "right": {
                                                            "kind": "NumericLiteral",
                                                            "fullStart": 446,
                                                            "fullEnd": 447,
                                                            "start": 446,
                                                            "end": 447,
                                                            "fullWidth": 1,
                                                            "width": 1,
                                                            "text": "1",
                                                            "value": 1,
                                                            "valueText": "1"
                                                        }
                                                    },
                                                    "closeParenToken": {
                                                        "kind": "CloseParenToken",
                                                        "fullStart": 447,
                                                        "fullEnd": 448,
                                                        "start": 447,
                                                        "end": 448,
                                                        "fullWidth": 1,
                                                        "width": 1,
                                                        "text": ")",
                                                        "value": ")",
                                                        "valueText": ")"
                                                    }
                                                },
                                                "operatorToken": {
                                                    "kind": "AmpersandAmpersandToken",
                                                    "fullStart": 448,
                                                    "fullEnd": 450,
                                                    "start": 448,
                                                    "end": 450,
                                                    "fullWidth": 2,
                                                    "width": 2,
                                                    "text": "&&",
                                                    "value": "&&",
                                                    "valueText": "&&"
                                                },
                                                "right": {
                                                    "kind": "ParenthesizedExpression",
                                                    "fullStart": 450,
                                                    "fullEnd": 458,
                                                    "start": 450,
                                                    "end": 458,
                                                    "fullWidth": 8,
                                                    "width": 8,
                                                    "openParenToken": {
                                                        "kind": "OpenParenToken",
                                                        "fullStart": 450,
                                                        "fullEnd": 451,
                                                        "start": 450,
                                                        "end": 451,
                                                        "fullWidth": 1,
                                                        "width": 1,
                                                        "text": "(",
                                                        "value": "(",
                                                        "valueText": "("
                                                    },
                                                    "expression": {
                                                        "kind": "LogicalNotExpression",
                                                        "fullStart": 451,
                                                        "fullEnd": 457,
                                                        "start": 451,
                                                        "end": 457,
                                                        "fullWidth": 6,
                                                        "width": 6,
                                                        "operatorToken": {
                                                            "kind": "ExclamationToken",
                                                            "fullStart": 451,
                                                            "fullEnd": 452,
                                                            "start": 451,
                                                            "end": 452,
                                                            "fullWidth": 1,
                                                            "width": 1,
                                                            "text": "!",
                                                            "value": "!",
                                                            "valueText": "!"
                                                        },
                                                        "operand": {
                                                            "kind": "FalseKeyword",
                                                            "fullStart": 452,
                                                            "fullEnd": 457,
                                                            "start": 452,
                                                            "end": 457,
                                                            "fullWidth": 5,
                                                            "width": 5,
                                                            "text": "false",
                                                            "value": false,
                                                            "valueText": "false"
                                                        }
                                                    },
                                                    "closeParenToken": {
                                                        "kind": "CloseParenToken",
                                                        "fullStart": 457,
                                                        "fullEnd": 458,
                                                        "start": 457,
                                                        "end": 458,
                                                        "fullWidth": 1,
                                                        "width": 1,
                                                        "text": ")",
                                                        "value": ")",
                                                        "valueText": ")"
                                                    }
                                                }
                                            }
                                        ],
                                        "closeParenToken": {
                                            "kind": "CloseParenToken",
                                            "fullStart": 458,
                                            "fullEnd": 459,
                                            "start": 458,
                                            "end": 459,
                                            "fullWidth": 1,
                                            "width": 1,
                                            "text": ")",
                                            "value": ")",
                                            "valueText": ")"
                                        }
                                    }
                                }
                            }
                        }
                    ]
                },
                "semicolonToken": {
                    "kind": "SemicolonToken",
                    "fullStart": 459,
                    "fullEnd": 461,
                    "start": 459,
                    "end": 460,
                    "fullWidth": 2,
                    "width": 1,
                    "text": ";",
                    "value": ";",
                    "valueText": ";",
                    "hasTrailingTrivia": true,
                    "hasTrailingNewLine": true,
                    "trailingTrivia": [
                        {
                            "kind": "NewLineTrivia",
                            "text": "\n"
                        }
                    ]
                }
            },
            {
                "kind": "IfStatement",
                "fullStart": 461,
                "fullEnd": 574,
                "start": 472,
                "end": 573,
                "fullWidth": 113,
                "width": 101,
                "isIncrementallyUnusable": true,
                "ifKeyword": {
                    "kind": "IfKeyword",
                    "fullStart": 461,
                    "fullEnd": 475,
                    "start": 472,
                    "end": 474,
                    "fullWidth": 14,
                    "width": 2,
                    "text": "if",
                    "value": "if",
                    "valueText": "if",
                    "hasLeadingTrivia": true,
                    "hasLeadingComment": true,
                    "hasLeadingNewLine": true,
                    "hasTrailingTrivia": true,
                    "leadingTrivia": [
                        {
                            "kind": "NewLineTrivia",
                            "text": "\n"
                        },
                        {
                            "kind": "SingleLineCommentTrivia",
                            "text": "//CHECK#1"
                        },
                        {
                            "kind": "NewLineTrivia",
                            "text": "\n"
                        }
                    ],
                    "trailingTrivia": [
                        {
                            "kind": "WhitespaceTrivia",
                            "text": " "
                        }
                    ]
                },
                "openParenToken": {
                    "kind": "OpenParenToken",
                    "fullStart": 475,
                    "fullEnd": 476,
                    "start": 475,
                    "end": 476,
                    "fullWidth": 1,
                    "width": 1,
                    "text": "(",
                    "value": "(",
                    "valueText": "("
                },
                "condition": {
                    "kind": "NotEqualsExpression",
                    "fullStart": 476,
                    "fullEnd": 503,
                    "start": 476,
                    "end": 503,
                    "fullWidth": 27,
                    "width": 27,
                    "isIncrementallyUnusable": true,
                    "left": {
                        "kind": "MemberAccessExpression",
                        "fullStart": 476,
                        "fullEnd": 492,
                        "start": 476,
                        "end": 491,
                        "fullWidth": 16,
                        "width": 15,
                        "isIncrementallyUnusable": true,
                        "expression": {
                            "kind": "IdentifierName",
                            "fullStart": 476,
                            "fullEnd": 479,
                            "start": 476,
                            "end": 479,
                            "fullWidth": 3,
                            "width": 3,
                            "text": "obj",
                            "value": "obj",
                            "valueText": "obj"
                        },
                        "dotToken": {
                            "kind": "DotToken",
                            "fullStart": 479,
                            "fullEnd": 480,
                            "start": 479,
                            "end": 480,
                            "fullWidth": 1,
                            "width": 1,
                            "text": ".",
                            "value": ".",
                            "valueText": "."
                        },
                        "name": {
                            "kind": "IdentifierName",
                            "fullStart": 480,
                            "fullEnd": 492,
                            "start": 480,
                            "end": 491,
                            "fullWidth": 12,
                            "width": 11,
                            "text": "constructor",
                            "value": "constructor",
                            "valueText": "constructor",
                            "hasTrailingTrivia": true,
                            "trailingTrivia": [
                                {
                                    "kind": "WhitespaceTrivia",
                                    "text": " "
                                }
                            ]
                        }
                    },
                    "operatorToken": {
                        "kind": "ExclamationEqualsEqualsToken",
                        "fullStart": 492,
                        "fullEnd": 496,
                        "start": 492,
                        "end": 495,
                        "fullWidth": 4,
                        "width": 3,
                        "text": "!==",
                        "value": "!==",
                        "valueText": "!==",
                        "hasTrailingTrivia": true,
                        "trailingTrivia": [
                            {
                                "kind": "WhitespaceTrivia",
                                "text": " "
                            }
                        ]
                    },
                    "right": {
                        "kind": "IdentifierName",
                        "fullStart": 496,
                        "fullEnd": 503,
                        "start": 496,
                        "end": 503,
                        "fullWidth": 7,
                        "width": 7,
                        "text": "Boolean",
                        "value": "Boolean",
                        "valueText": "Boolean"
                    }
                },
                "closeParenToken": {
                    "kind": "CloseParenToken",
                    "fullStart": 503,
                    "fullEnd": 505,
                    "start": 503,
                    "end": 504,
                    "fullWidth": 2,
                    "width": 1,
                    "text": ")",
                    "value": ")",
                    "valueText": ")",
                    "hasTrailingTrivia": true,
                    "trailingTrivia": [
                        {
                            "kind": "WhitespaceTrivia",
                            "text": " "
                        }
                    ]
                },
                "statement": {
                    "kind": "Block",
                    "fullStart": 505,
                    "fullEnd": 574,
                    "start": 505,
                    "end": 573,
                    "fullWidth": 69,
                    "width": 68,
                    "openBraceToken": {
                        "kind": "OpenBraceToken",
                        "fullStart": 505,
                        "fullEnd": 507,
                        "start": 505,
                        "end": 506,
                        "fullWidth": 2,
                        "width": 1,
                        "text": "{",
                        "value": "{",
                        "valueText": "{",
                        "hasTrailingTrivia": true,
                        "hasTrailingNewLine": true,
                        "trailingTrivia": [
                            {
                                "kind": "NewLineTrivia",
                                "text": "\n"
                            }
                        ]
                    },
                    "statements": [
                        {
                            "kind": "ExpressionStatement",
                            "fullStart": 507,
                            "fullEnd": 572,
                            "start": 509,
                            "end": 571,
                            "fullWidth": 65,
                            "width": 62,
                            "expression": {
                                "kind": "InvocationExpression",
                                "fullStart": 507,
                                "fullEnd": 570,
                                "start": 509,
                                "end": 570,
                                "fullWidth": 63,
                                "width": 61,
                                "expression": {
                                    "kind": "IdentifierName",
                                    "fullStart": 507,
                                    "fullEnd": 515,
                                    "start": 509,
                                    "end": 515,
                                    "fullWidth": 8,
                                    "width": 6,
                                    "text": "$ERROR",
                                    "value": "$ERROR",
                                    "valueText": "$ERROR",
                                    "hasLeadingTrivia": true,
                                    "leadingTrivia": [
                                        {
                                            "kind": "WhitespaceTrivia",
                                            "text": "  "
                                        }
                                    ]
                                },
                                "argumentList": {
                                    "kind": "ArgumentList",
                                    "fullStart": 515,
                                    "fullEnd": 570,
                                    "start": 515,
                                    "end": 570,
                                    "fullWidth": 55,
                                    "width": 55,
                                    "openParenToken": {
                                        "kind": "OpenParenToken",
                                        "fullStart": 515,
                                        "fullEnd": 516,
                                        "start": 515,
                                        "end": 516,
                                        "fullWidth": 1,
                                        "width": 1,
                                        "text": "(",
                                        "value": "(",
                                        "valueText": "("
                                    },
                                    "arguments": [
                                        {
                                            "kind": "StringLiteral",
                                            "fullStart": 516,
                                            "fullEnd": 569,
                                            "start": 516,
                                            "end": 569,
                                            "fullWidth": 53,
                                            "width": 53,
                                            "text": "'#1: Object(expression) returns ToObject(expression)'",
                                            "value": "#1: Object(expression) returns ToObject(expression)",
                                            "valueText": "#1: Object(expression) returns ToObject(expression)"
                                        }
                                    ],
                                    "closeParenToken": {
                                        "kind": "CloseParenToken",
                                        "fullStart": 569,
                                        "fullEnd": 570,
                                        "start": 569,
                                        "end": 570,
                                        "fullWidth": 1,
                                        "width": 1,
                                        "text": ")",
                                        "value": ")",
                                        "valueText": ")"
                                    }
                                }
                            },
                            "semicolonToken": {
                                "kind": "SemicolonToken",
                                "fullStart": 570,
                                "fullEnd": 572,
                                "start": 570,
                                "end": 571,
                                "fullWidth": 2,
                                "width": 1,
                                "text": ";",
                                "value": ";",
                                "valueText": ";",
                                "hasTrailingTrivia": true,
                                "hasTrailingNewLine": true,
                                "trailingTrivia": [
                                    {
                                        "kind": "NewLineTrivia",
                                        "text": "\n"
                                    }
                                ]
                            }
                        }
                    ],
                    "closeBraceToken": {
                        "kind": "CloseBraceToken",
                        "fullStart": 572,
                        "fullEnd": 574,
                        "start": 572,
                        "end": 573,
                        "fullWidth": 2,
                        "width": 1,
                        "text": "}",
                        "value": "}",
                        "valueText": "}",
                        "hasTrailingTrivia": true,
                        "hasTrailingNewLine": true,
                        "trailingTrivia": [
                            {
                                "kind": "NewLineTrivia",
                                "text": "\n"
                            }
                        ]
                    }
                }
            },
            {
                "kind": "IfStatement",
                "fullStart": 574,
                "fullEnd": 687,
                "start": 587,
                "end": 686,
                "fullWidth": 113,
                "width": 99,
                "ifKeyword": {
                    "kind": "IfKeyword",
                    "fullStart": 574,
                    "fullEnd": 590,
                    "start": 587,
                    "end": 589,
                    "fullWidth": 16,
                    "width": 2,
                    "text": "if",
                    "value": "if",
                    "valueText": "if",
                    "hasLeadingTrivia": true,
                    "hasLeadingComment": true,
                    "hasLeadingNewLine": true,
                    "hasTrailingTrivia": true,
                    "leadingTrivia": [
                        {
                            "kind": "NewLineTrivia",
                            "text": "\n"
                        },
                        {
                            "kind": "SingleLineCommentTrivia",
                            "text": "//CHECK#1.1"
                        },
                        {
                            "kind": "NewLineTrivia",
                            "text": "\n"
                        }
                    ],
                    "trailingTrivia": [
                        {
                            "kind": "WhitespaceTrivia",
                            "text": " "
                        }
                    ]
                },
                "openParenToken": {
                    "kind": "OpenParenToken",
                    "fullStart": 590,
                    "fullEnd": 591,
                    "start": 590,
                    "end": 591,
                    "fullWidth": 1,
                    "width": 1,
                    "text": "(",
                    "value": "(",
                    "valueText": "("
                },
                "condition": {
                    "kind": "NotEqualsExpression",
                    "fullStart": 591,
                    "fullEnd": 614,
                    "start": 591,
                    "end": 614,
                    "fullWidth": 23,
                    "width": 23,
                    "left": {
                        "kind": "TypeOfExpression",
                        "fullStart": 591,
                        "fullEnd": 602,
                        "start": 591,
                        "end": 601,
                        "fullWidth": 11,
                        "width": 10,
                        "typeOfKeyword": {
                            "kind": "TypeOfKeyword",
                            "fullStart": 591,
                            "fullEnd": 598,
                            "start": 591,
                            "end": 597,
                            "fullWidth": 7,
                            "width": 6,
                            "text": "typeof",
                            "value": "typeof",
                            "valueText": "typeof",
                            "hasTrailingTrivia": true,
                            "trailingTrivia": [
                                {
                                    "kind": "WhitespaceTrivia",
                                    "text": " "
                                }
                            ]
                        },
                        "expression": {
                            "kind": "IdentifierName",
                            "fullStart": 598,
                            "fullEnd": 602,
                            "start": 598,
                            "end": 601,
                            "fullWidth": 4,
                            "width": 3,
                            "text": "obj",
                            "value": "obj",
                            "valueText": "obj",
                            "hasTrailingTrivia": true,
                            "trailingTrivia": [
                                {
                                    "kind": "WhitespaceTrivia",
                                    "text": " "
                                }
                            ]
                        }
                    },
                    "operatorToken": {
                        "kind": "ExclamationEqualsEqualsToken",
                        "fullStart": 602,
                        "fullEnd": 606,
                        "start": 602,
                        "end": 605,
                        "fullWidth": 4,
                        "width": 3,
                        "text": "!==",
                        "value": "!==",
                        "valueText": "!==",
                        "hasTrailingTrivia": true,
                        "trailingTrivia": [
                            {
                                "kind": "WhitespaceTrivia",
                                "text": " "
                            }
                        ]
                    },
                    "right": {
                        "kind": "StringLiteral",
                        "fullStart": 606,
                        "fullEnd": 614,
                        "start": 606,
                        "end": 614,
                        "fullWidth": 8,
                        "width": 8,
                        "text": "\"object\"",
                        "value": "object",
                        "valueText": "object"
                    }
                },
                "closeParenToken": {
                    "kind": "CloseParenToken",
                    "fullStart": 614,
                    "fullEnd": 616,
                    "start": 614,
                    "end": 615,
                    "fullWidth": 2,
                    "width": 1,
                    "text": ")",
                    "value": ")",
                    "valueText": ")",
                    "hasTrailingTrivia": true,
                    "trailingTrivia": [
                        {
                            "kind": "WhitespaceTrivia",
                            "text": " "
                        }
                    ]
                },
                "statement": {
                    "kind": "Block",
                    "fullStart": 616,
                    "fullEnd": 687,
                    "start": 616,
                    "end": 686,
                    "fullWidth": 71,
                    "width": 70,
                    "openBraceToken": {
                        "kind": "OpenBraceToken",
                        "fullStart": 616,
                        "fullEnd": 618,
                        "start": 616,
                        "end": 617,
                        "fullWidth": 2,
                        "width": 1,
                        "text": "{",
                        "value": "{",
                        "valueText": "{",
                        "hasTrailingTrivia": true,
                        "hasTrailingNewLine": true,
                        "trailingTrivia": [
                            {
                                "kind": "NewLineTrivia",
                                "text": "\n"
                            }
                        ]
                    },
                    "statements": [
                        {
                            "kind": "ExpressionStatement",
                            "fullStart": 618,
                            "fullEnd": 685,
                            "start": 620,
                            "end": 684,
                            "fullWidth": 67,
                            "width": 64,
                            "expression": {
                                "kind": "InvocationExpression",
                                "fullStart": 618,
                                "fullEnd": 683,
                                "start": 620,
                                "end": 683,
                                "fullWidth": 65,
                                "width": 63,
                                "expression": {
                                    "kind": "IdentifierName",
                                    "fullStart": 618,
                                    "fullEnd": 626,
                                    "start": 620,
                                    "end": 626,
                                    "fullWidth": 8,
                                    "width": 6,
                                    "text": "$ERROR",
                                    "value": "$ERROR",
                                    "valueText": "$ERROR",
                                    "hasLeadingTrivia": true,
                                    "leadingTrivia": [
                                        {
                                            "kind": "WhitespaceTrivia",
                                            "text": "  "
                                        }
                                    ]
                                },
                                "argumentList": {
                                    "kind": "ArgumentList",
                                    "fullStart": 626,
                                    "fullEnd": 683,
                                    "start": 626,
                                    "end": 683,
                                    "fullWidth": 57,
                                    "width": 57,
                                    "openParenToken": {
                                        "kind": "OpenParenToken",
                                        "fullStart": 626,
                                        "fullEnd": 627,
                                        "start": 626,
                                        "end": 627,
                                        "fullWidth": 1,
                                        "width": 1,
                                        "text": "(",
                                        "value": "(",
                                        "valueText": "("
                                    },
                                    "arguments": [
                                        {
                                            "kind": "StringLiteral",
                                            "fullStart": 627,
                                            "fullEnd": 682,
                                            "start": 627,
                                            "end": 682,
                                            "fullWidth": 55,
                                            "width": 55,
                                            "text": "'#1.1: Object(expression) returns ToObject(expression)'",
                                            "value": "#1.1: Object(expression) returns ToObject(expression)",
                                            "valueText": "#1.1: Object(expression) returns ToObject(expression)"
                                        }
                                    ],
                                    "closeParenToken": {
                                        "kind": "CloseParenToken",
                                        "fullStart": 682,
                                        "fullEnd": 683,
                                        "start": 682,
                                        "end": 683,
                                        "fullWidth": 1,
                                        "width": 1,
                                        "text": ")",
                                        "value": ")",
                                        "valueText": ")"
                                    }
                                }
                            },
                            "semicolonToken": {
                                "kind": "SemicolonToken",
                                "fullStart": 683,
                                "fullEnd": 685,
                                "start": 683,
                                "end": 684,
                                "fullWidth": 2,
                                "width": 1,
                                "text": ";",
                                "value": ";",
                                "valueText": ";",
                                "hasTrailingTrivia": true,
                                "hasTrailingNewLine": true,
                                "trailingTrivia": [
                                    {
                                        "kind": "NewLineTrivia",
                                        "text": "\n"
                                    }
                                ]
                            }
                        }
                    ],
                    "closeBraceToken": {
                        "kind": "CloseBraceToken",
                        "fullStart": 685,
                        "fullEnd": 687,
                        "start": 685,
                        "end": 686,
                        "fullWidth": 2,
                        "width": 1,
                        "text": "}",
                        "value": "}",
                        "valueText": "}",
                        "hasTrailingTrivia": true,
                        "hasTrailingNewLine": true,
                        "trailingTrivia": [
                            {
                                "kind": "NewLineTrivia",
                                "text": "\n"
                            }
                        ]
                    }
                }
            },
            {
                "kind": "IfStatement",
                "fullStart": 687,
                "fullEnd": 779,
                "start": 698,
                "end": 778,
                "fullWidth": 92,
                "width": 80,
                "ifKeyword": {
                    "kind": "IfKeyword",
                    "fullStart": 687,
                    "fullEnd": 701,
                    "start": 698,
                    "end": 700,
                    "fullWidth": 14,
                    "width": 2,
                    "text": "if",
                    "value": "if",
                    "valueText": "if",
                    "hasLeadingTrivia": true,
                    "hasLeadingComment": true,
                    "hasLeadingNewLine": true,
                    "hasTrailingTrivia": true,
                    "leadingTrivia": [
                        {
                            "kind": "NewLineTrivia",
                            "text": "\n"
                        },
                        {
                            "kind": "SingleLineCommentTrivia",
                            "text": "//CHECK#2"
                        },
                        {
                            "kind": "NewLineTrivia",
                            "text": "\n"
                        }
                    ],
                    "trailingTrivia": [
                        {
                            "kind": "WhitespaceTrivia",
                            "text": " "
                        }
                    ]
                },
                "openParenToken": {
                    "kind": "OpenParenToken",
                    "fullStart": 701,
                    "fullEnd": 702,
                    "start": 701,
                    "end": 702,
                    "fullWidth": 1,
                    "width": 1,
                    "text": "(",
                    "value": "(",
                    "valueText": "("
                },
                "condition": {
                    "kind": "LogicalNotExpression",
                    "fullStart": 702,
                    "fullEnd": 708,
                    "start": 702,
                    "end": 708,
                    "fullWidth": 6,
                    "width": 6,
                    "operatorToken": {
                        "kind": "ExclamationToken",
                        "fullStart": 702,
                        "fullEnd": 703,
                        "start": 702,
                        "end": 703,
                        "fullWidth": 1,
                        "width": 1,
                        "text": "!",
                        "value": "!",
                        "valueText": "!"
                    },
                    "operand": {
                        "kind": "ParenthesizedExpression",
                        "fullStart": 703,
                        "fullEnd": 708,
                        "start": 703,
                        "end": 708,
                        "fullWidth": 5,
                        "width": 5,
                        "openParenToken": {
                            "kind": "OpenParenToken",
                            "fullStart": 703,
                            "fullEnd": 704,
                            "start": 703,
                            "end": 704,
                            "fullWidth": 1,
                            "width": 1,
                            "text": "(",
                            "value": "(",
                            "valueText": "("
                        },
                        "expression": {
                            "kind": "IdentifierName",
                            "fullStart": 704,
                            "fullEnd": 707,
                            "start": 704,
                            "end": 707,
                            "fullWidth": 3,
                            "width": 3,
                            "text": "obj",
                            "value": "obj",
                            "valueText": "obj"
                        },
                        "closeParenToken": {
                            "kind": "CloseParenToken",
                            "fullStart": 707,
                            "fullEnd": 708,
                            "start": 707,
                            "end": 708,
                            "fullWidth": 1,
                            "width": 1,
                            "text": ")",
                            "value": ")",
                            "valueText": ")"
                        }
                    }
                },
                "closeParenToken": {
                    "kind": "CloseParenToken",
                    "fullStart": 708,
                    "fullEnd": 710,
                    "start": 708,
                    "end": 709,
                    "fullWidth": 2,
                    "width": 1,
                    "text": ")",
                    "value": ")",
                    "valueText": ")",
                    "hasTrailingTrivia": true,
                    "trailingTrivia": [
                        {
                            "kind": "WhitespaceTrivia",
                            "text": " "
                        }
                    ]
                },
                "statement": {
                    "kind": "Block",
                    "fullStart": 710,
                    "fullEnd": 779,
                    "start": 710,
                    "end": 778,
                    "fullWidth": 69,
                    "width": 68,
                    "openBraceToken": {
                        "kind": "OpenBraceToken",
                        "fullStart": 710,
                        "fullEnd": 712,
                        "start": 710,
                        "end": 711,
                        "fullWidth": 2,
                        "width": 1,
                        "text": "{",
                        "value": "{",
                        "valueText": "{",
                        "hasTrailingTrivia": true,
                        "hasTrailingNewLine": true,
                        "trailingTrivia": [
                            {
                                "kind": "NewLineTrivia",
                                "text": "\n"
                            }
                        ]
                    },
                    "statements": [
                        {
                            "kind": "ExpressionStatement",
                            "fullStart": 712,
                            "fullEnd": 777,
                            "start": 714,
                            "end": 776,
                            "fullWidth": 65,
                            "width": 62,
                            "expression": {
                                "kind": "InvocationExpression",
                                "fullStart": 712,
                                "fullEnd": 775,
                                "start": 714,
                                "end": 775,
                                "fullWidth": 63,
                                "width": 61,
                                "expression": {
                                    "kind": "IdentifierName",
                                    "fullStart": 712,
                                    "fullEnd": 720,
                                    "start": 714,
                                    "end": 720,
                                    "fullWidth": 8,
                                    "width": 6,
                                    "text": "$ERROR",
                                    "value": "$ERROR",
                                    "valueText": "$ERROR",
                                    "hasLeadingTrivia": true,
                                    "leadingTrivia": [
                                        {
                                            "kind": "WhitespaceTrivia",
                                            "text": "  "
                                        }
                                    ]
                                },
                                "argumentList": {
                                    "kind": "ArgumentList",
                                    "fullStart": 720,
                                    "fullEnd": 775,
                                    "start": 720,
                                    "end": 775,
                                    "fullWidth": 55,
                                    "width": 55,
                                    "openParenToken": {
                                        "kind": "OpenParenToken",
                                        "fullStart": 720,
                                        "fullEnd": 721,
                                        "start": 720,
                                        "end": 721,
                                        "fullWidth": 1,
                                        "width": 1,
                                        "text": "(",
                                        "value": "(",
                                        "valueText": "("
                                    },
                                    "arguments": [
                                        {
                                            "kind": "StringLiteral",
                                            "fullStart": 721,
                                            "fullEnd": 774,
                                            "start": 721,
                                            "end": 774,
                                            "fullWidth": 53,
                                            "width": 53,
                                            "text": "'#2: Object(expression) returns ToObject(expression)'",
                                            "value": "#2: Object(expression) returns ToObject(expression)",
                                            "valueText": "#2: Object(expression) returns ToObject(expression)"
                                        }
                                    ],
                                    "closeParenToken": {
                                        "kind": "CloseParenToken",
                                        "fullStart": 774,
                                        "fullEnd": 775,
                                        "start": 774,
                                        "end": 775,
                                        "fullWidth": 1,
                                        "width": 1,
                                        "text": ")",
                                        "value": ")",
                                        "valueText": ")"
                                    }
                                }
                            },
                            "semicolonToken": {
                                "kind": "SemicolonToken",
                                "fullStart": 775,
                                "fullEnd": 777,
                                "start": 775,
                                "end": 776,
                                "fullWidth": 2,
                                "width": 1,
                                "text": ";",
                                "value": ";",
                                "valueText": ";",
                                "hasTrailingTrivia": true,
                                "hasTrailingNewLine": true,
                                "trailingTrivia": [
                                    {
                                        "kind": "NewLineTrivia",
                                        "text": "\n"
                                    }
                                ]
                            }
                        }
                    ],
                    "closeBraceToken": {
                        "kind": "CloseBraceToken",
                        "fullStart": 777,
                        "fullEnd": 779,
                        "start": 777,
                        "end": 778,
                        "fullWidth": 2,
                        "width": 1,
                        "text": "}",
                        "value": "}",
                        "valueText": "}",
                        "hasTrailingTrivia": true,
                        "hasTrailingNewLine": true,
                        "trailingTrivia": [
                            {
                                "kind": "NewLineTrivia",
                                "text": "\n"
                            }
                        ]
                    }
                }
            },
            {
                "kind": "IfStatement",
                "fullStart": 779,
                "fullEnd": 875,
                "start": 790,
                "end": 874,
                "fullWidth": 96,
                "width": 84,
                "ifKeyword": {
                    "kind": "IfKeyword",
                    "fullStart": 779,
                    "fullEnd": 793,
                    "start": 790,
                    "end": 792,
                    "fullWidth": 14,
                    "width": 2,
                    "text": "if",
                    "value": "if",
                    "valueText": "if",
                    "hasLeadingTrivia": true,
                    "hasLeadingComment": true,
                    "hasLeadingNewLine": true,
                    "hasTrailingTrivia": true,
                    "leadingTrivia": [
                        {
                            "kind": "NewLineTrivia",
                            "text": "\n"
                        },
                        {
                            "kind": "SingleLineCommentTrivia",
                            "text": "//CHECK#3"
                        },
                        {
                            "kind": "NewLineTrivia",
                            "text": "\n"
                        }
                    ],
                    "trailingTrivia": [
                        {
                            "kind": "WhitespaceTrivia",
                            "text": " "
                        }
                    ]
                },
                "openParenToken": {
                    "kind": "OpenParenToken",
                    "fullStart": 793,
                    "fullEnd": 794,
                    "start": 793,
                    "end": 794,
                    "fullWidth": 1,
                    "width": 1,
                    "text": "(",
                    "value": "(",
                    "valueText": "("
                },
                "condition": {
                    "kind": "EqualsExpression",
                    "fullStart": 794,
                    "fullEnd": 804,
                    "start": 794,
                    "end": 804,
                    "fullWidth": 10,
                    "width": 10,
                    "left": {
                        "kind": "IdentifierName",
                        "fullStart": 794,
                        "fullEnd": 797,
                        "start": 794,
                        "end": 797,
                        "fullWidth": 3,
                        "width": 3,
                        "text": "obj",
                        "value": "obj",
                        "valueText": "obj"
                    },
                    "operatorToken": {
                        "kind": "EqualsEqualsEqualsToken",
                        "fullStart": 797,
                        "fullEnd": 800,
                        "start": 797,
                        "end": 800,
                        "fullWidth": 3,
                        "width": 3,
                        "text": "===",
                        "value": "===",
                        "valueText": "==="
                    },
                    "right": {
                        "kind": "TrueKeyword",
                        "fullStart": 800,
                        "fullEnd": 804,
                        "start": 800,
                        "end": 804,
                        "fullWidth": 4,
                        "width": 4,
                        "text": "true",
                        "value": true,
                        "valueText": "true"
                    }
                },
                "closeParenToken": {
                    "kind": "CloseParenToken",
                    "fullStart": 804,
                    "fullEnd": 806,
                    "start": 804,
                    "end": 805,
                    "fullWidth": 2,
                    "width": 1,
                    "text": ")",
                    "value": ")",
                    "valueText": ")",
                    "hasTrailingTrivia": true,
                    "trailingTrivia": [
                        {
                            "kind": "WhitespaceTrivia",
                            "text": " "
                        }
                    ]
                },
                "statement": {
                    "kind": "Block",
                    "fullStart": 806,
                    "fullEnd": 875,
                    "start": 806,
                    "end": 874,
                    "fullWidth": 69,
                    "width": 68,
                    "openBraceToken": {
                        "kind": "OpenBraceToken",
                        "fullStart": 806,
                        "fullEnd": 808,
                        "start": 806,
                        "end": 807,
                        "fullWidth": 2,
                        "width": 1,
                        "text": "{",
                        "value": "{",
                        "valueText": "{",
                        "hasTrailingTrivia": true,
                        "hasTrailingNewLine": true,
                        "trailingTrivia": [
                            {
                                "kind": "NewLineTrivia",
                                "text": "\n"
                            }
                        ]
                    },
                    "statements": [
                        {
                            "kind": "ExpressionStatement",
                            "fullStart": 808,
                            "fullEnd": 873,
                            "start": 810,
                            "end": 872,
                            "fullWidth": 65,
                            "width": 62,
                            "expression": {
                                "kind": "InvocationExpression",
                                "fullStart": 808,
                                "fullEnd": 871,
                                "start": 810,
                                "end": 871,
                                "fullWidth": 63,
                                "width": 61,
                                "expression": {
                                    "kind": "IdentifierName",
                                    "fullStart": 808,
                                    "fullEnd": 816,
                                    "start": 810,
                                    "end": 816,
                                    "fullWidth": 8,
                                    "width": 6,
                                    "text": "$ERROR",
                                    "value": "$ERROR",
                                    "valueText": "$ERROR",
                                    "hasLeadingTrivia": true,
                                    "leadingTrivia": [
                                        {
                                            "kind": "WhitespaceTrivia",
                                            "text": "  "
                                        }
                                    ]
                                },
                                "argumentList": {
                                    "kind": "ArgumentList",
                                    "fullStart": 816,
                                    "fullEnd": 871,
                                    "start": 816,
                                    "end": 871,
                                    "fullWidth": 55,
                                    "width": 55,
                                    "openParenToken": {
                                        "kind": "OpenParenToken",
                                        "fullStart": 816,
                                        "fullEnd": 817,
                                        "start": 816,
                                        "end": 817,
                                        "fullWidth": 1,
                                        "width": 1,
                                        "text": "(",
                                        "value": "(",
                                        "valueText": "("
                                    },
                                    "arguments": [
                                        {
                                            "kind": "StringLiteral",
                                            "fullStart": 817,
                                            "fullEnd": 870,
                                            "start": 817,
                                            "end": 870,
                                            "fullWidth": 53,
                                            "width": 53,
                                            "text": "'#3: Object(expression) returns ToObject(expression)'",
                                            "value": "#3: Object(expression) returns ToObject(expression)",
                                            "valueText": "#3: Object(expression) returns ToObject(expression)"
                                        }
                                    ],
                                    "closeParenToken": {
                                        "kind": "CloseParenToken",
                                        "fullStart": 870,
                                        "fullEnd": 871,
                                        "start": 870,
                                        "end": 871,
                                        "fullWidth": 1,
                                        "width": 1,
                                        "text": ")",
                                        "value": ")",
                                        "valueText": ")"
                                    }
                                }
                            },
                            "semicolonToken": {
                                "kind": "SemicolonToken",
                                "fullStart": 871,
                                "fullEnd": 873,
                                "start": 871,
                                "end": 872,
                                "fullWidth": 2,
                                "width": 1,
                                "text": ";",
                                "value": ";",
                                "valueText": ";",
                                "hasTrailingTrivia": true,
                                "hasTrailingNewLine": true,
                                "trailingTrivia": [
                                    {
                                        "kind": "NewLineTrivia",
                                        "text": "\n"
                                    }
                                ]
                            }
                        }
                    ],
                    "closeBraceToken": {
                        "kind": "CloseBraceToken",
                        "fullStart": 873,
                        "fullEnd": 875,
                        "start": 873,
                        "end": 874,
                        "fullWidth": 2,
                        "width": 1,
                        "text": "}",
                        "value": "}",
                        "valueText": "}",
                        "hasTrailingTrivia": true,
                        "hasTrailingNewLine": true,
                        "trailingTrivia": [
                            {
                                "kind": "NewLineTrivia",
                                "text": "\n"
                            }
                        ]
                    }
                }
            }
        ],
        "endOfFileToken": {
            "kind": "EndOfFileToken",
            "fullStart": 875,
            "fullEnd": 876,
            "start": 876,
            "end": 876,
            "fullWidth": 1,
            "width": 0,
            "text": "",
            "hasLeadingTrivia": true,
            "hasLeadingNewLine": true,
            "leadingTrivia": [
                {
                    "kind": "NewLineTrivia",
                    "text": "\n"
                }
            ]
        }
    },
    "lineMap": {
        "lineStarts": [
            0,
            61,
            132,
            133,
            137,
            200,
            288,
            291,
            337,
            419,
            423,
            424,
            461,
            462,
            472,
            507,
            572,
            574,
            575,
            587,
            618,
            685,
            687,
            688,
            698,
            712,
            777,
            779,
            780,
            790,
            808,
            873,
            875,
            876
        ],
        "length": 876
    }
}<|MERGE_RESOLUTION|>--- conflicted
+++ resolved
@@ -95,12 +95,8 @@
                             "start": 428,
                             "end": 459,
                             "fullWidth": 31,
-<<<<<<< HEAD
                             "width": 31,
-                            "identifier": {
-=======
                             "propertyName": {
->>>>>>> 85e84683
                                 "kind": "IdentifierName",
                                 "fullStart": 428,
                                 "fullEnd": 432,
