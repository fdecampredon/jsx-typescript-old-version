{
    "isDeclaration": false,
    "languageVersion": "EcmaScript5",
    "parseOptions": {
        "allowAutomaticSemicolonInsertion": true
    },
    "sourceUnit": {
        "kind": "SourceUnit",
        "fullStart": 0,
        "fullEnd": 808,
        "start": 424,
        "end": 808,
        "fullWidth": 808,
        "width": 384,
        "isIncrementallyUnusable": true,
        "moduleElements": [
            {
                "kind": "VariableStatement",
                "fullStart": 0,
                "fullEnd": 470,
                "start": 424,
                "end": 469,
                "fullWidth": 470,
                "width": 45,
                "modifiers": [],
                "variableDeclaration": {
                    "kind": "VariableDeclaration",
                    "fullStart": 0,
                    "fullEnd": 468,
                    "start": 424,
                    "end": 468,
                    "fullWidth": 468,
                    "width": 44,
                    "varKeyword": {
                        "kind": "VarKeyword",
                        "fullStart": 0,
                        "fullEnd": 428,
                        "start": 424,
                        "end": 427,
                        "fullWidth": 428,
                        "width": 3,
                        "text": "var",
                        "value": "var",
                        "valueText": "var",
                        "hasLeadingTrivia": true,
                        "hasLeadingComment": true,
                        "hasLeadingNewLine": true,
                        "hasTrailingTrivia": true,
                        "leadingTrivia": [
                            {
                                "kind": "SingleLineCommentTrivia",
                                "text": "// Copyright 2009 the Sputnik authors.  All rights reserved."
                            },
                            {
                                "kind": "NewLineTrivia",
                                "text": "\n"
                            },
                            {
                                "kind": "SingleLineCommentTrivia",
                                "text": "// This code is governed by the BSD license found in the LICENSE file."
                            },
                            {
                                "kind": "NewLineTrivia",
                                "text": "\n"
                            },
                            {
                                "kind": "NewLineTrivia",
                                "text": "\n"
                            },
                            {
                                "kind": "MultiLineCommentTrivia",
                                "text": "/**\n * When the Object function is called with one argument value,\n * and the value neither is null nor undefined, and is supplied, return ToObject(value)\n *\n * @path ch15/15.2/15.2.1/S15.2.1.1_A2_T12.js\n * @description Calling Object function with numeric expression as argument value\n */"
                            },
                            {
                                "kind": "NewLineTrivia",
                                "text": "\n"
                            },
                            {
                                "kind": "NewLineTrivia",
                                "text": "\n"
                            }
                        ],
                        "trailingTrivia": [
                            {
                                "kind": "WhitespaceTrivia",
                                "text": " "
                            }
                        ]
                    },
                    "variableDeclarators": [
                        {
                            "kind": "VariableDeclarator",
                            "fullStart": 428,
                            "fullEnd": 468,
                            "start": 428,
                            "end": 468,
                            "fullWidth": 40,
<<<<<<< HEAD
                            "width": 40,
                            "identifier": {
=======
                            "propertyName": {
>>>>>>> 85e84683
                                "kind": "IdentifierName",
                                "fullStart": 428,
                                "fullEnd": 432,
                                "start": 428,
                                "end": 431,
                                "fullWidth": 4,
                                "width": 3,
                                "text": "obj",
                                "value": "obj",
                                "valueText": "obj",
                                "hasTrailingTrivia": true,
                                "trailingTrivia": [
                                    {
                                        "kind": "WhitespaceTrivia",
                                        "text": " "
                                    }
                                ]
                            },
                            "equalsValueClause": {
                                "kind": "EqualsValueClause",
                                "fullStart": 432,
                                "fullEnd": 468,
                                "start": 432,
                                "end": 468,
                                "fullWidth": 36,
                                "width": 36,
                                "equalsToken": {
                                    "kind": "EqualsToken",
                                    "fullStart": 432,
                                    "fullEnd": 434,
                                    "start": 432,
                                    "end": 433,
                                    "fullWidth": 2,
                                    "width": 1,
                                    "text": "=",
                                    "value": "=",
                                    "valueText": "=",
                                    "hasTrailingTrivia": true,
                                    "trailingTrivia": [
                                        {
                                            "kind": "WhitespaceTrivia",
                                            "text": " "
                                        }
                                    ]
                                },
                                "value": {
                                    "kind": "InvocationExpression",
                                    "fullStart": 434,
                                    "fullEnd": 468,
                                    "start": 434,
                                    "end": 468,
                                    "fullWidth": 34,
                                    "width": 34,
                                    "expression": {
                                        "kind": "IdentifierName",
                                        "fullStart": 434,
                                        "fullEnd": 440,
                                        "start": 434,
                                        "end": 440,
                                        "fullWidth": 6,
                                        "width": 6,
                                        "text": "Object",
                                        "value": "Object",
                                        "valueText": "Object"
                                    },
                                    "argumentList": {
                                        "kind": "ArgumentList",
                                        "fullStart": 440,
                                        "fullEnd": 468,
                                        "start": 440,
                                        "end": 468,
                                        "fullWidth": 28,
                                        "width": 28,
                                        "openParenToken": {
                                            "kind": "OpenParenToken",
                                            "fullStart": 440,
                                            "fullEnd": 441,
                                            "start": 440,
                                            "end": 441,
                                            "fullWidth": 1,
                                            "width": 1,
                                            "text": "(",
                                            "value": "(",
                                            "valueText": "("
                                        },
                                        "arguments": [
                                            {
                                                "kind": "MultiplyExpression",
                                                "fullStart": 441,
                                                "fullEnd": 467,
                                                "start": 441,
                                                "end": 467,
                                                "fullWidth": 26,
                                                "width": 26,
                                                "left": {
                                                    "kind": "NumericLiteral",
                                                    "fullStart": 441,
                                                    "fullEnd": 444,
                                                    "start": 441,
                                                    "end": 444,
                                                    "fullWidth": 3,
                                                    "width": 3,
                                                    "text": "1.1",
                                                    "value": 1.1,
                                                    "valueText": "1.1"
                                                },
                                                "operatorToken": {
                                                    "kind": "AsteriskToken",
                                                    "fullStart": 444,
                                                    "fullEnd": 445,
                                                    "start": 444,
                                                    "end": 445,
                                                    "fullWidth": 1,
                                                    "width": 1,
                                                    "text": "*",
                                                    "value": "*",
                                                    "valueText": "*"
                                                },
                                                "right": {
                                                    "kind": "ParenthesizedExpression",
                                                    "fullStart": 445,
                                                    "fullEnd": 467,
                                                    "start": 445,
                                                    "end": 467,
                                                    "fullWidth": 22,
                                                    "width": 22,
                                                    "openParenToken": {
                                                        "kind": "OpenParenToken",
                                                        "fullStart": 445,
                                                        "fullEnd": 446,
                                                        "start": 445,
                                                        "end": 446,
                                                        "fullWidth": 1,
                                                        "width": 1,
                                                        "text": "(",
                                                        "value": "(",
                                                        "valueText": "("
                                                    },
                                                    "expression": {
                                                        "kind": "AddExpression",
                                                        "fullStart": 446,
                                                        "fullEnd": 466,
                                                        "start": 446,
                                                        "end": 466,
                                                        "fullWidth": 20,
                                                        "width": 20,
                                                        "left": {
                                                            "kind": "MemberAccessExpression",
                                                            "fullStart": 446,
                                                            "fullEnd": 455,
                                                            "start": 446,
                                                            "end": 455,
                                                            "fullWidth": 9,
                                                            "width": 9,
                                                            "expression": {
                                                                "kind": "ArrayLiteralExpression",
                                                                "fullStart": 446,
                                                                "fullEnd": 448,
                                                                "start": 446,
                                                                "end": 448,
                                                                "fullWidth": 2,
                                                                "width": 2,
                                                                "openBracketToken": {
                                                                    "kind": "OpenBracketToken",
                                                                    "fullStart": 446,
                                                                    "fullEnd": 447,
                                                                    "start": 446,
                                                                    "end": 447,
                                                                    "fullWidth": 1,
                                                                    "width": 1,
                                                                    "text": "[",
                                                                    "value": "[",
                                                                    "valueText": "["
                                                                },
                                                                "expressions": [],
                                                                "closeBracketToken": {
                                                                    "kind": "CloseBracketToken",
                                                                    "fullStart": 447,
                                                                    "fullEnd": 448,
                                                                    "start": 447,
                                                                    "end": 448,
                                                                    "fullWidth": 1,
                                                                    "width": 1,
                                                                    "text": "]",
                                                                    "value": "]",
                                                                    "valueText": "]"
                                                                }
                                                            },
                                                            "dotToken": {
                                                                "kind": "DotToken",
                                                                "fullStart": 448,
                                                                "fullEnd": 449,
                                                                "start": 448,
                                                                "end": 449,
                                                                "fullWidth": 1,
                                                                "width": 1,
                                                                "text": ".",
                                                                "value": ".",
                                                                "valueText": "."
                                                            },
                                                            "name": {
                                                                "kind": "IdentifierName",
                                                                "fullStart": 449,
                                                                "fullEnd": 455,
                                                                "start": 449,
                                                                "end": 455,
                                                                "fullWidth": 6,
                                                                "width": 6,
                                                                "text": "length",
                                                                "value": "length",
                                                                "valueText": "length"
                                                            }
                                                        },
                                                        "operatorToken": {
                                                            "kind": "PlusToken",
                                                            "fullStart": 455,
                                                            "fullEnd": 456,
                                                            "start": 455,
                                                            "end": 456,
                                                            "fullWidth": 1,
                                                            "width": 1,
                                                            "text": "+",
                                                            "value": "+",
                                                            "valueText": "+"
                                                        },
                                                        "right": {
                                                            "kind": "ElementAccessExpression",
                                                            "fullStart": 456,
                                                            "fullEnd": 466,
                                                            "start": 456,
                                                            "end": 466,
                                                            "fullWidth": 10,
                                                            "width": 10,
                                                            "expression": {
                                                                "kind": "ObjectLiteralExpression",
                                                                "fullStart": 456,
                                                                "fullEnd": 461,
                                                                "start": 456,
                                                                "end": 461,
                                                                "fullWidth": 5,
                                                                "width": 5,
                                                                "openBraceToken": {
                                                                    "kind": "OpenBraceToken",
                                                                    "fullStart": 456,
                                                                    "fullEnd": 457,
                                                                    "start": 456,
                                                                    "end": 457,
                                                                    "fullWidth": 1,
                                                                    "width": 1,
                                                                    "text": "{",
                                                                    "value": "{",
                                                                    "valueText": "{"
                                                                },
                                                                "propertyAssignments": [
                                                                    {
                                                                        "kind": "SimplePropertyAssignment",
                                                                        "fullStart": 457,
                                                                        "fullEnd": 460,
                                                                        "start": 457,
                                                                        "end": 460,
                                                                        "fullWidth": 3,
                                                                        "width": 3,
                                                                        "propertyName": {
                                                                            "kind": "IdentifierName",
                                                                            "fullStart": 457,
                                                                            "fullEnd": 458,
                                                                            "start": 457,
                                                                            "end": 458,
                                                                            "fullWidth": 1,
                                                                            "width": 1,
                                                                            "text": "q",
                                                                            "value": "q",
                                                                            "valueText": "q"
                                                                        },
                                                                        "colonToken": {
                                                                            "kind": "ColonToken",
                                                                            "fullStart": 458,
                                                                            "fullEnd": 459,
                                                                            "start": 458,
                                                                            "end": 459,
                                                                            "fullWidth": 1,
                                                                            "width": 1,
                                                                            "text": ":",
                                                                            "value": ":",
                                                                            "valueText": ":"
                                                                        },
                                                                        "expression": {
                                                                            "kind": "NumericLiteral",
                                                                            "fullStart": 459,
                                                                            "fullEnd": 460,
                                                                            "start": 459,
                                                                            "end": 460,
                                                                            "fullWidth": 1,
                                                                            "width": 1,
                                                                            "text": "1",
                                                                            "value": 1,
                                                                            "valueText": "1"
                                                                        }
                                                                    }
                                                                ],
                                                                "closeBraceToken": {
                                                                    "kind": "CloseBraceToken",
                                                                    "fullStart": 460,
                                                                    "fullEnd": 461,
                                                                    "start": 460,
                                                                    "end": 461,
                                                                    "fullWidth": 1,
                                                                    "width": 1,
                                                                    "text": "}",
                                                                    "value": "}",
                                                                    "valueText": "}"
                                                                }
                                                            },
                                                            "openBracketToken": {
                                                                "kind": "OpenBracketToken",
                                                                "fullStart": 461,
                                                                "fullEnd": 462,
                                                                "start": 461,
                                                                "end": 462,
                                                                "fullWidth": 1,
                                                                "width": 1,
                                                                "text": "[",
                                                                "value": "[",
                                                                "valueText": "["
                                                            },
                                                            "argumentExpression": {
                                                                "kind": "StringLiteral",
                                                                "fullStart": 462,
                                                                "fullEnd": 465,
                                                                "start": 462,
                                                                "end": 465,
                                                                "fullWidth": 3,
                                                                "width": 3,
                                                                "text": "\"q\"",
                                                                "value": "q",
                                                                "valueText": "q"
                                                            },
                                                            "closeBracketToken": {
                                                                "kind": "CloseBracketToken",
                                                                "fullStart": 465,
                                                                "fullEnd": 466,
                                                                "start": 465,
                                                                "end": 466,
                                                                "fullWidth": 1,
                                                                "width": 1,
                                                                "text": "]",
                                                                "value": "]",
                                                                "valueText": "]"
                                                            }
                                                        }
                                                    },
                                                    "closeParenToken": {
                                                        "kind": "CloseParenToken",
                                                        "fullStart": 466,
                                                        "fullEnd": 467,
                                                        "start": 466,
                                                        "end": 467,
                                                        "fullWidth": 1,
                                                        "width": 1,
                                                        "text": ")",
                                                        "value": ")",
                                                        "valueText": ")"
                                                    }
                                                }
                                            }
                                        ],
                                        "closeParenToken": {
                                            "kind": "CloseParenToken",
                                            "fullStart": 467,
                                            "fullEnd": 468,
                                            "start": 467,
                                            "end": 468,
                                            "fullWidth": 1,
                                            "width": 1,
                                            "text": ")",
                                            "value": ")",
                                            "valueText": ")"
                                        }
                                    }
                                }
                            }
                        }
                    ]
                },
                "semicolonToken": {
                    "kind": "SemicolonToken",
                    "fullStart": 468,
                    "fullEnd": 470,
                    "start": 468,
                    "end": 469,
                    "fullWidth": 2,
                    "width": 1,
                    "text": ";",
                    "value": ";",
                    "valueText": ";",
                    "hasTrailingTrivia": true,
                    "hasTrailingNewLine": true,
                    "trailingTrivia": [
                        {
                            "kind": "NewLineTrivia",
                            "text": "\n"
                        }
                    ]
                }
            },
            {
                "kind": "IfStatement",
                "fullStart": 470,
                "fullEnd": 579,
                "start": 481,
                "end": 578,
                "fullWidth": 109,
                "width": 97,
                "ifKeyword": {
                    "kind": "IfKeyword",
                    "fullStart": 470,
                    "fullEnd": 484,
                    "start": 481,
                    "end": 483,
                    "fullWidth": 14,
                    "width": 2,
                    "text": "if",
                    "value": "if",
                    "valueText": "if",
                    "hasLeadingTrivia": true,
                    "hasLeadingComment": true,
                    "hasLeadingNewLine": true,
                    "hasTrailingTrivia": true,
                    "leadingTrivia": [
                        {
                            "kind": "NewLineTrivia",
                            "text": "\n"
                        },
                        {
                            "kind": "SingleLineCommentTrivia",
                            "text": "//CHECK#2"
                        },
                        {
                            "kind": "NewLineTrivia",
                            "text": "\n"
                        }
                    ],
                    "trailingTrivia": [
                        {
                            "kind": "WhitespaceTrivia",
                            "text": " "
                        }
                    ]
                },
                "openParenToken": {
                    "kind": "OpenParenToken",
                    "fullStart": 484,
                    "fullEnd": 485,
                    "start": 484,
                    "end": 485,
                    "fullWidth": 1,
                    "width": 1,
                    "text": "(",
                    "value": "(",
                    "valueText": "("
                },
                "condition": {
                    "kind": "NotEqualsExpression",
                    "fullStart": 485,
                    "fullEnd": 508,
                    "start": 485,
                    "end": 508,
                    "fullWidth": 23,
                    "width": 23,
                    "left": {
                        "kind": "TypeOfExpression",
                        "fullStart": 485,
                        "fullEnd": 496,
                        "start": 485,
                        "end": 495,
                        "fullWidth": 11,
                        "width": 10,
                        "typeOfKeyword": {
                            "kind": "TypeOfKeyword",
                            "fullStart": 485,
                            "fullEnd": 492,
                            "start": 485,
                            "end": 491,
                            "fullWidth": 7,
                            "width": 6,
                            "text": "typeof",
                            "value": "typeof",
                            "valueText": "typeof",
                            "hasTrailingTrivia": true,
                            "trailingTrivia": [
                                {
                                    "kind": "WhitespaceTrivia",
                                    "text": " "
                                }
                            ]
                        },
                        "expression": {
                            "kind": "IdentifierName",
                            "fullStart": 492,
                            "fullEnd": 496,
                            "start": 492,
                            "end": 495,
                            "fullWidth": 4,
                            "width": 3,
                            "text": "obj",
                            "value": "obj",
                            "valueText": "obj",
                            "hasTrailingTrivia": true,
                            "trailingTrivia": [
                                {
                                    "kind": "WhitespaceTrivia",
                                    "text": " "
                                }
                            ]
                        }
                    },
                    "operatorToken": {
                        "kind": "ExclamationEqualsEqualsToken",
                        "fullStart": 496,
                        "fullEnd": 500,
                        "start": 496,
                        "end": 499,
                        "fullWidth": 4,
                        "width": 3,
                        "text": "!==",
                        "value": "!==",
                        "valueText": "!==",
                        "hasTrailingTrivia": true,
                        "trailingTrivia": [
                            {
                                "kind": "WhitespaceTrivia",
                                "text": " "
                            }
                        ]
                    },
                    "right": {
                        "kind": "StringLiteral",
                        "fullStart": 500,
                        "fullEnd": 508,
                        "start": 500,
                        "end": 508,
                        "fullWidth": 8,
                        "width": 8,
                        "text": "\"object\"",
                        "value": "object",
                        "valueText": "object"
                    }
                },
                "closeParenToken": {
                    "kind": "CloseParenToken",
                    "fullStart": 508,
                    "fullEnd": 510,
                    "start": 508,
                    "end": 509,
                    "fullWidth": 2,
                    "width": 1,
                    "text": ")",
                    "value": ")",
                    "valueText": ")",
                    "hasTrailingTrivia": true,
                    "trailingTrivia": [
                        {
                            "kind": "WhitespaceTrivia",
                            "text": " "
                        }
                    ]
                },
                "statement": {
                    "kind": "Block",
                    "fullStart": 510,
                    "fullEnd": 579,
                    "start": 510,
                    "end": 578,
                    "fullWidth": 69,
                    "width": 68,
                    "openBraceToken": {
                        "kind": "OpenBraceToken",
                        "fullStart": 510,
                        "fullEnd": 512,
                        "start": 510,
                        "end": 511,
                        "fullWidth": 2,
                        "width": 1,
                        "text": "{",
                        "value": "{",
                        "valueText": "{",
                        "hasTrailingTrivia": true,
                        "hasTrailingNewLine": true,
                        "trailingTrivia": [
                            {
                                "kind": "NewLineTrivia",
                                "text": "\n"
                            }
                        ]
                    },
                    "statements": [
                        {
                            "kind": "ExpressionStatement",
                            "fullStart": 512,
                            "fullEnd": 577,
                            "start": 514,
                            "end": 576,
                            "fullWidth": 65,
                            "width": 62,
                            "expression": {
                                "kind": "InvocationExpression",
                                "fullStart": 512,
                                "fullEnd": 575,
                                "start": 514,
                                "end": 575,
                                "fullWidth": 63,
                                "width": 61,
                                "expression": {
                                    "kind": "IdentifierName",
                                    "fullStart": 512,
                                    "fullEnd": 520,
                                    "start": 514,
                                    "end": 520,
                                    "fullWidth": 8,
                                    "width": 6,
                                    "text": "$ERROR",
                                    "value": "$ERROR",
                                    "valueText": "$ERROR",
                                    "hasLeadingTrivia": true,
                                    "leadingTrivia": [
                                        {
                                            "kind": "WhitespaceTrivia",
                                            "text": "  "
                                        }
                                    ]
                                },
                                "argumentList": {
                                    "kind": "ArgumentList",
                                    "fullStart": 520,
                                    "fullEnd": 575,
                                    "start": 520,
                                    "end": 575,
                                    "fullWidth": 55,
                                    "width": 55,
                                    "openParenToken": {
                                        "kind": "OpenParenToken",
                                        "fullStart": 520,
                                        "fullEnd": 521,
                                        "start": 520,
                                        "end": 521,
                                        "fullWidth": 1,
                                        "width": 1,
                                        "text": "(",
                                        "value": "(",
                                        "valueText": "("
                                    },
                                    "arguments": [
                                        {
                                            "kind": "StringLiteral",
                                            "fullStart": 521,
                                            "fullEnd": 574,
                                            "start": 521,
                                            "end": 574,
                                            "fullWidth": 53,
                                            "width": 53,
                                            "text": "'#2: Object(expression) returns ToObject(expression)'",
                                            "value": "#2: Object(expression) returns ToObject(expression)",
                                            "valueText": "#2: Object(expression) returns ToObject(expression)"
                                        }
                                    ],
                                    "closeParenToken": {
                                        "kind": "CloseParenToken",
                                        "fullStart": 574,
                                        "fullEnd": 575,
                                        "start": 574,
                                        "end": 575,
                                        "fullWidth": 1,
                                        "width": 1,
                                        "text": ")",
                                        "value": ")",
                                        "valueText": ")"
                                    }
                                }
                            },
                            "semicolonToken": {
                                "kind": "SemicolonToken",
                                "fullStart": 575,
                                "fullEnd": 577,
                                "start": 575,
                                "end": 576,
                                "fullWidth": 2,
                                "width": 1,
                                "text": ";",
                                "value": ";",
                                "valueText": ";",
                                "hasTrailingTrivia": true,
                                "hasTrailingNewLine": true,
                                "trailingTrivia": [
                                    {
                                        "kind": "NewLineTrivia",
                                        "text": "\n"
                                    }
                                ]
                            }
                        }
                    ],
                    "closeBraceToken": {
                        "kind": "CloseBraceToken",
                        "fullStart": 577,
                        "fullEnd": 579,
                        "start": 577,
                        "end": 578,
                        "fullWidth": 2,
                        "width": 1,
                        "text": "}",
                        "value": "}",
                        "valueText": "}",
                        "hasTrailingTrivia": true,
                        "hasTrailingNewLine": true,
                        "trailingTrivia": [
                            {
                                "kind": "NewLineTrivia",
                                "text": "\n"
                            }
                        ]
                    }
                }
            },
            {
                "kind": "IfStatement",
                "fullStart": 579,
                "fullEnd": 691,
                "start": 590,
                "end": 690,
                "fullWidth": 112,
                "width": 100,
                "isIncrementallyUnusable": true,
                "ifKeyword": {
                    "kind": "IfKeyword",
                    "fullStart": 579,
                    "fullEnd": 593,
                    "start": 590,
                    "end": 592,
                    "fullWidth": 14,
                    "width": 2,
                    "text": "if",
                    "value": "if",
                    "valueText": "if",
                    "hasLeadingTrivia": true,
                    "hasLeadingComment": true,
                    "hasLeadingNewLine": true,
                    "hasTrailingTrivia": true,
                    "leadingTrivia": [
                        {
                            "kind": "NewLineTrivia",
                            "text": "\n"
                        },
                        {
                            "kind": "SingleLineCommentTrivia",
                            "text": "//CHECK#3"
                        },
                        {
                            "kind": "NewLineTrivia",
                            "text": "\n"
                        }
                    ],
                    "trailingTrivia": [
                        {
                            "kind": "WhitespaceTrivia",
                            "text": " "
                        }
                    ]
                },
                "openParenToken": {
                    "kind": "OpenParenToken",
                    "fullStart": 593,
                    "fullEnd": 594,
                    "start": 593,
                    "end": 594,
                    "fullWidth": 1,
                    "width": 1,
                    "text": "(",
                    "value": "(",
                    "valueText": "("
                },
                "condition": {
                    "kind": "NotEqualsExpression",
                    "fullStart": 594,
                    "fullEnd": 620,
                    "start": 594,
                    "end": 620,
                    "fullWidth": 26,
                    "width": 26,
                    "isIncrementallyUnusable": true,
                    "left": {
                        "kind": "MemberAccessExpression",
                        "fullStart": 594,
                        "fullEnd": 610,
                        "start": 594,
                        "end": 609,
                        "fullWidth": 16,
                        "width": 15,
                        "isIncrementallyUnusable": true,
                        "expression": {
                            "kind": "IdentifierName",
                            "fullStart": 594,
                            "fullEnd": 597,
                            "start": 594,
                            "end": 597,
                            "fullWidth": 3,
                            "width": 3,
                            "text": "obj",
                            "value": "obj",
                            "valueText": "obj"
                        },
                        "dotToken": {
                            "kind": "DotToken",
                            "fullStart": 597,
                            "fullEnd": 598,
                            "start": 597,
                            "end": 598,
                            "fullWidth": 1,
                            "width": 1,
                            "text": ".",
                            "value": ".",
                            "valueText": "."
                        },
                        "name": {
                            "kind": "IdentifierName",
                            "fullStart": 598,
                            "fullEnd": 610,
                            "start": 598,
                            "end": 609,
                            "fullWidth": 12,
                            "width": 11,
                            "text": "constructor",
                            "value": "constructor",
                            "valueText": "constructor",
                            "hasTrailingTrivia": true,
                            "trailingTrivia": [
                                {
                                    "kind": "WhitespaceTrivia",
                                    "text": " "
                                }
                            ]
                        }
                    },
                    "operatorToken": {
                        "kind": "ExclamationEqualsEqualsToken",
                        "fullStart": 610,
                        "fullEnd": 614,
                        "start": 610,
                        "end": 613,
                        "fullWidth": 4,
                        "width": 3,
                        "text": "!==",
                        "value": "!==",
                        "valueText": "!==",
                        "hasTrailingTrivia": true,
                        "trailingTrivia": [
                            {
                                "kind": "WhitespaceTrivia",
                                "text": " "
                            }
                        ]
                    },
                    "right": {
                        "kind": "IdentifierName",
                        "fullStart": 614,
                        "fullEnd": 620,
                        "start": 614,
                        "end": 620,
                        "fullWidth": 6,
                        "width": 6,
                        "text": "Number",
                        "value": "Number",
                        "valueText": "Number"
                    }
                },
                "closeParenToken": {
                    "kind": "CloseParenToken",
                    "fullStart": 620,
                    "fullEnd": 622,
                    "start": 620,
                    "end": 621,
                    "fullWidth": 2,
                    "width": 1,
                    "text": ")",
                    "value": ")",
                    "valueText": ")",
                    "hasTrailingTrivia": true,
                    "trailingTrivia": [
                        {
                            "kind": "WhitespaceTrivia",
                            "text": " "
                        }
                    ]
                },
                "statement": {
                    "kind": "Block",
                    "fullStart": 622,
                    "fullEnd": 691,
                    "start": 622,
                    "end": 690,
                    "fullWidth": 69,
                    "width": 68,
                    "openBraceToken": {
                        "kind": "OpenBraceToken",
                        "fullStart": 622,
                        "fullEnd": 624,
                        "start": 622,
                        "end": 623,
                        "fullWidth": 2,
                        "width": 1,
                        "text": "{",
                        "value": "{",
                        "valueText": "{",
                        "hasTrailingTrivia": true,
                        "hasTrailingNewLine": true,
                        "trailingTrivia": [
                            {
                                "kind": "NewLineTrivia",
                                "text": "\n"
                            }
                        ]
                    },
                    "statements": [
                        {
                            "kind": "ExpressionStatement",
                            "fullStart": 624,
                            "fullEnd": 689,
                            "start": 626,
                            "end": 688,
                            "fullWidth": 65,
                            "width": 62,
                            "expression": {
                                "kind": "InvocationExpression",
                                "fullStart": 624,
                                "fullEnd": 687,
                                "start": 626,
                                "end": 687,
                                "fullWidth": 63,
                                "width": 61,
                                "expression": {
                                    "kind": "IdentifierName",
                                    "fullStart": 624,
                                    "fullEnd": 632,
                                    "start": 626,
                                    "end": 632,
                                    "fullWidth": 8,
                                    "width": 6,
                                    "text": "$ERROR",
                                    "value": "$ERROR",
                                    "valueText": "$ERROR",
                                    "hasLeadingTrivia": true,
                                    "leadingTrivia": [
                                        {
                                            "kind": "WhitespaceTrivia",
                                            "text": "  "
                                        }
                                    ]
                                },
                                "argumentList": {
                                    "kind": "ArgumentList",
                                    "fullStart": 632,
                                    "fullEnd": 687,
                                    "start": 632,
                                    "end": 687,
                                    "fullWidth": 55,
                                    "width": 55,
                                    "openParenToken": {
                                        "kind": "OpenParenToken",
                                        "fullStart": 632,
                                        "fullEnd": 633,
                                        "start": 632,
                                        "end": 633,
                                        "fullWidth": 1,
                                        "width": 1,
                                        "text": "(",
                                        "value": "(",
                                        "valueText": "("
                                    },
                                    "arguments": [
                                        {
                                            "kind": "StringLiteral",
                                            "fullStart": 633,
                                            "fullEnd": 686,
                                            "start": 633,
                                            "end": 686,
                                            "fullWidth": 53,
                                            "width": 53,
                                            "text": "'#3: Object(expression) returns ToObject(expression)'",
                                            "value": "#3: Object(expression) returns ToObject(expression)",
                                            "valueText": "#3: Object(expression) returns ToObject(expression)"
                                        }
                                    ],
                                    "closeParenToken": {
                                        "kind": "CloseParenToken",
                                        "fullStart": 686,
                                        "fullEnd": 687,
                                        "start": 686,
                                        "end": 687,
                                        "fullWidth": 1,
                                        "width": 1,
                                        "text": ")",
                                        "value": ")",
                                        "valueText": ")"
                                    }
                                }
                            },
                            "semicolonToken": {
                                "kind": "SemicolonToken",
                                "fullStart": 687,
                                "fullEnd": 689,
                                "start": 687,
                                "end": 688,
                                "fullWidth": 2,
                                "width": 1,
                                "text": ";",
                                "value": ";",
                                "valueText": ";",
                                "hasTrailingTrivia": true,
                                "hasTrailingNewLine": true,
                                "trailingTrivia": [
                                    {
                                        "kind": "NewLineTrivia",
                                        "text": "\n"
                                    }
                                ]
                            }
                        }
                    ],
                    "closeBraceToken": {
                        "kind": "CloseBraceToken",
                        "fullStart": 689,
                        "fullEnd": 691,
                        "start": 689,
                        "end": 690,
                        "fullWidth": 2,
                        "width": 1,
                        "text": "}",
                        "value": "}",
                        "valueText": "}",
                        "hasTrailingTrivia": true,
                        "hasTrailingNewLine": true,
                        "trailingTrivia": [
                            {
                                "kind": "NewLineTrivia",
                                "text": "\n"
                            }
                        ]
                    }
                }
            },
            {
                "kind": "IfStatement",
                "fullStart": 691,
                "fullEnd": 804,
                "start": 702,
                "end": 803,
                "fullWidth": 113,
                "width": 101,
                "ifKeyword": {
                    "kind": "IfKeyword",
                    "fullStart": 691,
                    "fullEnd": 705,
                    "start": 702,
                    "end": 704,
                    "fullWidth": 14,
                    "width": 2,
                    "text": "if",
                    "value": "if",
                    "valueText": "if",
                    "hasLeadingTrivia": true,
                    "hasLeadingComment": true,
                    "hasLeadingNewLine": true,
                    "hasTrailingTrivia": true,
                    "leadingTrivia": [
                        {
                            "kind": "NewLineTrivia",
                            "text": "\n"
                        },
                        {
                            "kind": "SingleLineCommentTrivia",
                            "text": "//CHECK#4"
                        },
                        {
                            "kind": "NewLineTrivia",
                            "text": "\n"
                        }
                    ],
                    "trailingTrivia": [
                        {
                            "kind": "WhitespaceTrivia",
                            "text": " "
                        }
                    ]
                },
                "openParenToken": {
                    "kind": "OpenParenToken",
                    "fullStart": 705,
                    "fullEnd": 706,
                    "start": 705,
                    "end": 706,
                    "fullWidth": 1,
                    "width": 1,
                    "text": "(",
                    "value": "(",
                    "valueText": "("
                },
                "condition": {
                    "kind": "LogicalOrExpression",
                    "fullStart": 706,
                    "fullEnd": 733,
                    "start": 706,
                    "end": 733,
                    "fullWidth": 27,
                    "width": 27,
                    "left": {
                        "kind": "ParenthesizedExpression",
                        "fullStart": 706,
                        "fullEnd": 718,
                        "start": 706,
                        "end": 718,
                        "fullWidth": 12,
                        "width": 12,
                        "openParenToken": {
                            "kind": "OpenParenToken",
                            "fullStart": 706,
                            "fullEnd": 707,
                            "start": 706,
                            "end": 707,
                            "fullWidth": 1,
                            "width": 1,
                            "text": "(",
                            "value": "(",
                            "valueText": "("
                        },
                        "expression": {
                            "kind": "NotEqualsWithTypeConversionExpression",
                            "fullStart": 707,
                            "fullEnd": 717,
                            "start": 707,
                            "end": 717,
                            "fullWidth": 10,
                            "width": 10,
                            "left": {
                                "kind": "IdentifierName",
                                "fullStart": 707,
                                "fullEnd": 711,
                                "start": 707,
                                "end": 710,
                                "fullWidth": 4,
                                "width": 3,
                                "text": "obj",
                                "value": "obj",
                                "valueText": "obj",
                                "hasTrailingTrivia": true,
                                "trailingTrivia": [
                                    {
                                        "kind": "WhitespaceTrivia",
                                        "text": " "
                                    }
                                ]
                            },
                            "operatorToken": {
                                "kind": "ExclamationEqualsToken",
                                "fullStart": 711,
                                "fullEnd": 714,
                                "start": 711,
                                "end": 713,
                                "fullWidth": 3,
                                "width": 2,
                                "text": "!=",
                                "value": "!=",
                                "valueText": "!=",
                                "hasTrailingTrivia": true,
                                "trailingTrivia": [
                                    {
                                        "kind": "WhitespaceTrivia",
                                        "text": " "
                                    }
                                ]
                            },
                            "right": {
                                "kind": "NumericLiteral",
                                "fullStart": 714,
                                "fullEnd": 717,
                                "start": 714,
                                "end": 717,
                                "fullWidth": 3,
                                "width": 3,
                                "text": "1.1",
                                "value": 1.1,
                                "valueText": "1.1"
                            }
                        },
                        "closeParenToken": {
                            "kind": "CloseParenToken",
                            "fullStart": 717,
                            "fullEnd": 718,
                            "start": 717,
                            "end": 718,
                            "fullWidth": 1,
                            "width": 1,
                            "text": ")",
                            "value": ")",
                            "valueText": ")"
                        }
                    },
                    "operatorToken": {
                        "kind": "BarBarToken",
                        "fullStart": 718,
                        "fullEnd": 720,
                        "start": 718,
                        "end": 720,
                        "fullWidth": 2,
                        "width": 2,
                        "text": "||",
                        "value": "||",
                        "valueText": "||"
                    },
                    "right": {
                        "kind": "ParenthesizedExpression",
                        "fullStart": 720,
                        "fullEnd": 733,
                        "start": 720,
                        "end": 733,
                        "fullWidth": 13,
                        "width": 13,
                        "openParenToken": {
                            "kind": "OpenParenToken",
                            "fullStart": 720,
                            "fullEnd": 721,
                            "start": 720,
                            "end": 721,
                            "fullWidth": 1,
                            "width": 1,
                            "text": "(",
                            "value": "(",
                            "valueText": "("
                        },
                        "expression": {
                            "kind": "EqualsExpression",
                            "fullStart": 721,
                            "fullEnd": 732,
                            "start": 721,
                            "end": 732,
                            "fullWidth": 11,
                            "width": 11,
                            "left": {
                                "kind": "IdentifierName",
                                "fullStart": 721,
                                "fullEnd": 725,
                                "start": 721,
                                "end": 724,
                                "fullWidth": 4,
                                "width": 3,
                                "text": "obj",
                                "value": "obj",
                                "valueText": "obj",
                                "hasTrailingTrivia": true,
                                "trailingTrivia": [
                                    {
                                        "kind": "WhitespaceTrivia",
                                        "text": " "
                                    }
                                ]
                            },
                            "operatorToken": {
                                "kind": "EqualsEqualsEqualsToken",
                                "fullStart": 725,
                                "fullEnd": 729,
                                "start": 725,
                                "end": 728,
                                "fullWidth": 4,
                                "width": 3,
                                "text": "===",
                                "value": "===",
                                "valueText": "===",
                                "hasTrailingTrivia": true,
                                "trailingTrivia": [
                                    {
                                        "kind": "WhitespaceTrivia",
                                        "text": " "
                                    }
                                ]
                            },
                            "right": {
                                "kind": "NumericLiteral",
                                "fullStart": 729,
                                "fullEnd": 732,
                                "start": 729,
                                "end": 732,
                                "fullWidth": 3,
                                "width": 3,
                                "text": "1.1",
                                "value": 1.1,
                                "valueText": "1.1"
                            }
                        },
                        "closeParenToken": {
                            "kind": "CloseParenToken",
                            "fullStart": 732,
                            "fullEnd": 733,
                            "start": 732,
                            "end": 733,
                            "fullWidth": 1,
                            "width": 1,
                            "text": ")",
                            "value": ")",
                            "valueText": ")"
                        }
                    }
                },
                "closeParenToken": {
                    "kind": "CloseParenToken",
                    "fullStart": 733,
                    "fullEnd": 735,
                    "start": 733,
                    "end": 734,
                    "fullWidth": 2,
                    "width": 1,
                    "text": ")",
                    "value": ")",
                    "valueText": ")",
                    "hasTrailingTrivia": true,
                    "trailingTrivia": [
                        {
                            "kind": "WhitespaceTrivia",
                            "text": " "
                        }
                    ]
                },
                "statement": {
                    "kind": "Block",
                    "fullStart": 735,
                    "fullEnd": 804,
                    "start": 735,
                    "end": 803,
                    "fullWidth": 69,
                    "width": 68,
                    "openBraceToken": {
                        "kind": "OpenBraceToken",
                        "fullStart": 735,
                        "fullEnd": 737,
                        "start": 735,
                        "end": 736,
                        "fullWidth": 2,
                        "width": 1,
                        "text": "{",
                        "value": "{",
                        "valueText": "{",
                        "hasTrailingTrivia": true,
                        "hasTrailingNewLine": true,
                        "trailingTrivia": [
                            {
                                "kind": "NewLineTrivia",
                                "text": "\n"
                            }
                        ]
                    },
                    "statements": [
                        {
                            "kind": "ExpressionStatement",
                            "fullStart": 737,
                            "fullEnd": 802,
                            "start": 739,
                            "end": 801,
                            "fullWidth": 65,
                            "width": 62,
                            "expression": {
                                "kind": "InvocationExpression",
                                "fullStart": 737,
                                "fullEnd": 800,
                                "start": 739,
                                "end": 800,
                                "fullWidth": 63,
                                "width": 61,
                                "expression": {
                                    "kind": "IdentifierName",
                                    "fullStart": 737,
                                    "fullEnd": 745,
                                    "start": 739,
                                    "end": 745,
                                    "fullWidth": 8,
                                    "width": 6,
                                    "text": "$ERROR",
                                    "value": "$ERROR",
                                    "valueText": "$ERROR",
                                    "hasLeadingTrivia": true,
                                    "leadingTrivia": [
                                        {
                                            "kind": "WhitespaceTrivia",
                                            "text": "  "
                                        }
                                    ]
                                },
                                "argumentList": {
                                    "kind": "ArgumentList",
                                    "fullStart": 745,
                                    "fullEnd": 800,
                                    "start": 745,
                                    "end": 800,
                                    "fullWidth": 55,
                                    "width": 55,
                                    "openParenToken": {
                                        "kind": "OpenParenToken",
                                        "fullStart": 745,
                                        "fullEnd": 746,
                                        "start": 745,
                                        "end": 746,
                                        "fullWidth": 1,
                                        "width": 1,
                                        "text": "(",
                                        "value": "(",
                                        "valueText": "("
                                    },
                                    "arguments": [
                                        {
                                            "kind": "StringLiteral",
                                            "fullStart": 746,
                                            "fullEnd": 799,
                                            "start": 746,
                                            "end": 799,
                                            "fullWidth": 53,
                                            "width": 53,
                                            "text": "'#4: Object(expression) returns ToObject(expression)'",
                                            "value": "#4: Object(expression) returns ToObject(expression)",
                                            "valueText": "#4: Object(expression) returns ToObject(expression)"
                                        }
                                    ],
                                    "closeParenToken": {
                                        "kind": "CloseParenToken",
                                        "fullStart": 799,
                                        "fullEnd": 800,
                                        "start": 799,
                                        "end": 800,
                                        "fullWidth": 1,
                                        "width": 1,
                                        "text": ")",
                                        "value": ")",
                                        "valueText": ")"
                                    }
                                }
                            },
                            "semicolonToken": {
                                "kind": "SemicolonToken",
                                "fullStart": 800,
                                "fullEnd": 802,
                                "start": 800,
                                "end": 801,
                                "fullWidth": 2,
                                "width": 1,
                                "text": ";",
                                "value": ";",
                                "valueText": ";",
                                "hasTrailingTrivia": true,
                                "hasTrailingNewLine": true,
                                "trailingTrivia": [
                                    {
                                        "kind": "NewLineTrivia",
                                        "text": "\n"
                                    }
                                ]
                            }
                        }
                    ],
                    "closeBraceToken": {
                        "kind": "CloseBraceToken",
                        "fullStart": 802,
                        "fullEnd": 804,
                        "start": 802,
                        "end": 803,
                        "fullWidth": 2,
                        "width": 1,
                        "text": "}",
                        "value": "}",
                        "valueText": "}",
                        "hasTrailingTrivia": true,
                        "hasTrailingNewLine": true,
                        "trailingTrivia": [
                            {
                                "kind": "NewLineTrivia",
                                "text": "\n"
                            }
                        ]
                    }
                }
            }
        ],
        "endOfFileToken": {
            "kind": "EndOfFileToken",
            "fullStart": 804,
            "fullEnd": 808,
            "start": 808,
            "end": 808,
            "fullWidth": 4,
            "width": 0,
            "text": "",
            "hasLeadingTrivia": true,
            "hasLeadingComment": true,
            "hasLeadingNewLine": true,
            "leadingTrivia": [
                {
                    "kind": "SingleLineCommentTrivia",
                    "text": "//"
                },
                {
                    "kind": "NewLineTrivia",
                    "text": "\n"
                },
                {
                    "kind": "NewLineTrivia",
                    "text": "\n"
                }
            ]
        }
    },
    "lineMap": {
        "lineStarts": [
            0,
            61,
            132,
            133,
            137,
            200,
            288,
            291,
            337,
            419,
            423,
            424,
            470,
            471,
            481,
            512,
            577,
            579,
            580,
            590,
            624,
            689,
            691,
            692,
            702,
            737,
            802,
            804,
            807,
            808
        ],
        "length": 808
    }
}<|MERGE_RESOLUTION|>--- conflicted
+++ resolved
@@ -95,12 +95,8 @@
                             "start": 428,
                             "end": 468,
                             "fullWidth": 40,
-<<<<<<< HEAD
                             "width": 40,
-                            "identifier": {
-=======
                             "propertyName": {
->>>>>>> 85e84683
                                 "kind": "IdentifierName",
                                 "fullStart": 428,
                                 "fullEnd": 432,
