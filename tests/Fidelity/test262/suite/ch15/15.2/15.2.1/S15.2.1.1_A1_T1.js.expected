{
    "isDeclaration": false,
    "languageVersion": "EcmaScript5",
    "parseOptions": {
        "allowAutomaticSemicolonInsertion": true
    },
    "sourceUnit": {
        "kind": "SourceUnit",
        "fullStart": 0,
        "fullEnd": 845,
        "start": 460,
        "end": 845,
        "fullWidth": 845,
        "width": 385,
        "isIncrementallyUnusable": true,
        "moduleElements": [
            {
                "kind": "VariableStatement",
                "fullStart": 0,
                "fullEnd": 486,
                "start": 460,
                "end": 485,
                "fullWidth": 486,
                "width": 25,
                "modifiers": [],
                "variableDeclaration": {
                    "kind": "VariableDeclaration",
                    "fullStart": 0,
                    "fullEnd": 484,
                    "start": 460,
                    "end": 484,
                    "fullWidth": 484,
                    "width": 24,
                    "varKeyword": {
                        "kind": "VarKeyword",
                        "fullStart": 0,
                        "fullEnd": 464,
                        "start": 460,
                        "end": 463,
                        "fullWidth": 464,
                        "width": 3,
                        "text": "var",
                        "value": "var",
                        "valueText": "var",
                        "hasLeadingTrivia": true,
                        "hasLeadingComment": true,
                        "hasLeadingNewLine": true,
                        "hasTrailingTrivia": true,
                        "leadingTrivia": [
                            {
                                "kind": "SingleLineCommentTrivia",
                                "text": "// Copyright 2009 the Sputnik authors.  All rights reserved."
                            },
                            {
                                "kind": "NewLineTrivia",
                                "text": "\n"
                            },
                            {
                                "kind": "SingleLineCommentTrivia",
                                "text": "// This code is governed by the BSD license found in the LICENSE file."
                            },
                            {
                                "kind": "NewLineTrivia",
                                "text": "\n"
                            },
                            {
                                "kind": "NewLineTrivia",
                                "text": "\n"
                            },
                            {
                                "kind": "MultiLineCommentTrivia",
                                "text": "/**\n * When the Object(value) is called and the value is null, undefined or not supplied,\n * create and return a new Object object if the object constructor had been called with the same arguments (15.2.2.1)\n *\n * @path ch15/15.2/15.2.1/S15.2.1.1_A1_T1.js\n * @description Creating Object(null) and checking its properties\n */"
                            },
                            {
                                "kind": "NewLineTrivia",
                                "text": "\n"
                            },
                            {
                                "kind": "NewLineTrivia",
                                "text": "\n"
                            }
                        ],
                        "trailingTrivia": [
                            {
                                "kind": "WhitespaceTrivia",
                                "text": " "
                            }
                        ]
                    },
                    "variableDeclarators": [
                        {
                            "kind": "VariableDeclarator",
                            "fullStart": 464,
                            "fullEnd": 484,
                            "start": 464,
                            "end": 484,
                            "fullWidth": 20,
<<<<<<< HEAD
                            "width": 20,
                            "identifier": {
=======
                            "propertyName": {
>>>>>>> 85e84683
                                "kind": "IdentifierName",
                                "fullStart": 464,
                                "fullEnd": 470,
                                "start": 464,
                                "end": 469,
                                "fullWidth": 6,
                                "width": 5,
                                "text": "__obj",
                                "value": "__obj",
                                "valueText": "__obj",
                                "hasTrailingTrivia": true,
                                "trailingTrivia": [
                                    {
                                        "kind": "WhitespaceTrivia",
                                        "text": " "
                                    }
                                ]
                            },
                            "equalsValueClause": {
                                "kind": "EqualsValueClause",
                                "fullStart": 470,
                                "fullEnd": 484,
                                "start": 470,
                                "end": 484,
                                "fullWidth": 14,
                                "width": 14,
                                "equalsToken": {
                                    "kind": "EqualsToken",
                                    "fullStart": 470,
                                    "fullEnd": 472,
                                    "start": 470,
                                    "end": 471,
                                    "fullWidth": 2,
                                    "width": 1,
                                    "text": "=",
                                    "value": "=",
                                    "valueText": "=",
                                    "hasTrailingTrivia": true,
                                    "trailingTrivia": [
                                        {
                                            "kind": "WhitespaceTrivia",
                                            "text": " "
                                        }
                                    ]
                                },
                                "value": {
                                    "kind": "InvocationExpression",
                                    "fullStart": 472,
                                    "fullEnd": 484,
                                    "start": 472,
                                    "end": 484,
                                    "fullWidth": 12,
                                    "width": 12,
                                    "expression": {
                                        "kind": "IdentifierName",
                                        "fullStart": 472,
                                        "fullEnd": 478,
                                        "start": 472,
                                        "end": 478,
                                        "fullWidth": 6,
                                        "width": 6,
                                        "text": "Object",
                                        "value": "Object",
                                        "valueText": "Object"
                                    },
                                    "argumentList": {
                                        "kind": "ArgumentList",
                                        "fullStart": 478,
                                        "fullEnd": 484,
                                        "start": 478,
                                        "end": 484,
                                        "fullWidth": 6,
                                        "width": 6,
                                        "openParenToken": {
                                            "kind": "OpenParenToken",
                                            "fullStart": 478,
                                            "fullEnd": 479,
                                            "start": 478,
                                            "end": 479,
                                            "fullWidth": 1,
                                            "width": 1,
                                            "text": "(",
                                            "value": "(",
                                            "valueText": "("
                                        },
                                        "arguments": [
                                            {
                                                "kind": "NullKeyword",
                                                "fullStart": 479,
                                                "fullEnd": 483,
                                                "start": 479,
                                                "end": 483,
                                                "fullWidth": 4,
                                                "width": 4,
                                                "text": "null"
                                            }
                                        ],
                                        "closeParenToken": {
                                            "kind": "CloseParenToken",
                                            "fullStart": 483,
                                            "fullEnd": 484,
                                            "start": 483,
                                            "end": 484,
                                            "fullWidth": 1,
                                            "width": 1,
                                            "text": ")",
                                            "value": ")",
                                            "valueText": ")"
                                        }
                                    }
                                }
                            }
                        }
                    ]
                },
                "semicolonToken": {
                    "kind": "SemicolonToken",
                    "fullStart": 484,
                    "fullEnd": 486,
                    "start": 484,
                    "end": 485,
                    "fullWidth": 2,
                    "width": 1,
                    "text": ";",
                    "value": ";",
                    "valueText": ";",
                    "hasTrailingTrivia": true,
                    "hasTrailingNewLine": true,
                    "trailingTrivia": [
                        {
                            "kind": "NewLineTrivia",
                            "text": "\n"
                        }
                    ]
                }
            },
            {
                "kind": "VariableStatement",
                "fullStart": 486,
                "fullEnd": 519,
                "start": 487,
                "end": 517,
                "fullWidth": 33,
                "width": 30,
                "modifiers": [],
                "variableDeclaration": {
                    "kind": "VariableDeclaration",
                    "fullStart": 486,
                    "fullEnd": 516,
                    "start": 487,
                    "end": 516,
                    "fullWidth": 30,
                    "width": 29,
                    "varKeyword": {
                        "kind": "VarKeyword",
                        "fullStart": 486,
                        "fullEnd": 491,
                        "start": 487,
                        "end": 490,
                        "fullWidth": 5,
                        "width": 3,
                        "text": "var",
                        "value": "var",
                        "valueText": "var",
                        "hasLeadingTrivia": true,
                        "hasLeadingNewLine": true,
                        "hasTrailingTrivia": true,
                        "leadingTrivia": [
                            {
                                "kind": "NewLineTrivia",
                                "text": "\n"
                            }
                        ],
                        "trailingTrivia": [
                            {
                                "kind": "WhitespaceTrivia",
                                "text": " "
                            }
                        ]
                    },
                    "variableDeclarators": [
                        {
                            "kind": "VariableDeclarator",
                            "fullStart": 491,
                            "fullEnd": 516,
                            "start": 491,
                            "end": 516,
                            "fullWidth": 25,
<<<<<<< HEAD
                            "width": 25,
                            "identifier": {
=======
                            "propertyName": {
>>>>>>> 85e84683
                                "kind": "IdentifierName",
                                "fullStart": 491,
                                "fullEnd": 498,
                                "start": 491,
                                "end": 497,
                                "fullWidth": 7,
                                "width": 6,
                                "text": "n__obj",
                                "value": "n__obj",
                                "valueText": "n__obj",
                                "hasTrailingTrivia": true,
                                "trailingTrivia": [
                                    {
                                        "kind": "WhitespaceTrivia",
                                        "text": " "
                                    }
                                ]
                            },
                            "equalsValueClause": {
                                "kind": "EqualsValueClause",
                                "fullStart": 498,
                                "fullEnd": 516,
                                "start": 498,
                                "end": 516,
                                "fullWidth": 18,
                                "width": 18,
                                "equalsToken": {
                                    "kind": "EqualsToken",
                                    "fullStart": 498,
                                    "fullEnd": 500,
                                    "start": 498,
                                    "end": 499,
                                    "fullWidth": 2,
                                    "width": 1,
                                    "text": "=",
                                    "value": "=",
                                    "valueText": "=",
                                    "hasTrailingTrivia": true,
                                    "trailingTrivia": [
                                        {
                                            "kind": "WhitespaceTrivia",
                                            "text": " "
                                        }
                                    ]
                                },
                                "value": {
                                    "kind": "ObjectCreationExpression",
                                    "fullStart": 500,
                                    "fullEnd": 516,
                                    "start": 500,
                                    "end": 516,
                                    "fullWidth": 16,
                                    "width": 16,
                                    "newKeyword": {
                                        "kind": "NewKeyword",
                                        "fullStart": 500,
                                        "fullEnd": 504,
                                        "start": 500,
                                        "end": 503,
                                        "fullWidth": 4,
                                        "width": 3,
                                        "text": "new",
                                        "value": "new",
                                        "valueText": "new",
                                        "hasTrailingTrivia": true,
                                        "trailingTrivia": [
                                            {
                                                "kind": "WhitespaceTrivia",
                                                "text": " "
                                            }
                                        ]
                                    },
                                    "expression": {
                                        "kind": "IdentifierName",
                                        "fullStart": 504,
                                        "fullEnd": 510,
                                        "start": 504,
                                        "end": 510,
                                        "fullWidth": 6,
                                        "width": 6,
                                        "text": "Object",
                                        "value": "Object",
                                        "valueText": "Object"
                                    },
                                    "argumentList": {
                                        "kind": "ArgumentList",
                                        "fullStart": 510,
                                        "fullEnd": 516,
                                        "start": 510,
                                        "end": 516,
                                        "fullWidth": 6,
                                        "width": 6,
                                        "openParenToken": {
                                            "kind": "OpenParenToken",
                                            "fullStart": 510,
                                            "fullEnd": 511,
                                            "start": 510,
                                            "end": 511,
                                            "fullWidth": 1,
                                            "width": 1,
                                            "text": "(",
                                            "value": "(",
                                            "valueText": "("
                                        },
                                        "arguments": [
                                            {
                                                "kind": "NullKeyword",
                                                "fullStart": 511,
                                                "fullEnd": 515,
                                                "start": 511,
                                                "end": 515,
                                                "fullWidth": 4,
                                                "width": 4,
                                                "text": "null"
                                            }
                                        ],
                                        "closeParenToken": {
                                            "kind": "CloseParenToken",
                                            "fullStart": 515,
                                            "fullEnd": 516,
                                            "start": 515,
                                            "end": 516,
                                            "fullWidth": 1,
                                            "width": 1,
                                            "text": ")",
                                            "value": ")",
                                            "valueText": ")"
                                        }
                                    }
                                }
                            }
                        }
                    ]
                },
                "semicolonToken": {
                    "kind": "SemicolonToken",
                    "fullStart": 516,
                    "fullEnd": 519,
                    "start": 516,
                    "end": 517,
                    "fullWidth": 3,
                    "width": 1,
                    "text": ";",
                    "value": ";",
                    "valueText": ";",
                    "hasTrailingTrivia": true,
                    "hasTrailingNewLine": true,
                    "trailingTrivia": [
                        {
                            "kind": "WhitespaceTrivia",
                            "text": " "
                        },
                        {
                            "kind": "NewLineTrivia",
                            "text": "\n"
                        }
                    ]
                }
            },
            {
                "kind": "IfStatement",
                "fullStart": 519,
                "fullEnd": 583,
                "start": 520,
                "end": 582,
                "fullWidth": 64,
                "width": 62,
                "ifKeyword": {
                    "kind": "IfKeyword",
                    "fullStart": 519,
                    "fullEnd": 523,
                    "start": 520,
                    "end": 522,
                    "fullWidth": 4,
                    "width": 2,
                    "text": "if",
                    "value": "if",
                    "valueText": "if",
                    "hasLeadingTrivia": true,
                    "hasLeadingNewLine": true,
                    "hasTrailingTrivia": true,
                    "leadingTrivia": [
                        {
                            "kind": "NewLineTrivia",
                            "text": "\n"
                        }
                    ],
                    "trailingTrivia": [
                        {
                            "kind": "WhitespaceTrivia",
                            "text": " "
                        }
                    ]
                },
                "openParenToken": {
                    "kind": "OpenParenToken",
                    "fullStart": 523,
                    "fullEnd": 524,
                    "start": 523,
                    "end": 524,
                    "fullWidth": 1,
                    "width": 1,
                    "text": "(",
                    "value": "(",
                    "valueText": "("
                },
                "condition": {
                    "kind": "NotEqualsExpression",
                    "fullStart": 524,
                    "fullEnd": 562,
                    "start": 524,
                    "end": 562,
                    "fullWidth": 38,
                    "width": 38,
                    "left": {
                        "kind": "InvocationExpression",
                        "fullStart": 524,
                        "fullEnd": 541,
                        "start": 524,
                        "end": 540,
                        "fullWidth": 17,
                        "width": 16,
                        "expression": {
                            "kind": "MemberAccessExpression",
                            "fullStart": 524,
                            "fullEnd": 538,
                            "start": 524,
                            "end": 538,
                            "fullWidth": 14,
                            "width": 14,
                            "expression": {
                                "kind": "IdentifierName",
                                "fullStart": 524,
                                "fullEnd": 529,
                                "start": 524,
                                "end": 529,
                                "fullWidth": 5,
                                "width": 5,
                                "text": "__obj",
                                "value": "__obj",
                                "valueText": "__obj"
                            },
                            "dotToken": {
                                "kind": "DotToken",
                                "fullStart": 529,
                                "fullEnd": 530,
                                "start": 529,
                                "end": 530,
                                "fullWidth": 1,
                                "width": 1,
                                "text": ".",
                                "value": ".",
                                "valueText": "."
                            },
                            "name": {
                                "kind": "IdentifierName",
                                "fullStart": 530,
                                "fullEnd": 538,
                                "start": 530,
                                "end": 538,
                                "fullWidth": 8,
                                "width": 8,
                                "text": "toString",
                                "value": "toString",
                                "valueText": "toString"
                            }
                        },
                        "argumentList": {
                            "kind": "ArgumentList",
                            "fullStart": 538,
                            "fullEnd": 541,
                            "start": 538,
                            "end": 540,
                            "fullWidth": 3,
                            "width": 2,
                            "openParenToken": {
                                "kind": "OpenParenToken",
                                "fullStart": 538,
                                "fullEnd": 539,
                                "start": 538,
                                "end": 539,
                                "fullWidth": 1,
                                "width": 1,
                                "text": "(",
                                "value": "(",
                                "valueText": "("
                            },
                            "arguments": [],
                            "closeParenToken": {
                                "kind": "CloseParenToken",
                                "fullStart": 539,
                                "fullEnd": 541,
                                "start": 539,
                                "end": 540,
                                "fullWidth": 2,
                                "width": 1,
                                "text": ")",
                                "value": ")",
                                "valueText": ")",
                                "hasTrailingTrivia": true,
                                "trailingTrivia": [
                                    {
                                        "kind": "WhitespaceTrivia",
                                        "text": " "
                                    }
                                ]
                            }
                        }
                    },
                    "operatorToken": {
                        "kind": "ExclamationEqualsEqualsToken",
                        "fullStart": 541,
                        "fullEnd": 545,
                        "start": 541,
                        "end": 544,
                        "fullWidth": 4,
                        "width": 3,
                        "text": "!==",
                        "value": "!==",
                        "valueText": "!==",
                        "hasTrailingTrivia": true,
                        "trailingTrivia": [
                            {
                                "kind": "WhitespaceTrivia",
                                "text": " "
                            }
                        ]
                    },
                    "right": {
                        "kind": "InvocationExpression",
                        "fullStart": 545,
                        "fullEnd": 562,
                        "start": 545,
                        "end": 562,
                        "fullWidth": 17,
                        "width": 17,
                        "expression": {
                            "kind": "MemberAccessExpression",
                            "fullStart": 545,
                            "fullEnd": 560,
                            "start": 545,
                            "end": 560,
                            "fullWidth": 15,
                            "width": 15,
                            "expression": {
                                "kind": "IdentifierName",
                                "fullStart": 545,
                                "fullEnd": 551,
                                "start": 545,
                                "end": 551,
                                "fullWidth": 6,
                                "width": 6,
                                "text": "n__obj",
                                "value": "n__obj",
                                "valueText": "n__obj"
                            },
                            "dotToken": {
                                "kind": "DotToken",
                                "fullStart": 551,
                                "fullEnd": 552,
                                "start": 551,
                                "end": 552,
                                "fullWidth": 1,
                                "width": 1,
                                "text": ".",
                                "value": ".",
                                "valueText": "."
                            },
                            "name": {
                                "kind": "IdentifierName",
                                "fullStart": 552,
                                "fullEnd": 560,
                                "start": 552,
                                "end": 560,
                                "fullWidth": 8,
                                "width": 8,
                                "text": "toString",
                                "value": "toString",
                                "valueText": "toString"
                            }
                        },
                        "argumentList": {
                            "kind": "ArgumentList",
                            "fullStart": 560,
                            "fullEnd": 562,
                            "start": 560,
                            "end": 562,
                            "fullWidth": 2,
                            "width": 2,
                            "openParenToken": {
                                "kind": "OpenParenToken",
                                "fullStart": 560,
                                "fullEnd": 561,
                                "start": 560,
                                "end": 561,
                                "fullWidth": 1,
                                "width": 1,
                                "text": "(",
                                "value": "(",
                                "valueText": "("
                            },
                            "arguments": [],
                            "closeParenToken": {
                                "kind": "CloseParenToken",
                                "fullStart": 561,
                                "fullEnd": 562,
                                "start": 561,
                                "end": 562,
                                "fullWidth": 1,
                                "width": 1,
                                "text": ")",
                                "value": ")",
                                "valueText": ")"
                            }
                        }
                    }
                },
                "closeParenToken": {
                    "kind": "CloseParenToken",
                    "fullStart": 562,
                    "fullEnd": 563,
                    "start": 562,
                    "end": 563,
                    "fullWidth": 1,
                    "width": 1,
                    "text": ")",
                    "value": ")",
                    "valueText": ")"
                },
                "statement": {
                    "kind": "Block",
                    "fullStart": 563,
                    "fullEnd": 583,
                    "start": 563,
                    "end": 582,
                    "fullWidth": 20,
                    "width": 19,
                    "openBraceToken": {
                        "kind": "OpenBraceToken",
                        "fullStart": 563,
                        "fullEnd": 565,
                        "start": 563,
                        "end": 564,
                        "fullWidth": 2,
                        "width": 1,
                        "text": "{",
                        "value": "{",
                        "valueText": "{",
                        "hasTrailingTrivia": true,
                        "hasTrailingNewLine": true,
                        "trailingTrivia": [
                            {
                                "kind": "NewLineTrivia",
                                "text": "\n"
                            }
                        ]
                    },
                    "statements": [
                        {
                            "kind": "ExpressionStatement",
                            "fullStart": 565,
                            "fullEnd": 581,
                            "start": 566,
                            "end": 579,
                            "fullWidth": 16,
                            "width": 13,
                            "expression": {
                                "kind": "InvocationExpression",
                                "fullStart": 565,
                                "fullEnd": 578,
                                "start": 566,
                                "end": 578,
                                "fullWidth": 13,
                                "width": 12,
                                "expression": {
                                    "kind": "IdentifierName",
                                    "fullStart": 565,
                                    "fullEnd": 572,
                                    "start": 566,
                                    "end": 572,
                                    "fullWidth": 7,
                                    "width": 6,
                                    "text": "$ERROR",
                                    "value": "$ERROR",
                                    "valueText": "$ERROR",
                                    "hasLeadingTrivia": true,
                                    "leadingTrivia": [
                                        {
                                            "kind": "WhitespaceTrivia",
                                            "text": "\t"
                                        }
                                    ]
                                },
                                "argumentList": {
                                    "kind": "ArgumentList",
                                    "fullStart": 572,
                                    "fullEnd": 578,
                                    "start": 572,
                                    "end": 578,
                                    "fullWidth": 6,
                                    "width": 6,
                                    "openParenToken": {
                                        "kind": "OpenParenToken",
                                        "fullStart": 572,
                                        "fullEnd": 573,
                                        "start": 572,
                                        "end": 573,
                                        "fullWidth": 1,
                                        "width": 1,
                                        "text": "(",
                                        "value": "(",
                                        "valueText": "("
                                    },
                                    "arguments": [
                                        {
                                            "kind": "StringLiteral",
                                            "fullStart": 573,
                                            "fullEnd": 577,
                                            "start": 573,
                                            "end": 577,
                                            "fullWidth": 4,
                                            "width": 4,
                                            "text": "'#1'",
                                            "value": "#1",
                                            "valueText": "#1"
                                        }
                                    ],
                                    "closeParenToken": {
                                        "kind": "CloseParenToken",
                                        "fullStart": 577,
                                        "fullEnd": 578,
                                        "start": 577,
                                        "end": 578,
                                        "fullWidth": 1,
                                        "width": 1,
                                        "text": ")",
                                        "value": ")",
                                        "valueText": ")"
                                    }
                                }
                            },
                            "semicolonToken": {
                                "kind": "SemicolonToken",
                                "fullStart": 578,
                                "fullEnd": 581,
                                "start": 578,
                                "end": 579,
                                "fullWidth": 3,
                                "width": 1,
                                "text": ";",
                                "value": ";",
                                "valueText": ";",
                                "hasTrailingTrivia": true,
                                "hasTrailingNewLine": true,
                                "trailingTrivia": [
                                    {
                                        "kind": "WhitespaceTrivia",
                                        "text": "\t"
                                    },
                                    {
                                        "kind": "NewLineTrivia",
                                        "text": "\n"
                                    }
                                ]
                            }
                        }
                    ],
                    "closeBraceToken": {
                        "kind": "CloseBraceToken",
                        "fullStart": 581,
                        "fullEnd": 583,
                        "start": 581,
                        "end": 582,
                        "fullWidth": 2,
                        "width": 1,
                        "text": "}",
                        "value": "}",
                        "valueText": "}",
                        "hasTrailingTrivia": true,
                        "hasTrailingNewLine": true,
                        "trailingTrivia": [
                            {
                                "kind": "NewLineTrivia",
                                "text": "\n"
                            }
                        ]
                    }
                }
            },
            {
                "kind": "IfStatement",
                "fullStart": 583,
                "fullEnd": 649,
                "start": 584,
                "end": 648,
                "fullWidth": 66,
                "width": 64,
                "isIncrementallyUnusable": true,
                "ifKeyword": {
                    "kind": "IfKeyword",
                    "fullStart": 583,
                    "fullEnd": 587,
                    "start": 584,
                    "end": 586,
                    "fullWidth": 4,
                    "width": 2,
                    "text": "if",
                    "value": "if",
                    "valueText": "if",
                    "hasLeadingTrivia": true,
                    "hasLeadingNewLine": true,
                    "hasTrailingTrivia": true,
                    "leadingTrivia": [
                        {
                            "kind": "NewLineTrivia",
                            "text": "\n"
                        }
                    ],
                    "trailingTrivia": [
                        {
                            "kind": "WhitespaceTrivia",
                            "text": " "
                        }
                    ]
                },
                "openParenToken": {
                    "kind": "OpenParenToken",
                    "fullStart": 587,
                    "fullEnd": 588,
                    "start": 587,
                    "end": 588,
                    "fullWidth": 1,
                    "width": 1,
                    "text": "(",
                    "value": "(",
                    "valueText": "("
                },
                "condition": {
                    "kind": "NotEqualsExpression",
                    "fullStart": 588,
                    "fullEnd": 628,
                    "start": 588,
                    "end": 628,
                    "fullWidth": 40,
                    "width": 40,
                    "isIncrementallyUnusable": true,
                    "left": {
                        "kind": "MemberAccessExpression",
                        "fullStart": 588,
                        "fullEnd": 606,
                        "start": 588,
                        "end": 605,
                        "fullWidth": 18,
                        "width": 17,
                        "isIncrementallyUnusable": true,
                        "expression": {
                            "kind": "IdentifierName",
                            "fullStart": 588,
                            "fullEnd": 593,
                            "start": 588,
                            "end": 593,
                            "fullWidth": 5,
                            "width": 5,
                            "text": "__obj",
                            "value": "__obj",
                            "valueText": "__obj"
                        },
                        "dotToken": {
                            "kind": "DotToken",
                            "fullStart": 593,
                            "fullEnd": 594,
                            "start": 593,
                            "end": 594,
                            "fullWidth": 1,
                            "width": 1,
                            "text": ".",
                            "value": ".",
                            "valueText": "."
                        },
                        "name": {
                            "kind": "IdentifierName",
                            "fullStart": 594,
                            "fullEnd": 606,
                            "start": 594,
                            "end": 605,
                            "fullWidth": 12,
                            "width": 11,
                            "text": "constructor",
                            "value": "constructor",
                            "valueText": "constructor",
                            "hasTrailingTrivia": true,
                            "trailingTrivia": [
                                {
                                    "kind": "WhitespaceTrivia",
                                    "text": " "
                                }
                            ]
                        }
                    },
                    "operatorToken": {
                        "kind": "ExclamationEqualsEqualsToken",
                        "fullStart": 606,
                        "fullEnd": 610,
                        "start": 606,
                        "end": 609,
                        "fullWidth": 4,
                        "width": 3,
                        "text": "!==",
                        "value": "!==",
                        "valueText": "!==",
                        "hasTrailingTrivia": true,
                        "trailingTrivia": [
                            {
                                "kind": "WhitespaceTrivia",
                                "text": " "
                            }
                        ]
                    },
                    "right": {
                        "kind": "MemberAccessExpression",
                        "fullStart": 610,
                        "fullEnd": 628,
                        "start": 610,
                        "end": 628,
                        "fullWidth": 18,
                        "width": 18,
                        "isIncrementallyUnusable": true,
                        "expression": {
                            "kind": "IdentifierName",
                            "fullStart": 610,
                            "fullEnd": 616,
                            "start": 610,
                            "end": 616,
                            "fullWidth": 6,
                            "width": 6,
                            "text": "n__obj",
                            "value": "n__obj",
                            "valueText": "n__obj"
                        },
                        "dotToken": {
                            "kind": "DotToken",
                            "fullStart": 616,
                            "fullEnd": 617,
                            "start": 616,
                            "end": 617,
                            "fullWidth": 1,
                            "width": 1,
                            "text": ".",
                            "value": ".",
                            "valueText": "."
                        },
                        "name": {
                            "kind": "IdentifierName",
                            "fullStart": 617,
                            "fullEnd": 628,
                            "start": 617,
                            "end": 628,
                            "fullWidth": 11,
                            "width": 11,
                            "text": "constructor",
                            "value": "constructor",
                            "valueText": "constructor"
                        }
                    }
                },
                "closeParenToken": {
                    "kind": "CloseParenToken",
                    "fullStart": 628,
                    "fullEnd": 630,
                    "start": 628,
                    "end": 629,
                    "fullWidth": 2,
                    "width": 1,
                    "text": ")",
                    "value": ")",
                    "valueText": ")",
                    "hasTrailingTrivia": true,
                    "trailingTrivia": [
                        {
                            "kind": "WhitespaceTrivia",
                            "text": " "
                        }
                    ]
                },
                "statement": {
                    "kind": "Block",
                    "fullStart": 630,
                    "fullEnd": 649,
                    "start": 630,
                    "end": 648,
                    "fullWidth": 19,
                    "width": 18,
                    "openBraceToken": {
                        "kind": "OpenBraceToken",
                        "fullStart": 630,
                        "fullEnd": 632,
                        "start": 630,
                        "end": 631,
                        "fullWidth": 2,
                        "width": 1,
                        "text": "{",
                        "value": "{",
                        "valueText": "{",
                        "hasTrailingTrivia": true,
                        "hasTrailingNewLine": true,
                        "trailingTrivia": [
                            {
                                "kind": "NewLineTrivia",
                                "text": "\n"
                            }
                        ]
                    },
                    "statements": [
                        {
                            "kind": "ExpressionStatement",
                            "fullStart": 632,
                            "fullEnd": 647,
                            "start": 633,
                            "end": 646,
                            "fullWidth": 15,
                            "width": 13,
                            "expression": {
                                "kind": "InvocationExpression",
                                "fullStart": 632,
                                "fullEnd": 645,
                                "start": 633,
                                "end": 645,
                                "fullWidth": 13,
                                "width": 12,
                                "expression": {
                                    "kind": "IdentifierName",
                                    "fullStart": 632,
                                    "fullEnd": 639,
                                    "start": 633,
                                    "end": 639,
                                    "fullWidth": 7,
                                    "width": 6,
                                    "text": "$ERROR",
                                    "value": "$ERROR",
                                    "valueText": "$ERROR",
                                    "hasLeadingTrivia": true,
                                    "leadingTrivia": [
                                        {
                                            "kind": "WhitespaceTrivia",
                                            "text": "\t"
                                        }
                                    ]
                                },
                                "argumentList": {
                                    "kind": "ArgumentList",
                                    "fullStart": 639,
                                    "fullEnd": 645,
                                    "start": 639,
                                    "end": 645,
                                    "fullWidth": 6,
                                    "width": 6,
                                    "openParenToken": {
                                        "kind": "OpenParenToken",
                                        "fullStart": 639,
                                        "fullEnd": 640,
                                        "start": 639,
                                        "end": 640,
                                        "fullWidth": 1,
                                        "width": 1,
                                        "text": "(",
                                        "value": "(",
                                        "valueText": "("
                                    },
                                    "arguments": [
                                        {
                                            "kind": "StringLiteral",
                                            "fullStart": 640,
                                            "fullEnd": 644,
                                            "start": 640,
                                            "end": 644,
                                            "fullWidth": 4,
                                            "width": 4,
                                            "text": "'#2'",
                                            "value": "#2",
                                            "valueText": "#2"
                                        }
                                    ],
                                    "closeParenToken": {
                                        "kind": "CloseParenToken",
                                        "fullStart": 644,
                                        "fullEnd": 645,
                                        "start": 644,
                                        "end": 645,
                                        "fullWidth": 1,
                                        "width": 1,
                                        "text": ")",
                                        "value": ")",
                                        "valueText": ")"
                                    }
                                }
                            },
                            "semicolonToken": {
                                "kind": "SemicolonToken",
                                "fullStart": 645,
                                "fullEnd": 647,
                                "start": 645,
                                "end": 646,
                                "fullWidth": 2,
                                "width": 1,
                                "text": ";",
                                "value": ";",
                                "valueText": ";",
                                "hasTrailingTrivia": true,
                                "hasTrailingNewLine": true,
                                "trailingTrivia": [
                                    {
                                        "kind": "NewLineTrivia",
                                        "text": "\n"
                                    }
                                ]
                            }
                        }
                    ],
                    "closeBraceToken": {
                        "kind": "CloseBraceToken",
                        "fullStart": 647,
                        "fullEnd": 649,
                        "start": 647,
                        "end": 648,
                        "fullWidth": 2,
                        "width": 1,
                        "text": "}",
                        "value": "}",
                        "valueText": "}",
                        "hasTrailingTrivia": true,
                        "hasTrailingNewLine": true,
                        "trailingTrivia": [
                            {
                                "kind": "NewLineTrivia",
                                "text": "\n"
                            }
                        ]
                    }
                }
            },
            {
                "kind": "IfStatement",
                "fullStart": 649,
                "fullEnd": 712,
                "start": 650,
                "end": 710,
                "fullWidth": 63,
                "width": 60,
                "ifKeyword": {
                    "kind": "IfKeyword",
                    "fullStart": 649,
                    "fullEnd": 653,
                    "start": 650,
                    "end": 652,
                    "fullWidth": 4,
                    "width": 2,
                    "text": "if",
                    "value": "if",
                    "valueText": "if",
                    "hasLeadingTrivia": true,
                    "hasLeadingNewLine": true,
                    "hasTrailingTrivia": true,
                    "leadingTrivia": [
                        {
                            "kind": "NewLineTrivia",
                            "text": "\n"
                        }
                    ],
                    "trailingTrivia": [
                        {
                            "kind": "WhitespaceTrivia",
                            "text": " "
                        }
                    ]
                },
                "openParenToken": {
                    "kind": "OpenParenToken",
                    "fullStart": 653,
                    "fullEnd": 654,
                    "start": 653,
                    "end": 654,
                    "fullWidth": 1,
                    "width": 1,
                    "text": "(",
                    "value": "(",
                    "valueText": "("
                },
                "condition": {
                    "kind": "NotEqualsExpression",
                    "fullStart": 654,
                    "fullEnd": 690,
                    "start": 654,
                    "end": 690,
                    "fullWidth": 36,
                    "width": 36,
                    "left": {
                        "kind": "MemberAccessExpression",
                        "fullStart": 654,
                        "fullEnd": 670,
                        "start": 654,
                        "end": 669,
                        "fullWidth": 16,
                        "width": 15,
                        "expression": {
                            "kind": "IdentifierName",
                            "fullStart": 654,
                            "fullEnd": 659,
                            "start": 654,
                            "end": 659,
                            "fullWidth": 5,
                            "width": 5,
                            "text": "__obj",
                            "value": "__obj",
                            "valueText": "__obj"
                        },
                        "dotToken": {
                            "kind": "DotToken",
                            "fullStart": 659,
                            "fullEnd": 660,
                            "start": 659,
                            "end": 660,
                            "fullWidth": 1,
                            "width": 1,
                            "text": ".",
                            "value": ".",
                            "valueText": "."
                        },
                        "name": {
                            "kind": "IdentifierName",
                            "fullStart": 660,
                            "fullEnd": 670,
                            "start": 660,
                            "end": 669,
                            "fullWidth": 10,
                            "width": 9,
                            "text": "prototype",
                            "value": "prototype",
                            "valueText": "prototype",
                            "hasTrailingTrivia": true,
                            "trailingTrivia": [
                                {
                                    "kind": "WhitespaceTrivia",
                                    "text": " "
                                }
                            ]
                        }
                    },
                    "operatorToken": {
                        "kind": "ExclamationEqualsEqualsToken",
                        "fullStart": 670,
                        "fullEnd": 674,
                        "start": 670,
                        "end": 673,
                        "fullWidth": 4,
                        "width": 3,
                        "text": "!==",
                        "value": "!==",
                        "valueText": "!==",
                        "hasTrailingTrivia": true,
                        "trailingTrivia": [
                            {
                                "kind": "WhitespaceTrivia",
                                "text": " "
                            }
                        ]
                    },
                    "right": {
                        "kind": "MemberAccessExpression",
                        "fullStart": 674,
                        "fullEnd": 690,
                        "start": 674,
                        "end": 690,
                        "fullWidth": 16,
                        "width": 16,
                        "expression": {
                            "kind": "IdentifierName",
                            "fullStart": 674,
                            "fullEnd": 680,
                            "start": 674,
                            "end": 680,
                            "fullWidth": 6,
                            "width": 6,
                            "text": "n__obj",
                            "value": "n__obj",
                            "valueText": "n__obj"
                        },
                        "dotToken": {
                            "kind": "DotToken",
                            "fullStart": 680,
                            "fullEnd": 681,
                            "start": 680,
                            "end": 681,
                            "fullWidth": 1,
                            "width": 1,
                            "text": ".",
                            "value": ".",
                            "valueText": "."
                        },
                        "name": {
                            "kind": "IdentifierName",
                            "fullStart": 681,
                            "fullEnd": 690,
                            "start": 681,
                            "end": 690,
                            "fullWidth": 9,
                            "width": 9,
                            "text": "prototype",
                            "value": "prototype",
                            "valueText": "prototype"
                        }
                    }
                },
                "closeParenToken": {
                    "kind": "CloseParenToken",
                    "fullStart": 690,
                    "fullEnd": 692,
                    "start": 690,
                    "end": 691,
                    "fullWidth": 2,
                    "width": 1,
                    "text": ")",
                    "value": ")",
                    "valueText": ")",
                    "hasTrailingTrivia": true,
                    "trailingTrivia": [
                        {
                            "kind": "WhitespaceTrivia",
                            "text": " "
                        }
                    ]
                },
                "statement": {
                    "kind": "Block",
                    "fullStart": 692,
                    "fullEnd": 712,
                    "start": 692,
                    "end": 710,
                    "fullWidth": 20,
                    "width": 18,
                    "openBraceToken": {
                        "kind": "OpenBraceToken",
                        "fullStart": 692,
                        "fullEnd": 694,
                        "start": 692,
                        "end": 693,
                        "fullWidth": 2,
                        "width": 1,
                        "text": "{",
                        "value": "{",
                        "valueText": "{",
                        "hasTrailingTrivia": true,
                        "hasTrailingNewLine": true,
                        "trailingTrivia": [
                            {
                                "kind": "NewLineTrivia",
                                "text": "\n"
                            }
                        ]
                    },
                    "statements": [
                        {
                            "kind": "ExpressionStatement",
                            "fullStart": 694,
                            "fullEnd": 709,
                            "start": 695,
                            "end": 708,
                            "fullWidth": 15,
                            "width": 13,
                            "expression": {
                                "kind": "InvocationExpression",
                                "fullStart": 694,
                                "fullEnd": 707,
                                "start": 695,
                                "end": 707,
                                "fullWidth": 13,
                                "width": 12,
                                "expression": {
                                    "kind": "IdentifierName",
                                    "fullStart": 694,
                                    "fullEnd": 701,
                                    "start": 695,
                                    "end": 701,
                                    "fullWidth": 7,
                                    "width": 6,
                                    "text": "$ERROR",
                                    "value": "$ERROR",
                                    "valueText": "$ERROR",
                                    "hasLeadingTrivia": true,
                                    "leadingTrivia": [
                                        {
                                            "kind": "WhitespaceTrivia",
                                            "text": "\t"
                                        }
                                    ]
                                },
                                "argumentList": {
                                    "kind": "ArgumentList",
                                    "fullStart": 701,
                                    "fullEnd": 707,
                                    "start": 701,
                                    "end": 707,
                                    "fullWidth": 6,
                                    "width": 6,
                                    "openParenToken": {
                                        "kind": "OpenParenToken",
                                        "fullStart": 701,
                                        "fullEnd": 702,
                                        "start": 701,
                                        "end": 702,
                                        "fullWidth": 1,
                                        "width": 1,
                                        "text": "(",
                                        "value": "(",
                                        "valueText": "("
                                    },
                                    "arguments": [
                                        {
                                            "kind": "StringLiteral",
                                            "fullStart": 702,
                                            "fullEnd": 706,
                                            "start": 702,
                                            "end": 706,
                                            "fullWidth": 4,
                                            "width": 4,
                                            "text": "'#3'",
                                            "value": "#3",
                                            "valueText": "#3"
                                        }
                                    ],
                                    "closeParenToken": {
                                        "kind": "CloseParenToken",
                                        "fullStart": 706,
                                        "fullEnd": 707,
                                        "start": 706,
                                        "end": 707,
                                        "fullWidth": 1,
                                        "width": 1,
                                        "text": ")",
                                        "value": ")",
                                        "valueText": ")"
                                    }
                                }
                            },
                            "semicolonToken": {
                                "kind": "SemicolonToken",
                                "fullStart": 707,
                                "fullEnd": 709,
                                "start": 707,
                                "end": 708,
                                "fullWidth": 2,
                                "width": 1,
                                "text": ";",
                                "value": ";",
                                "valueText": ";",
                                "hasTrailingTrivia": true,
                                "hasTrailingNewLine": true,
                                "trailingTrivia": [
                                    {
                                        "kind": "NewLineTrivia",
                                        "text": "\n"
                                    }
                                ]
                            }
                        }
                    ],
                    "closeBraceToken": {
                        "kind": "CloseBraceToken",
                        "fullStart": 709,
                        "fullEnd": 712,
                        "start": 709,
                        "end": 710,
                        "fullWidth": 3,
                        "width": 1,
                        "text": "}",
                        "value": "}",
                        "valueText": "}",
                        "hasTrailingTrivia": true,
                        "hasTrailingNewLine": true,
                        "trailingTrivia": [
                            {
                                "kind": "WhitespaceTrivia",
                                "text": "\t"
                            },
                            {
                                "kind": "NewLineTrivia",
                                "text": "\n"
                            }
                        ]
                    }
                }
            },
            {
                "kind": "IfStatement",
                "fullStart": 712,
                "fullEnd": 788,
                "start": 713,
                "end": 787,
                "fullWidth": 76,
                "width": 74,
                "ifKeyword": {
                    "kind": "IfKeyword",
                    "fullStart": 712,
                    "fullEnd": 716,
                    "start": 713,
                    "end": 715,
                    "fullWidth": 4,
                    "width": 2,
                    "text": "if",
                    "value": "if",
                    "valueText": "if",
                    "hasLeadingTrivia": true,
                    "hasLeadingNewLine": true,
                    "hasTrailingTrivia": true,
                    "leadingTrivia": [
                        {
                            "kind": "NewLineTrivia",
                            "text": "\n"
                        }
                    ],
                    "trailingTrivia": [
                        {
                            "kind": "WhitespaceTrivia",
                            "text": " "
                        }
                    ]
                },
                "openParenToken": {
                    "kind": "OpenParenToken",
                    "fullStart": 716,
                    "fullEnd": 717,
                    "start": 716,
                    "end": 717,
                    "fullWidth": 1,
                    "width": 1,
                    "text": "(",
                    "value": "(",
                    "valueText": "("
                },
                "condition": {
                    "kind": "NotEqualsExpression",
                    "fullStart": 717,
                    "fullEnd": 767,
                    "start": 717,
                    "end": 767,
                    "fullWidth": 50,
                    "width": 50,
                    "left": {
                        "kind": "InvocationExpression",
                        "fullStart": 717,
                        "fullEnd": 740,
                        "start": 717,
                        "end": 739,
                        "fullWidth": 23,
                        "width": 22,
                        "expression": {
                            "kind": "MemberAccessExpression",
                            "fullStart": 717,
                            "fullEnd": 737,
                            "start": 717,
                            "end": 737,
                            "fullWidth": 20,
                            "width": 20,
                            "expression": {
                                "kind": "IdentifierName",
                                "fullStart": 717,
                                "fullEnd": 722,
                                "start": 717,
                                "end": 722,
                                "fullWidth": 5,
                                "width": 5,
                                "text": "__obj",
                                "value": "__obj",
                                "valueText": "__obj"
                            },
                            "dotToken": {
                                "kind": "DotToken",
                                "fullStart": 722,
                                "fullEnd": 723,
                                "start": 722,
                                "end": 723,
                                "fullWidth": 1,
                                "width": 1,
                                "text": ".",
                                "value": ".",
                                "valueText": "."
                            },
                            "name": {
                                "kind": "IdentifierName",
                                "fullStart": 723,
                                "fullEnd": 737,
                                "start": 723,
                                "end": 737,
                                "fullWidth": 14,
                                "width": 14,
                                "text": "toLocaleString",
                                "value": "toLocaleString",
                                "valueText": "toLocaleString"
                            }
                        },
                        "argumentList": {
                            "kind": "ArgumentList",
                            "fullStart": 737,
                            "fullEnd": 740,
                            "start": 737,
                            "end": 739,
                            "fullWidth": 3,
                            "width": 2,
                            "openParenToken": {
                                "kind": "OpenParenToken",
                                "fullStart": 737,
                                "fullEnd": 738,
                                "start": 737,
                                "end": 738,
                                "fullWidth": 1,
                                "width": 1,
                                "text": "(",
                                "value": "(",
                                "valueText": "("
                            },
                            "arguments": [],
                            "closeParenToken": {
                                "kind": "CloseParenToken",
                                "fullStart": 738,
                                "fullEnd": 740,
                                "start": 738,
                                "end": 739,
                                "fullWidth": 2,
                                "width": 1,
                                "text": ")",
                                "value": ")",
                                "valueText": ")",
                                "hasTrailingTrivia": true,
                                "trailingTrivia": [
                                    {
                                        "kind": "WhitespaceTrivia",
                                        "text": " "
                                    }
                                ]
                            }
                        }
                    },
                    "operatorToken": {
                        "kind": "ExclamationEqualsEqualsToken",
                        "fullStart": 740,
                        "fullEnd": 744,
                        "start": 740,
                        "end": 743,
                        "fullWidth": 4,
                        "width": 3,
                        "text": "!==",
                        "value": "!==",
                        "valueText": "!==",
                        "hasTrailingTrivia": true,
                        "trailingTrivia": [
                            {
                                "kind": "WhitespaceTrivia",
                                "text": " "
                            }
                        ]
                    },
                    "right": {
                        "kind": "InvocationExpression",
                        "fullStart": 744,
                        "fullEnd": 767,
                        "start": 744,
                        "end": 767,
                        "fullWidth": 23,
                        "width": 23,
                        "expression": {
                            "kind": "MemberAccessExpression",
                            "fullStart": 744,
                            "fullEnd": 765,
                            "start": 744,
                            "end": 765,
                            "fullWidth": 21,
                            "width": 21,
                            "expression": {
                                "kind": "IdentifierName",
                                "fullStart": 744,
                                "fullEnd": 750,
                                "start": 744,
                                "end": 750,
                                "fullWidth": 6,
                                "width": 6,
                                "text": "n__obj",
                                "value": "n__obj",
                                "valueText": "n__obj"
                            },
                            "dotToken": {
                                "kind": "DotToken",
                                "fullStart": 750,
                                "fullEnd": 751,
                                "start": 750,
                                "end": 751,
                                "fullWidth": 1,
                                "width": 1,
                                "text": ".",
                                "value": ".",
                                "valueText": "."
                            },
                            "name": {
                                "kind": "IdentifierName",
                                "fullStart": 751,
                                "fullEnd": 765,
                                "start": 751,
                                "end": 765,
                                "fullWidth": 14,
                                "width": 14,
                                "text": "toLocaleString",
                                "value": "toLocaleString",
                                "valueText": "toLocaleString"
                            }
                        },
                        "argumentList": {
                            "kind": "ArgumentList",
                            "fullStart": 765,
                            "fullEnd": 767,
                            "start": 765,
                            "end": 767,
                            "fullWidth": 2,
                            "width": 2,
                            "openParenToken": {
                                "kind": "OpenParenToken",
                                "fullStart": 765,
                                "fullEnd": 766,
                                "start": 765,
                                "end": 766,
                                "fullWidth": 1,
                                "width": 1,
                                "text": "(",
                                "value": "(",
                                "valueText": "("
                            },
                            "arguments": [],
                            "closeParenToken": {
                                "kind": "CloseParenToken",
                                "fullStart": 766,
                                "fullEnd": 767,
                                "start": 766,
                                "end": 767,
                                "fullWidth": 1,
                                "width": 1,
                                "text": ")",
                                "value": ")",
                                "valueText": ")"
                            }
                        }
                    }
                },
                "closeParenToken": {
                    "kind": "CloseParenToken",
                    "fullStart": 767,
                    "fullEnd": 769,
                    "start": 767,
                    "end": 768,
                    "fullWidth": 2,
                    "width": 1,
                    "text": ")",
                    "value": ")",
                    "valueText": ")",
                    "hasTrailingTrivia": true,
                    "trailingTrivia": [
                        {
                            "kind": "WhitespaceTrivia",
                            "text": " "
                        }
                    ]
                },
                "statement": {
                    "kind": "Block",
                    "fullStart": 769,
                    "fullEnd": 788,
                    "start": 769,
                    "end": 787,
                    "fullWidth": 19,
                    "width": 18,
                    "openBraceToken": {
                        "kind": "OpenBraceToken",
                        "fullStart": 769,
                        "fullEnd": 771,
                        "start": 769,
                        "end": 770,
                        "fullWidth": 2,
                        "width": 1,
                        "text": "{",
                        "value": "{",
                        "valueText": "{",
                        "hasTrailingTrivia": true,
                        "hasTrailingNewLine": true,
                        "trailingTrivia": [
                            {
                                "kind": "NewLineTrivia",
                                "text": "\n"
                            }
                        ]
                    },
                    "statements": [
                        {
                            "kind": "ExpressionStatement",
                            "fullStart": 771,
                            "fullEnd": 786,
                            "start": 772,
                            "end": 785,
                            "fullWidth": 15,
                            "width": 13,
                            "expression": {
                                "kind": "InvocationExpression",
                                "fullStart": 771,
                                "fullEnd": 784,
                                "start": 772,
                                "end": 784,
                                "fullWidth": 13,
                                "width": 12,
                                "expression": {
                                    "kind": "IdentifierName",
                                    "fullStart": 771,
                                    "fullEnd": 778,
                                    "start": 772,
                                    "end": 778,
                                    "fullWidth": 7,
                                    "width": 6,
                                    "text": "$ERROR",
                                    "value": "$ERROR",
                                    "valueText": "$ERROR",
                                    "hasLeadingTrivia": true,
                                    "leadingTrivia": [
                                        {
                                            "kind": "WhitespaceTrivia",
                                            "text": "\t"
                                        }
                                    ]
                                },
                                "argumentList": {
                                    "kind": "ArgumentList",
                                    "fullStart": 778,
                                    "fullEnd": 784,
                                    "start": 778,
                                    "end": 784,
                                    "fullWidth": 6,
                                    "width": 6,
                                    "openParenToken": {
                                        "kind": "OpenParenToken",
                                        "fullStart": 778,
                                        "fullEnd": 779,
                                        "start": 778,
                                        "end": 779,
                                        "fullWidth": 1,
                                        "width": 1,
                                        "text": "(",
                                        "value": "(",
                                        "valueText": "("
                                    },
                                    "arguments": [
                                        {
                                            "kind": "StringLiteral",
                                            "fullStart": 779,
                                            "fullEnd": 783,
                                            "start": 779,
                                            "end": 783,
                                            "fullWidth": 4,
                                            "width": 4,
                                            "text": "'#4'",
                                            "value": "#4",
                                            "valueText": "#4"
                                        }
                                    ],
                                    "closeParenToken": {
                                        "kind": "CloseParenToken",
                                        "fullStart": 783,
                                        "fullEnd": 784,
                                        "start": 783,
                                        "end": 784,
                                        "fullWidth": 1,
                                        "width": 1,
                                        "text": ")",
                                        "value": ")",
                                        "valueText": ")"
                                    }
                                }
                            },
                            "semicolonToken": {
                                "kind": "SemicolonToken",
                                "fullStart": 784,
                                "fullEnd": 786,
                                "start": 784,
                                "end": 785,
                                "fullWidth": 2,
                                "width": 1,
                                "text": ";",
                                "value": ";",
                                "valueText": ";",
                                "hasTrailingTrivia": true,
                                "hasTrailingNewLine": true,
                                "trailingTrivia": [
                                    {
                                        "kind": "NewLineTrivia",
                                        "text": "\n"
                                    }
                                ]
                            }
                        }
                    ],
                    "closeBraceToken": {
                        "kind": "CloseBraceToken",
                        "fullStart": 786,
                        "fullEnd": 788,
                        "start": 786,
                        "end": 787,
                        "fullWidth": 2,
                        "width": 1,
                        "text": "}",
                        "value": "}",
                        "valueText": "}",
                        "hasTrailingTrivia": true,
                        "hasTrailingNewLine": true,
                        "trailingTrivia": [
                            {
                                "kind": "NewLineTrivia",
                                "text": "\n"
                            }
                        ]
                    }
                }
            },
            {
                "kind": "IfStatement",
                "fullStart": 788,
                "fullEnd": 844,
                "start": 789,
                "end": 843,
                "fullWidth": 56,
                "width": 54,
                "ifKeyword": {
                    "kind": "IfKeyword",
                    "fullStart": 788,
                    "fullEnd": 792,
                    "start": 789,
                    "end": 791,
                    "fullWidth": 4,
                    "width": 2,
                    "text": "if",
                    "value": "if",
                    "valueText": "if",
                    "hasLeadingTrivia": true,
                    "hasLeadingNewLine": true,
                    "hasTrailingTrivia": true,
                    "leadingTrivia": [
                        {
                            "kind": "NewLineTrivia",
                            "text": "\n"
                        }
                    ],
                    "trailingTrivia": [
                        {
                            "kind": "WhitespaceTrivia",
                            "text": " "
                        }
                    ]
                },
                "openParenToken": {
                    "kind": "OpenParenToken",
                    "fullStart": 792,
                    "fullEnd": 793,
                    "start": 792,
                    "end": 793,
                    "fullWidth": 1,
                    "width": 1,
                    "text": "(",
                    "value": "(",
                    "valueText": "("
                },
                "condition": {
                    "kind": "NotEqualsExpression",
                    "fullStart": 793,
                    "fullEnd": 823,
                    "start": 793,
                    "end": 823,
                    "fullWidth": 30,
                    "width": 30,
                    "left": {
                        "kind": "TypeOfExpression",
                        "fullStart": 793,
                        "fullEnd": 806,
                        "start": 793,
                        "end": 805,
                        "fullWidth": 13,
                        "width": 12,
                        "typeOfKeyword": {
                            "kind": "TypeOfKeyword",
                            "fullStart": 793,
                            "fullEnd": 800,
                            "start": 793,
                            "end": 799,
                            "fullWidth": 7,
                            "width": 6,
                            "text": "typeof",
                            "value": "typeof",
                            "valueText": "typeof",
                            "hasTrailingTrivia": true,
                            "trailingTrivia": [
                                {
                                    "kind": "WhitespaceTrivia",
                                    "text": " "
                                }
                            ]
                        },
                        "expression": {
                            "kind": "IdentifierName",
                            "fullStart": 800,
                            "fullEnd": 806,
                            "start": 800,
                            "end": 805,
                            "fullWidth": 6,
                            "width": 5,
                            "text": "__obj",
                            "value": "__obj",
                            "valueText": "__obj",
                            "hasTrailingTrivia": true,
                            "trailingTrivia": [
                                {
                                    "kind": "WhitespaceTrivia",
                                    "text": " "
                                }
                            ]
                        }
                    },
                    "operatorToken": {
                        "kind": "ExclamationEqualsEqualsToken",
                        "fullStart": 806,
                        "fullEnd": 810,
                        "start": 806,
                        "end": 809,
                        "fullWidth": 4,
                        "width": 3,
                        "text": "!==",
                        "value": "!==",
                        "valueText": "!==",
                        "hasTrailingTrivia": true,
                        "trailingTrivia": [
                            {
                                "kind": "WhitespaceTrivia",
                                "text": " "
                            }
                        ]
                    },
                    "right": {
                        "kind": "TypeOfExpression",
                        "fullStart": 810,
                        "fullEnd": 823,
                        "start": 810,
                        "end": 823,
                        "fullWidth": 13,
                        "width": 13,
                        "typeOfKeyword": {
                            "kind": "TypeOfKeyword",
                            "fullStart": 810,
                            "fullEnd": 817,
                            "start": 810,
                            "end": 816,
                            "fullWidth": 7,
                            "width": 6,
                            "text": "typeof",
                            "value": "typeof",
                            "valueText": "typeof",
                            "hasTrailingTrivia": true,
                            "trailingTrivia": [
                                {
                                    "kind": "WhitespaceTrivia",
                                    "text": " "
                                }
                            ]
                        },
                        "expression": {
                            "kind": "IdentifierName",
                            "fullStart": 817,
                            "fullEnd": 823,
                            "start": 817,
                            "end": 823,
                            "fullWidth": 6,
                            "width": 6,
                            "text": "n__obj",
                            "value": "n__obj",
                            "valueText": "n__obj"
                        }
                    }
                },
                "closeParenToken": {
                    "kind": "CloseParenToken",
                    "fullStart": 823,
                    "fullEnd": 825,
                    "start": 823,
                    "end": 824,
                    "fullWidth": 2,
                    "width": 1,
                    "text": ")",
                    "value": ")",
                    "valueText": ")",
                    "hasTrailingTrivia": true,
                    "trailingTrivia": [
                        {
                            "kind": "WhitespaceTrivia",
                            "text": " "
                        }
                    ]
                },
                "statement": {
                    "kind": "Block",
                    "fullStart": 825,
                    "fullEnd": 844,
                    "start": 825,
                    "end": 843,
                    "fullWidth": 19,
                    "width": 18,
                    "openBraceToken": {
                        "kind": "OpenBraceToken",
                        "fullStart": 825,
                        "fullEnd": 827,
                        "start": 825,
                        "end": 826,
                        "fullWidth": 2,
                        "width": 1,
                        "text": "{",
                        "value": "{",
                        "valueText": "{",
                        "hasTrailingTrivia": true,
                        "hasTrailingNewLine": true,
                        "trailingTrivia": [
                            {
                                "kind": "NewLineTrivia",
                                "text": "\n"
                            }
                        ]
                    },
                    "statements": [
                        {
                            "kind": "ExpressionStatement",
                            "fullStart": 827,
                            "fullEnd": 842,
                            "start": 828,
                            "end": 841,
                            "fullWidth": 15,
                            "width": 13,
                            "expression": {
                                "kind": "InvocationExpression",
                                "fullStart": 827,
                                "fullEnd": 840,
                                "start": 828,
                                "end": 840,
                                "fullWidth": 13,
                                "width": 12,
                                "expression": {
                                    "kind": "IdentifierName",
                                    "fullStart": 827,
                                    "fullEnd": 834,
                                    "start": 828,
                                    "end": 834,
                                    "fullWidth": 7,
                                    "width": 6,
                                    "text": "$ERROR",
                                    "value": "$ERROR",
                                    "valueText": "$ERROR",
                                    "hasLeadingTrivia": true,
                                    "leadingTrivia": [
                                        {
                                            "kind": "WhitespaceTrivia",
                                            "text": "\t"
                                        }
                                    ]
                                },
                                "argumentList": {
                                    "kind": "ArgumentList",
                                    "fullStart": 834,
                                    "fullEnd": 840,
                                    "start": 834,
                                    "end": 840,
                                    "fullWidth": 6,
                                    "width": 6,
                                    "openParenToken": {
                                        "kind": "OpenParenToken",
                                        "fullStart": 834,
                                        "fullEnd": 835,
                                        "start": 834,
                                        "end": 835,
                                        "fullWidth": 1,
                                        "width": 1,
                                        "text": "(",
                                        "value": "(",
                                        "valueText": "("
                                    },
                                    "arguments": [
                                        {
                                            "kind": "StringLiteral",
                                            "fullStart": 835,
                                            "fullEnd": 839,
                                            "start": 835,
                                            "end": 839,
                                            "fullWidth": 4,
                                            "width": 4,
                                            "text": "'#5'",
                                            "value": "#5",
                                            "valueText": "#5"
                                        }
                                    ],
                                    "closeParenToken": {
                                        "kind": "CloseParenToken",
                                        "fullStart": 839,
                                        "fullEnd": 840,
                                        "start": 839,
                                        "end": 840,
                                        "fullWidth": 1,
                                        "width": 1,
                                        "text": ")",
                                        "value": ")",
                                        "valueText": ")"
                                    }
                                }
                            },
                            "semicolonToken": {
                                "kind": "SemicolonToken",
                                "fullStart": 840,
                                "fullEnd": 842,
                                "start": 840,
                                "end": 841,
                                "fullWidth": 2,
                                "width": 1,
                                "text": ";",
                                "value": ";",
                                "valueText": ";",
                                "hasTrailingTrivia": true,
                                "hasTrailingNewLine": true,
                                "trailingTrivia": [
                                    {
                                        "kind": "NewLineTrivia",
                                        "text": "\n"
                                    }
                                ]
                            }
                        }
                    ],
                    "closeBraceToken": {
                        "kind": "CloseBraceToken",
                        "fullStart": 842,
                        "fullEnd": 844,
                        "start": 842,
                        "end": 843,
                        "fullWidth": 2,
                        "width": 1,
                        "text": "}",
                        "value": "}",
                        "valueText": "}",
                        "hasTrailingTrivia": true,
                        "hasTrailingNewLine": true,
                        "trailingTrivia": [
                            {
                                "kind": "NewLineTrivia",
                                "text": "\n"
                            }
                        ]
                    }
                }
            }
        ],
        "endOfFileToken": {
            "kind": "EndOfFileToken",
            "fullStart": 844,
            "fullEnd": 845,
            "start": 845,
            "end": 845,
            "fullWidth": 1,
            "width": 0,
            "text": "",
            "hasLeadingTrivia": true,
            "hasLeadingNewLine": true,
            "leadingTrivia": [
                {
                    "kind": "NewLineTrivia",
                    "text": "\n"
                }
            ]
        }
    },
    "lineMap": {
        "lineStarts": [
            0,
            61,
            132,
            133,
            137,
            223,
            341,
            344,
            389,
            455,
            459,
            460,
            486,
            487,
            519,
            520,
            565,
            581,
            583,
            584,
            632,
            647,
            649,
            650,
            694,
            709,
            712,
            713,
            771,
            786,
            788,
            789,
            827,
            842,
            844,
            845
        ],
        "length": 845
    }
}<|MERGE_RESOLUTION|>--- conflicted
+++ resolved
@@ -95,12 +95,8 @@
                             "start": 464,
                             "end": 484,
                             "fullWidth": 20,
-<<<<<<< HEAD
                             "width": 20,
-                            "identifier": {
-=======
                             "propertyName": {
->>>>>>> 85e84683
                                 "kind": "IdentifierName",
                                 "fullStart": 464,
                                 "fullEnd": 470,
@@ -289,12 +285,8 @@
                             "start": 491,
                             "end": 516,
                             "fullWidth": 25,
-<<<<<<< HEAD
                             "width": 25,
-                            "identifier": {
-=======
                             "propertyName": {
->>>>>>> 85e84683
                                 "kind": "IdentifierName",
                                 "fullStart": 491,
                                 "fullEnd": 498,
