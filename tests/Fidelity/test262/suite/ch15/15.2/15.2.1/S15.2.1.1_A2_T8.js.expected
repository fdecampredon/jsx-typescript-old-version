--- conflicted
+++ resolved
@@ -94,12 +94,8 @@
                             "start": 423,
                             "end": 451,
                             "fullWidth": 28,
-<<<<<<< HEAD
                             "width": 28,
-                            "identifier": {
-=======
                             "propertyName": {
->>>>>>> 85e84683
                                 "kind": "IdentifierName",
                                 "fullStart": 423,
                                 "fullEnd": 428,
@@ -691,12 +687,8 @@
                             "start": 570,
                             "end": 590,
                             "fullWidth": 20,
-<<<<<<< HEAD
                             "width": 20,
-                            "identifier": {
-=======
                             "propertyName": {
->>>>>>> 85e84683
                                 "kind": "IdentifierName",
                                 "fullStart": 570,
                                 "fullEnd": 576,
