--- conflicted
+++ resolved
@@ -95,12 +95,8 @@
                             "start": 418,
                             "end": 426,
                             "fullWidth": 8,
-<<<<<<< HEAD
                             "width": 8,
-                            "identifier": {
-=======
                             "propertyName": {
->>>>>>> 85e84683
                                 "kind": "IdentifierName",
                                 "fullStart": 418,
                                 "fullEnd": 422,
@@ -579,12 +575,8 @@
                             "start": 514,
                             "end": 531,
                             "fullWidth": 17,
-<<<<<<< HEAD
                             "width": 17,
-                            "identifier": {
-=======
                             "propertyName": {
->>>>>>> 85e84683
                                 "kind": "IdentifierName",
                                 "fullStart": 514,
                                 "fullEnd": 518,
