{
    "isDeclaration": false,
    "languageVersion": "EcmaScript5",
    "parseOptions": {
        "allowAutomaticSemicolonInsertion": true
    },
    "sourceUnit": {
        "kind": "SourceUnit",
        "fullStart": 0,
        "fullEnd": 743,
        "start": 530,
        "end": 743,
        "fullWidth": 743,
        "width": 213,
        "isIncrementallyUnusable": true,
        "moduleElements": [
            {
                "kind": "ExpressionStatement",
                "fullStart": 0,
                "fullEnd": 546,
                "start": 530,
                "end": 544,
                "fullWidth": 546,
                "width": 14,
                "expression": {
                    "kind": "AssignmentExpression",
                    "fullStart": 0,
                    "fullEnd": 543,
                    "start": 530,
                    "end": 543,
                    "fullWidth": 543,
                    "width": 13,
                    "left": {
                        "kind": "IdentifierName",
                        "fullStart": 0,
                        "fullEnd": 537,
                        "start": 530,
                        "end": 536,
                        "fullWidth": 537,
                        "width": 6,
                        "text": "global",
                        "value": "global",
                        "valueText": "global",
                        "hasLeadingTrivia": true,
                        "hasLeadingComment": true,
                        "hasLeadingNewLine": true,
                        "hasTrailingTrivia": true,
                        "leadingTrivia": [
                            {
                                "kind": "SingleLineCommentTrivia",
                                "text": "/// Copyright (c) 2012 Ecma International.  All rights reserved. "
                            },
                            {
                                "kind": "NewLineTrivia",
                                "text": "\r\n"
                            },
                            {
                                "kind": "SingleLineCommentTrivia",
                                "text": "/// Ecma International makes this code available under the terms and conditions set"
                            },
                            {
                                "kind": "NewLineTrivia",
                                "text": "\r\n"
                            },
                            {
                                "kind": "SingleLineCommentTrivia",
                                "text": "/// forth on http://hg.ecmascript.org/tests/test262/raw-file/tip/LICENSE (the "
                            },
                            {
                                "kind": "NewLineTrivia",
                                "text": "\r\n"
                            },
                            {
                                "kind": "SingleLineCommentTrivia",
                                "text": "/// \"Use Terms\").   Any redistribution of this code must retain the above "
                            },
                            {
                                "kind": "NewLineTrivia",
                                "text": "\r\n"
                            },
                            {
                                "kind": "SingleLineCommentTrivia",
                                "text": "/// copyright and this notice and otherwise comply with the Use Terms."
                            },
                            {
                                "kind": "NewLineTrivia",
                                "text": "\r\n"
                            },
                            {
                                "kind": "MultiLineCommentTrivia",
                                "text": "/**\r\n * @path ch15/15.2/15.2.3/15.2.3.13/15.2.3.13-2-1.js\r\n * @description Object.isExtensible returns true for all built-in objects (Global)\r\n */"
                            },
                            {
                                "kind": "NewLineTrivia",
                                "text": "\r\n"
                            },
                            {
                                "kind": "NewLineTrivia",
                                "text": "\r\n"
                            }
                        ],
                        "trailingTrivia": [
                            {
                                "kind": "WhitespaceTrivia",
                                "text": " "
                            }
                        ]
                    },
                    "operatorToken": {
                        "kind": "EqualsToken",
                        "fullStart": 537,
                        "fullEnd": 539,
                        "start": 537,
                        "end": 538,
                        "fullWidth": 2,
                        "width": 1,
                        "text": "=",
                        "value": "=",
                        "valueText": "=",
                        "hasTrailingTrivia": true,
                        "trailingTrivia": [
                            {
                                "kind": "WhitespaceTrivia",
                                "text": " "
                            }
                        ]
                    },
                    "right": {
                        "kind": "ThisKeyword",
                        "fullStart": 539,
                        "fullEnd": 543,
                        "start": 539,
                        "end": 543,
                        "fullWidth": 4,
                        "width": 4,
                        "text": "this",
                        "value": "this",
                        "valueText": "this"
                    }
                },
                "semicolonToken": {
                    "kind": "SemicolonToken",
                    "fullStart": 543,
                    "fullEnd": 546,
                    "start": 543,
                    "end": 544,
                    "fullWidth": 3,
                    "width": 1,
                    "text": ";",
                    "value": ";",
                    "valueText": ";",
                    "hasTrailingTrivia": true,
                    "hasTrailingNewLine": true,
                    "trailingTrivia": [
                        {
                            "kind": "NewLineTrivia",
                            "text": "\r\n"
                        }
                    ]
                }
            },
            {
                "kind": "FunctionDeclaration",
                "fullStart": 546,
                "fullEnd": 719,
                "start": 546,
                "end": 717,
                "fullWidth": 173,
                "width": 171,
                "modifiers": [],
                "functionKeyword": {
                    "kind": "FunctionKeyword",
                    "fullStart": 546,
                    "fullEnd": 555,
                    "start": 546,
                    "end": 554,
                    "fullWidth": 9,
                    "width": 8,
                    "text": "function",
                    "value": "function",
                    "valueText": "function",
                    "hasTrailingTrivia": true,
                    "trailingTrivia": [
                        {
                            "kind": "WhitespaceTrivia",
                            "text": " "
                        }
                    ]
                },
                "identifier": {
                    "kind": "IdentifierName",
                    "fullStart": 555,
                    "fullEnd": 563,
                    "start": 555,
                    "end": 563,
                    "fullWidth": 8,
                    "width": 8,
                    "text": "testcase",
                    "value": "testcase",
                    "valueText": "testcase"
                },
                "callSignature": {
                    "kind": "CallSignature",
                    "fullStart": 563,
                    "fullEnd": 566,
                    "start": 563,
                    "end": 565,
                    "fullWidth": 3,
                    "width": 2,
                    "parameterList": {
                        "kind": "ParameterList",
                        "fullStart": 563,
                        "fullEnd": 566,
                        "start": 563,
                        "end": 565,
                        "fullWidth": 3,
                        "width": 2,
                        "openParenToken": {
                            "kind": "OpenParenToken",
                            "fullStart": 563,
                            "fullEnd": 564,
                            "start": 563,
                            "end": 564,
                            "fullWidth": 1,
                            "width": 1,
                            "text": "(",
                            "value": "(",
                            "valueText": "("
                        },
                        "parameters": [],
                        "closeParenToken": {
                            "kind": "CloseParenToken",
                            "fullStart": 564,
                            "fullEnd": 566,
                            "start": 564,
                            "end": 565,
                            "fullWidth": 2,
                            "width": 1,
                            "text": ")",
                            "value": ")",
                            "valueText": ")",
                            "hasTrailingTrivia": true,
                            "trailingTrivia": [
                                {
                                    "kind": "WhitespaceTrivia",
                                    "text": " "
                                }
                            ]
                        }
                    }
                },
                "block": {
                    "kind": "Block",
                    "fullStart": 566,
                    "fullEnd": 719,
                    "start": 566,
                    "end": 717,
                    "fullWidth": 153,
                    "width": 151,
                    "openBraceToken": {
                        "kind": "OpenBraceToken",
                        "fullStart": 566,
                        "fullEnd": 569,
                        "start": 566,
                        "end": 567,
                        "fullWidth": 3,
                        "width": 1,
                        "text": "{",
                        "value": "{",
                        "valueText": "{",
                        "hasTrailingTrivia": true,
                        "hasTrailingNewLine": true,
                        "trailingTrivia": [
                            {
                                "kind": "NewLineTrivia",
                                "text": "\r\n"
                            }
                        ]
                    },
                    "statements": [
                        {
                            "kind": "VariableStatement",
                            "fullStart": 569,
                            "fullEnd": 671,
                            "start": 635,
                            "end": 669,
                            "fullWidth": 102,
                            "width": 34,
                            "modifiers": [],
                            "variableDeclaration": {
                                "kind": "VariableDeclaration",
                                "fullStart": 569,
                                "fullEnd": 668,
                                "start": 635,
                                "end": 668,
                                "fullWidth": 99,
                                "width": 33,
                                "varKeyword": {
                                    "kind": "VarKeyword",
                                    "fullStart": 569,
                                    "fullEnd": 639,
                                    "start": 635,
                                    "end": 638,
                                    "fullWidth": 70,
                                    "width": 3,
                                    "text": "var",
                                    "value": "var",
                                    "valueText": "var",
                                    "hasLeadingTrivia": true,
                                    "hasLeadingComment": true,
                                    "hasLeadingNewLine": true,
                                    "hasTrailingTrivia": true,
                                    "leadingTrivia": [
                                        {
                                            "kind": "WhitespaceTrivia",
                                            "text": "  "
                                        },
                                        {
                                            "kind": "SingleLineCommentTrivia",
                                            "text": "// in non-strict mode, 'this' is bound to the global object."
                                        },
                                        {
                                            "kind": "NewLineTrivia",
                                            "text": "\r\n"
                                        },
                                        {
                                            "kind": "WhitespaceTrivia",
                                            "text": "  "
                                        }
                                    ],
                                    "trailingTrivia": [
                                        {
                                            "kind": "WhitespaceTrivia",
                                            "text": " "
                                        }
                                    ]
                                },
                                "variableDeclarators": [
                                    {
                                        "kind": "VariableDeclarator",
                                        "fullStart": 639,
                                        "fullEnd": 668,
                                        "start": 639,
                                        "end": 668,
                                        "fullWidth": 29,
<<<<<<< HEAD
                                        "width": 29,
                                        "identifier": {
=======
                                        "propertyName": {
>>>>>>> 85e84683
                                            "kind": "IdentifierName",
                                            "fullStart": 639,
                                            "fullEnd": 641,
                                            "start": 639,
                                            "end": 640,
                                            "fullWidth": 2,
                                            "width": 1,
                                            "text": "e",
                                            "value": "e",
                                            "valueText": "e",
                                            "hasTrailingTrivia": true,
                                            "trailingTrivia": [
                                                {
                                                    "kind": "WhitespaceTrivia",
                                                    "text": " "
                                                }
                                            ]
                                        },
                                        "equalsValueClause": {
                                            "kind": "EqualsValueClause",
                                            "fullStart": 641,
                                            "fullEnd": 668,
                                            "start": 641,
                                            "end": 668,
                                            "fullWidth": 27,
                                            "width": 27,
                                            "equalsToken": {
                                                "kind": "EqualsToken",
                                                "fullStart": 641,
                                                "fullEnd": 643,
                                                "start": 641,
                                                "end": 642,
                                                "fullWidth": 2,
                                                "width": 1,
                                                "text": "=",
                                                "value": "=",
                                                "valueText": "=",
                                                "hasTrailingTrivia": true,
                                                "trailingTrivia": [
                                                    {
                                                        "kind": "WhitespaceTrivia",
                                                        "text": " "
                                                    }
                                                ]
                                            },
                                            "value": {
                                                "kind": "InvocationExpression",
                                                "fullStart": 643,
                                                "fullEnd": 668,
                                                "start": 643,
                                                "end": 668,
                                                "fullWidth": 25,
                                                "width": 25,
                                                "expression": {
                                                    "kind": "MemberAccessExpression",
                                                    "fullStart": 643,
                                                    "fullEnd": 662,
                                                    "start": 643,
                                                    "end": 662,
                                                    "fullWidth": 19,
                                                    "width": 19,
                                                    "expression": {
                                                        "kind": "IdentifierName",
                                                        "fullStart": 643,
                                                        "fullEnd": 649,
                                                        "start": 643,
                                                        "end": 649,
                                                        "fullWidth": 6,
                                                        "width": 6,
                                                        "text": "Object",
                                                        "value": "Object",
                                                        "valueText": "Object"
                                                    },
                                                    "dotToken": {
                                                        "kind": "DotToken",
                                                        "fullStart": 649,
                                                        "fullEnd": 650,
                                                        "start": 649,
                                                        "end": 650,
                                                        "fullWidth": 1,
                                                        "width": 1,
                                                        "text": ".",
                                                        "value": ".",
                                                        "valueText": "."
                                                    },
                                                    "name": {
                                                        "kind": "IdentifierName",
                                                        "fullStart": 650,
                                                        "fullEnd": 662,
                                                        "start": 650,
                                                        "end": 662,
                                                        "fullWidth": 12,
                                                        "width": 12,
                                                        "text": "isExtensible",
                                                        "value": "isExtensible",
                                                        "valueText": "isExtensible"
                                                    }
                                                },
                                                "argumentList": {
                                                    "kind": "ArgumentList",
                                                    "fullStart": 662,
                                                    "fullEnd": 668,
                                                    "start": 662,
                                                    "end": 668,
                                                    "fullWidth": 6,
                                                    "width": 6,
                                                    "openParenToken": {
                                                        "kind": "OpenParenToken",
                                                        "fullStart": 662,
                                                        "fullEnd": 663,
                                                        "start": 662,
                                                        "end": 663,
                                                        "fullWidth": 1,
                                                        "width": 1,
                                                        "text": "(",
                                                        "value": "(",
                                                        "valueText": "("
                                                    },
                                                    "arguments": [
                                                        {
                                                            "kind": "ThisKeyword",
                                                            "fullStart": 663,
                                                            "fullEnd": 667,
                                                            "start": 663,
                                                            "end": 667,
                                                            "fullWidth": 4,
                                                            "width": 4,
                                                            "text": "this",
                                                            "value": "this",
                                                            "valueText": "this"
                                                        }
                                                    ],
                                                    "closeParenToken": {
                                                        "kind": "CloseParenToken",
                                                        "fullStart": 667,
                                                        "fullEnd": 668,
                                                        "start": 667,
                                                        "end": 668,
                                                        "fullWidth": 1,
                                                        "width": 1,
                                                        "text": ")",
                                                        "value": ")",
                                                        "valueText": ")"
                                                    }
                                                }
                                            }
                                        }
                                    }
                                ]
                            },
                            "semicolonToken": {
                                "kind": "SemicolonToken",
                                "fullStart": 668,
                                "fullEnd": 671,
                                "start": 668,
                                "end": 669,
                                "fullWidth": 3,
                                "width": 1,
                                "text": ";",
                                "value": ";",
                                "valueText": ";",
                                "hasTrailingTrivia": true,
                                "hasTrailingNewLine": true,
                                "trailingTrivia": [
                                    {
                                        "kind": "NewLineTrivia",
                                        "text": "\r\n"
                                    }
                                ]
                            }
                        },
                        {
                            "kind": "IfStatement",
                            "fullStart": 671,
                            "fullEnd": 715,
                            "start": 673,
                            "end": 713,
                            "fullWidth": 44,
                            "width": 40,
                            "ifKeyword": {
                                "kind": "IfKeyword",
                                "fullStart": 671,
                                "fullEnd": 676,
                                "start": 673,
                                "end": 675,
                                "fullWidth": 5,
                                "width": 2,
                                "text": "if",
                                "value": "if",
                                "valueText": "if",
                                "hasLeadingTrivia": true,
                                "hasTrailingTrivia": true,
                                "leadingTrivia": [
                                    {
                                        "kind": "WhitespaceTrivia",
                                        "text": "  "
                                    }
                                ],
                                "trailingTrivia": [
                                    {
                                        "kind": "WhitespaceTrivia",
                                        "text": " "
                                    }
                                ]
                            },
                            "openParenToken": {
                                "kind": "OpenParenToken",
                                "fullStart": 676,
                                "fullEnd": 677,
                                "start": 676,
                                "end": 677,
                                "fullWidth": 1,
                                "width": 1,
                                "text": "(",
                                "value": "(",
                                "valueText": "("
                            },
                            "condition": {
                                "kind": "EqualsExpression",
                                "fullStart": 677,
                                "fullEnd": 687,
                                "start": 677,
                                "end": 687,
                                "fullWidth": 10,
                                "width": 10,
                                "left": {
                                    "kind": "IdentifierName",
                                    "fullStart": 677,
                                    "fullEnd": 679,
                                    "start": 677,
                                    "end": 678,
                                    "fullWidth": 2,
                                    "width": 1,
                                    "text": "e",
                                    "value": "e",
                                    "valueText": "e",
                                    "hasTrailingTrivia": true,
                                    "trailingTrivia": [
                                        {
                                            "kind": "WhitespaceTrivia",
                                            "text": " "
                                        }
                                    ]
                                },
                                "operatorToken": {
                                    "kind": "EqualsEqualsEqualsToken",
                                    "fullStart": 679,
                                    "fullEnd": 683,
                                    "start": 679,
                                    "end": 682,
                                    "fullWidth": 4,
                                    "width": 3,
                                    "text": "===",
                                    "value": "===",
                                    "valueText": "===",
                                    "hasTrailingTrivia": true,
                                    "trailingTrivia": [
                                        {
                                            "kind": "WhitespaceTrivia",
                                            "text": " "
                                        }
                                    ]
                                },
                                "right": {
                                    "kind": "TrueKeyword",
                                    "fullStart": 683,
                                    "fullEnd": 687,
                                    "start": 683,
                                    "end": 687,
                                    "fullWidth": 4,
                                    "width": 4,
                                    "text": "true",
                                    "value": true,
                                    "valueText": "true"
                                }
                            },
                            "closeParenToken": {
                                "kind": "CloseParenToken",
                                "fullStart": 687,
                                "fullEnd": 689,
                                "start": 687,
                                "end": 688,
                                "fullWidth": 2,
                                "width": 1,
                                "text": ")",
                                "value": ")",
                                "valueText": ")",
                                "hasTrailingTrivia": true,
                                "trailingTrivia": [
                                    {
                                        "kind": "WhitespaceTrivia",
                                        "text": " "
                                    }
                                ]
                            },
                            "statement": {
                                "kind": "Block",
                                "fullStart": 689,
                                "fullEnd": 715,
                                "start": 689,
                                "end": 713,
                                "fullWidth": 26,
                                "width": 24,
                                "openBraceToken": {
                                    "kind": "OpenBraceToken",
                                    "fullStart": 689,
                                    "fullEnd": 692,
                                    "start": 689,
                                    "end": 690,
                                    "fullWidth": 3,
                                    "width": 1,
                                    "text": "{",
                                    "value": "{",
                                    "valueText": "{",
                                    "hasTrailingTrivia": true,
                                    "hasTrailingNewLine": true,
                                    "trailingTrivia": [
                                        {
                                            "kind": "NewLineTrivia",
                                            "text": "\r\n"
                                        }
                                    ]
                                },
                                "statements": [
                                    {
                                        "kind": "ReturnStatement",
                                        "fullStart": 692,
                                        "fullEnd": 710,
                                        "start": 696,
                                        "end": 708,
                                        "fullWidth": 18,
                                        "width": 12,
                                        "returnKeyword": {
                                            "kind": "ReturnKeyword",
                                            "fullStart": 692,
                                            "fullEnd": 703,
                                            "start": 696,
                                            "end": 702,
                                            "fullWidth": 11,
                                            "width": 6,
                                            "text": "return",
                                            "value": "return",
                                            "valueText": "return",
                                            "hasLeadingTrivia": true,
                                            "hasTrailingTrivia": true,
                                            "leadingTrivia": [
                                                {
                                                    "kind": "WhitespaceTrivia",
                                                    "text": "    "
                                                }
                                            ],
                                            "trailingTrivia": [
                                                {
                                                    "kind": "WhitespaceTrivia",
                                                    "text": " "
                                                }
                                            ]
                                        },
                                        "expression": {
                                            "kind": "TrueKeyword",
                                            "fullStart": 703,
                                            "fullEnd": 707,
                                            "start": 703,
                                            "end": 707,
                                            "fullWidth": 4,
                                            "width": 4,
                                            "text": "true",
                                            "value": true,
                                            "valueText": "true"
                                        },
                                        "semicolonToken": {
                                            "kind": "SemicolonToken",
                                            "fullStart": 707,
                                            "fullEnd": 710,
                                            "start": 707,
                                            "end": 708,
                                            "fullWidth": 3,
                                            "width": 1,
                                            "text": ";",
                                            "value": ";",
                                            "valueText": ";",
                                            "hasTrailingTrivia": true,
                                            "hasTrailingNewLine": true,
                                            "trailingTrivia": [
                                                {
                                                    "kind": "NewLineTrivia",
                                                    "text": "\r\n"
                                                }
                                            ]
                                        }
                                    }
                                ],
                                "closeBraceToken": {
                                    "kind": "CloseBraceToken",
                                    "fullStart": 710,
                                    "fullEnd": 715,
                                    "start": 712,
                                    "end": 713,
                                    "fullWidth": 5,
                                    "width": 1,
                                    "text": "}",
                                    "value": "}",
                                    "valueText": "}",
                                    "hasLeadingTrivia": true,
                                    "hasTrailingTrivia": true,
                                    "hasTrailingNewLine": true,
                                    "leadingTrivia": [
                                        {
                                            "kind": "WhitespaceTrivia",
                                            "text": "  "
                                        }
                                    ],
                                    "trailingTrivia": [
                                        {
                                            "kind": "NewLineTrivia",
                                            "text": "\r\n"
                                        }
                                    ]
                                }
                            }
                        }
                    ],
                    "closeBraceToken": {
                        "kind": "CloseBraceToken",
                        "fullStart": 715,
                        "fullEnd": 719,
                        "start": 716,
                        "end": 717,
                        "fullWidth": 4,
                        "width": 1,
                        "text": "}",
                        "value": "}",
                        "valueText": "}",
                        "hasLeadingTrivia": true,
                        "hasTrailingTrivia": true,
                        "hasTrailingNewLine": true,
                        "leadingTrivia": [
                            {
                                "kind": "WhitespaceTrivia",
                                "text": " "
                            }
                        ],
                        "trailingTrivia": [
                            {
                                "kind": "NewLineTrivia",
                                "text": "\r\n"
                            }
                        ]
                    }
                }
            },
            {
                "kind": "ExpressionStatement",
                "fullStart": 719,
                "fullEnd": 743,
                "start": 719,
                "end": 741,
                "fullWidth": 24,
                "width": 22,
                "expression": {
                    "kind": "InvocationExpression",
                    "fullStart": 719,
                    "fullEnd": 740,
                    "start": 719,
                    "end": 740,
                    "fullWidth": 21,
                    "width": 21,
                    "expression": {
                        "kind": "IdentifierName",
                        "fullStart": 719,
                        "fullEnd": 730,
                        "start": 719,
                        "end": 730,
                        "fullWidth": 11,
                        "width": 11,
                        "text": "runTestCase",
                        "value": "runTestCase",
                        "valueText": "runTestCase"
                    },
                    "argumentList": {
                        "kind": "ArgumentList",
                        "fullStart": 730,
                        "fullEnd": 740,
                        "start": 730,
                        "end": 740,
                        "fullWidth": 10,
                        "width": 10,
                        "openParenToken": {
                            "kind": "OpenParenToken",
                            "fullStart": 730,
                            "fullEnd": 731,
                            "start": 730,
                            "end": 731,
                            "fullWidth": 1,
                            "width": 1,
                            "text": "(",
                            "value": "(",
                            "valueText": "("
                        },
                        "arguments": [
                            {
                                "kind": "IdentifierName",
                                "fullStart": 731,
                                "fullEnd": 739,
                                "start": 731,
                                "end": 739,
                                "fullWidth": 8,
                                "width": 8,
                                "text": "testcase",
                                "value": "testcase",
                                "valueText": "testcase"
                            }
                        ],
                        "closeParenToken": {
                            "kind": "CloseParenToken",
                            "fullStart": 739,
                            "fullEnd": 740,
                            "start": 739,
                            "end": 740,
                            "fullWidth": 1,
                            "width": 1,
                            "text": ")",
                            "value": ")",
                            "valueText": ")"
                        }
                    }
                },
                "semicolonToken": {
                    "kind": "SemicolonToken",
                    "fullStart": 740,
                    "fullEnd": 743,
                    "start": 740,
                    "end": 741,
                    "fullWidth": 3,
                    "width": 1,
                    "text": ";",
                    "value": ";",
                    "valueText": ";",
                    "hasTrailingTrivia": true,
                    "hasTrailingNewLine": true,
                    "trailingTrivia": [
                        {
                            "kind": "NewLineTrivia",
                            "text": "\r\n"
                        }
                    ]
                }
            }
        ],
        "endOfFileToken": {
            "kind": "EndOfFileToken",
            "fullStart": 743,
            "fullEnd": 743,
            "start": 743,
            "end": 743,
            "fullWidth": 0,
            "width": 0,
            "text": ""
        }
    },
    "lineMap": {
        "lineStarts": [
            0,
            67,
            152,
            232,
            308,
            380,
            385,
            439,
            523,
            528,
            530,
            546,
            569,
            633,
            671,
            692,
            710,
            715,
            719,
            743
        ],
        "length": 743
    }
}<|MERGE_RESOLUTION|>--- conflicted
+++ resolved
@@ -343,12 +343,8 @@
                                         "start": 639,
                                         "end": 668,
                                         "fullWidth": 29,
-<<<<<<< HEAD
                                         "width": 29,
-                                        "identifier": {
-=======
                                         "propertyName": {
->>>>>>> 85e84683
                                             "kind": "IdentifierName",
                                             "fullStart": 639,
                                             "fullEnd": 641,
