{
    "isDeclaration": false,
    "languageVersion": "EcmaScript5",
    "parseOptions": {
        "allowAutomaticSemicolonInsertion": true
    },
    "sourceUnit": {
        "kind": "SourceUnit",
        "fullStart": 0,
        "fullEnd": 905,
        "start": 566,
        "end": 905,
        "fullWidth": 905,
        "width": 339,
        "isIncrementallyUnusable": true,
        "moduleElements": [
            {
                "kind": "FunctionDeclaration",
                "fullStart": 0,
                "fullEnd": 881,
                "start": 566,
                "end": 879,
                "fullWidth": 881,
                "width": 313,
                "modifiers": [],
                "functionKeyword": {
                    "kind": "FunctionKeyword",
                    "fullStart": 0,
                    "fullEnd": 575,
                    "start": 566,
                    "end": 574,
                    "fullWidth": 575,
                    "width": 8,
                    "text": "function",
                    "value": "function",
                    "valueText": "function",
                    "hasLeadingTrivia": true,
                    "hasLeadingComment": true,
                    "hasLeadingNewLine": true,
                    "hasTrailingTrivia": true,
                    "leadingTrivia": [
                        {
                            "kind": "SingleLineCommentTrivia",
                            "text": "/// Copyright (c) 2012 Ecma International.  All rights reserved. "
                        },
                        {
                            "kind": "NewLineTrivia",
                            "text": "\r\n"
                        },
                        {
                            "kind": "SingleLineCommentTrivia",
                            "text": "/// Ecma International makes this code available under the terms and conditions set"
                        },
                        {
                            "kind": "NewLineTrivia",
                            "text": "\r\n"
                        },
                        {
                            "kind": "SingleLineCommentTrivia",
                            "text": "/// forth on http://hg.ecmascript.org/tests/test262/raw-file/tip/LICENSE (the "
                        },
                        {
                            "kind": "NewLineTrivia",
                            "text": "\r\n"
                        },
                        {
                            "kind": "SingleLineCommentTrivia",
                            "text": "/// \"Use Terms\").   Any redistribution of this code must retain the above "
                        },
                        {
                            "kind": "NewLineTrivia",
                            "text": "\r\n"
                        },
                        {
                            "kind": "SingleLineCommentTrivia",
                            "text": "/// copyright and this notice and otherwise comply with the Use Terms."
                        },
                        {
                            "kind": "NewLineTrivia",
                            "text": "\r\n"
                        },
                        {
                            "kind": "MultiLineCommentTrivia",
                            "text": "/**\r\n * @path ch15/15.2/15.2.3/15.2.3.13/15.2.3.13-2-27.js\r\n * @description Object.isExtensible returns false if O is not extensible and has a prototype that is not extensible\r\n */"
                        },
                        {
                            "kind": "NewLineTrivia",
                            "text": "\r\n"
                        },
                        {
                            "kind": "NewLineTrivia",
                            "text": "\r\n"
                        },
                        {
                            "kind": "NewLineTrivia",
                            "text": "\r\n"
                        }
                    ],
                    "trailingTrivia": [
                        {
                            "kind": "WhitespaceTrivia",
                            "text": " "
                        }
                    ]
                },
                "identifier": {
                    "kind": "IdentifierName",
                    "fullStart": 575,
                    "fullEnd": 583,
                    "start": 575,
                    "end": 583,
                    "fullWidth": 8,
                    "width": 8,
                    "text": "testcase",
                    "value": "testcase",
                    "valueText": "testcase"
                },
                "callSignature": {
                    "kind": "CallSignature",
                    "fullStart": 583,
                    "fullEnd": 586,
                    "start": 583,
                    "end": 585,
                    "fullWidth": 3,
                    "width": 2,
                    "parameterList": {
                        "kind": "ParameterList",
                        "fullStart": 583,
                        "fullEnd": 586,
                        "start": 583,
                        "end": 585,
                        "fullWidth": 3,
                        "width": 2,
                        "openParenToken": {
                            "kind": "OpenParenToken",
                            "fullStart": 583,
                            "fullEnd": 584,
                            "start": 583,
                            "end": 584,
                            "fullWidth": 1,
                            "width": 1,
                            "text": "(",
                            "value": "(",
                            "valueText": "("
                        },
                        "parameters": [],
                        "closeParenToken": {
                            "kind": "CloseParenToken",
                            "fullStart": 584,
                            "fullEnd": 586,
                            "start": 584,
                            "end": 585,
                            "fullWidth": 2,
                            "width": 1,
                            "text": ")",
                            "value": ")",
                            "valueText": ")",
                            "hasTrailingTrivia": true,
                            "trailingTrivia": [
                                {
                                    "kind": "WhitespaceTrivia",
                                    "text": " "
                                }
                            ]
                        }
                    }
                },
                "block": {
                    "kind": "Block",
                    "fullStart": 586,
                    "fullEnd": 881,
                    "start": 586,
                    "end": 879,
                    "fullWidth": 295,
                    "width": 293,
                    "openBraceToken": {
                        "kind": "OpenBraceToken",
                        "fullStart": 586,
                        "fullEnd": 589,
                        "start": 586,
                        "end": 587,
                        "fullWidth": 3,
                        "width": 1,
                        "text": "{",
                        "value": "{",
                        "valueText": "{",
                        "hasTrailingTrivia": true,
                        "hasTrailingNewLine": true,
                        "trailingTrivia": [
                            {
                                "kind": "NewLineTrivia",
                                "text": "\r\n"
                            }
                        ]
                    },
                    "statements": [
                        {
                            "kind": "VariableStatement",
                            "fullStart": 589,
                            "fullEnd": 616,
                            "start": 599,
                            "end": 614,
                            "fullWidth": 27,
                            "width": 15,
                            "modifiers": [],
                            "variableDeclaration": {
                                "kind": "VariableDeclaration",
                                "fullStart": 589,
                                "fullEnd": 613,
                                "start": 599,
                                "end": 613,
                                "fullWidth": 24,
                                "width": 14,
                                "varKeyword": {
                                    "kind": "VarKeyword",
                                    "fullStart": 589,
                                    "fullEnd": 603,
                                    "start": 599,
                                    "end": 602,
                                    "fullWidth": 14,
                                    "width": 3,
                                    "text": "var",
                                    "value": "var",
                                    "valueText": "var",
                                    "hasLeadingTrivia": true,
                                    "hasLeadingNewLine": true,
                                    "hasTrailingTrivia": true,
                                    "leadingTrivia": [
                                        {
                                            "kind": "NewLineTrivia",
                                            "text": "\r\n"
                                        },
                                        {
                                            "kind": "WhitespaceTrivia",
                                            "text": "        "
                                        }
                                    ],
                                    "trailingTrivia": [
                                        {
                                            "kind": "WhitespaceTrivia",
                                            "text": " "
                                        }
                                    ]
                                },
                                "variableDeclarators": [
                                    {
                                        "kind": "VariableDeclarator",
                                        "fullStart": 603,
                                        "fullEnd": 613,
                                        "start": 603,
                                        "end": 613,
                                        "fullWidth": 10,
<<<<<<< HEAD
                                        "width": 10,
                                        "identifier": {
=======
                                        "propertyName": {
>>>>>>> 85e84683
                                            "kind": "IdentifierName",
                                            "fullStart": 603,
                                            "fullEnd": 609,
                                            "start": 603,
                                            "end": 608,
                                            "fullWidth": 6,
                                            "width": 5,
                                            "text": "proto",
                                            "value": "proto",
                                            "valueText": "proto",
                                            "hasTrailingTrivia": true,
                                            "trailingTrivia": [
                                                {
                                                    "kind": "WhitespaceTrivia",
                                                    "text": " "
                                                }
                                            ]
                                        },
                                        "equalsValueClause": {
                                            "kind": "EqualsValueClause",
                                            "fullStart": 609,
                                            "fullEnd": 613,
                                            "start": 609,
                                            "end": 613,
                                            "fullWidth": 4,
                                            "width": 4,
                                            "equalsToken": {
                                                "kind": "EqualsToken",
                                                "fullStart": 609,
                                                "fullEnd": 611,
                                                "start": 609,
                                                "end": 610,
                                                "fullWidth": 2,
                                                "width": 1,
                                                "text": "=",
                                                "value": "=",
                                                "valueText": "=",
                                                "hasTrailingTrivia": true,
                                                "trailingTrivia": [
                                                    {
                                                        "kind": "WhitespaceTrivia",
                                                        "text": " "
                                                    }
                                                ]
                                            },
                                            "value": {
                                                "kind": "ObjectLiteralExpression",
                                                "fullStart": 611,
                                                "fullEnd": 613,
                                                "start": 611,
                                                "end": 613,
                                                "fullWidth": 2,
                                                "width": 2,
                                                "openBraceToken": {
                                                    "kind": "OpenBraceToken",
                                                    "fullStart": 611,
                                                    "fullEnd": 612,
                                                    "start": 611,
                                                    "end": 612,
                                                    "fullWidth": 1,
                                                    "width": 1,
                                                    "text": "{",
                                                    "value": "{",
                                                    "valueText": "{"
                                                },
                                                "propertyAssignments": [],
                                                "closeBraceToken": {
                                                    "kind": "CloseBraceToken",
                                                    "fullStart": 612,
                                                    "fullEnd": 613,
                                                    "start": 612,
                                                    "end": 613,
                                                    "fullWidth": 1,
                                                    "width": 1,
                                                    "text": "}",
                                                    "value": "}",
                                                    "valueText": "}"
                                                }
                                            }
                                        }
                                    }
                                ]
                            },
                            "semicolonToken": {
                                "kind": "SemicolonToken",
                                "fullStart": 613,
                                "fullEnd": 616,
                                "start": 613,
                                "end": 614,
                                "fullWidth": 3,
                                "width": 1,
                                "text": ";",
                                "value": ";",
                                "valueText": ";",
                                "hasTrailingTrivia": true,
                                "hasTrailingNewLine": true,
                                "trailingTrivia": [
                                    {
                                        "kind": "NewLineTrivia",
                                        "text": "\r\n"
                                    }
                                ]
                            }
                        },
                        {
                            "kind": "ExpressionStatement",
                            "fullStart": 616,
                            "fullEnd": 658,
                            "start": 624,
                            "end": 656,
                            "fullWidth": 42,
                            "width": 32,
                            "expression": {
                                "kind": "InvocationExpression",
                                "fullStart": 616,
                                "fullEnd": 655,
                                "start": 624,
                                "end": 655,
                                "fullWidth": 39,
                                "width": 31,
                                "expression": {
                                    "kind": "MemberAccessExpression",
                                    "fullStart": 616,
                                    "fullEnd": 648,
                                    "start": 624,
                                    "end": 648,
                                    "fullWidth": 32,
                                    "width": 24,
                                    "expression": {
                                        "kind": "IdentifierName",
                                        "fullStart": 616,
                                        "fullEnd": 630,
                                        "start": 624,
                                        "end": 630,
                                        "fullWidth": 14,
                                        "width": 6,
                                        "text": "Object",
                                        "value": "Object",
                                        "valueText": "Object",
                                        "hasLeadingTrivia": true,
                                        "leadingTrivia": [
                                            {
                                                "kind": "WhitespaceTrivia",
                                                "text": "        "
                                            }
                                        ]
                                    },
                                    "dotToken": {
                                        "kind": "DotToken",
                                        "fullStart": 630,
                                        "fullEnd": 631,
                                        "start": 630,
                                        "end": 631,
                                        "fullWidth": 1,
                                        "width": 1,
                                        "text": ".",
                                        "value": ".",
                                        "valueText": "."
                                    },
                                    "name": {
                                        "kind": "IdentifierName",
                                        "fullStart": 631,
                                        "fullEnd": 648,
                                        "start": 631,
                                        "end": 648,
                                        "fullWidth": 17,
                                        "width": 17,
                                        "text": "preventExtensions",
                                        "value": "preventExtensions",
                                        "valueText": "preventExtensions"
                                    }
                                },
                                "argumentList": {
                                    "kind": "ArgumentList",
                                    "fullStart": 648,
                                    "fullEnd": 655,
                                    "start": 648,
                                    "end": 655,
                                    "fullWidth": 7,
                                    "width": 7,
                                    "openParenToken": {
                                        "kind": "OpenParenToken",
                                        "fullStart": 648,
                                        "fullEnd": 649,
                                        "start": 648,
                                        "end": 649,
                                        "fullWidth": 1,
                                        "width": 1,
                                        "text": "(",
                                        "value": "(",
                                        "valueText": "("
                                    },
                                    "arguments": [
                                        {
                                            "kind": "IdentifierName",
                                            "fullStart": 649,
                                            "fullEnd": 654,
                                            "start": 649,
                                            "end": 654,
                                            "fullWidth": 5,
                                            "width": 5,
                                            "text": "proto",
                                            "value": "proto",
                                            "valueText": "proto"
                                        }
                                    ],
                                    "closeParenToken": {
                                        "kind": "CloseParenToken",
                                        "fullStart": 654,
                                        "fullEnd": 655,
                                        "start": 654,
                                        "end": 655,
                                        "fullWidth": 1,
                                        "width": 1,
                                        "text": ")",
                                        "value": ")",
                                        "valueText": ")"
                                    }
                                }
                            },
                            "semicolonToken": {
                                "kind": "SemicolonToken",
                                "fullStart": 655,
                                "fullEnd": 658,
                                "start": 655,
                                "end": 656,
                                "fullWidth": 3,
                                "width": 1,
                                "text": ";",
                                "value": ";",
                                "valueText": ";",
                                "hasTrailingTrivia": true,
                                "hasTrailingNewLine": true,
                                "trailingTrivia": [
                                    {
                                        "kind": "NewLineTrivia",
                                        "text": "\r\n"
                                    }
                                ]
                            }
                        },
                        {
                            "kind": "VariableStatement",
                            "fullStart": 658,
                            "fullEnd": 705,
                            "start": 668,
                            "end": 703,
                            "fullWidth": 47,
                            "width": 35,
                            "modifiers": [],
                            "variableDeclaration": {
                                "kind": "VariableDeclaration",
                                "fullStart": 658,
                                "fullEnd": 702,
                                "start": 668,
                                "end": 702,
                                "fullWidth": 44,
                                "width": 34,
                                "varKeyword": {
                                    "kind": "VarKeyword",
                                    "fullStart": 658,
                                    "fullEnd": 672,
                                    "start": 668,
                                    "end": 671,
                                    "fullWidth": 14,
                                    "width": 3,
                                    "text": "var",
                                    "value": "var",
                                    "valueText": "var",
                                    "hasLeadingTrivia": true,
                                    "hasLeadingNewLine": true,
                                    "hasTrailingTrivia": true,
                                    "leadingTrivia": [
                                        {
                                            "kind": "NewLineTrivia",
                                            "text": "\r\n"
                                        },
                                        {
                                            "kind": "WhitespaceTrivia",
                                            "text": "        "
                                        }
                                    ],
                                    "trailingTrivia": [
                                        {
                                            "kind": "WhitespaceTrivia",
                                            "text": " "
                                        }
                                    ]
                                },
                                "variableDeclarators": [
                                    {
                                        "kind": "VariableDeclarator",
                                        "fullStart": 672,
                                        "fullEnd": 702,
                                        "start": 672,
                                        "end": 702,
                                        "fullWidth": 30,
<<<<<<< HEAD
                                        "width": 30,
                                        "identifier": {
=======
                                        "propertyName": {
>>>>>>> 85e84683
                                            "kind": "IdentifierName",
                                            "fullStart": 672,
                                            "fullEnd": 685,
                                            "start": 672,
                                            "end": 684,
                                            "fullWidth": 13,
                                            "width": 12,
                                            "text": "ConstructFun",
                                            "value": "ConstructFun",
                                            "valueText": "ConstructFun",
                                            "hasTrailingTrivia": true,
                                            "trailingTrivia": [
                                                {
                                                    "kind": "WhitespaceTrivia",
                                                    "text": " "
                                                }
                                            ]
                                        },
                                        "equalsValueClause": {
                                            "kind": "EqualsValueClause",
                                            "fullStart": 685,
                                            "fullEnd": 702,
                                            "start": 685,
                                            "end": 702,
                                            "fullWidth": 17,
                                            "width": 17,
                                            "equalsToken": {
                                                "kind": "EqualsToken",
                                                "fullStart": 685,
                                                "fullEnd": 687,
                                                "start": 685,
                                                "end": 686,
                                                "fullWidth": 2,
                                                "width": 1,
                                                "text": "=",
                                                "value": "=",
                                                "valueText": "=",
                                                "hasTrailingTrivia": true,
                                                "trailingTrivia": [
                                                    {
                                                        "kind": "WhitespaceTrivia",
                                                        "text": " "
                                                    }
                                                ]
                                            },
                                            "value": {
                                                "kind": "FunctionExpression",
                                                "fullStart": 687,
                                                "fullEnd": 702,
                                                "start": 687,
                                                "end": 702,
                                                "fullWidth": 15,
                                                "width": 15,
                                                "functionKeyword": {
                                                    "kind": "FunctionKeyword",
                                                    "fullStart": 687,
                                                    "fullEnd": 696,
                                                    "start": 687,
                                                    "end": 695,
                                                    "fullWidth": 9,
                                                    "width": 8,
                                                    "text": "function",
                                                    "value": "function",
                                                    "valueText": "function",
                                                    "hasTrailingTrivia": true,
                                                    "trailingTrivia": [
                                                        {
                                                            "kind": "WhitespaceTrivia",
                                                            "text": " "
                                                        }
                                                    ]
                                                },
                                                "callSignature": {
                                                    "kind": "CallSignature",
                                                    "fullStart": 696,
                                                    "fullEnd": 699,
                                                    "start": 696,
                                                    "end": 698,
                                                    "fullWidth": 3,
                                                    "width": 2,
                                                    "parameterList": {
                                                        "kind": "ParameterList",
                                                        "fullStart": 696,
                                                        "fullEnd": 699,
                                                        "start": 696,
                                                        "end": 698,
                                                        "fullWidth": 3,
                                                        "width": 2,
                                                        "openParenToken": {
                                                            "kind": "OpenParenToken",
                                                            "fullStart": 696,
                                                            "fullEnd": 697,
                                                            "start": 696,
                                                            "end": 697,
                                                            "fullWidth": 1,
                                                            "width": 1,
                                                            "text": "(",
                                                            "value": "(",
                                                            "valueText": "("
                                                        },
                                                        "parameters": [],
                                                        "closeParenToken": {
                                                            "kind": "CloseParenToken",
                                                            "fullStart": 697,
                                                            "fullEnd": 699,
                                                            "start": 697,
                                                            "end": 698,
                                                            "fullWidth": 2,
                                                            "width": 1,
                                                            "text": ")",
                                                            "value": ")",
                                                            "valueText": ")",
                                                            "hasTrailingTrivia": true,
                                                            "trailingTrivia": [
                                                                {
                                                                    "kind": "WhitespaceTrivia",
                                                                    "text": " "
                                                                }
                                                            ]
                                                        }
                                                    }
                                                },
                                                "block": {
                                                    "kind": "Block",
                                                    "fullStart": 699,
                                                    "fullEnd": 702,
                                                    "start": 699,
                                                    "end": 702,
                                                    "fullWidth": 3,
                                                    "width": 3,
                                                    "openBraceToken": {
                                                        "kind": "OpenBraceToken",
                                                        "fullStart": 699,
                                                        "fullEnd": 701,
                                                        "start": 699,
                                                        "end": 700,
                                                        "fullWidth": 2,
                                                        "width": 1,
                                                        "text": "{",
                                                        "value": "{",
                                                        "valueText": "{",
                                                        "hasTrailingTrivia": true,
                                                        "trailingTrivia": [
                                                            {
                                                                "kind": "WhitespaceTrivia",
                                                                "text": " "
                                                            }
                                                        ]
                                                    },
                                                    "statements": [],
                                                    "closeBraceToken": {
                                                        "kind": "CloseBraceToken",
                                                        "fullStart": 701,
                                                        "fullEnd": 702,
                                                        "start": 701,
                                                        "end": 702,
                                                        "fullWidth": 1,
                                                        "width": 1,
                                                        "text": "}",
                                                        "value": "}",
                                                        "valueText": "}"
                                                    }
                                                }
                                            }
                                        }
                                    }
                                ]
                            },
                            "semicolonToken": {
                                "kind": "SemicolonToken",
                                "fullStart": 702,
                                "fullEnd": 705,
                                "start": 702,
                                "end": 703,
                                "fullWidth": 3,
                                "width": 1,
                                "text": ";",
                                "value": ";",
                                "valueText": ";",
                                "hasTrailingTrivia": true,
                                "hasTrailingNewLine": true,
                                "trailingTrivia": [
                                    {
                                        "kind": "NewLineTrivia",
                                        "text": "\r\n"
                                    }
                                ]
                            }
                        },
                        {
                            "kind": "ExpressionStatement",
                            "fullStart": 705,
                            "fullEnd": 746,
                            "start": 713,
                            "end": 744,
                            "fullWidth": 41,
                            "width": 31,
                            "expression": {
                                "kind": "AssignmentExpression",
                                "fullStart": 705,
                                "fullEnd": 743,
                                "start": 713,
                                "end": 743,
                                "fullWidth": 38,
                                "width": 30,
                                "left": {
                                    "kind": "MemberAccessExpression",
                                    "fullStart": 705,
                                    "fullEnd": 736,
                                    "start": 713,
                                    "end": 735,
                                    "fullWidth": 31,
                                    "width": 22,
                                    "expression": {
                                        "kind": "IdentifierName",
                                        "fullStart": 705,
                                        "fullEnd": 725,
                                        "start": 713,
                                        "end": 725,
                                        "fullWidth": 20,
                                        "width": 12,
                                        "text": "ConstructFun",
                                        "value": "ConstructFun",
                                        "valueText": "ConstructFun",
                                        "hasLeadingTrivia": true,
                                        "leadingTrivia": [
                                            {
                                                "kind": "WhitespaceTrivia",
                                                "text": "        "
                                            }
                                        ]
                                    },
                                    "dotToken": {
                                        "kind": "DotToken",
                                        "fullStart": 725,
                                        "fullEnd": 726,
                                        "start": 725,
                                        "end": 726,
                                        "fullWidth": 1,
                                        "width": 1,
                                        "text": ".",
                                        "value": ".",
                                        "valueText": "."
                                    },
                                    "name": {
                                        "kind": "IdentifierName",
                                        "fullStart": 726,
                                        "fullEnd": 736,
                                        "start": 726,
                                        "end": 735,
                                        "fullWidth": 10,
                                        "width": 9,
                                        "text": "prototype",
                                        "value": "prototype",
                                        "valueText": "prototype",
                                        "hasTrailingTrivia": true,
                                        "trailingTrivia": [
                                            {
                                                "kind": "WhitespaceTrivia",
                                                "text": " "
                                            }
                                        ]
                                    }
                                },
                                "operatorToken": {
                                    "kind": "EqualsToken",
                                    "fullStart": 736,
                                    "fullEnd": 738,
                                    "start": 736,
                                    "end": 737,
                                    "fullWidth": 2,
                                    "width": 1,
                                    "text": "=",
                                    "value": "=",
                                    "valueText": "=",
                                    "hasTrailingTrivia": true,
                                    "trailingTrivia": [
                                        {
                                            "kind": "WhitespaceTrivia",
                                            "text": " "
                                        }
                                    ]
                                },
                                "right": {
                                    "kind": "IdentifierName",
                                    "fullStart": 738,
                                    "fullEnd": 743,
                                    "start": 738,
                                    "end": 743,
                                    "fullWidth": 5,
                                    "width": 5,
                                    "text": "proto",
                                    "value": "proto",
                                    "valueText": "proto"
                                }
                            },
                            "semicolonToken": {
                                "kind": "SemicolonToken",
                                "fullStart": 743,
                                "fullEnd": 746,
                                "start": 743,
                                "end": 744,
                                "fullWidth": 3,
                                "width": 1,
                                "text": ";",
                                "value": ";",
                                "valueText": ";",
                                "hasTrailingTrivia": true,
                                "hasTrailingNewLine": true,
                                "trailingTrivia": [
                                    {
                                        "kind": "NewLineTrivia",
                                        "text": "\r\n"
                                    }
                                ]
                            }
                        },
                        {
                            "kind": "VariableStatement",
                            "fullStart": 746,
                            "fullEnd": 787,
                            "start": 756,
                            "end": 785,
                            "fullWidth": 41,
                            "width": 29,
                            "modifiers": [],
                            "variableDeclaration": {
                                "kind": "VariableDeclaration",
                                "fullStart": 746,
                                "fullEnd": 784,
                                "start": 756,
                                "end": 784,
                                "fullWidth": 38,
                                "width": 28,
                                "varKeyword": {
                                    "kind": "VarKeyword",
                                    "fullStart": 746,
                                    "fullEnd": 760,
                                    "start": 756,
                                    "end": 759,
                                    "fullWidth": 14,
                                    "width": 3,
                                    "text": "var",
                                    "value": "var",
                                    "valueText": "var",
                                    "hasLeadingTrivia": true,
                                    "hasLeadingNewLine": true,
                                    "hasTrailingTrivia": true,
                                    "leadingTrivia": [
                                        {
                                            "kind": "NewLineTrivia",
                                            "text": "\r\n"
                                        },
                                        {
                                            "kind": "WhitespaceTrivia",
                                            "text": "        "
                                        }
                                    ],
                                    "trailingTrivia": [
                                        {
                                            "kind": "WhitespaceTrivia",
                                            "text": " "
                                        }
                                    ]
                                },
                                "variableDeclarators": [
                                    {
                                        "kind": "VariableDeclarator",
                                        "fullStart": 760,
                                        "fullEnd": 784,
                                        "start": 760,
                                        "end": 784,
                                        "fullWidth": 24,
<<<<<<< HEAD
                                        "width": 24,
                                        "identifier": {
=======
                                        "propertyName": {
>>>>>>> 85e84683
                                            "kind": "IdentifierName",
                                            "fullStart": 760,
                                            "fullEnd": 764,
                                            "start": 760,
                                            "end": 763,
                                            "fullWidth": 4,
                                            "width": 3,
                                            "text": "obj",
                                            "value": "obj",
                                            "valueText": "obj",
                                            "hasTrailingTrivia": true,
                                            "trailingTrivia": [
                                                {
                                                    "kind": "WhitespaceTrivia",
                                                    "text": " "
                                                }
                                            ]
                                        },
                                        "equalsValueClause": {
                                            "kind": "EqualsValueClause",
                                            "fullStart": 764,
                                            "fullEnd": 784,
                                            "start": 764,
                                            "end": 784,
                                            "fullWidth": 20,
                                            "width": 20,
                                            "equalsToken": {
                                                "kind": "EqualsToken",
                                                "fullStart": 764,
                                                "fullEnd": 766,
                                                "start": 764,
                                                "end": 765,
                                                "fullWidth": 2,
                                                "width": 1,
                                                "text": "=",
                                                "value": "=",
                                                "valueText": "=",
                                                "hasTrailingTrivia": true,
                                                "trailingTrivia": [
                                                    {
                                                        "kind": "WhitespaceTrivia",
                                                        "text": " "
                                                    }
                                                ]
                                            },
                                            "value": {
                                                "kind": "ObjectCreationExpression",
                                                "fullStart": 766,
                                                "fullEnd": 784,
                                                "start": 766,
                                                "end": 784,
                                                "fullWidth": 18,
                                                "width": 18,
                                                "newKeyword": {
                                                    "kind": "NewKeyword",
                                                    "fullStart": 766,
                                                    "fullEnd": 770,
                                                    "start": 766,
                                                    "end": 769,
                                                    "fullWidth": 4,
                                                    "width": 3,
                                                    "text": "new",
                                                    "value": "new",
                                                    "valueText": "new",
                                                    "hasTrailingTrivia": true,
                                                    "trailingTrivia": [
                                                        {
                                                            "kind": "WhitespaceTrivia",
                                                            "text": " "
                                                        }
                                                    ]
                                                },
                                                "expression": {
                                                    "kind": "IdentifierName",
                                                    "fullStart": 770,
                                                    "fullEnd": 782,
                                                    "start": 770,
                                                    "end": 782,
                                                    "fullWidth": 12,
                                                    "width": 12,
                                                    "text": "ConstructFun",
                                                    "value": "ConstructFun",
                                                    "valueText": "ConstructFun"
                                                },
                                                "argumentList": {
                                                    "kind": "ArgumentList",
                                                    "fullStart": 782,
                                                    "fullEnd": 784,
                                                    "start": 782,
                                                    "end": 784,
                                                    "fullWidth": 2,
                                                    "width": 2,
                                                    "openParenToken": {
                                                        "kind": "OpenParenToken",
                                                        "fullStart": 782,
                                                        "fullEnd": 783,
                                                        "start": 782,
                                                        "end": 783,
                                                        "fullWidth": 1,
                                                        "width": 1,
                                                        "text": "(",
                                                        "value": "(",
                                                        "valueText": "("
                                                    },
                                                    "arguments": [],
                                                    "closeParenToken": {
                                                        "kind": "CloseParenToken",
                                                        "fullStart": 783,
                                                        "fullEnd": 784,
                                                        "start": 783,
                                                        "end": 784,
                                                        "fullWidth": 1,
                                                        "width": 1,
                                                        "text": ")",
                                                        "value": ")",
                                                        "valueText": ")"
                                                    }
                                                }
                                            }
                                        }
                                    }
                                ]
                            },
                            "semicolonToken": {
                                "kind": "SemicolonToken",
                                "fullStart": 784,
                                "fullEnd": 787,
                                "start": 784,
                                "end": 785,
                                "fullWidth": 3,
                                "width": 1,
                                "text": ";",
                                "value": ";",
                                "valueText": ";",
                                "hasTrailingTrivia": true,
                                "hasTrailingNewLine": true,
                                "trailingTrivia": [
                                    {
                                        "kind": "NewLineTrivia",
                                        "text": "\r\n"
                                    }
                                ]
                            }
                        },
                        {
                            "kind": "ExpressionStatement",
                            "fullStart": 787,
                            "fullEnd": 827,
                            "start": 795,
                            "end": 825,
                            "fullWidth": 40,
                            "width": 30,
                            "expression": {
                                "kind": "InvocationExpression",
                                "fullStart": 787,
                                "fullEnd": 824,
                                "start": 795,
                                "end": 824,
                                "fullWidth": 37,
                                "width": 29,
                                "expression": {
                                    "kind": "MemberAccessExpression",
                                    "fullStart": 787,
                                    "fullEnd": 819,
                                    "start": 795,
                                    "end": 819,
                                    "fullWidth": 32,
                                    "width": 24,
                                    "expression": {
                                        "kind": "IdentifierName",
                                        "fullStart": 787,
                                        "fullEnd": 801,
                                        "start": 795,
                                        "end": 801,
                                        "fullWidth": 14,
                                        "width": 6,
                                        "text": "Object",
                                        "value": "Object",
                                        "valueText": "Object",
                                        "hasLeadingTrivia": true,
                                        "leadingTrivia": [
                                            {
                                                "kind": "WhitespaceTrivia",
                                                "text": "        "
                                            }
                                        ]
                                    },
                                    "dotToken": {
                                        "kind": "DotToken",
                                        "fullStart": 801,
                                        "fullEnd": 802,
                                        "start": 801,
                                        "end": 802,
                                        "fullWidth": 1,
                                        "width": 1,
                                        "text": ".",
                                        "value": ".",
                                        "valueText": "."
                                    },
                                    "name": {
                                        "kind": "IdentifierName",
                                        "fullStart": 802,
                                        "fullEnd": 819,
                                        "start": 802,
                                        "end": 819,
                                        "fullWidth": 17,
                                        "width": 17,
                                        "text": "preventExtensions",
                                        "value": "preventExtensions",
                                        "valueText": "preventExtensions"
                                    }
                                },
                                "argumentList": {
                                    "kind": "ArgumentList",
                                    "fullStart": 819,
                                    "fullEnd": 824,
                                    "start": 819,
                                    "end": 824,
                                    "fullWidth": 5,
                                    "width": 5,
                                    "openParenToken": {
                                        "kind": "OpenParenToken",
                                        "fullStart": 819,
                                        "fullEnd": 820,
                                        "start": 819,
                                        "end": 820,
                                        "fullWidth": 1,
                                        "width": 1,
                                        "text": "(",
                                        "value": "(",
                                        "valueText": "("
                                    },
                                    "arguments": [
                                        {
                                            "kind": "IdentifierName",
                                            "fullStart": 820,
                                            "fullEnd": 823,
                                            "start": 820,
                                            "end": 823,
                                            "fullWidth": 3,
                                            "width": 3,
                                            "text": "obj",
                                            "value": "obj",
                                            "valueText": "obj"
                                        }
                                    ],
                                    "closeParenToken": {
                                        "kind": "CloseParenToken",
                                        "fullStart": 823,
                                        "fullEnd": 824,
                                        "start": 823,
                                        "end": 824,
                                        "fullWidth": 1,
                                        "width": 1,
                                        "text": ")",
                                        "value": ")",
                                        "valueText": ")"
                                    }
                                }
                            },
                            "semicolonToken": {
                                "kind": "SemicolonToken",
                                "fullStart": 824,
                                "fullEnd": 827,
                                "start": 824,
                                "end": 825,
                                "fullWidth": 3,
                                "width": 1,
                                "text": ";",
                                "value": ";",
                                "valueText": ";",
                                "hasTrailingTrivia": true,
                                "hasTrailingNewLine": true,
                                "trailingTrivia": [
                                    {
                                        "kind": "NewLineTrivia",
                                        "text": "\r\n"
                                    }
                                ]
                            }
                        },
                        {
                            "kind": "ReturnStatement",
                            "fullStart": 827,
                            "fullEnd": 872,
                            "start": 837,
                            "end": 870,
                            "fullWidth": 45,
                            "width": 33,
                            "returnKeyword": {
                                "kind": "ReturnKeyword",
                                "fullStart": 827,
                                "fullEnd": 844,
                                "start": 837,
                                "end": 843,
                                "fullWidth": 17,
                                "width": 6,
                                "text": "return",
                                "value": "return",
                                "valueText": "return",
                                "hasLeadingTrivia": true,
                                "hasLeadingNewLine": true,
                                "hasTrailingTrivia": true,
                                "leadingTrivia": [
                                    {
                                        "kind": "NewLineTrivia",
                                        "text": "\r\n"
                                    },
                                    {
                                        "kind": "WhitespaceTrivia",
                                        "text": "        "
                                    }
                                ],
                                "trailingTrivia": [
                                    {
                                        "kind": "WhitespaceTrivia",
                                        "text": " "
                                    }
                                ]
                            },
                            "expression": {
                                "kind": "LogicalNotExpression",
                                "fullStart": 844,
                                "fullEnd": 869,
                                "start": 844,
                                "end": 869,
                                "fullWidth": 25,
                                "width": 25,
                                "operatorToken": {
                                    "kind": "ExclamationToken",
                                    "fullStart": 844,
                                    "fullEnd": 845,
                                    "start": 844,
                                    "end": 845,
                                    "fullWidth": 1,
                                    "width": 1,
                                    "text": "!",
                                    "value": "!",
                                    "valueText": "!"
                                },
                                "operand": {
                                    "kind": "InvocationExpression",
                                    "fullStart": 845,
                                    "fullEnd": 869,
                                    "start": 845,
                                    "end": 869,
                                    "fullWidth": 24,
                                    "width": 24,
                                    "expression": {
                                        "kind": "MemberAccessExpression",
                                        "fullStart": 845,
                                        "fullEnd": 864,
                                        "start": 845,
                                        "end": 864,
                                        "fullWidth": 19,
                                        "width": 19,
                                        "expression": {
                                            "kind": "IdentifierName",
                                            "fullStart": 845,
                                            "fullEnd": 851,
                                            "start": 845,
                                            "end": 851,
                                            "fullWidth": 6,
                                            "width": 6,
                                            "text": "Object",
                                            "value": "Object",
                                            "valueText": "Object"
                                        },
                                        "dotToken": {
                                            "kind": "DotToken",
                                            "fullStart": 851,
                                            "fullEnd": 852,
                                            "start": 851,
                                            "end": 852,
                                            "fullWidth": 1,
                                            "width": 1,
                                            "text": ".",
                                            "value": ".",
                                            "valueText": "."
                                        },
                                        "name": {
                                            "kind": "IdentifierName",
                                            "fullStart": 852,
                                            "fullEnd": 864,
                                            "start": 852,
                                            "end": 864,
                                            "fullWidth": 12,
                                            "width": 12,
                                            "text": "isExtensible",
                                            "value": "isExtensible",
                                            "valueText": "isExtensible"
                                        }
                                    },
                                    "argumentList": {
                                        "kind": "ArgumentList",
                                        "fullStart": 864,
                                        "fullEnd": 869,
                                        "start": 864,
                                        "end": 869,
                                        "fullWidth": 5,
                                        "width": 5,
                                        "openParenToken": {
                                            "kind": "OpenParenToken",
                                            "fullStart": 864,
                                            "fullEnd": 865,
                                            "start": 864,
                                            "end": 865,
                                            "fullWidth": 1,
                                            "width": 1,
                                            "text": "(",
                                            "value": "(",
                                            "valueText": "("
                                        },
                                        "arguments": [
                                            {
                                                "kind": "IdentifierName",
                                                "fullStart": 865,
                                                "fullEnd": 868,
                                                "start": 865,
                                                "end": 868,
                                                "fullWidth": 3,
                                                "width": 3,
                                                "text": "obj",
                                                "value": "obj",
                                                "valueText": "obj"
                                            }
                                        ],
                                        "closeParenToken": {
                                            "kind": "CloseParenToken",
                                            "fullStart": 868,
                                            "fullEnd": 869,
                                            "start": 868,
                                            "end": 869,
                                            "fullWidth": 1,
                                            "width": 1,
                                            "text": ")",
                                            "value": ")",
                                            "valueText": ")"
                                        }
                                    }
                                }
                            },
                            "semicolonToken": {
                                "kind": "SemicolonToken",
                                "fullStart": 869,
                                "fullEnd": 872,
                                "start": 869,
                                "end": 870,
                                "fullWidth": 3,
                                "width": 1,
                                "text": ";",
                                "value": ";",
                                "valueText": ";",
                                "hasTrailingTrivia": true,
                                "hasTrailingNewLine": true,
                                "trailingTrivia": [
                                    {
                                        "kind": "NewLineTrivia",
                                        "text": "\r\n"
                                    }
                                ]
                            }
                        }
                    ],
                    "closeBraceToken": {
                        "kind": "CloseBraceToken",
                        "fullStart": 872,
                        "fullEnd": 881,
                        "start": 878,
                        "end": 879,
                        "fullWidth": 9,
                        "width": 1,
                        "text": "}",
                        "value": "}",
                        "valueText": "}",
                        "hasLeadingTrivia": true,
                        "hasLeadingNewLine": true,
                        "hasTrailingTrivia": true,
                        "hasTrailingNewLine": true,
                        "leadingTrivia": [
                            {
                                "kind": "NewLineTrivia",
                                "text": "\r\n"
                            },
                            {
                                "kind": "WhitespaceTrivia",
                                "text": "    "
                            }
                        ],
                        "trailingTrivia": [
                            {
                                "kind": "NewLineTrivia",
                                "text": "\r\n"
                            }
                        ]
                    }
                }
            },
            {
                "kind": "ExpressionStatement",
                "fullStart": 881,
                "fullEnd": 905,
                "start": 881,
                "end": 903,
                "fullWidth": 24,
                "width": 22,
                "expression": {
                    "kind": "InvocationExpression",
                    "fullStart": 881,
                    "fullEnd": 902,
                    "start": 881,
                    "end": 902,
                    "fullWidth": 21,
                    "width": 21,
                    "expression": {
                        "kind": "IdentifierName",
                        "fullStart": 881,
                        "fullEnd": 892,
                        "start": 881,
                        "end": 892,
                        "fullWidth": 11,
                        "width": 11,
                        "text": "runTestCase",
                        "value": "runTestCase",
                        "valueText": "runTestCase"
                    },
                    "argumentList": {
                        "kind": "ArgumentList",
                        "fullStart": 892,
                        "fullEnd": 902,
                        "start": 892,
                        "end": 902,
                        "fullWidth": 10,
                        "width": 10,
                        "openParenToken": {
                            "kind": "OpenParenToken",
                            "fullStart": 892,
                            "fullEnd": 893,
                            "start": 892,
                            "end": 893,
                            "fullWidth": 1,
                            "width": 1,
                            "text": "(",
                            "value": "(",
                            "valueText": "("
                        },
                        "arguments": [
                            {
                                "kind": "IdentifierName",
                                "fullStart": 893,
                                "fullEnd": 901,
                                "start": 893,
                                "end": 901,
                                "fullWidth": 8,
                                "width": 8,
                                "text": "testcase",
                                "value": "testcase",
                                "valueText": "testcase"
                            }
                        ],
                        "closeParenToken": {
                            "kind": "CloseParenToken",
                            "fullStart": 901,
                            "fullEnd": 902,
                            "start": 901,
                            "end": 902,
                            "fullWidth": 1,
                            "width": 1,
                            "text": ")",
                            "value": ")",
                            "valueText": ")"
                        }
                    }
                },
                "semicolonToken": {
                    "kind": "SemicolonToken",
                    "fullStart": 902,
                    "fullEnd": 905,
                    "start": 902,
                    "end": 903,
                    "fullWidth": 3,
                    "width": 1,
                    "text": ";",
                    "value": ";",
                    "valueText": ";",
                    "hasTrailingTrivia": true,
                    "hasTrailingNewLine": true,
                    "trailingTrivia": [
                        {
                            "kind": "NewLineTrivia",
                            "text": "\r\n"
                        }
                    ]
                }
            }
        ],
        "endOfFileToken": {
            "kind": "EndOfFileToken",
            "fullStart": 905,
            "fullEnd": 905,
            "start": 905,
            "end": 905,
            "fullWidth": 0,
            "width": 0,
            "text": ""
        }
    },
    "lineMap": {
        "lineStarts": [
            0,
            67,
            152,
            232,
            308,
            380,
            385,
            440,
            557,
            562,
            564,
            566,
            589,
            591,
            616,
            658,
            660,
            705,
            746,
            748,
            787,
            827,
            829,
            872,
            874,
            881,
            905
        ],
        "length": 905
    }
}<|MERGE_RESOLUTION|>--- conflicted
+++ resolved
@@ -250,12 +250,8 @@
                                         "start": 603,
                                         "end": 613,
                                         "fullWidth": 10,
-<<<<<<< HEAD
                                         "width": 10,
-                                        "identifier": {
-=======
                                         "propertyName": {
->>>>>>> 85e84683
                                             "kind": "IdentifierName",
                                             "fullStart": 603,
                                             "fullEnd": 609,
@@ -553,12 +549,8 @@
                                         "start": 672,
                                         "end": 702,
                                         "fullWidth": 30,
-<<<<<<< HEAD
                                         "width": 30,
-                                        "identifier": {
-=======
                                         "propertyName": {
->>>>>>> 85e84683
                                             "kind": "IdentifierName",
                                             "fullStart": 672,
                                             "fullEnd": 685,
@@ -932,12 +924,8 @@
                                         "start": 760,
                                         "end": 784,
                                         "fullWidth": 24,
-<<<<<<< HEAD
                                         "width": 24,
-                                        "identifier": {
-=======
                                         "propertyName": {
->>>>>>> 85e84683
                                             "kind": "IdentifierName",
                                             "fullStart": 760,
                                             "fullEnd": 764,
