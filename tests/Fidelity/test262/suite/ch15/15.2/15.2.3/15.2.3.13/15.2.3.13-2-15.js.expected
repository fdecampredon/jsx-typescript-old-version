--- conflicted
+++ resolved
@@ -245,12 +245,8 @@
                                         "start": 571,
                                         "end": 611,
                                         "fullWidth": 40,
-<<<<<<< HEAD
                                         "width": 40,
-                                        "identifier": {
-=======
                                         "propertyName": {
->>>>>>> 85e84683
                                             "kind": "IdentifierName",
                                             "fullStart": 571,
                                             "fullEnd": 573,
