--- conflicted
+++ resolved
@@ -245,12 +245,8 @@
                                         "start": 582,
                                         "end": 643,
                                         "fullWidth": 61,
-<<<<<<< HEAD
                                         "width": 61,
-                                        "identifier": {
-=======
                                         "propertyName": {
->>>>>>> 85e84683
                                             "kind": "IdentifierName",
                                             "fullStart": 582,
                                             "fullEnd": 586,
