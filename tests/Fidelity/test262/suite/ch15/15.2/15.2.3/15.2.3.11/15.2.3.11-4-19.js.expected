--- conflicted
+++ resolved
@@ -245,12 +245,8 @@
                                         "start": 558,
                                         "end": 584,
                                         "fullWidth": 26,
-<<<<<<< HEAD
                                         "width": 26,
-                                        "identifier": {
-=======
                                         "propertyName": {
->>>>>>> 85e84683
                                             "kind": "IdentifierName",
                                             "fullStart": 558,
                                             "fullEnd": 560,
