{
    "isDeclaration": false,
    "languageVersion": "EcmaScript5",
    "parseOptions": {
        "allowAutomaticSemicolonInsertion": true
    },
    "sourceUnit": {
        "kind": "SourceUnit",
        "fullStart": 0,
        "fullEnd": 828,
        "start": 547,
        "end": 828,
        "fullWidth": 828,
        "width": 281,
        "isIncrementallyUnusable": true,
        "moduleElements": [
            {
                "kind": "FunctionDeclaration",
                "fullStart": 0,
                "fullEnd": 804,
                "start": 547,
                "end": 802,
                "fullWidth": 804,
                "width": 255,
                "modifiers": [],
                "functionKeyword": {
                    "kind": "FunctionKeyword",
                    "fullStart": 0,
                    "fullEnd": 556,
                    "start": 547,
                    "end": 555,
                    "fullWidth": 556,
                    "width": 8,
                    "text": "function",
                    "value": "function",
                    "valueText": "function",
                    "hasLeadingTrivia": true,
                    "hasLeadingComment": true,
                    "hasLeadingNewLine": true,
                    "hasTrailingTrivia": true,
                    "leadingTrivia": [
                        {
                            "kind": "SingleLineCommentTrivia",
                            "text": "/// Copyright (c) 2012 Ecma International.  All rights reserved. "
                        },
                        {
                            "kind": "NewLineTrivia",
                            "text": "\r\n"
                        },
                        {
                            "kind": "SingleLineCommentTrivia",
                            "text": "/// Ecma International makes this code available under the terms and conditions set"
                        },
                        {
                            "kind": "NewLineTrivia",
                            "text": "\r\n"
                        },
                        {
                            "kind": "SingleLineCommentTrivia",
                            "text": "/// forth on http://hg.ecmascript.org/tests/test262/raw-file/tip/LICENSE (the "
                        },
                        {
                            "kind": "NewLineTrivia",
                            "text": "\r\n"
                        },
                        {
                            "kind": "SingleLineCommentTrivia",
                            "text": "/// \"Use Terms\").   Any redistribution of this code must retain the above "
                        },
                        {
                            "kind": "NewLineTrivia",
                            "text": "\r\n"
                        },
                        {
                            "kind": "SingleLineCommentTrivia",
                            "text": "/// copyright and this notice and otherwise comply with the Use Terms."
                        },
                        {
                            "kind": "NewLineTrivia",
                            "text": "\r\n"
                        },
                        {
                            "kind": "MultiLineCommentTrivia",
                            "text": "/**\r\n * @path ch15/15.2/15.2.3/15.2.3.10/15.2.3.10-3-17.js\r\n * @description Object.preventExtensions - named properties cannot be added into a Number object\r\n */"
                        },
                        {
                            "kind": "NewLineTrivia",
                            "text": "\r\n"
                        },
                        {
                            "kind": "NewLineTrivia",
                            "text": "\r\n"
                        },
                        {
                            "kind": "NewLineTrivia",
                            "text": "\r\n"
                        }
                    ],
                    "trailingTrivia": [
                        {
                            "kind": "WhitespaceTrivia",
                            "text": " "
                        }
                    ]
                },
                "identifier": {
                    "kind": "IdentifierName",
                    "fullStart": 556,
                    "fullEnd": 564,
                    "start": 556,
                    "end": 564,
                    "fullWidth": 8,
                    "width": 8,
                    "text": "testcase",
                    "value": "testcase",
                    "valueText": "testcase"
                },
                "callSignature": {
                    "kind": "CallSignature",
                    "fullStart": 564,
                    "fullEnd": 567,
                    "start": 564,
                    "end": 566,
                    "fullWidth": 3,
                    "width": 2,
                    "parameterList": {
                        "kind": "ParameterList",
                        "fullStart": 564,
                        "fullEnd": 567,
                        "start": 564,
                        "end": 566,
                        "fullWidth": 3,
                        "width": 2,
                        "openParenToken": {
                            "kind": "OpenParenToken",
                            "fullStart": 564,
                            "fullEnd": 565,
                            "start": 564,
                            "end": 565,
                            "fullWidth": 1,
                            "width": 1,
                            "text": "(",
                            "value": "(",
                            "valueText": "("
                        },
                        "parameters": [],
                        "closeParenToken": {
                            "kind": "CloseParenToken",
                            "fullStart": 565,
                            "fullEnd": 567,
                            "start": 565,
                            "end": 566,
                            "fullWidth": 2,
                            "width": 1,
                            "text": ")",
                            "value": ")",
                            "valueText": ")",
                            "hasTrailingTrivia": true,
                            "trailingTrivia": [
                                {
                                    "kind": "WhitespaceTrivia",
                                    "text": " "
                                }
                            ]
                        }
                    }
                },
                "block": {
                    "kind": "Block",
                    "fullStart": 567,
                    "fullEnd": 804,
                    "start": 567,
                    "end": 802,
                    "fullWidth": 237,
                    "width": 235,
                    "openBraceToken": {
                        "kind": "OpenBraceToken",
                        "fullStart": 567,
                        "fullEnd": 570,
                        "start": 567,
                        "end": 568,
                        "fullWidth": 3,
                        "width": 1,
                        "text": "{",
                        "value": "{",
                        "valueText": "{",
                        "hasTrailingTrivia": true,
                        "hasTrailingNewLine": true,
                        "trailingTrivia": [
                            {
                                "kind": "NewLineTrivia",
                                "text": "\r\n"
                            }
                        ]
                    },
                    "statements": [
                        {
                            "kind": "VariableStatement",
                            "fullStart": 570,
                            "fullEnd": 609,
                            "start": 578,
                            "end": 607,
                            "fullWidth": 39,
                            "width": 29,
                            "modifiers": [],
                            "variableDeclaration": {
                                "kind": "VariableDeclaration",
                                "fullStart": 570,
                                "fullEnd": 606,
                                "start": 578,
                                "end": 606,
                                "fullWidth": 36,
                                "width": 28,
                                "varKeyword": {
                                    "kind": "VarKeyword",
                                    "fullStart": 570,
                                    "fullEnd": 582,
                                    "start": 578,
                                    "end": 581,
                                    "fullWidth": 12,
                                    "width": 3,
                                    "text": "var",
                                    "value": "var",
                                    "valueText": "var",
                                    "hasLeadingTrivia": true,
                                    "hasTrailingTrivia": true,
                                    "leadingTrivia": [
                                        {
                                            "kind": "WhitespaceTrivia",
                                            "text": "        "
                                        }
                                    ],
                                    "trailingTrivia": [
                                        {
                                            "kind": "WhitespaceTrivia",
                                            "text": " "
                                        }
                                    ]
                                },
                                "variableDeclarators": [
                                    {
                                        "kind": "VariableDeclarator",
                                        "fullStart": 582,
                                        "fullEnd": 606,
                                        "start": 582,
                                        "end": 606,
                                        "fullWidth": 24,
<<<<<<< HEAD
                                        "width": 24,
                                        "identifier": {
=======
                                        "propertyName": {
>>>>>>> 85e84683
                                            "kind": "IdentifierName",
                                            "fullStart": 582,
                                            "fullEnd": 589,
                                            "start": 582,
                                            "end": 588,
                                            "fullWidth": 7,
                                            "width": 6,
                                            "text": "numObj",
                                            "value": "numObj",
                                            "valueText": "numObj",
                                            "hasTrailingTrivia": true,
                                            "trailingTrivia": [
                                                {
                                                    "kind": "WhitespaceTrivia",
                                                    "text": " "
                                                }
                                            ]
                                        },
                                        "equalsValueClause": {
                                            "kind": "EqualsValueClause",
                                            "fullStart": 589,
                                            "fullEnd": 606,
                                            "start": 589,
                                            "end": 606,
                                            "fullWidth": 17,
                                            "width": 17,
                                            "equalsToken": {
                                                "kind": "EqualsToken",
                                                "fullStart": 589,
                                                "fullEnd": 591,
                                                "start": 589,
                                                "end": 590,
                                                "fullWidth": 2,
                                                "width": 1,
                                                "text": "=",
                                                "value": "=",
                                                "valueText": "=",
                                                "hasTrailingTrivia": true,
                                                "trailingTrivia": [
                                                    {
                                                        "kind": "WhitespaceTrivia",
                                                        "text": " "
                                                    }
                                                ]
                                            },
                                            "value": {
                                                "kind": "ObjectCreationExpression",
                                                "fullStart": 591,
                                                "fullEnd": 606,
                                                "start": 591,
                                                "end": 606,
                                                "fullWidth": 15,
                                                "width": 15,
                                                "newKeyword": {
                                                    "kind": "NewKeyword",
                                                    "fullStart": 591,
                                                    "fullEnd": 595,
                                                    "start": 591,
                                                    "end": 594,
                                                    "fullWidth": 4,
                                                    "width": 3,
                                                    "text": "new",
                                                    "value": "new",
                                                    "valueText": "new",
                                                    "hasTrailingTrivia": true,
                                                    "trailingTrivia": [
                                                        {
                                                            "kind": "WhitespaceTrivia",
                                                            "text": " "
                                                        }
                                                    ]
                                                },
                                                "expression": {
                                                    "kind": "IdentifierName",
                                                    "fullStart": 595,
                                                    "fullEnd": 601,
                                                    "start": 595,
                                                    "end": 601,
                                                    "fullWidth": 6,
                                                    "width": 6,
                                                    "text": "Number",
                                                    "value": "Number",
                                                    "valueText": "Number"
                                                },
                                                "argumentList": {
                                                    "kind": "ArgumentList",
                                                    "fullStart": 601,
                                                    "fullEnd": 606,
                                                    "start": 601,
                                                    "end": 606,
                                                    "fullWidth": 5,
                                                    "width": 5,
                                                    "openParenToken": {
                                                        "kind": "OpenParenToken",
                                                        "fullStart": 601,
                                                        "fullEnd": 602,
                                                        "start": 601,
                                                        "end": 602,
                                                        "fullWidth": 1,
                                                        "width": 1,
                                                        "text": "(",
                                                        "value": "(",
                                                        "valueText": "("
                                                    },
                                                    "arguments": [
                                                        {
                                                            "kind": "NumericLiteral",
                                                            "fullStart": 602,
                                                            "fullEnd": 605,
                                                            "start": 602,
                                                            "end": 605,
                                                            "fullWidth": 3,
                                                            "width": 3,
                                                            "text": "123",
                                                            "value": 123,
                                                            "valueText": "123"
                                                        }
                                                    ],
                                                    "closeParenToken": {
                                                        "kind": "CloseParenToken",
                                                        "fullStart": 605,
                                                        "fullEnd": 606,
                                                        "start": 605,
                                                        "end": 606,
                                                        "fullWidth": 1,
                                                        "width": 1,
                                                        "text": ")",
                                                        "value": ")",
                                                        "valueText": ")"
                                                    }
                                                }
                                            }
                                        }
                                    }
                                ]
                            },
                            "semicolonToken": {
                                "kind": "SemicolonToken",
                                "fullStart": 606,
                                "fullEnd": 609,
                                "start": 606,
                                "end": 607,
                                "fullWidth": 3,
                                "width": 1,
                                "text": ";",
                                "value": ";",
                                "valueText": ";",
                                "hasTrailingTrivia": true,
                                "hasTrailingNewLine": true,
                                "trailingTrivia": [
                                    {
                                        "kind": "NewLineTrivia",
                                        "text": "\r\n"
                                    }
                                ]
                            }
                        },
                        {
                            "kind": "VariableStatement",
                            "fullStart": 609,
                            "fullEnd": 662,
                            "start": 617,
                            "end": 660,
                            "fullWidth": 53,
                            "width": 43,
                            "modifiers": [],
                            "variableDeclaration": {
                                "kind": "VariableDeclaration",
                                "fullStart": 609,
                                "fullEnd": 659,
                                "start": 617,
                                "end": 659,
                                "fullWidth": 50,
                                "width": 42,
                                "varKeyword": {
                                    "kind": "VarKeyword",
                                    "fullStart": 609,
                                    "fullEnd": 621,
                                    "start": 617,
                                    "end": 620,
                                    "fullWidth": 12,
                                    "width": 3,
                                    "text": "var",
                                    "value": "var",
                                    "valueText": "var",
                                    "hasLeadingTrivia": true,
                                    "hasTrailingTrivia": true,
                                    "leadingTrivia": [
                                        {
                                            "kind": "WhitespaceTrivia",
                                            "text": "        "
                                        }
                                    ],
                                    "trailingTrivia": [
                                        {
                                            "kind": "WhitespaceTrivia",
                                            "text": " "
                                        }
                                    ]
                                },
                                "variableDeclarators": [
                                    {
                                        "kind": "VariableDeclarator",
                                        "fullStart": 621,
                                        "fullEnd": 659,
                                        "start": 621,
                                        "end": 659,
                                        "fullWidth": 38,
<<<<<<< HEAD
                                        "width": 38,
                                        "identifier": {
=======
                                        "propertyName": {
>>>>>>> 85e84683
                                            "kind": "IdentifierName",
                                            "fullStart": 621,
                                            "fullEnd": 630,
                                            "start": 621,
                                            "end": 629,
                                            "fullWidth": 9,
                                            "width": 8,
                                            "text": "preCheck",
                                            "value": "preCheck",
                                            "valueText": "preCheck",
                                            "hasTrailingTrivia": true,
                                            "trailingTrivia": [
                                                {
                                                    "kind": "WhitespaceTrivia",
                                                    "text": " "
                                                }
                                            ]
                                        },
                                        "equalsValueClause": {
                                            "kind": "EqualsValueClause",
                                            "fullStart": 630,
                                            "fullEnd": 659,
                                            "start": 630,
                                            "end": 659,
                                            "fullWidth": 29,
                                            "width": 29,
                                            "equalsToken": {
                                                "kind": "EqualsToken",
                                                "fullStart": 630,
                                                "fullEnd": 632,
                                                "start": 630,
                                                "end": 631,
                                                "fullWidth": 2,
                                                "width": 1,
                                                "text": "=",
                                                "value": "=",
                                                "valueText": "=",
                                                "hasTrailingTrivia": true,
                                                "trailingTrivia": [
                                                    {
                                                        "kind": "WhitespaceTrivia",
                                                        "text": " "
                                                    }
                                                ]
                                            },
                                            "value": {
                                                "kind": "InvocationExpression",
                                                "fullStart": 632,
                                                "fullEnd": 659,
                                                "start": 632,
                                                "end": 659,
                                                "fullWidth": 27,
                                                "width": 27,
                                                "expression": {
                                                    "kind": "MemberAccessExpression",
                                                    "fullStart": 632,
                                                    "fullEnd": 651,
                                                    "start": 632,
                                                    "end": 651,
                                                    "fullWidth": 19,
                                                    "width": 19,
                                                    "expression": {
                                                        "kind": "IdentifierName",
                                                        "fullStart": 632,
                                                        "fullEnd": 638,
                                                        "start": 632,
                                                        "end": 638,
                                                        "fullWidth": 6,
                                                        "width": 6,
                                                        "text": "Object",
                                                        "value": "Object",
                                                        "valueText": "Object"
                                                    },
                                                    "dotToken": {
                                                        "kind": "DotToken",
                                                        "fullStart": 638,
                                                        "fullEnd": 639,
                                                        "start": 638,
                                                        "end": 639,
                                                        "fullWidth": 1,
                                                        "width": 1,
                                                        "text": ".",
                                                        "value": ".",
                                                        "valueText": "."
                                                    },
                                                    "name": {
                                                        "kind": "IdentifierName",
                                                        "fullStart": 639,
                                                        "fullEnd": 651,
                                                        "start": 639,
                                                        "end": 651,
                                                        "fullWidth": 12,
                                                        "width": 12,
                                                        "text": "isExtensible",
                                                        "value": "isExtensible",
                                                        "valueText": "isExtensible"
                                                    }
                                                },
                                                "argumentList": {
                                                    "kind": "ArgumentList",
                                                    "fullStart": 651,
                                                    "fullEnd": 659,
                                                    "start": 651,
                                                    "end": 659,
                                                    "fullWidth": 8,
                                                    "width": 8,
                                                    "openParenToken": {
                                                        "kind": "OpenParenToken",
                                                        "fullStart": 651,
                                                        "fullEnd": 652,
                                                        "start": 651,
                                                        "end": 652,
                                                        "fullWidth": 1,
                                                        "width": 1,
                                                        "text": "(",
                                                        "value": "(",
                                                        "valueText": "("
                                                    },
                                                    "arguments": [
                                                        {
                                                            "kind": "IdentifierName",
                                                            "fullStart": 652,
                                                            "fullEnd": 658,
                                                            "start": 652,
                                                            "end": 658,
                                                            "fullWidth": 6,
                                                            "width": 6,
                                                            "text": "numObj",
                                                            "value": "numObj",
                                                            "valueText": "numObj"
                                                        }
                                                    ],
                                                    "closeParenToken": {
                                                        "kind": "CloseParenToken",
                                                        "fullStart": 658,
                                                        "fullEnd": 659,
                                                        "start": 658,
                                                        "end": 659,
                                                        "fullWidth": 1,
                                                        "width": 1,
                                                        "text": ")",
                                                        "value": ")",
                                                        "valueText": ")"
                                                    }
                                                }
                                            }
                                        }
                                    }
                                ]
                            },
                            "semicolonToken": {
                                "kind": "SemicolonToken",
                                "fullStart": 659,
                                "fullEnd": 662,
                                "start": 659,
                                "end": 660,
                                "fullWidth": 3,
                                "width": 1,
                                "text": ";",
                                "value": ";",
                                "valueText": ";",
                                "hasTrailingTrivia": true,
                                "hasTrailingNewLine": true,
                                "trailingTrivia": [
                                    {
                                        "kind": "NewLineTrivia",
                                        "text": "\r\n"
                                    }
                                ]
                            }
                        },
                        {
                            "kind": "ExpressionStatement",
                            "fullStart": 662,
                            "fullEnd": 705,
                            "start": 670,
                            "end": 703,
                            "fullWidth": 43,
                            "width": 33,
                            "expression": {
                                "kind": "InvocationExpression",
                                "fullStart": 662,
                                "fullEnd": 702,
                                "start": 670,
                                "end": 702,
                                "fullWidth": 40,
                                "width": 32,
                                "expression": {
                                    "kind": "MemberAccessExpression",
                                    "fullStart": 662,
                                    "fullEnd": 694,
                                    "start": 670,
                                    "end": 694,
                                    "fullWidth": 32,
                                    "width": 24,
                                    "expression": {
                                        "kind": "IdentifierName",
                                        "fullStart": 662,
                                        "fullEnd": 676,
                                        "start": 670,
                                        "end": 676,
                                        "fullWidth": 14,
                                        "width": 6,
                                        "text": "Object",
                                        "value": "Object",
                                        "valueText": "Object",
                                        "hasLeadingTrivia": true,
                                        "leadingTrivia": [
                                            {
                                                "kind": "WhitespaceTrivia",
                                                "text": "        "
                                            }
                                        ]
                                    },
                                    "dotToken": {
                                        "kind": "DotToken",
                                        "fullStart": 676,
                                        "fullEnd": 677,
                                        "start": 676,
                                        "end": 677,
                                        "fullWidth": 1,
                                        "width": 1,
                                        "text": ".",
                                        "value": ".",
                                        "valueText": "."
                                    },
                                    "name": {
                                        "kind": "IdentifierName",
                                        "fullStart": 677,
                                        "fullEnd": 694,
                                        "start": 677,
                                        "end": 694,
                                        "fullWidth": 17,
                                        "width": 17,
                                        "text": "preventExtensions",
                                        "value": "preventExtensions",
                                        "valueText": "preventExtensions"
                                    }
                                },
                                "argumentList": {
                                    "kind": "ArgumentList",
                                    "fullStart": 694,
                                    "fullEnd": 702,
                                    "start": 694,
                                    "end": 702,
                                    "fullWidth": 8,
                                    "width": 8,
                                    "openParenToken": {
                                        "kind": "OpenParenToken",
                                        "fullStart": 694,
                                        "fullEnd": 695,
                                        "start": 694,
                                        "end": 695,
                                        "fullWidth": 1,
                                        "width": 1,
                                        "text": "(",
                                        "value": "(",
                                        "valueText": "("
                                    },
                                    "arguments": [
                                        {
                                            "kind": "IdentifierName",
                                            "fullStart": 695,
                                            "fullEnd": 701,
                                            "start": 695,
                                            "end": 701,
                                            "fullWidth": 6,
                                            "width": 6,
                                            "text": "numObj",
                                            "value": "numObj",
                                            "valueText": "numObj"
                                        }
                                    ],
                                    "closeParenToken": {
                                        "kind": "CloseParenToken",
                                        "fullStart": 701,
                                        "fullEnd": 702,
                                        "start": 701,
                                        "end": 702,
                                        "fullWidth": 1,
                                        "width": 1,
                                        "text": ")",
                                        "value": ")",
                                        "valueText": ")"
                                    }
                                }
                            },
                            "semicolonToken": {
                                "kind": "SemicolonToken",
                                "fullStart": 702,
                                "fullEnd": 705,
                                "start": 702,
                                "end": 703,
                                "fullWidth": 3,
                                "width": 1,
                                "text": ";",
                                "value": ";",
                                "valueText": ";",
                                "hasTrailingTrivia": true,
                                "hasTrailingNewLine": true,
                                "trailingTrivia": [
                                    {
                                        "kind": "NewLineTrivia",
                                        "text": "\r\n"
                                    }
                                ]
                            }
                        },
                        {
                            "kind": "ExpressionStatement",
                            "fullStart": 705,
                            "fullEnd": 735,
                            "start": 715,
                            "end": 733,
                            "fullWidth": 30,
                            "width": 18,
                            "expression": {
                                "kind": "AssignmentExpression",
                                "fullStart": 705,
                                "fullEnd": 732,
                                "start": 715,
                                "end": 732,
                                "fullWidth": 27,
                                "width": 17,
                                "left": {
                                    "kind": "MemberAccessExpression",
                                    "fullStart": 705,
                                    "fullEnd": 729,
                                    "start": 715,
                                    "end": 728,
                                    "fullWidth": 24,
                                    "width": 13,
                                    "expression": {
                                        "kind": "IdentifierName",
                                        "fullStart": 705,
                                        "fullEnd": 721,
                                        "start": 715,
                                        "end": 721,
                                        "fullWidth": 16,
                                        "width": 6,
                                        "text": "numObj",
                                        "value": "numObj",
                                        "valueText": "numObj",
                                        "hasLeadingTrivia": true,
                                        "hasLeadingNewLine": true,
                                        "leadingTrivia": [
                                            {
                                                "kind": "NewLineTrivia",
                                                "text": "\r\n"
                                            },
                                            {
                                                "kind": "WhitespaceTrivia",
                                                "text": "        "
                                            }
                                        ]
                                    },
                                    "dotToken": {
                                        "kind": "DotToken",
                                        "fullStart": 721,
                                        "fullEnd": 722,
                                        "start": 721,
                                        "end": 722,
                                        "fullWidth": 1,
                                        "width": 1,
                                        "text": ".",
                                        "value": ".",
                                        "valueText": "."
                                    },
                                    "name": {
                                        "kind": "IdentifierName",
                                        "fullStart": 722,
                                        "fullEnd": 729,
                                        "start": 722,
                                        "end": 728,
                                        "fullWidth": 7,
                                        "width": 6,
                                        "text": "exName",
                                        "value": "exName",
                                        "valueText": "exName",
                                        "hasTrailingTrivia": true,
                                        "trailingTrivia": [
                                            {
                                                "kind": "WhitespaceTrivia",
                                                "text": " "
                                            }
                                        ]
                                    }
                                },
                                "operatorToken": {
                                    "kind": "EqualsToken",
                                    "fullStart": 729,
                                    "fullEnd": 731,
                                    "start": 729,
                                    "end": 730,
                                    "fullWidth": 2,
                                    "width": 1,
                                    "text": "=",
                                    "value": "=",
                                    "valueText": "=",
                                    "hasTrailingTrivia": true,
                                    "trailingTrivia": [
                                        {
                                            "kind": "WhitespaceTrivia",
                                            "text": " "
                                        }
                                    ]
                                },
                                "right": {
                                    "kind": "NumericLiteral",
                                    "fullStart": 731,
                                    "fullEnd": 732,
                                    "start": 731,
                                    "end": 732,
                                    "fullWidth": 1,
                                    "width": 1,
                                    "text": "2",
                                    "value": 2,
                                    "valueText": "2"
                                }
                            },
                            "semicolonToken": {
                                "kind": "SemicolonToken",
                                "fullStart": 732,
                                "fullEnd": 735,
                                "start": 732,
                                "end": 733,
                                "fullWidth": 3,
                                "width": 1,
                                "text": ";",
                                "value": ";",
                                "valueText": ";",
                                "hasTrailingTrivia": true,
                                "hasTrailingNewLine": true,
                                "trailingTrivia": [
                                    {
                                        "kind": "NewLineTrivia",
                                        "text": "\r\n"
                                    }
                                ]
                            }
                        },
                        {
                            "kind": "ReturnStatement",
                            "fullStart": 735,
                            "fullEnd": 797,
                            "start": 743,
                            "end": 795,
                            "fullWidth": 62,
                            "width": 52,
                            "returnKeyword": {
                                "kind": "ReturnKeyword",
                                "fullStart": 735,
                                "fullEnd": 750,
                                "start": 743,
                                "end": 749,
                                "fullWidth": 15,
                                "width": 6,
                                "text": "return",
                                "value": "return",
                                "valueText": "return",
                                "hasLeadingTrivia": true,
                                "hasTrailingTrivia": true,
                                "leadingTrivia": [
                                    {
                                        "kind": "WhitespaceTrivia",
                                        "text": "        "
                                    }
                                ],
                                "trailingTrivia": [
                                    {
                                        "kind": "WhitespaceTrivia",
                                        "text": " "
                                    }
                                ]
                            },
                            "expression": {
                                "kind": "LogicalAndExpression",
                                "fullStart": 750,
                                "fullEnd": 794,
                                "start": 750,
                                "end": 794,
                                "fullWidth": 44,
                                "width": 44,
                                "left": {
                                    "kind": "IdentifierName",
                                    "fullStart": 750,
                                    "fullEnd": 759,
                                    "start": 750,
                                    "end": 758,
                                    "fullWidth": 9,
                                    "width": 8,
                                    "text": "preCheck",
                                    "value": "preCheck",
                                    "valueText": "preCheck",
                                    "hasTrailingTrivia": true,
                                    "trailingTrivia": [
                                        {
                                            "kind": "WhitespaceTrivia",
                                            "text": " "
                                        }
                                    ]
                                },
                                "operatorToken": {
                                    "kind": "AmpersandAmpersandToken",
                                    "fullStart": 759,
                                    "fullEnd": 762,
                                    "start": 759,
                                    "end": 761,
                                    "fullWidth": 3,
                                    "width": 2,
                                    "text": "&&",
                                    "value": "&&",
                                    "valueText": "&&",
                                    "hasTrailingTrivia": true,
                                    "trailingTrivia": [
                                        {
                                            "kind": "WhitespaceTrivia",
                                            "text": " "
                                        }
                                    ]
                                },
                                "right": {
                                    "kind": "LogicalNotExpression",
                                    "fullStart": 762,
                                    "fullEnd": 794,
                                    "start": 762,
                                    "end": 794,
                                    "fullWidth": 32,
                                    "width": 32,
                                    "operatorToken": {
                                        "kind": "ExclamationToken",
                                        "fullStart": 762,
                                        "fullEnd": 763,
                                        "start": 762,
                                        "end": 763,
                                        "fullWidth": 1,
                                        "width": 1,
                                        "text": "!",
                                        "value": "!",
                                        "valueText": "!"
                                    },
                                    "operand": {
                                        "kind": "InvocationExpression",
                                        "fullStart": 763,
                                        "fullEnd": 794,
                                        "start": 763,
                                        "end": 794,
                                        "fullWidth": 31,
                                        "width": 31,
                                        "expression": {
                                            "kind": "MemberAccessExpression",
                                            "fullStart": 763,
                                            "fullEnd": 784,
                                            "start": 763,
                                            "end": 784,
                                            "fullWidth": 21,
                                            "width": 21,
                                            "expression": {
                                                "kind": "IdentifierName",
                                                "fullStart": 763,
                                                "fullEnd": 769,
                                                "start": 763,
                                                "end": 769,
                                                "fullWidth": 6,
                                                "width": 6,
                                                "text": "numObj",
                                                "value": "numObj",
                                                "valueText": "numObj"
                                            },
                                            "dotToken": {
                                                "kind": "DotToken",
                                                "fullStart": 769,
                                                "fullEnd": 770,
                                                "start": 769,
                                                "end": 770,
                                                "fullWidth": 1,
                                                "width": 1,
                                                "text": ".",
                                                "value": ".",
                                                "valueText": "."
                                            },
                                            "name": {
                                                "kind": "IdentifierName",
                                                "fullStart": 770,
                                                "fullEnd": 784,
                                                "start": 770,
                                                "end": 784,
                                                "fullWidth": 14,
                                                "width": 14,
                                                "text": "hasOwnProperty",
                                                "value": "hasOwnProperty",
                                                "valueText": "hasOwnProperty"
                                            }
                                        },
                                        "argumentList": {
                                            "kind": "ArgumentList",
                                            "fullStart": 784,
                                            "fullEnd": 794,
                                            "start": 784,
                                            "end": 794,
                                            "fullWidth": 10,
                                            "width": 10,
                                            "openParenToken": {
                                                "kind": "OpenParenToken",
                                                "fullStart": 784,
                                                "fullEnd": 785,
                                                "start": 784,
                                                "end": 785,
                                                "fullWidth": 1,
                                                "width": 1,
                                                "text": "(",
                                                "value": "(",
                                                "valueText": "("
                                            },
                                            "arguments": [
                                                {
                                                    "kind": "StringLiteral",
                                                    "fullStart": 785,
                                                    "fullEnd": 793,
                                                    "start": 785,
                                                    "end": 793,
                                                    "fullWidth": 8,
                                                    "width": 8,
                                                    "text": "\"exName\"",
                                                    "value": "exName",
                                                    "valueText": "exName"
                                                }
                                            ],
                                            "closeParenToken": {
                                                "kind": "CloseParenToken",
                                                "fullStart": 793,
                                                "fullEnd": 794,
                                                "start": 793,
                                                "end": 794,
                                                "fullWidth": 1,
                                                "width": 1,
                                                "text": ")",
                                                "value": ")",
                                                "valueText": ")"
                                            }
                                        }
                                    }
                                }
                            },
                            "semicolonToken": {
                                "kind": "SemicolonToken",
                                "fullStart": 794,
                                "fullEnd": 797,
                                "start": 794,
                                "end": 795,
                                "fullWidth": 3,
                                "width": 1,
                                "text": ";",
                                "value": ";",
                                "valueText": ";",
                                "hasTrailingTrivia": true,
                                "hasTrailingNewLine": true,
                                "trailingTrivia": [
                                    {
                                        "kind": "NewLineTrivia",
                                        "text": "\r\n"
                                    }
                                ]
                            }
                        }
                    ],
                    "closeBraceToken": {
                        "kind": "CloseBraceToken",
                        "fullStart": 797,
                        "fullEnd": 804,
                        "start": 801,
                        "end": 802,
                        "fullWidth": 7,
                        "width": 1,
                        "text": "}",
                        "value": "}",
                        "valueText": "}",
                        "hasLeadingTrivia": true,
                        "hasTrailingTrivia": true,
                        "hasTrailingNewLine": true,
                        "leadingTrivia": [
                            {
                                "kind": "WhitespaceTrivia",
                                "text": "    "
                            }
                        ],
                        "trailingTrivia": [
                            {
                                "kind": "NewLineTrivia",
                                "text": "\r\n"
                            }
                        ]
                    }
                }
            },
            {
                "kind": "ExpressionStatement",
                "fullStart": 804,
                "fullEnd": 828,
                "start": 804,
                "end": 826,
                "fullWidth": 24,
                "width": 22,
                "expression": {
                    "kind": "InvocationExpression",
                    "fullStart": 804,
                    "fullEnd": 825,
                    "start": 804,
                    "end": 825,
                    "fullWidth": 21,
                    "width": 21,
                    "expression": {
                        "kind": "IdentifierName",
                        "fullStart": 804,
                        "fullEnd": 815,
                        "start": 804,
                        "end": 815,
                        "fullWidth": 11,
                        "width": 11,
                        "text": "runTestCase",
                        "value": "runTestCase",
                        "valueText": "runTestCase"
                    },
                    "argumentList": {
                        "kind": "ArgumentList",
                        "fullStart": 815,
                        "fullEnd": 825,
                        "start": 815,
                        "end": 825,
                        "fullWidth": 10,
                        "width": 10,
                        "openParenToken": {
                            "kind": "OpenParenToken",
                            "fullStart": 815,
                            "fullEnd": 816,
                            "start": 815,
                            "end": 816,
                            "fullWidth": 1,
                            "width": 1,
                            "text": "(",
                            "value": "(",
                            "valueText": "("
                        },
                        "arguments": [
                            {
                                "kind": "IdentifierName",
                                "fullStart": 816,
                                "fullEnd": 824,
                                "start": 816,
                                "end": 824,
                                "fullWidth": 8,
                                "width": 8,
                                "text": "testcase",
                                "value": "testcase",
                                "valueText": "testcase"
                            }
                        ],
                        "closeParenToken": {
                            "kind": "CloseParenToken",
                            "fullStart": 824,
                            "fullEnd": 825,
                            "start": 824,
                            "end": 825,
                            "fullWidth": 1,
                            "width": 1,
                            "text": ")",
                            "value": ")",
                            "valueText": ")"
                        }
                    }
                },
                "semicolonToken": {
                    "kind": "SemicolonToken",
                    "fullStart": 825,
                    "fullEnd": 828,
                    "start": 825,
                    "end": 826,
                    "fullWidth": 3,
                    "width": 1,
                    "text": ";",
                    "value": ";",
                    "valueText": ";",
                    "hasTrailingTrivia": true,
                    "hasTrailingNewLine": true,
                    "trailingTrivia": [
                        {
                            "kind": "NewLineTrivia",
                            "text": "\r\n"
                        }
                    ]
                }
            }
        ],
        "endOfFileToken": {
            "kind": "EndOfFileToken",
            "fullStart": 828,
            "fullEnd": 828,
            "start": 828,
            "end": 828,
            "fullWidth": 0,
            "width": 0,
            "text": ""
        }
    },
    "lineMap": {
        "lineStarts": [
            0,
            67,
            152,
            232,
            308,
            380,
            385,
            440,
            538,
            543,
            545,
            547,
            570,
            609,
            662,
            705,
            707,
            735,
            797,
            804,
            828
        ],
        "length": 828
    }
}<|MERGE_RESOLUTION|>--- conflicted
+++ resolved
@@ -245,12 +245,8 @@
                                         "start": 582,
                                         "end": 606,
                                         "fullWidth": 24,
-<<<<<<< HEAD
                                         "width": 24,
-                                        "identifier": {
-=======
                                         "propertyName": {
->>>>>>> 85e84683
                                             "kind": "IdentifierName",
                                             "fullStart": 582,
                                             "fullEnd": 589,
@@ -459,12 +455,8 @@
                                         "start": 621,
                                         "end": 659,
                                         "fullWidth": 38,
-<<<<<<< HEAD
                                         "width": 38,
-                                        "identifier": {
-=======
                                         "propertyName": {
->>>>>>> 85e84683
                                             "kind": "IdentifierName",
                                             "fullStart": 621,
                                             "fullEnd": 630,
