--- conflicted
+++ resolved
@@ -250,12 +250,8 @@
                                         "start": 589,
                                         "end": 597,
                                         "fullWidth": 8,
-<<<<<<< HEAD
                                         "width": 8,
-                                        "identifier": {
-=======
                                         "propertyName": {
->>>>>>> 85e84683
                                             "kind": "IdentifierName",
                                             "fullStart": 589,
                                             "fullEnd": 593,
@@ -411,12 +407,8 @@
                                         "start": 612,
                                         "end": 647,
                                         "fullWidth": 35,
-<<<<<<< HEAD
                                         "width": 35,
-                                        "identifier": {
-=======
                                         "propertyName": {
->>>>>>> 85e84683
                                             "kind": "IdentifierName",
                                             "fullStart": 612,
                                             "fullEnd": 621,
