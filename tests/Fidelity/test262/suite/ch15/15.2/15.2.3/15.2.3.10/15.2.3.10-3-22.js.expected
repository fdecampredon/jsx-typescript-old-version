{
    "isDeclaration": false,
    "languageVersion": "EcmaScript5",
    "parseOptions": {
        "allowAutomaticSemicolonInsertion": true
    },
    "sourceUnit": {
        "kind": "SourceUnit",
        "fullStart": 0,
        "fullEnd": 828,
        "start": 562,
        "end": 828,
        "fullWidth": 828,
        "width": 266,
        "isIncrementallyUnusable": true,
        "moduleElements": [
            {
                "kind": "FunctionDeclaration",
                "fullStart": 0,
                "fullEnd": 804,
                "start": 562,
                "end": 802,
                "fullWidth": 804,
                "width": 240,
                "modifiers": [],
                "functionKeyword": {
                    "kind": "FunctionKeyword",
                    "fullStart": 0,
                    "fullEnd": 571,
                    "start": 562,
                    "end": 570,
                    "fullWidth": 571,
                    "width": 8,
                    "text": "function",
                    "value": "function",
                    "valueText": "function",
                    "hasLeadingTrivia": true,
                    "hasLeadingComment": true,
                    "hasLeadingNewLine": true,
                    "hasTrailingTrivia": true,
                    "leadingTrivia": [
                        {
                            "kind": "SingleLineCommentTrivia",
                            "text": "/// Copyright (c) 2012 Ecma International.  All rights reserved. "
                        },
                        {
                            "kind": "NewLineTrivia",
                            "text": "\r\n"
                        },
                        {
                            "kind": "SingleLineCommentTrivia",
                            "text": "/// Ecma International makes this code available under the terms and conditions set"
                        },
                        {
                            "kind": "NewLineTrivia",
                            "text": "\r\n"
                        },
                        {
                            "kind": "SingleLineCommentTrivia",
                            "text": "/// forth on http://hg.ecmascript.org/tests/test262/raw-file/tip/LICENSE (the "
                        },
                        {
                            "kind": "NewLineTrivia",
                            "text": "\r\n"
                        },
                        {
                            "kind": "SingleLineCommentTrivia",
                            "text": "/// \"Use Terms\").   Any redistribution of this code must retain the above "
                        },
                        {
                            "kind": "NewLineTrivia",
                            "text": "\r\n"
                        },
                        {
                            "kind": "SingleLineCommentTrivia",
                            "text": "/// copyright and this notice and otherwise comply with the Use Terms."
                        },
                        {
                            "kind": "NewLineTrivia",
                            "text": "\r\n"
                        },
                        {
                            "kind": "MultiLineCommentTrivia",
                            "text": "/**\r\n * @path ch15/15.2/15.2.3/15.2.3.10/15.2.3.10-3-22.js\r\n * @description Object.preventExtensions - properties can still be deleted after extensions have been prevented\r\n */"
                        },
                        {
                            "kind": "NewLineTrivia",
                            "text": "\r\n"
                        },
                        {
                            "kind": "NewLineTrivia",
                            "text": "\r\n"
                        },
                        {
                            "kind": "NewLineTrivia",
                            "text": "\r\n"
                        }
                    ],
                    "trailingTrivia": [
                        {
                            "kind": "WhitespaceTrivia",
                            "text": " "
                        }
                    ]
                },
                "identifier": {
                    "kind": "IdentifierName",
                    "fullStart": 571,
                    "fullEnd": 579,
                    "start": 571,
                    "end": 579,
                    "fullWidth": 8,
                    "width": 8,
                    "text": "testcase",
                    "value": "testcase",
                    "valueText": "testcase"
                },
                "callSignature": {
                    "kind": "CallSignature",
                    "fullStart": 579,
                    "fullEnd": 582,
                    "start": 579,
                    "end": 581,
                    "fullWidth": 3,
                    "width": 2,
                    "parameterList": {
                        "kind": "ParameterList",
                        "fullStart": 579,
                        "fullEnd": 582,
                        "start": 579,
                        "end": 581,
                        "fullWidth": 3,
                        "width": 2,
                        "openParenToken": {
                            "kind": "OpenParenToken",
                            "fullStart": 579,
                            "fullEnd": 580,
                            "start": 579,
                            "end": 580,
                            "fullWidth": 1,
                            "width": 1,
                            "text": "(",
                            "value": "(",
                            "valueText": "("
                        },
                        "parameters": [],
                        "closeParenToken": {
                            "kind": "CloseParenToken",
                            "fullStart": 580,
                            "fullEnd": 582,
                            "start": 580,
                            "end": 581,
                            "fullWidth": 2,
                            "width": 1,
                            "text": ")",
                            "value": ")",
                            "valueText": ")",
                            "hasTrailingTrivia": true,
                            "trailingTrivia": [
                                {
                                    "kind": "WhitespaceTrivia",
                                    "text": " "
                                }
                            ]
                        }
                    }
                },
                "block": {
                    "kind": "Block",
                    "fullStart": 582,
                    "fullEnd": 804,
                    "start": 582,
                    "end": 802,
                    "fullWidth": 222,
                    "width": 220,
                    "openBraceToken": {
                        "kind": "OpenBraceToken",
                        "fullStart": 582,
                        "fullEnd": 585,
                        "start": 582,
                        "end": 583,
                        "fullWidth": 3,
                        "width": 1,
                        "text": "{",
                        "value": "{",
                        "valueText": "{",
                        "hasTrailingTrivia": true,
                        "hasTrailingNewLine": true,
                        "trailingTrivia": [
                            {
                                "kind": "NewLineTrivia",
                                "text": "\r\n"
                            }
                        ]
                    },
                    "statements": [
                        {
                            "kind": "VariableStatement",
                            "fullStart": 585,
                            "fullEnd": 618,
                            "start": 593,
                            "end": 616,
                            "fullWidth": 33,
                            "width": 23,
                            "modifiers": [],
                            "variableDeclaration": {
                                "kind": "VariableDeclaration",
                                "fullStart": 585,
                                "fullEnd": 615,
                                "start": 593,
                                "end": 615,
                                "fullWidth": 30,
                                "width": 22,
                                "varKeyword": {
                                    "kind": "VarKeyword",
                                    "fullStart": 585,
                                    "fullEnd": 597,
                                    "start": 593,
                                    "end": 596,
                                    "fullWidth": 12,
                                    "width": 3,
                                    "text": "var",
                                    "value": "var",
                                    "valueText": "var",
                                    "hasLeadingTrivia": true,
                                    "hasTrailingTrivia": true,
                                    "leadingTrivia": [
                                        {
                                            "kind": "WhitespaceTrivia",
                                            "text": "        "
                                        }
                                    ],
                                    "trailingTrivia": [
                                        {
                                            "kind": "WhitespaceTrivia",
                                            "text": " "
                                        }
                                    ]
                                },
                                "variableDeclarators": [
                                    {
                                        "kind": "VariableDeclarator",
                                        "fullStart": 597,
                                        "fullEnd": 615,
                                        "start": 597,
                                        "end": 615,
                                        "fullWidth": 18,
<<<<<<< HEAD
                                        "width": 18,
                                        "identifier": {
=======
                                        "propertyName": {
>>>>>>> 85e84683
                                            "kind": "IdentifierName",
                                            "fullStart": 597,
                                            "fullEnd": 601,
                                            "start": 597,
                                            "end": 600,
                                            "fullWidth": 4,
                                            "width": 3,
                                            "text": "obj",
                                            "value": "obj",
                                            "valueText": "obj",
                                            "hasTrailingTrivia": true,
                                            "trailingTrivia": [
                                                {
                                                    "kind": "WhitespaceTrivia",
                                                    "text": " "
                                                }
                                            ]
                                        },
                                        "equalsValueClause": {
                                            "kind": "EqualsValueClause",
                                            "fullStart": 601,
                                            "fullEnd": 615,
                                            "start": 601,
                                            "end": 615,
                                            "fullWidth": 14,
                                            "width": 14,
                                            "equalsToken": {
                                                "kind": "EqualsToken",
                                                "fullStart": 601,
                                                "fullEnd": 603,
                                                "start": 601,
                                                "end": 602,
                                                "fullWidth": 2,
                                                "width": 1,
                                                "text": "=",
                                                "value": "=",
                                                "valueText": "=",
                                                "hasTrailingTrivia": true,
                                                "trailingTrivia": [
                                                    {
                                                        "kind": "WhitespaceTrivia",
                                                        "text": " "
                                                    }
                                                ]
                                            },
                                            "value": {
                                                "kind": "ObjectLiteralExpression",
                                                "fullStart": 603,
                                                "fullEnd": 615,
                                                "start": 603,
                                                "end": 615,
                                                "fullWidth": 12,
                                                "width": 12,
                                                "openBraceToken": {
                                                    "kind": "OpenBraceToken",
                                                    "fullStart": 603,
                                                    "fullEnd": 605,
                                                    "start": 603,
                                                    "end": 604,
                                                    "fullWidth": 2,
                                                    "width": 1,
                                                    "text": "{",
                                                    "value": "{",
                                                    "valueText": "{",
                                                    "hasTrailingTrivia": true,
                                                    "trailingTrivia": [
                                                        {
                                                            "kind": "WhitespaceTrivia",
                                                            "text": " "
                                                        }
                                                    ]
                                                },
                                                "propertyAssignments": [
                                                    {
                                                        "kind": "SimplePropertyAssignment",
                                                        "fullStart": 605,
                                                        "fullEnd": 614,
                                                        "start": 605,
                                                        "end": 613,
                                                        "fullWidth": 9,
                                                        "width": 8,
                                                        "propertyName": {
                                                            "kind": "IdentifierName",
                                                            "fullStart": 605,
                                                            "fullEnd": 609,
                                                            "start": 605,
                                                            "end": 609,
                                                            "fullWidth": 4,
                                                            "width": 4,
                                                            "text": "prop",
                                                            "value": "prop",
                                                            "valueText": "prop"
                                                        },
                                                        "colonToken": {
                                                            "kind": "ColonToken",
                                                            "fullStart": 609,
                                                            "fullEnd": 611,
                                                            "start": 609,
                                                            "end": 610,
                                                            "fullWidth": 2,
                                                            "width": 1,
                                                            "text": ":",
                                                            "value": ":",
                                                            "valueText": ":",
                                                            "hasTrailingTrivia": true,
                                                            "trailingTrivia": [
                                                                {
                                                                    "kind": "WhitespaceTrivia",
                                                                    "text": " "
                                                                }
                                                            ]
                                                        },
                                                        "expression": {
                                                            "kind": "NumericLiteral",
                                                            "fullStart": 611,
                                                            "fullEnd": 614,
                                                            "start": 611,
                                                            "end": 613,
                                                            "fullWidth": 3,
                                                            "width": 2,
                                                            "text": "12",
                                                            "value": 12,
                                                            "valueText": "12",
                                                            "hasTrailingTrivia": true,
                                                            "trailingTrivia": [
                                                                {
                                                                    "kind": "WhitespaceTrivia",
                                                                    "text": " "
                                                                }
                                                            ]
                                                        }
                                                    }
                                                ],
                                                "closeBraceToken": {
                                                    "kind": "CloseBraceToken",
                                                    "fullStart": 614,
                                                    "fullEnd": 615,
                                                    "start": 614,
                                                    "end": 615,
                                                    "fullWidth": 1,
                                                    "width": 1,
                                                    "text": "}",
                                                    "value": "}",
                                                    "valueText": "}"
                                                }
                                            }
                                        }
                                    }
                                ]
                            },
                            "semicolonToken": {
                                "kind": "SemicolonToken",
                                "fullStart": 615,
                                "fullEnd": 618,
                                "start": 615,
                                "end": 616,
                                "fullWidth": 3,
                                "width": 1,
                                "text": ";",
                                "value": ";",
                                "valueText": ";",
                                "hasTrailingTrivia": true,
                                "hasTrailingNewLine": true,
                                "trailingTrivia": [
                                    {
                                        "kind": "NewLineTrivia",
                                        "text": "\r\n"
                                    }
                                ]
                            }
                        },
                        {
                            "kind": "VariableStatement",
                            "fullStart": 618,
                            "fullEnd": 668,
                            "start": 626,
                            "end": 666,
                            "fullWidth": 50,
                            "width": 40,
                            "modifiers": [],
                            "variableDeclaration": {
                                "kind": "VariableDeclaration",
                                "fullStart": 618,
                                "fullEnd": 665,
                                "start": 626,
                                "end": 665,
                                "fullWidth": 47,
                                "width": 39,
                                "varKeyword": {
                                    "kind": "VarKeyword",
                                    "fullStart": 618,
                                    "fullEnd": 630,
                                    "start": 626,
                                    "end": 629,
                                    "fullWidth": 12,
                                    "width": 3,
                                    "text": "var",
                                    "value": "var",
                                    "valueText": "var",
                                    "hasLeadingTrivia": true,
                                    "hasTrailingTrivia": true,
                                    "leadingTrivia": [
                                        {
                                            "kind": "WhitespaceTrivia",
                                            "text": "        "
                                        }
                                    ],
                                    "trailingTrivia": [
                                        {
                                            "kind": "WhitespaceTrivia",
                                            "text": " "
                                        }
                                    ]
                                },
                                "variableDeclarators": [
                                    {
                                        "kind": "VariableDeclarator",
                                        "fullStart": 630,
                                        "fullEnd": 665,
                                        "start": 630,
                                        "end": 665,
                                        "fullWidth": 35,
<<<<<<< HEAD
                                        "width": 35,
                                        "identifier": {
=======
                                        "propertyName": {
>>>>>>> 85e84683
                                            "kind": "IdentifierName",
                                            "fullStart": 630,
                                            "fullEnd": 639,
                                            "start": 630,
                                            "end": 638,
                                            "fullWidth": 9,
                                            "width": 8,
                                            "text": "preCheck",
                                            "value": "preCheck",
                                            "valueText": "preCheck",
                                            "hasTrailingTrivia": true,
                                            "trailingTrivia": [
                                                {
                                                    "kind": "WhitespaceTrivia",
                                                    "text": " "
                                                }
                                            ]
                                        },
                                        "equalsValueClause": {
                                            "kind": "EqualsValueClause",
                                            "fullStart": 639,
                                            "fullEnd": 665,
                                            "start": 639,
                                            "end": 665,
                                            "fullWidth": 26,
                                            "width": 26,
                                            "equalsToken": {
                                                "kind": "EqualsToken",
                                                "fullStart": 639,
                                                "fullEnd": 641,
                                                "start": 639,
                                                "end": 640,
                                                "fullWidth": 2,
                                                "width": 1,
                                                "text": "=",
                                                "value": "=",
                                                "valueText": "=",
                                                "hasTrailingTrivia": true,
                                                "trailingTrivia": [
                                                    {
                                                        "kind": "WhitespaceTrivia",
                                                        "text": " "
                                                    }
                                                ]
                                            },
                                            "value": {
                                                "kind": "InvocationExpression",
                                                "fullStart": 641,
                                                "fullEnd": 665,
                                                "start": 641,
                                                "end": 665,
                                                "fullWidth": 24,
                                                "width": 24,
                                                "expression": {
                                                    "kind": "MemberAccessExpression",
                                                    "fullStart": 641,
                                                    "fullEnd": 660,
                                                    "start": 641,
                                                    "end": 660,
                                                    "fullWidth": 19,
                                                    "width": 19,
                                                    "expression": {
                                                        "kind": "IdentifierName",
                                                        "fullStart": 641,
                                                        "fullEnd": 647,
                                                        "start": 641,
                                                        "end": 647,
                                                        "fullWidth": 6,
                                                        "width": 6,
                                                        "text": "Object",
                                                        "value": "Object",
                                                        "valueText": "Object"
                                                    },
                                                    "dotToken": {
                                                        "kind": "DotToken",
                                                        "fullStart": 647,
                                                        "fullEnd": 648,
                                                        "start": 647,
                                                        "end": 648,
                                                        "fullWidth": 1,
                                                        "width": 1,
                                                        "text": ".",
                                                        "value": ".",
                                                        "valueText": "."
                                                    },
                                                    "name": {
                                                        "kind": "IdentifierName",
                                                        "fullStart": 648,
                                                        "fullEnd": 660,
                                                        "start": 648,
                                                        "end": 660,
                                                        "fullWidth": 12,
                                                        "width": 12,
                                                        "text": "isExtensible",
                                                        "value": "isExtensible",
                                                        "valueText": "isExtensible"
                                                    }
                                                },
                                                "argumentList": {
                                                    "kind": "ArgumentList",
                                                    "fullStart": 660,
                                                    "fullEnd": 665,
                                                    "start": 660,
                                                    "end": 665,
                                                    "fullWidth": 5,
                                                    "width": 5,
                                                    "openParenToken": {
                                                        "kind": "OpenParenToken",
                                                        "fullStart": 660,
                                                        "fullEnd": 661,
                                                        "start": 660,
                                                        "end": 661,
                                                        "fullWidth": 1,
                                                        "width": 1,
                                                        "text": "(",
                                                        "value": "(",
                                                        "valueText": "("
                                                    },
                                                    "arguments": [
                                                        {
                                                            "kind": "IdentifierName",
                                                            "fullStart": 661,
                                                            "fullEnd": 664,
                                                            "start": 661,
                                                            "end": 664,
                                                            "fullWidth": 3,
                                                            "width": 3,
                                                            "text": "obj",
                                                            "value": "obj",
                                                            "valueText": "obj"
                                                        }
                                                    ],
                                                    "closeParenToken": {
                                                        "kind": "CloseParenToken",
                                                        "fullStart": 664,
                                                        "fullEnd": 665,
                                                        "start": 664,
                                                        "end": 665,
                                                        "fullWidth": 1,
                                                        "width": 1,
                                                        "text": ")",
                                                        "value": ")",
                                                        "valueText": ")"
                                                    }
                                                }
                                            }
                                        }
                                    }
                                ]
                            },
                            "semicolonToken": {
                                "kind": "SemicolonToken",
                                "fullStart": 665,
                                "fullEnd": 668,
                                "start": 665,
                                "end": 666,
                                "fullWidth": 3,
                                "width": 1,
                                "text": ";",
                                "value": ";",
                                "valueText": ";",
                                "hasTrailingTrivia": true,
                                "hasTrailingNewLine": true,
                                "trailingTrivia": [
                                    {
                                        "kind": "NewLineTrivia",
                                        "text": "\r\n"
                                    }
                                ]
                            }
                        },
                        {
                            "kind": "ExpressionStatement",
                            "fullStart": 668,
                            "fullEnd": 708,
                            "start": 676,
                            "end": 706,
                            "fullWidth": 40,
                            "width": 30,
                            "expression": {
                                "kind": "InvocationExpression",
                                "fullStart": 668,
                                "fullEnd": 705,
                                "start": 676,
                                "end": 705,
                                "fullWidth": 37,
                                "width": 29,
                                "expression": {
                                    "kind": "MemberAccessExpression",
                                    "fullStart": 668,
                                    "fullEnd": 700,
                                    "start": 676,
                                    "end": 700,
                                    "fullWidth": 32,
                                    "width": 24,
                                    "expression": {
                                        "kind": "IdentifierName",
                                        "fullStart": 668,
                                        "fullEnd": 682,
                                        "start": 676,
                                        "end": 682,
                                        "fullWidth": 14,
                                        "width": 6,
                                        "text": "Object",
                                        "value": "Object",
                                        "valueText": "Object",
                                        "hasLeadingTrivia": true,
                                        "leadingTrivia": [
                                            {
                                                "kind": "WhitespaceTrivia",
                                                "text": "        "
                                            }
                                        ]
                                    },
                                    "dotToken": {
                                        "kind": "DotToken",
                                        "fullStart": 682,
                                        "fullEnd": 683,
                                        "start": 682,
                                        "end": 683,
                                        "fullWidth": 1,
                                        "width": 1,
                                        "text": ".",
                                        "value": ".",
                                        "valueText": "."
                                    },
                                    "name": {
                                        "kind": "IdentifierName",
                                        "fullStart": 683,
                                        "fullEnd": 700,
                                        "start": 683,
                                        "end": 700,
                                        "fullWidth": 17,
                                        "width": 17,
                                        "text": "preventExtensions",
                                        "value": "preventExtensions",
                                        "valueText": "preventExtensions"
                                    }
                                },
                                "argumentList": {
                                    "kind": "ArgumentList",
                                    "fullStart": 700,
                                    "fullEnd": 705,
                                    "start": 700,
                                    "end": 705,
                                    "fullWidth": 5,
                                    "width": 5,
                                    "openParenToken": {
                                        "kind": "OpenParenToken",
                                        "fullStart": 700,
                                        "fullEnd": 701,
                                        "start": 700,
                                        "end": 701,
                                        "fullWidth": 1,
                                        "width": 1,
                                        "text": "(",
                                        "value": "(",
                                        "valueText": "("
                                    },
                                    "arguments": [
                                        {
                                            "kind": "IdentifierName",
                                            "fullStart": 701,
                                            "fullEnd": 704,
                                            "start": 701,
                                            "end": 704,
                                            "fullWidth": 3,
                                            "width": 3,
                                            "text": "obj",
                                            "value": "obj",
                                            "valueText": "obj"
                                        }
                                    ],
                                    "closeParenToken": {
                                        "kind": "CloseParenToken",
                                        "fullStart": 704,
                                        "fullEnd": 705,
                                        "start": 704,
                                        "end": 705,
                                        "fullWidth": 1,
                                        "width": 1,
                                        "text": ")",
                                        "value": ")",
                                        "valueText": ")"
                                    }
                                }
                            },
                            "semicolonToken": {
                                "kind": "SemicolonToken",
                                "fullStart": 705,
                                "fullEnd": 708,
                                "start": 705,
                                "end": 706,
                                "fullWidth": 3,
                                "width": 1,
                                "text": ";",
                                "value": ";",
                                "valueText": ";",
                                "hasTrailingTrivia": true,
                                "hasTrailingNewLine": true,
                                "trailingTrivia": [
                                    {
                                        "kind": "NewLineTrivia",
                                        "text": "\r\n"
                                    }
                                ]
                            }
                        },
                        {
                            "kind": "ExpressionStatement",
                            "fullStart": 708,
                            "fullEnd": 736,
                            "start": 718,
                            "end": 734,
                            "fullWidth": 28,
                            "width": 16,
                            "expression": {
                                "kind": "DeleteExpression",
                                "fullStart": 708,
                                "fullEnd": 733,
                                "start": 718,
                                "end": 733,
                                "fullWidth": 25,
                                "width": 15,
                                "deleteKeyword": {
                                    "kind": "DeleteKeyword",
                                    "fullStart": 708,
                                    "fullEnd": 725,
                                    "start": 718,
                                    "end": 724,
                                    "fullWidth": 17,
                                    "width": 6,
                                    "text": "delete",
                                    "value": "delete",
                                    "valueText": "delete",
                                    "hasLeadingTrivia": true,
                                    "hasLeadingNewLine": true,
                                    "hasTrailingTrivia": true,
                                    "leadingTrivia": [
                                        {
                                            "kind": "NewLineTrivia",
                                            "text": "\r\n"
                                        },
                                        {
                                            "kind": "WhitespaceTrivia",
                                            "text": "        "
                                        }
                                    ],
                                    "trailingTrivia": [
                                        {
                                            "kind": "WhitespaceTrivia",
                                            "text": " "
                                        }
                                    ]
                                },
                                "expression": {
                                    "kind": "MemberAccessExpression",
                                    "fullStart": 725,
                                    "fullEnd": 733,
                                    "start": 725,
                                    "end": 733,
                                    "fullWidth": 8,
                                    "width": 8,
                                    "expression": {
                                        "kind": "IdentifierName",
                                        "fullStart": 725,
                                        "fullEnd": 728,
                                        "start": 725,
                                        "end": 728,
                                        "fullWidth": 3,
                                        "width": 3,
                                        "text": "obj",
                                        "value": "obj",
                                        "valueText": "obj"
                                    },
                                    "dotToken": {
                                        "kind": "DotToken",
                                        "fullStart": 728,
                                        "fullEnd": 729,
                                        "start": 728,
                                        "end": 729,
                                        "fullWidth": 1,
                                        "width": 1,
                                        "text": ".",
                                        "value": ".",
                                        "valueText": "."
                                    },
                                    "name": {
                                        "kind": "IdentifierName",
                                        "fullStart": 729,
                                        "fullEnd": 733,
                                        "start": 729,
                                        "end": 733,
                                        "fullWidth": 4,
                                        "width": 4,
                                        "text": "prop",
                                        "value": "prop",
                                        "valueText": "prop"
                                    }
                                }
                            },
                            "semicolonToken": {
                                "kind": "SemicolonToken",
                                "fullStart": 733,
                                "fullEnd": 736,
                                "start": 733,
                                "end": 734,
                                "fullWidth": 3,
                                "width": 1,
                                "text": ";",
                                "value": ";",
                                "valueText": ";",
                                "hasTrailingTrivia": true,
                                "hasTrailingNewLine": true,
                                "trailingTrivia": [
                                    {
                                        "kind": "NewLineTrivia",
                                        "text": "\r\n"
                                    }
                                ]
                            }
                        },
                        {
                            "kind": "ReturnStatement",
                            "fullStart": 736,
                            "fullEnd": 795,
                            "start": 746,
                            "end": 793,
                            "fullWidth": 59,
                            "width": 47,
                            "returnKeyword": {
                                "kind": "ReturnKeyword",
                                "fullStart": 736,
                                "fullEnd": 753,
                                "start": 746,
                                "end": 752,
                                "fullWidth": 17,
                                "width": 6,
                                "text": "return",
                                "value": "return",
                                "valueText": "return",
                                "hasLeadingTrivia": true,
                                "hasLeadingNewLine": true,
                                "hasTrailingTrivia": true,
                                "leadingTrivia": [
                                    {
                                        "kind": "NewLineTrivia",
                                        "text": "\r\n"
                                    },
                                    {
                                        "kind": "WhitespaceTrivia",
                                        "text": "        "
                                    }
                                ],
                                "trailingTrivia": [
                                    {
                                        "kind": "WhitespaceTrivia",
                                        "text": " "
                                    }
                                ]
                            },
                            "expression": {
                                "kind": "LogicalAndExpression",
                                "fullStart": 753,
                                "fullEnd": 792,
                                "start": 753,
                                "end": 792,
                                "fullWidth": 39,
                                "width": 39,
                                "left": {
                                    "kind": "IdentifierName",
                                    "fullStart": 753,
                                    "fullEnd": 762,
                                    "start": 753,
                                    "end": 761,
                                    "fullWidth": 9,
                                    "width": 8,
                                    "text": "preCheck",
                                    "value": "preCheck",
                                    "valueText": "preCheck",
                                    "hasTrailingTrivia": true,
                                    "trailingTrivia": [
                                        {
                                            "kind": "WhitespaceTrivia",
                                            "text": " "
                                        }
                                    ]
                                },
                                "operatorToken": {
                                    "kind": "AmpersandAmpersandToken",
                                    "fullStart": 762,
                                    "fullEnd": 765,
                                    "start": 762,
                                    "end": 764,
                                    "fullWidth": 3,
                                    "width": 2,
                                    "text": "&&",
                                    "value": "&&",
                                    "valueText": "&&",
                                    "hasTrailingTrivia": true,
                                    "trailingTrivia": [
                                        {
                                            "kind": "WhitespaceTrivia",
                                            "text": " "
                                        }
                                    ]
                                },
                                "right": {
                                    "kind": "LogicalNotExpression",
                                    "fullStart": 765,
                                    "fullEnd": 792,
                                    "start": 765,
                                    "end": 792,
                                    "fullWidth": 27,
                                    "width": 27,
                                    "operatorToken": {
                                        "kind": "ExclamationToken",
                                        "fullStart": 765,
                                        "fullEnd": 766,
                                        "start": 765,
                                        "end": 766,
                                        "fullWidth": 1,
                                        "width": 1,
                                        "text": "!",
                                        "value": "!",
                                        "valueText": "!"
                                    },
                                    "operand": {
                                        "kind": "InvocationExpression",
                                        "fullStart": 766,
                                        "fullEnd": 792,
                                        "start": 766,
                                        "end": 792,
                                        "fullWidth": 26,
                                        "width": 26,
                                        "expression": {
                                            "kind": "MemberAccessExpression",
                                            "fullStart": 766,
                                            "fullEnd": 784,
                                            "start": 766,
                                            "end": 784,
                                            "fullWidth": 18,
                                            "width": 18,
                                            "expression": {
                                                "kind": "IdentifierName",
                                                "fullStart": 766,
                                                "fullEnd": 769,
                                                "start": 766,
                                                "end": 769,
                                                "fullWidth": 3,
                                                "width": 3,
                                                "text": "obj",
                                                "value": "obj",
                                                "valueText": "obj"
                                            },
                                            "dotToken": {
                                                "kind": "DotToken",
                                                "fullStart": 769,
                                                "fullEnd": 770,
                                                "start": 769,
                                                "end": 770,
                                                "fullWidth": 1,
                                                "width": 1,
                                                "text": ".",
                                                "value": ".",
                                                "valueText": "."
                                            },
                                            "name": {
                                                "kind": "IdentifierName",
                                                "fullStart": 770,
                                                "fullEnd": 784,
                                                "start": 770,
                                                "end": 784,
                                                "fullWidth": 14,
                                                "width": 14,
                                                "text": "hasOwnProperty",
                                                "value": "hasOwnProperty",
                                                "valueText": "hasOwnProperty"
                                            }
                                        },
                                        "argumentList": {
                                            "kind": "ArgumentList",
                                            "fullStart": 784,
                                            "fullEnd": 792,
                                            "start": 784,
                                            "end": 792,
                                            "fullWidth": 8,
                                            "width": 8,
                                            "openParenToken": {
                                                "kind": "OpenParenToken",
                                                "fullStart": 784,
                                                "fullEnd": 785,
                                                "start": 784,
                                                "end": 785,
                                                "fullWidth": 1,
                                                "width": 1,
                                                "text": "(",
                                                "value": "(",
                                                "valueText": "("
                                            },
                                            "arguments": [
                                                {
                                                    "kind": "StringLiteral",
                                                    "fullStart": 785,
                                                    "fullEnd": 791,
                                                    "start": 785,
                                                    "end": 791,
                                                    "fullWidth": 6,
                                                    "width": 6,
                                                    "text": "\"prop\"",
                                                    "value": "prop",
                                                    "valueText": "prop"
                                                }
                                            ],
                                            "closeParenToken": {
                                                "kind": "CloseParenToken",
                                                "fullStart": 791,
                                                "fullEnd": 792,
                                                "start": 791,
                                                "end": 792,
                                                "fullWidth": 1,
                                                "width": 1,
                                                "text": ")",
                                                "value": ")",
                                                "valueText": ")"
                                            }
                                        }
                                    }
                                }
                            },
                            "semicolonToken": {
                                "kind": "SemicolonToken",
                                "fullStart": 792,
                                "fullEnd": 795,
                                "start": 792,
                                "end": 793,
                                "fullWidth": 3,
                                "width": 1,
                                "text": ";",
                                "value": ";",
                                "valueText": ";",
                                "hasTrailingTrivia": true,
                                "hasTrailingNewLine": true,
                                "trailingTrivia": [
                                    {
                                        "kind": "NewLineTrivia",
                                        "text": "\r\n"
                                    }
                                ]
                            }
                        }
                    ],
                    "closeBraceToken": {
                        "kind": "CloseBraceToken",
                        "fullStart": 795,
                        "fullEnd": 804,
                        "start": 801,
                        "end": 802,
                        "fullWidth": 9,
                        "width": 1,
                        "text": "}",
                        "value": "}",
                        "valueText": "}",
                        "hasLeadingTrivia": true,
                        "hasLeadingNewLine": true,
                        "hasTrailingTrivia": true,
                        "hasTrailingNewLine": true,
                        "leadingTrivia": [
                            {
                                "kind": "NewLineTrivia",
                                "text": "\r\n"
                            },
                            {
                                "kind": "WhitespaceTrivia",
                                "text": "    "
                            }
                        ],
                        "trailingTrivia": [
                            {
                                "kind": "NewLineTrivia",
                                "text": "\r\n"
                            }
                        ]
                    }
                }
            },
            {
                "kind": "ExpressionStatement",
                "fullStart": 804,
                "fullEnd": 828,
                "start": 804,
                "end": 826,
                "fullWidth": 24,
                "width": 22,
                "expression": {
                    "kind": "InvocationExpression",
                    "fullStart": 804,
                    "fullEnd": 825,
                    "start": 804,
                    "end": 825,
                    "fullWidth": 21,
                    "width": 21,
                    "expression": {
                        "kind": "IdentifierName",
                        "fullStart": 804,
                        "fullEnd": 815,
                        "start": 804,
                        "end": 815,
                        "fullWidth": 11,
                        "width": 11,
                        "text": "runTestCase",
                        "value": "runTestCase",
                        "valueText": "runTestCase"
                    },
                    "argumentList": {
                        "kind": "ArgumentList",
                        "fullStart": 815,
                        "fullEnd": 825,
                        "start": 815,
                        "end": 825,
                        "fullWidth": 10,
                        "width": 10,
                        "openParenToken": {
                            "kind": "OpenParenToken",
                            "fullStart": 815,
                            "fullEnd": 816,
                            "start": 815,
                            "end": 816,
                            "fullWidth": 1,
                            "width": 1,
                            "text": "(",
                            "value": "(",
                            "valueText": "("
                        },
                        "arguments": [
                            {
                                "kind": "IdentifierName",
                                "fullStart": 816,
                                "fullEnd": 824,
                                "start": 816,
                                "end": 824,
                                "fullWidth": 8,
                                "width": 8,
                                "text": "testcase",
                                "value": "testcase",
                                "valueText": "testcase"
                            }
                        ],
                        "closeParenToken": {
                            "kind": "CloseParenToken",
                            "fullStart": 824,
                            "fullEnd": 825,
                            "start": 824,
                            "end": 825,
                            "fullWidth": 1,
                            "width": 1,
                            "text": ")",
                            "value": ")",
                            "valueText": ")"
                        }
                    }
                },
                "semicolonToken": {
                    "kind": "SemicolonToken",
                    "fullStart": 825,
                    "fullEnd": 828,
                    "start": 825,
                    "end": 826,
                    "fullWidth": 3,
                    "width": 1,
                    "text": ";",
                    "value": ";",
                    "valueText": ";",
                    "hasTrailingTrivia": true,
                    "hasTrailingNewLine": true,
                    "trailingTrivia": [
                        {
                            "kind": "NewLineTrivia",
                            "text": "\r\n"
                        }
                    ]
                }
            }
        ],
        "endOfFileToken": {
            "kind": "EndOfFileToken",
            "fullStart": 828,
            "fullEnd": 828,
            "start": 828,
            "end": 828,
            "fullWidth": 0,
            "width": 0,
            "text": ""
        }
    },
    "lineMap": {
        "lineStarts": [
            0,
            67,
            152,
            232,
            308,
            380,
            385,
            440,
            553,
            558,
            560,
            562,
            585,
            618,
            668,
            708,
            710,
            736,
            738,
            795,
            797,
            804,
            828
        ],
        "length": 828
    }
}<|MERGE_RESOLUTION|>--- conflicted
+++ resolved
@@ -245,12 +245,8 @@
                                         "start": 597,
                                         "end": 615,
                                         "fullWidth": 18,
-<<<<<<< HEAD
                                         "width": 18,
-                                        "identifier": {
-=======
                                         "propertyName": {
->>>>>>> 85e84683
                                             "kind": "IdentifierName",
                                             "fullStart": 597,
                                             "fullEnd": 601,
@@ -473,12 +469,8 @@
                                         "start": 630,
                                         "end": 665,
                                         "fullWidth": 35,
-<<<<<<< HEAD
                                         "width": 35,
-                                        "identifier": {
-=======
                                         "propertyName": {
->>>>>>> 85e84683
                                             "kind": "IdentifierName",
                                             "fullStart": 630,
                                             "fullEnd": 639,
