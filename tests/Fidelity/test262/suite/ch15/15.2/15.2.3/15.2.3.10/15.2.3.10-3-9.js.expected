{
    "isDeclaration": false,
    "languageVersion": "EcmaScript5",
    "parseOptions": {
        "allowAutomaticSemicolonInsertion": true
    },
    "sourceUnit": {
        "kind": "SourceUnit",
        "fullStart": 0,
        "fullEnd": 818,
        "start": 548,
        "end": 818,
        "fullWidth": 818,
        "width": 270,
        "isIncrementallyUnusable": true,
        "moduleElements": [
            {
                "kind": "FunctionDeclaration",
                "fullStart": 0,
                "fullEnd": 794,
                "start": 548,
                "end": 792,
                "fullWidth": 794,
                "width": 244,
                "modifiers": [],
                "functionKeyword": {
                    "kind": "FunctionKeyword",
                    "fullStart": 0,
                    "fullEnd": 557,
                    "start": 548,
                    "end": 556,
                    "fullWidth": 557,
                    "width": 8,
                    "text": "function",
                    "value": "function",
                    "valueText": "function",
                    "hasLeadingTrivia": true,
                    "hasLeadingComment": true,
                    "hasLeadingNewLine": true,
                    "hasTrailingTrivia": true,
                    "leadingTrivia": [
                        {
                            "kind": "SingleLineCommentTrivia",
                            "text": "/// Copyright (c) 2012 Ecma International.  All rights reserved. "
                        },
                        {
                            "kind": "NewLineTrivia",
                            "text": "\r\n"
                        },
                        {
                            "kind": "SingleLineCommentTrivia",
                            "text": "/// Ecma International makes this code available under the terms and conditions set"
                        },
                        {
                            "kind": "NewLineTrivia",
                            "text": "\r\n"
                        },
                        {
                            "kind": "SingleLineCommentTrivia",
                            "text": "/// forth on http://hg.ecmascript.org/tests/test262/raw-file/tip/LICENSE (the "
                        },
                        {
                            "kind": "NewLineTrivia",
                            "text": "\r\n"
                        },
                        {
                            "kind": "SingleLineCommentTrivia",
                            "text": "/// \"Use Terms\").   Any redistribution of this code must retain the above "
                        },
                        {
                            "kind": "NewLineTrivia",
                            "text": "\r\n"
                        },
                        {
                            "kind": "SingleLineCommentTrivia",
                            "text": "/// copyright and this notice and otherwise comply with the Use Terms."
                        },
                        {
                            "kind": "NewLineTrivia",
                            "text": "\r\n"
                        },
                        {
                            "kind": "MultiLineCommentTrivia",
                            "text": "/**\r\n * @path ch15/15.2/15.2.3/15.2.3.10/15.2.3.10-3-9.js\r\n * @description Object.preventExtensions - indexed properties cannot be added into a RegExp object\r\n */"
                        },
                        {
                            "kind": "NewLineTrivia",
                            "text": "\r\n"
                        },
                        {
                            "kind": "NewLineTrivia",
                            "text": "\r\n"
                        },
                        {
                            "kind": "NewLineTrivia",
                            "text": "\r\n"
                        }
                    ],
                    "trailingTrivia": [
                        {
                            "kind": "WhitespaceTrivia",
                            "text": " "
                        }
                    ]
                },
                "identifier": {
                    "kind": "IdentifierName",
                    "fullStart": 557,
                    "fullEnd": 565,
                    "start": 557,
                    "end": 565,
                    "fullWidth": 8,
                    "width": 8,
                    "text": "testcase",
                    "value": "testcase",
                    "valueText": "testcase"
                },
                "callSignature": {
                    "kind": "CallSignature",
                    "fullStart": 565,
                    "fullEnd": 568,
                    "start": 565,
                    "end": 567,
                    "fullWidth": 3,
                    "width": 2,
                    "parameterList": {
                        "kind": "ParameterList",
                        "fullStart": 565,
                        "fullEnd": 568,
                        "start": 565,
                        "end": 567,
                        "fullWidth": 3,
                        "width": 2,
                        "openParenToken": {
                            "kind": "OpenParenToken",
                            "fullStart": 565,
                            "fullEnd": 566,
                            "start": 565,
                            "end": 566,
                            "fullWidth": 1,
                            "width": 1,
                            "text": "(",
                            "value": "(",
                            "valueText": "("
                        },
                        "parameters": [],
                        "closeParenToken": {
                            "kind": "CloseParenToken",
                            "fullStart": 566,
                            "fullEnd": 568,
                            "start": 566,
                            "end": 567,
                            "fullWidth": 2,
                            "width": 1,
                            "text": ")",
                            "value": ")",
                            "valueText": ")",
                            "hasTrailingTrivia": true,
                            "trailingTrivia": [
                                {
                                    "kind": "WhitespaceTrivia",
                                    "text": " "
                                }
                            ]
                        }
                    }
                },
                "block": {
                    "kind": "Block",
                    "fullStart": 568,
                    "fullEnd": 794,
                    "start": 568,
                    "end": 792,
                    "fullWidth": 226,
                    "width": 224,
                    "openBraceToken": {
                        "kind": "OpenBraceToken",
                        "fullStart": 568,
                        "fullEnd": 571,
                        "start": 568,
                        "end": 569,
                        "fullWidth": 3,
                        "width": 1,
                        "text": "{",
                        "value": "{",
                        "valueText": "{",
                        "hasTrailingTrivia": true,
                        "hasTrailingNewLine": true,
                        "trailingTrivia": [
                            {
                                "kind": "NewLineTrivia",
                                "text": "\r\n"
                            }
                        ]
                    },
                    "statements": [
                        {
                            "kind": "VariableStatement",
                            "fullStart": 571,
                            "fullEnd": 607,
                            "start": 579,
                            "end": 605,
                            "fullWidth": 36,
                            "width": 26,
                            "modifiers": [],
                            "variableDeclaration": {
                                "kind": "VariableDeclaration",
                                "fullStart": 571,
                                "fullEnd": 604,
                                "start": 579,
                                "end": 604,
                                "fullWidth": 33,
                                "width": 25,
                                "varKeyword": {
                                    "kind": "VarKeyword",
                                    "fullStart": 571,
                                    "fullEnd": 583,
                                    "start": 579,
                                    "end": 582,
                                    "fullWidth": 12,
                                    "width": 3,
                                    "text": "var",
                                    "value": "var",
                                    "valueText": "var",
                                    "hasLeadingTrivia": true,
                                    "hasTrailingTrivia": true,
                                    "leadingTrivia": [
                                        {
                                            "kind": "WhitespaceTrivia",
                                            "text": "        "
                                        }
                                    ],
                                    "trailingTrivia": [
                                        {
                                            "kind": "WhitespaceTrivia",
                                            "text": " "
                                        }
                                    ]
                                },
                                "variableDeclarators": [
                                    {
                                        "kind": "VariableDeclarator",
                                        "fullStart": 583,
                                        "fullEnd": 604,
                                        "start": 583,
                                        "end": 604,
                                        "fullWidth": 21,
<<<<<<< HEAD
                                        "width": 21,
                                        "identifier": {
=======
                                        "propertyName": {
>>>>>>> 85e84683
                                            "kind": "IdentifierName",
                                            "fullStart": 583,
                                            "fullEnd": 590,
                                            "start": 583,
                                            "end": 589,
                                            "fullWidth": 7,
                                            "width": 6,
                                            "text": "regObj",
                                            "value": "regObj",
                                            "valueText": "regObj",
                                            "hasTrailingTrivia": true,
                                            "trailingTrivia": [
                                                {
                                                    "kind": "WhitespaceTrivia",
                                                    "text": " "
                                                }
                                            ]
                                        },
                                        "equalsValueClause": {
                                            "kind": "EqualsValueClause",
                                            "fullStart": 590,
                                            "fullEnd": 604,
                                            "start": 590,
                                            "end": 604,
                                            "fullWidth": 14,
                                            "width": 14,
                                            "equalsToken": {
                                                "kind": "EqualsToken",
                                                "fullStart": 590,
                                                "fullEnd": 592,
                                                "start": 590,
                                                "end": 591,
                                                "fullWidth": 2,
                                                "width": 1,
                                                "text": "=",
                                                "value": "=",
                                                "valueText": "=",
                                                "hasTrailingTrivia": true,
                                                "trailingTrivia": [
                                                    {
                                                        "kind": "WhitespaceTrivia",
                                                        "text": " "
                                                    }
                                                ]
                                            },
                                            "value": {
                                                "kind": "ObjectCreationExpression",
                                                "fullStart": 592,
                                                "fullEnd": 604,
                                                "start": 592,
                                                "end": 604,
                                                "fullWidth": 12,
                                                "width": 12,
                                                "newKeyword": {
                                                    "kind": "NewKeyword",
                                                    "fullStart": 592,
                                                    "fullEnd": 596,
                                                    "start": 592,
                                                    "end": 595,
                                                    "fullWidth": 4,
                                                    "width": 3,
                                                    "text": "new",
                                                    "value": "new",
                                                    "valueText": "new",
                                                    "hasTrailingTrivia": true,
                                                    "trailingTrivia": [
                                                        {
                                                            "kind": "WhitespaceTrivia",
                                                            "text": " "
                                                        }
                                                    ]
                                                },
                                                "expression": {
                                                    "kind": "IdentifierName",
                                                    "fullStart": 596,
                                                    "fullEnd": 602,
                                                    "start": 596,
                                                    "end": 602,
                                                    "fullWidth": 6,
                                                    "width": 6,
                                                    "text": "RegExp",
                                                    "value": "RegExp",
                                                    "valueText": "RegExp"
                                                },
                                                "argumentList": {
                                                    "kind": "ArgumentList",
                                                    "fullStart": 602,
                                                    "fullEnd": 604,
                                                    "start": 602,
                                                    "end": 604,
                                                    "fullWidth": 2,
                                                    "width": 2,
                                                    "openParenToken": {
                                                        "kind": "OpenParenToken",
                                                        "fullStart": 602,
                                                        "fullEnd": 603,
                                                        "start": 602,
                                                        "end": 603,
                                                        "fullWidth": 1,
                                                        "width": 1,
                                                        "text": "(",
                                                        "value": "(",
                                                        "valueText": "("
                                                    },
                                                    "arguments": [],
                                                    "closeParenToken": {
                                                        "kind": "CloseParenToken",
                                                        "fullStart": 603,
                                                        "fullEnd": 604,
                                                        "start": 603,
                                                        "end": 604,
                                                        "fullWidth": 1,
                                                        "width": 1,
                                                        "text": ")",
                                                        "value": ")",
                                                        "valueText": ")"
                                                    }
                                                }
                                            }
                                        }
                                    }
                                ]
                            },
                            "semicolonToken": {
                                "kind": "SemicolonToken",
                                "fullStart": 604,
                                "fullEnd": 607,
                                "start": 604,
                                "end": 605,
                                "fullWidth": 3,
                                "width": 1,
                                "text": ";",
                                "value": ";",
                                "valueText": ";",
                                "hasTrailingTrivia": true,
                                "hasTrailingNewLine": true,
                                "trailingTrivia": [
                                    {
                                        "kind": "NewLineTrivia",
                                        "text": "\r\n"
                                    }
                                ]
                            }
                        },
                        {
                            "kind": "VariableStatement",
                            "fullStart": 607,
                            "fullEnd": 660,
                            "start": 615,
                            "end": 658,
                            "fullWidth": 53,
                            "width": 43,
                            "modifiers": [],
                            "variableDeclaration": {
                                "kind": "VariableDeclaration",
                                "fullStart": 607,
                                "fullEnd": 657,
                                "start": 615,
                                "end": 657,
                                "fullWidth": 50,
                                "width": 42,
                                "varKeyword": {
                                    "kind": "VarKeyword",
                                    "fullStart": 607,
                                    "fullEnd": 619,
                                    "start": 615,
                                    "end": 618,
                                    "fullWidth": 12,
                                    "width": 3,
                                    "text": "var",
                                    "value": "var",
                                    "valueText": "var",
                                    "hasLeadingTrivia": true,
                                    "hasTrailingTrivia": true,
                                    "leadingTrivia": [
                                        {
                                            "kind": "WhitespaceTrivia",
                                            "text": "        "
                                        }
                                    ],
                                    "trailingTrivia": [
                                        {
                                            "kind": "WhitespaceTrivia",
                                            "text": " "
                                        }
                                    ]
                                },
                                "variableDeclarators": [
                                    {
                                        "kind": "VariableDeclarator",
                                        "fullStart": 619,
                                        "fullEnd": 657,
                                        "start": 619,
                                        "end": 657,
                                        "fullWidth": 38,
<<<<<<< HEAD
                                        "width": 38,
                                        "identifier": {
=======
                                        "propertyName": {
>>>>>>> 85e84683
                                            "kind": "IdentifierName",
                                            "fullStart": 619,
                                            "fullEnd": 628,
                                            "start": 619,
                                            "end": 627,
                                            "fullWidth": 9,
                                            "width": 8,
                                            "text": "preCheck",
                                            "value": "preCheck",
                                            "valueText": "preCheck",
                                            "hasTrailingTrivia": true,
                                            "trailingTrivia": [
                                                {
                                                    "kind": "WhitespaceTrivia",
                                                    "text": " "
                                                }
                                            ]
                                        },
                                        "equalsValueClause": {
                                            "kind": "EqualsValueClause",
                                            "fullStart": 628,
                                            "fullEnd": 657,
                                            "start": 628,
                                            "end": 657,
                                            "fullWidth": 29,
                                            "width": 29,
                                            "equalsToken": {
                                                "kind": "EqualsToken",
                                                "fullStart": 628,
                                                "fullEnd": 630,
                                                "start": 628,
                                                "end": 629,
                                                "fullWidth": 2,
                                                "width": 1,
                                                "text": "=",
                                                "value": "=",
                                                "valueText": "=",
                                                "hasTrailingTrivia": true,
                                                "trailingTrivia": [
                                                    {
                                                        "kind": "WhitespaceTrivia",
                                                        "text": " "
                                                    }
                                                ]
                                            },
                                            "value": {
                                                "kind": "InvocationExpression",
                                                "fullStart": 630,
                                                "fullEnd": 657,
                                                "start": 630,
                                                "end": 657,
                                                "fullWidth": 27,
                                                "width": 27,
                                                "expression": {
                                                    "kind": "MemberAccessExpression",
                                                    "fullStart": 630,
                                                    "fullEnd": 649,
                                                    "start": 630,
                                                    "end": 649,
                                                    "fullWidth": 19,
                                                    "width": 19,
                                                    "expression": {
                                                        "kind": "IdentifierName",
                                                        "fullStart": 630,
                                                        "fullEnd": 636,
                                                        "start": 630,
                                                        "end": 636,
                                                        "fullWidth": 6,
                                                        "width": 6,
                                                        "text": "Object",
                                                        "value": "Object",
                                                        "valueText": "Object"
                                                    },
                                                    "dotToken": {
                                                        "kind": "DotToken",
                                                        "fullStart": 636,
                                                        "fullEnd": 637,
                                                        "start": 636,
                                                        "end": 637,
                                                        "fullWidth": 1,
                                                        "width": 1,
                                                        "text": ".",
                                                        "value": ".",
                                                        "valueText": "."
                                                    },
                                                    "name": {
                                                        "kind": "IdentifierName",
                                                        "fullStart": 637,
                                                        "fullEnd": 649,
                                                        "start": 637,
                                                        "end": 649,
                                                        "fullWidth": 12,
                                                        "width": 12,
                                                        "text": "isExtensible",
                                                        "value": "isExtensible",
                                                        "valueText": "isExtensible"
                                                    }
                                                },
                                                "argumentList": {
                                                    "kind": "ArgumentList",
                                                    "fullStart": 649,
                                                    "fullEnd": 657,
                                                    "start": 649,
                                                    "end": 657,
                                                    "fullWidth": 8,
                                                    "width": 8,
                                                    "openParenToken": {
                                                        "kind": "OpenParenToken",
                                                        "fullStart": 649,
                                                        "fullEnd": 650,
                                                        "start": 649,
                                                        "end": 650,
                                                        "fullWidth": 1,
                                                        "width": 1,
                                                        "text": "(",
                                                        "value": "(",
                                                        "valueText": "("
                                                    },
                                                    "arguments": [
                                                        {
                                                            "kind": "IdentifierName",
                                                            "fullStart": 650,
                                                            "fullEnd": 656,
                                                            "start": 650,
                                                            "end": 656,
                                                            "fullWidth": 6,
                                                            "width": 6,
                                                            "text": "regObj",
                                                            "value": "regObj",
                                                            "valueText": "regObj"
                                                        }
                                                    ],
                                                    "closeParenToken": {
                                                        "kind": "CloseParenToken",
                                                        "fullStart": 656,
                                                        "fullEnd": 657,
                                                        "start": 656,
                                                        "end": 657,
                                                        "fullWidth": 1,
                                                        "width": 1,
                                                        "text": ")",
                                                        "value": ")",
                                                        "valueText": ")"
                                                    }
                                                }
                                            }
                                        }
                                    }
                                ]
                            },
                            "semicolonToken": {
                                "kind": "SemicolonToken",
                                "fullStart": 657,
                                "fullEnd": 660,
                                "start": 657,
                                "end": 658,
                                "fullWidth": 3,
                                "width": 1,
                                "text": ";",
                                "value": ";",
                                "valueText": ";",
                                "hasTrailingTrivia": true,
                                "hasTrailingNewLine": true,
                                "trailingTrivia": [
                                    {
                                        "kind": "NewLineTrivia",
                                        "text": "\r\n"
                                    }
                                ]
                            }
                        },
                        {
                            "kind": "ExpressionStatement",
                            "fullStart": 660,
                            "fullEnd": 703,
                            "start": 668,
                            "end": 701,
                            "fullWidth": 43,
                            "width": 33,
                            "expression": {
                                "kind": "InvocationExpression",
                                "fullStart": 660,
                                "fullEnd": 700,
                                "start": 668,
                                "end": 700,
                                "fullWidth": 40,
                                "width": 32,
                                "expression": {
                                    "kind": "MemberAccessExpression",
                                    "fullStart": 660,
                                    "fullEnd": 692,
                                    "start": 668,
                                    "end": 692,
                                    "fullWidth": 32,
                                    "width": 24,
                                    "expression": {
                                        "kind": "IdentifierName",
                                        "fullStart": 660,
                                        "fullEnd": 674,
                                        "start": 668,
                                        "end": 674,
                                        "fullWidth": 14,
                                        "width": 6,
                                        "text": "Object",
                                        "value": "Object",
                                        "valueText": "Object",
                                        "hasLeadingTrivia": true,
                                        "leadingTrivia": [
                                            {
                                                "kind": "WhitespaceTrivia",
                                                "text": "        "
                                            }
                                        ]
                                    },
                                    "dotToken": {
                                        "kind": "DotToken",
                                        "fullStart": 674,
                                        "fullEnd": 675,
                                        "start": 674,
                                        "end": 675,
                                        "fullWidth": 1,
                                        "width": 1,
                                        "text": ".",
                                        "value": ".",
                                        "valueText": "."
                                    },
                                    "name": {
                                        "kind": "IdentifierName",
                                        "fullStart": 675,
                                        "fullEnd": 692,
                                        "start": 675,
                                        "end": 692,
                                        "fullWidth": 17,
                                        "width": 17,
                                        "text": "preventExtensions",
                                        "value": "preventExtensions",
                                        "valueText": "preventExtensions"
                                    }
                                },
                                "argumentList": {
                                    "kind": "ArgumentList",
                                    "fullStart": 692,
                                    "fullEnd": 700,
                                    "start": 692,
                                    "end": 700,
                                    "fullWidth": 8,
                                    "width": 8,
                                    "openParenToken": {
                                        "kind": "OpenParenToken",
                                        "fullStart": 692,
                                        "fullEnd": 693,
                                        "start": 692,
                                        "end": 693,
                                        "fullWidth": 1,
                                        "width": 1,
                                        "text": "(",
                                        "value": "(",
                                        "valueText": "("
                                    },
                                    "arguments": [
                                        {
                                            "kind": "IdentifierName",
                                            "fullStart": 693,
                                            "fullEnd": 699,
                                            "start": 693,
                                            "end": 699,
                                            "fullWidth": 6,
                                            "width": 6,
                                            "text": "regObj",
                                            "value": "regObj",
                                            "valueText": "regObj"
                                        }
                                    ],
                                    "closeParenToken": {
                                        "kind": "CloseParenToken",
                                        "fullStart": 699,
                                        "fullEnd": 700,
                                        "start": 699,
                                        "end": 700,
                                        "fullWidth": 1,
                                        "width": 1,
                                        "text": ")",
                                        "value": ")",
                                        "valueText": ")"
                                    }
                                }
                            },
                            "semicolonToken": {
                                "kind": "SemicolonToken",
                                "fullStart": 700,
                                "fullEnd": 703,
                                "start": 700,
                                "end": 701,
                                "fullWidth": 3,
                                "width": 1,
                                "text": ";",
                                "value": ";",
                                "valueText": ";",
                                "hasTrailingTrivia": true,
                                "hasTrailingNewLine": true,
                                "trailingTrivia": [
                                    {
                                        "kind": "NewLineTrivia",
                                        "text": "\r\n"
                                    }
                                ]
                            }
                        },
                        {
                            "kind": "ExpressionStatement",
                            "fullStart": 703,
                            "fullEnd": 730,
                            "start": 713,
                            "end": 728,
                            "fullWidth": 27,
                            "width": 15,
                            "expression": {
                                "kind": "AssignmentExpression",
                                "fullStart": 703,
                                "fullEnd": 727,
                                "start": 713,
                                "end": 727,
                                "fullWidth": 24,
                                "width": 14,
                                "left": {
                                    "kind": "ElementAccessExpression",
                                    "fullStart": 703,
                                    "fullEnd": 723,
                                    "start": 713,
                                    "end": 722,
                                    "fullWidth": 20,
                                    "width": 9,
                                    "expression": {
                                        "kind": "IdentifierName",
                                        "fullStart": 703,
                                        "fullEnd": 719,
                                        "start": 713,
                                        "end": 719,
                                        "fullWidth": 16,
                                        "width": 6,
                                        "text": "regObj",
                                        "value": "regObj",
                                        "valueText": "regObj",
                                        "hasLeadingTrivia": true,
                                        "hasLeadingNewLine": true,
                                        "leadingTrivia": [
                                            {
                                                "kind": "NewLineTrivia",
                                                "text": "\r\n"
                                            },
                                            {
                                                "kind": "WhitespaceTrivia",
                                                "text": "        "
                                            }
                                        ]
                                    },
                                    "openBracketToken": {
                                        "kind": "OpenBracketToken",
                                        "fullStart": 719,
                                        "fullEnd": 720,
                                        "start": 719,
                                        "end": 720,
                                        "fullWidth": 1,
                                        "width": 1,
                                        "text": "[",
                                        "value": "[",
                                        "valueText": "["
                                    },
                                    "argumentExpression": {
                                        "kind": "NumericLiteral",
                                        "fullStart": 720,
                                        "fullEnd": 721,
                                        "start": 720,
                                        "end": 721,
                                        "fullWidth": 1,
                                        "width": 1,
                                        "text": "0",
                                        "value": 0,
                                        "valueText": "0"
                                    },
                                    "closeBracketToken": {
                                        "kind": "CloseBracketToken",
                                        "fullStart": 721,
                                        "fullEnd": 723,
                                        "start": 721,
                                        "end": 722,
                                        "fullWidth": 2,
                                        "width": 1,
                                        "text": "]",
                                        "value": "]",
                                        "valueText": "]",
                                        "hasTrailingTrivia": true,
                                        "trailingTrivia": [
                                            {
                                                "kind": "WhitespaceTrivia",
                                                "text": " "
                                            }
                                        ]
                                    }
                                },
                                "operatorToken": {
                                    "kind": "EqualsToken",
                                    "fullStart": 723,
                                    "fullEnd": 725,
                                    "start": 723,
                                    "end": 724,
                                    "fullWidth": 2,
                                    "width": 1,
                                    "text": "=",
                                    "value": "=",
                                    "valueText": "=",
                                    "hasTrailingTrivia": true,
                                    "trailingTrivia": [
                                        {
                                            "kind": "WhitespaceTrivia",
                                            "text": " "
                                        }
                                    ]
                                },
                                "right": {
                                    "kind": "NumericLiteral",
                                    "fullStart": 725,
                                    "fullEnd": 727,
                                    "start": 725,
                                    "end": 727,
                                    "fullWidth": 2,
                                    "width": 2,
                                    "text": "12",
                                    "value": 12,
                                    "valueText": "12"
                                }
                            },
                            "semicolonToken": {
                                "kind": "SemicolonToken",
                                "fullStart": 727,
                                "fullEnd": 730,
                                "start": 727,
                                "end": 728,
                                "fullWidth": 3,
                                "width": 1,
                                "text": ";",
                                "value": ";",
                                "valueText": ";",
                                "hasTrailingTrivia": true,
                                "hasTrailingNewLine": true,
                                "trailingTrivia": [
                                    {
                                        "kind": "NewLineTrivia",
                                        "text": "\r\n"
                                    }
                                ]
                            }
                        },
                        {
                            "kind": "ReturnStatement",
                            "fullStart": 730,
                            "fullEnd": 787,
                            "start": 738,
                            "end": 785,
                            "fullWidth": 57,
                            "width": 47,
                            "returnKeyword": {
                                "kind": "ReturnKeyword",
                                "fullStart": 730,
                                "fullEnd": 745,
                                "start": 738,
                                "end": 744,
                                "fullWidth": 15,
                                "width": 6,
                                "text": "return",
                                "value": "return",
                                "valueText": "return",
                                "hasLeadingTrivia": true,
                                "hasTrailingTrivia": true,
                                "leadingTrivia": [
                                    {
                                        "kind": "WhitespaceTrivia",
                                        "text": "        "
                                    }
                                ],
                                "trailingTrivia": [
                                    {
                                        "kind": "WhitespaceTrivia",
                                        "text": " "
                                    }
                                ]
                            },
                            "expression": {
                                "kind": "LogicalAndExpression",
                                "fullStart": 745,
                                "fullEnd": 784,
                                "start": 745,
                                "end": 784,
                                "fullWidth": 39,
                                "width": 39,
                                "left": {
                                    "kind": "IdentifierName",
                                    "fullStart": 745,
                                    "fullEnd": 754,
                                    "start": 745,
                                    "end": 753,
                                    "fullWidth": 9,
                                    "width": 8,
                                    "text": "preCheck",
                                    "value": "preCheck",
                                    "valueText": "preCheck",
                                    "hasTrailingTrivia": true,
                                    "trailingTrivia": [
                                        {
                                            "kind": "WhitespaceTrivia",
                                            "text": " "
                                        }
                                    ]
                                },
                                "operatorToken": {
                                    "kind": "AmpersandAmpersandToken",
                                    "fullStart": 754,
                                    "fullEnd": 757,
                                    "start": 754,
                                    "end": 756,
                                    "fullWidth": 3,
                                    "width": 2,
                                    "text": "&&",
                                    "value": "&&",
                                    "valueText": "&&",
                                    "hasTrailingTrivia": true,
                                    "trailingTrivia": [
                                        {
                                            "kind": "WhitespaceTrivia",
                                            "text": " "
                                        }
                                    ]
                                },
                                "right": {
                                    "kind": "LogicalNotExpression",
                                    "fullStart": 757,
                                    "fullEnd": 784,
                                    "start": 757,
                                    "end": 784,
                                    "fullWidth": 27,
                                    "width": 27,
                                    "operatorToken": {
                                        "kind": "ExclamationToken",
                                        "fullStart": 757,
                                        "fullEnd": 758,
                                        "start": 757,
                                        "end": 758,
                                        "fullWidth": 1,
                                        "width": 1,
                                        "text": "!",
                                        "value": "!",
                                        "valueText": "!"
                                    },
                                    "operand": {
                                        "kind": "InvocationExpression",
                                        "fullStart": 758,
                                        "fullEnd": 784,
                                        "start": 758,
                                        "end": 784,
                                        "fullWidth": 26,
                                        "width": 26,
                                        "expression": {
                                            "kind": "MemberAccessExpression",
                                            "fullStart": 758,
                                            "fullEnd": 779,
                                            "start": 758,
                                            "end": 779,
                                            "fullWidth": 21,
                                            "width": 21,
                                            "expression": {
                                                "kind": "IdentifierName",
                                                "fullStart": 758,
                                                "fullEnd": 764,
                                                "start": 758,
                                                "end": 764,
                                                "fullWidth": 6,
                                                "width": 6,
                                                "text": "regObj",
                                                "value": "regObj",
                                                "valueText": "regObj"
                                            },
                                            "dotToken": {
                                                "kind": "DotToken",
                                                "fullStart": 764,
                                                "fullEnd": 765,
                                                "start": 764,
                                                "end": 765,
                                                "fullWidth": 1,
                                                "width": 1,
                                                "text": ".",
                                                "value": ".",
                                                "valueText": "."
                                            },
                                            "name": {
                                                "kind": "IdentifierName",
                                                "fullStart": 765,
                                                "fullEnd": 779,
                                                "start": 765,
                                                "end": 779,
                                                "fullWidth": 14,
                                                "width": 14,
                                                "text": "hasOwnProperty",
                                                "value": "hasOwnProperty",
                                                "valueText": "hasOwnProperty"
                                            }
                                        },
                                        "argumentList": {
                                            "kind": "ArgumentList",
                                            "fullStart": 779,
                                            "fullEnd": 784,
                                            "start": 779,
                                            "end": 784,
                                            "fullWidth": 5,
                                            "width": 5,
                                            "openParenToken": {
                                                "kind": "OpenParenToken",
                                                "fullStart": 779,
                                                "fullEnd": 780,
                                                "start": 779,
                                                "end": 780,
                                                "fullWidth": 1,
                                                "width": 1,
                                                "text": "(",
                                                "value": "(",
                                                "valueText": "("
                                            },
                                            "arguments": [
                                                {
                                                    "kind": "StringLiteral",
                                                    "fullStart": 780,
                                                    "fullEnd": 783,
                                                    "start": 780,
                                                    "end": 783,
                                                    "fullWidth": 3,
                                                    "width": 3,
                                                    "text": "\"0\"",
                                                    "value": "0",
                                                    "valueText": "0"
                                                }
                                            ],
                                            "closeParenToken": {
                                                "kind": "CloseParenToken",
                                                "fullStart": 783,
                                                "fullEnd": 784,
                                                "start": 783,
                                                "end": 784,
                                                "fullWidth": 1,
                                                "width": 1,
                                                "text": ")",
                                                "value": ")",
                                                "valueText": ")"
                                            }
                                        }
                                    }
                                }
                            },
                            "semicolonToken": {
                                "kind": "SemicolonToken",
                                "fullStart": 784,
                                "fullEnd": 787,
                                "start": 784,
                                "end": 785,
                                "fullWidth": 3,
                                "width": 1,
                                "text": ";",
                                "value": ";",
                                "valueText": ";",
                                "hasTrailingTrivia": true,
                                "hasTrailingNewLine": true,
                                "trailingTrivia": [
                                    {
                                        "kind": "NewLineTrivia",
                                        "text": "\r\n"
                                    }
                                ]
                            }
                        }
                    ],
                    "closeBraceToken": {
                        "kind": "CloseBraceToken",
                        "fullStart": 787,
                        "fullEnd": 794,
                        "start": 791,
                        "end": 792,
                        "fullWidth": 7,
                        "width": 1,
                        "text": "}",
                        "value": "}",
                        "valueText": "}",
                        "hasLeadingTrivia": true,
                        "hasTrailingTrivia": true,
                        "hasTrailingNewLine": true,
                        "leadingTrivia": [
                            {
                                "kind": "WhitespaceTrivia",
                                "text": "    "
                            }
                        ],
                        "trailingTrivia": [
                            {
                                "kind": "NewLineTrivia",
                                "text": "\r\n"
                            }
                        ]
                    }
                }
            },
            {
                "kind": "ExpressionStatement",
                "fullStart": 794,
                "fullEnd": 818,
                "start": 794,
                "end": 816,
                "fullWidth": 24,
                "width": 22,
                "expression": {
                    "kind": "InvocationExpression",
                    "fullStart": 794,
                    "fullEnd": 815,
                    "start": 794,
                    "end": 815,
                    "fullWidth": 21,
                    "width": 21,
                    "expression": {
                        "kind": "IdentifierName",
                        "fullStart": 794,
                        "fullEnd": 805,
                        "start": 794,
                        "end": 805,
                        "fullWidth": 11,
                        "width": 11,
                        "text": "runTestCase",
                        "value": "runTestCase",
                        "valueText": "runTestCase"
                    },
                    "argumentList": {
                        "kind": "ArgumentList",
                        "fullStart": 805,
                        "fullEnd": 815,
                        "start": 805,
                        "end": 815,
                        "fullWidth": 10,
                        "width": 10,
                        "openParenToken": {
                            "kind": "OpenParenToken",
                            "fullStart": 805,
                            "fullEnd": 806,
                            "start": 805,
                            "end": 806,
                            "fullWidth": 1,
                            "width": 1,
                            "text": "(",
                            "value": "(",
                            "valueText": "("
                        },
                        "arguments": [
                            {
                                "kind": "IdentifierName",
                                "fullStart": 806,
                                "fullEnd": 814,
                                "start": 806,
                                "end": 814,
                                "fullWidth": 8,
                                "width": 8,
                                "text": "testcase",
                                "value": "testcase",
                                "valueText": "testcase"
                            }
                        ],
                        "closeParenToken": {
                            "kind": "CloseParenToken",
                            "fullStart": 814,
                            "fullEnd": 815,
                            "start": 814,
                            "end": 815,
                            "fullWidth": 1,
                            "width": 1,
                            "text": ")",
                            "value": ")",
                            "valueText": ")"
                        }
                    }
                },
                "semicolonToken": {
                    "kind": "SemicolonToken",
                    "fullStart": 815,
                    "fullEnd": 818,
                    "start": 815,
                    "end": 816,
                    "fullWidth": 3,
                    "width": 1,
                    "text": ";",
                    "value": ";",
                    "valueText": ";",
                    "hasTrailingTrivia": true,
                    "hasTrailingNewLine": true,
                    "trailingTrivia": [
                        {
                            "kind": "NewLineTrivia",
                            "text": "\r\n"
                        }
                    ]
                }
            }
        ],
        "endOfFileToken": {
            "kind": "EndOfFileToken",
            "fullStart": 818,
            "fullEnd": 818,
            "start": 818,
            "end": 818,
            "fullWidth": 0,
            "width": 0,
            "text": ""
        }
    },
    "lineMap": {
        "lineStarts": [
            0,
            67,
            152,
            232,
            308,
            380,
            385,
            439,
            539,
            544,
            546,
            548,
            571,
            607,
            660,
            703,
            705,
            730,
            787,
            794,
            818
        ],
        "length": 818
    }
}<|MERGE_RESOLUTION|>--- conflicted
+++ resolved
@@ -245,12 +245,8 @@
                                         "start": 583,
                                         "end": 604,
                                         "fullWidth": 21,
-<<<<<<< HEAD
                                         "width": 21,
-                                        "identifier": {
-=======
                                         "propertyName": {
->>>>>>> 85e84683
                                             "kind": "IdentifierName",
                                             "fullStart": 583,
                                             "fullEnd": 590,
@@ -446,12 +442,8 @@
                                         "start": 619,
                                         "end": 657,
                                         "fullWidth": 38,
-<<<<<<< HEAD
                                         "width": 38,
-                                        "identifier": {
-=======
                                         "propertyName": {
->>>>>>> 85e84683
                                             "kind": "IdentifierName",
                                             "fullStart": 619,
                                             "fullEnd": 628,
