{
    "isDeclaration": false,
    "languageVersion": "EcmaScript5",
    "parseOptions": {
        "allowAutomaticSemicolonInsertion": true
    },
    "sourceUnit": {
        "kind": "SourceUnit",
        "fullStart": 0,
        "fullEnd": 815,
        "start": 547,
        "end": 815,
        "fullWidth": 815,
        "width": 268,
        "isIncrementallyUnusable": true,
        "moduleElements": [
            {
                "kind": "FunctionDeclaration",
                "fullStart": 0,
                "fullEnd": 791,
                "start": 547,
                "end": 789,
                "fullWidth": 791,
                "width": 242,
                "modifiers": [],
                "functionKeyword": {
                    "kind": "FunctionKeyword",
                    "fullStart": 0,
                    "fullEnd": 556,
                    "start": 547,
                    "end": 555,
                    "fullWidth": 556,
                    "width": 8,
                    "text": "function",
                    "value": "function",
                    "valueText": "function",
                    "hasLeadingTrivia": true,
                    "hasLeadingComment": true,
                    "hasLeadingNewLine": true,
                    "hasTrailingTrivia": true,
                    "leadingTrivia": [
                        {
                            "kind": "SingleLineCommentTrivia",
                            "text": "/// Copyright (c) 2012 Ecma International.  All rights reserved. "
                        },
                        {
                            "kind": "NewLineTrivia",
                            "text": "\r\n"
                        },
                        {
                            "kind": "SingleLineCommentTrivia",
                            "text": "/// Ecma International makes this code available under the terms and conditions set"
                        },
                        {
                            "kind": "NewLineTrivia",
                            "text": "\r\n"
                        },
                        {
                            "kind": "SingleLineCommentTrivia",
                            "text": "/// forth on http://hg.ecmascript.org/tests/test262/raw-file/tip/LICENSE (the "
                        },
                        {
                            "kind": "NewLineTrivia",
                            "text": "\r\n"
                        },
                        {
                            "kind": "SingleLineCommentTrivia",
                            "text": "/// \"Use Terms\").   Any redistribution of this code must retain the above "
                        },
                        {
                            "kind": "NewLineTrivia",
                            "text": "\r\n"
                        },
                        {
                            "kind": "SingleLineCommentTrivia",
                            "text": "/// copyright and this notice and otherwise comply with the Use Terms."
                        },
                        {
                            "kind": "NewLineTrivia",
                            "text": "\r\n"
                        },
                        {
                            "kind": "MultiLineCommentTrivia",
                            "text": "/**\r\n * @path ch15/15.2/15.2.3/15.2.3.10/15.2.3.10-3-14.js\r\n * @description Object.preventExtensions - named properties cannot be added into an Array object\r\n */"
                        },
                        {
                            "kind": "NewLineTrivia",
                            "text": "\r\n"
                        },
                        {
                            "kind": "NewLineTrivia",
                            "text": "\r\n"
                        },
                        {
                            "kind": "NewLineTrivia",
                            "text": "\r\n"
                        }
                    ],
                    "trailingTrivia": [
                        {
                            "kind": "WhitespaceTrivia",
                            "text": " "
                        }
                    ]
                },
                "identifier": {
                    "kind": "IdentifierName",
                    "fullStart": 556,
                    "fullEnd": 564,
                    "start": 556,
                    "end": 564,
                    "fullWidth": 8,
                    "width": 8,
                    "text": "testcase",
                    "value": "testcase",
                    "valueText": "testcase"
                },
                "callSignature": {
                    "kind": "CallSignature",
                    "fullStart": 564,
                    "fullEnd": 567,
                    "start": 564,
                    "end": 566,
                    "fullWidth": 3,
                    "width": 2,
                    "parameterList": {
                        "kind": "ParameterList",
                        "fullStart": 564,
                        "fullEnd": 567,
                        "start": 564,
                        "end": 566,
                        "fullWidth": 3,
                        "width": 2,
                        "openParenToken": {
                            "kind": "OpenParenToken",
                            "fullStart": 564,
                            "fullEnd": 565,
                            "start": 564,
                            "end": 565,
                            "fullWidth": 1,
                            "width": 1,
                            "text": "(",
                            "value": "(",
                            "valueText": "("
                        },
                        "parameters": [],
                        "closeParenToken": {
                            "kind": "CloseParenToken",
                            "fullStart": 565,
                            "fullEnd": 567,
                            "start": 565,
                            "end": 566,
                            "fullWidth": 2,
                            "width": 1,
                            "text": ")",
                            "value": ")",
                            "valueText": ")",
                            "hasTrailingTrivia": true,
                            "trailingTrivia": [
                                {
                                    "kind": "WhitespaceTrivia",
                                    "text": " "
                                }
                            ]
                        }
                    }
                },
                "block": {
                    "kind": "Block",
                    "fullStart": 567,
                    "fullEnd": 791,
                    "start": 567,
                    "end": 789,
                    "fullWidth": 224,
                    "width": 222,
                    "openBraceToken": {
                        "kind": "OpenBraceToken",
                        "fullStart": 567,
                        "fullEnd": 570,
                        "start": 567,
                        "end": 568,
                        "fullWidth": 3,
                        "width": 1,
                        "text": "{",
                        "value": "{",
                        "valueText": "{",
                        "hasTrailingTrivia": true,
                        "hasTrailingNewLine": true,
                        "trailingTrivia": [
                            {
                                "kind": "NewLineTrivia",
                                "text": "\r\n"
                            }
                        ]
                    },
                    "statements": [
                        {
                            "kind": "VariableStatement",
                            "fullStart": 570,
                            "fullEnd": 596,
                            "start": 578,
                            "end": 594,
                            "fullWidth": 26,
                            "width": 16,
                            "modifiers": [],
                            "variableDeclaration": {
                                "kind": "VariableDeclaration",
                                "fullStart": 570,
                                "fullEnd": 593,
                                "start": 578,
                                "end": 593,
                                "fullWidth": 23,
                                "width": 15,
                                "varKeyword": {
                                    "kind": "VarKeyword",
                                    "fullStart": 570,
                                    "fullEnd": 582,
                                    "start": 578,
                                    "end": 581,
                                    "fullWidth": 12,
                                    "width": 3,
                                    "text": "var",
                                    "value": "var",
                                    "valueText": "var",
                                    "hasLeadingTrivia": true,
                                    "hasTrailingTrivia": true,
                                    "leadingTrivia": [
                                        {
                                            "kind": "WhitespaceTrivia",
                                            "text": "        "
                                        }
                                    ],
                                    "trailingTrivia": [
                                        {
                                            "kind": "WhitespaceTrivia",
                                            "text": " "
                                        }
                                    ]
                                },
                                "variableDeclarators": [
                                    {
                                        "kind": "VariableDeclarator",
                                        "fullStart": 582,
                                        "fullEnd": 593,
                                        "start": 582,
                                        "end": 593,
                                        "fullWidth": 11,
<<<<<<< HEAD
                                        "width": 11,
                                        "identifier": {
=======
                                        "propertyName": {
>>>>>>> 85e84683
                                            "kind": "IdentifierName",
                                            "fullStart": 582,
                                            "fullEnd": 589,
                                            "start": 582,
                                            "end": 588,
                                            "fullWidth": 7,
                                            "width": 6,
                                            "text": "arrObj",
                                            "value": "arrObj",
                                            "valueText": "arrObj",
                                            "hasTrailingTrivia": true,
                                            "trailingTrivia": [
                                                {
                                                    "kind": "WhitespaceTrivia",
                                                    "text": " "
                                                }
                                            ]
                                        },
                                        "equalsValueClause": {
                                            "kind": "EqualsValueClause",
                                            "fullStart": 589,
                                            "fullEnd": 593,
                                            "start": 589,
                                            "end": 593,
                                            "fullWidth": 4,
                                            "width": 4,
                                            "equalsToken": {
                                                "kind": "EqualsToken",
                                                "fullStart": 589,
                                                "fullEnd": 591,
                                                "start": 589,
                                                "end": 590,
                                                "fullWidth": 2,
                                                "width": 1,
                                                "text": "=",
                                                "value": "=",
                                                "valueText": "=",
                                                "hasTrailingTrivia": true,
                                                "trailingTrivia": [
                                                    {
                                                        "kind": "WhitespaceTrivia",
                                                        "text": " "
                                                    }
                                                ]
                                            },
                                            "value": {
                                                "kind": "ArrayLiteralExpression",
                                                "fullStart": 591,
                                                "fullEnd": 593,
                                                "start": 591,
                                                "end": 593,
                                                "fullWidth": 2,
                                                "width": 2,
                                                "openBracketToken": {
                                                    "kind": "OpenBracketToken",
                                                    "fullStart": 591,
                                                    "fullEnd": 592,
                                                    "start": 591,
                                                    "end": 592,
                                                    "fullWidth": 1,
                                                    "width": 1,
                                                    "text": "[",
                                                    "value": "[",
                                                    "valueText": "["
                                                },
                                                "expressions": [],
                                                "closeBracketToken": {
                                                    "kind": "CloseBracketToken",
                                                    "fullStart": 592,
                                                    "fullEnd": 593,
                                                    "start": 592,
                                                    "end": 593,
                                                    "fullWidth": 1,
                                                    "width": 1,
                                                    "text": "]",
                                                    "value": "]",
                                                    "valueText": "]"
                                                }
                                            }
                                        }
                                    }
                                ]
                            },
                            "semicolonToken": {
                                "kind": "SemicolonToken",
                                "fullStart": 593,
                                "fullEnd": 596,
                                "start": 593,
                                "end": 594,
                                "fullWidth": 3,
                                "width": 1,
                                "text": ";",
                                "value": ";",
                                "valueText": ";",
                                "hasTrailingTrivia": true,
                                "hasTrailingNewLine": true,
                                "trailingTrivia": [
                                    {
                                        "kind": "NewLineTrivia",
                                        "text": "\r\n"
                                    }
                                ]
                            }
                        },
                        {
                            "kind": "VariableStatement",
                            "fullStart": 596,
                            "fullEnd": 649,
                            "start": 604,
                            "end": 647,
                            "fullWidth": 53,
                            "width": 43,
                            "modifiers": [],
                            "variableDeclaration": {
                                "kind": "VariableDeclaration",
                                "fullStart": 596,
                                "fullEnd": 646,
                                "start": 604,
                                "end": 646,
                                "fullWidth": 50,
                                "width": 42,
                                "varKeyword": {
                                    "kind": "VarKeyword",
                                    "fullStart": 596,
                                    "fullEnd": 608,
                                    "start": 604,
                                    "end": 607,
                                    "fullWidth": 12,
                                    "width": 3,
                                    "text": "var",
                                    "value": "var",
                                    "valueText": "var",
                                    "hasLeadingTrivia": true,
                                    "hasTrailingTrivia": true,
                                    "leadingTrivia": [
                                        {
                                            "kind": "WhitespaceTrivia",
                                            "text": "        "
                                        }
                                    ],
                                    "trailingTrivia": [
                                        {
                                            "kind": "WhitespaceTrivia",
                                            "text": " "
                                        }
                                    ]
                                },
                                "variableDeclarators": [
                                    {
                                        "kind": "VariableDeclarator",
                                        "fullStart": 608,
                                        "fullEnd": 646,
                                        "start": 608,
                                        "end": 646,
                                        "fullWidth": 38,
<<<<<<< HEAD
                                        "width": 38,
                                        "identifier": {
=======
                                        "propertyName": {
>>>>>>> 85e84683
                                            "kind": "IdentifierName",
                                            "fullStart": 608,
                                            "fullEnd": 617,
                                            "start": 608,
                                            "end": 616,
                                            "fullWidth": 9,
                                            "width": 8,
                                            "text": "preCheck",
                                            "value": "preCheck",
                                            "valueText": "preCheck",
                                            "hasTrailingTrivia": true,
                                            "trailingTrivia": [
                                                {
                                                    "kind": "WhitespaceTrivia",
                                                    "text": " "
                                                }
                                            ]
                                        },
                                        "equalsValueClause": {
                                            "kind": "EqualsValueClause",
                                            "fullStart": 617,
                                            "fullEnd": 646,
                                            "start": 617,
                                            "end": 646,
                                            "fullWidth": 29,
                                            "width": 29,
                                            "equalsToken": {
                                                "kind": "EqualsToken",
                                                "fullStart": 617,
                                                "fullEnd": 619,
                                                "start": 617,
                                                "end": 618,
                                                "fullWidth": 2,
                                                "width": 1,
                                                "text": "=",
                                                "value": "=",
                                                "valueText": "=",
                                                "hasTrailingTrivia": true,
                                                "trailingTrivia": [
                                                    {
                                                        "kind": "WhitespaceTrivia",
                                                        "text": " "
                                                    }
                                                ]
                                            },
                                            "value": {
                                                "kind": "InvocationExpression",
                                                "fullStart": 619,
                                                "fullEnd": 646,
                                                "start": 619,
                                                "end": 646,
                                                "fullWidth": 27,
                                                "width": 27,
                                                "expression": {
                                                    "kind": "MemberAccessExpression",
                                                    "fullStart": 619,
                                                    "fullEnd": 638,
                                                    "start": 619,
                                                    "end": 638,
                                                    "fullWidth": 19,
                                                    "width": 19,
                                                    "expression": {
                                                        "kind": "IdentifierName",
                                                        "fullStart": 619,
                                                        "fullEnd": 625,
                                                        "start": 619,
                                                        "end": 625,
                                                        "fullWidth": 6,
                                                        "width": 6,
                                                        "text": "Object",
                                                        "value": "Object",
                                                        "valueText": "Object"
                                                    },
                                                    "dotToken": {
                                                        "kind": "DotToken",
                                                        "fullStart": 625,
                                                        "fullEnd": 626,
                                                        "start": 625,
                                                        "end": 626,
                                                        "fullWidth": 1,
                                                        "width": 1,
                                                        "text": ".",
                                                        "value": ".",
                                                        "valueText": "."
                                                    },
                                                    "name": {
                                                        "kind": "IdentifierName",
                                                        "fullStart": 626,
                                                        "fullEnd": 638,
                                                        "start": 626,
                                                        "end": 638,
                                                        "fullWidth": 12,
                                                        "width": 12,
                                                        "text": "isExtensible",
                                                        "value": "isExtensible",
                                                        "valueText": "isExtensible"
                                                    }
                                                },
                                                "argumentList": {
                                                    "kind": "ArgumentList",
                                                    "fullStart": 638,
                                                    "fullEnd": 646,
                                                    "start": 638,
                                                    "end": 646,
                                                    "fullWidth": 8,
                                                    "width": 8,
                                                    "openParenToken": {
                                                        "kind": "OpenParenToken",
                                                        "fullStart": 638,
                                                        "fullEnd": 639,
                                                        "start": 638,
                                                        "end": 639,
                                                        "fullWidth": 1,
                                                        "width": 1,
                                                        "text": "(",
                                                        "value": "(",
                                                        "valueText": "("
                                                    },
                                                    "arguments": [
                                                        {
                                                            "kind": "IdentifierName",
                                                            "fullStart": 639,
                                                            "fullEnd": 645,
                                                            "start": 639,
                                                            "end": 645,
                                                            "fullWidth": 6,
                                                            "width": 6,
                                                            "text": "arrObj",
                                                            "value": "arrObj",
                                                            "valueText": "arrObj"
                                                        }
                                                    ],
                                                    "closeParenToken": {
                                                        "kind": "CloseParenToken",
                                                        "fullStart": 645,
                                                        "fullEnd": 646,
                                                        "start": 645,
                                                        "end": 646,
                                                        "fullWidth": 1,
                                                        "width": 1,
                                                        "text": ")",
                                                        "value": ")",
                                                        "valueText": ")"
                                                    }
                                                }
                                            }
                                        }
                                    }
                                ]
                            },
                            "semicolonToken": {
                                "kind": "SemicolonToken",
                                "fullStart": 646,
                                "fullEnd": 649,
                                "start": 646,
                                "end": 647,
                                "fullWidth": 3,
                                "width": 1,
                                "text": ";",
                                "value": ";",
                                "valueText": ";",
                                "hasTrailingTrivia": true,
                                "hasTrailingNewLine": true,
                                "trailingTrivia": [
                                    {
                                        "kind": "NewLineTrivia",
                                        "text": "\r\n"
                                    }
                                ]
                            }
                        },
                        {
                            "kind": "ExpressionStatement",
                            "fullStart": 649,
                            "fullEnd": 692,
                            "start": 657,
                            "end": 690,
                            "fullWidth": 43,
                            "width": 33,
                            "expression": {
                                "kind": "InvocationExpression",
                                "fullStart": 649,
                                "fullEnd": 689,
                                "start": 657,
                                "end": 689,
                                "fullWidth": 40,
                                "width": 32,
                                "expression": {
                                    "kind": "MemberAccessExpression",
                                    "fullStart": 649,
                                    "fullEnd": 681,
                                    "start": 657,
                                    "end": 681,
                                    "fullWidth": 32,
                                    "width": 24,
                                    "expression": {
                                        "kind": "IdentifierName",
                                        "fullStart": 649,
                                        "fullEnd": 663,
                                        "start": 657,
                                        "end": 663,
                                        "fullWidth": 14,
                                        "width": 6,
                                        "text": "Object",
                                        "value": "Object",
                                        "valueText": "Object",
                                        "hasLeadingTrivia": true,
                                        "leadingTrivia": [
                                            {
                                                "kind": "WhitespaceTrivia",
                                                "text": "        "
                                            }
                                        ]
                                    },
                                    "dotToken": {
                                        "kind": "DotToken",
                                        "fullStart": 663,
                                        "fullEnd": 664,
                                        "start": 663,
                                        "end": 664,
                                        "fullWidth": 1,
                                        "width": 1,
                                        "text": ".",
                                        "value": ".",
                                        "valueText": "."
                                    },
                                    "name": {
                                        "kind": "IdentifierName",
                                        "fullStart": 664,
                                        "fullEnd": 681,
                                        "start": 664,
                                        "end": 681,
                                        "fullWidth": 17,
                                        "width": 17,
                                        "text": "preventExtensions",
                                        "value": "preventExtensions",
                                        "valueText": "preventExtensions"
                                    }
                                },
                                "argumentList": {
                                    "kind": "ArgumentList",
                                    "fullStart": 681,
                                    "fullEnd": 689,
                                    "start": 681,
                                    "end": 689,
                                    "fullWidth": 8,
                                    "width": 8,
                                    "openParenToken": {
                                        "kind": "OpenParenToken",
                                        "fullStart": 681,
                                        "fullEnd": 682,
                                        "start": 681,
                                        "end": 682,
                                        "fullWidth": 1,
                                        "width": 1,
                                        "text": "(",
                                        "value": "(",
                                        "valueText": "("
                                    },
                                    "arguments": [
                                        {
                                            "kind": "IdentifierName",
                                            "fullStart": 682,
                                            "fullEnd": 688,
                                            "start": 682,
                                            "end": 688,
                                            "fullWidth": 6,
                                            "width": 6,
                                            "text": "arrObj",
                                            "value": "arrObj",
                                            "valueText": "arrObj"
                                        }
                                    ],
                                    "closeParenToken": {
                                        "kind": "CloseParenToken",
                                        "fullStart": 688,
                                        "fullEnd": 689,
                                        "start": 688,
                                        "end": 689,
                                        "fullWidth": 1,
                                        "width": 1,
                                        "text": ")",
                                        "value": ")",
                                        "valueText": ")"
                                    }
                                }
                            },
                            "semicolonToken": {
                                "kind": "SemicolonToken",
                                "fullStart": 689,
                                "fullEnd": 692,
                                "start": 689,
                                "end": 690,
                                "fullWidth": 3,
                                "width": 1,
                                "text": ";",
                                "value": ";",
                                "valueText": ";",
                                "hasTrailingTrivia": true,
                                "hasTrailingNewLine": true,
                                "trailingTrivia": [
                                    {
                                        "kind": "NewLineTrivia",
                                        "text": "\r\n"
                                    }
                                ]
                            }
                        },
                        {
                            "kind": "ExpressionStatement",
                            "fullStart": 692,
                            "fullEnd": 722,
                            "start": 702,
                            "end": 720,
                            "fullWidth": 30,
                            "width": 18,
                            "expression": {
                                "kind": "AssignmentExpression",
                                "fullStart": 692,
                                "fullEnd": 719,
                                "start": 702,
                                "end": 719,
                                "fullWidth": 27,
                                "width": 17,
                                "left": {
                                    "kind": "MemberAccessExpression",
                                    "fullStart": 692,
                                    "fullEnd": 716,
                                    "start": 702,
                                    "end": 715,
                                    "fullWidth": 24,
                                    "width": 13,
                                    "expression": {
                                        "kind": "IdentifierName",
                                        "fullStart": 692,
                                        "fullEnd": 708,
                                        "start": 702,
                                        "end": 708,
                                        "fullWidth": 16,
                                        "width": 6,
                                        "text": "arrObj",
                                        "value": "arrObj",
                                        "valueText": "arrObj",
                                        "hasLeadingTrivia": true,
                                        "hasLeadingNewLine": true,
                                        "leadingTrivia": [
                                            {
                                                "kind": "NewLineTrivia",
                                                "text": "\r\n"
                                            },
                                            {
                                                "kind": "WhitespaceTrivia",
                                                "text": "        "
                                            }
                                        ]
                                    },
                                    "dotToken": {
                                        "kind": "DotToken",
                                        "fullStart": 708,
                                        "fullEnd": 709,
                                        "start": 708,
                                        "end": 709,
                                        "fullWidth": 1,
                                        "width": 1,
                                        "text": ".",
                                        "value": ".",
                                        "valueText": "."
                                    },
                                    "name": {
                                        "kind": "IdentifierName",
                                        "fullStart": 709,
                                        "fullEnd": 716,
                                        "start": 709,
                                        "end": 715,
                                        "fullWidth": 7,
                                        "width": 6,
                                        "text": "exName",
                                        "value": "exName",
                                        "valueText": "exName",
                                        "hasTrailingTrivia": true,
                                        "trailingTrivia": [
                                            {
                                                "kind": "WhitespaceTrivia",
                                                "text": " "
                                            }
                                        ]
                                    }
                                },
                                "operatorToken": {
                                    "kind": "EqualsToken",
                                    "fullStart": 716,
                                    "fullEnd": 718,
                                    "start": 716,
                                    "end": 717,
                                    "fullWidth": 2,
                                    "width": 1,
                                    "text": "=",
                                    "value": "=",
                                    "valueText": "=",
                                    "hasTrailingTrivia": true,
                                    "trailingTrivia": [
                                        {
                                            "kind": "WhitespaceTrivia",
                                            "text": " "
                                        }
                                    ]
                                },
                                "right": {
                                    "kind": "NumericLiteral",
                                    "fullStart": 718,
                                    "fullEnd": 719,
                                    "start": 718,
                                    "end": 719,
                                    "fullWidth": 1,
                                    "width": 1,
                                    "text": "2",
                                    "value": 2,
                                    "valueText": "2"
                                }
                            },
                            "semicolonToken": {
                                "kind": "SemicolonToken",
                                "fullStart": 719,
                                "fullEnd": 722,
                                "start": 719,
                                "end": 720,
                                "fullWidth": 3,
                                "width": 1,
                                "text": ";",
                                "value": ";",
                                "valueText": ";",
                                "hasTrailingTrivia": true,
                                "hasTrailingNewLine": true,
                                "trailingTrivia": [
                                    {
                                        "kind": "NewLineTrivia",
                                        "text": "\r\n"
                                    }
                                ]
                            }
                        },
                        {
                            "kind": "ReturnStatement",
                            "fullStart": 722,
                            "fullEnd": 784,
                            "start": 730,
                            "end": 782,
                            "fullWidth": 62,
                            "width": 52,
                            "returnKeyword": {
                                "kind": "ReturnKeyword",
                                "fullStart": 722,
                                "fullEnd": 737,
                                "start": 730,
                                "end": 736,
                                "fullWidth": 15,
                                "width": 6,
                                "text": "return",
                                "value": "return",
                                "valueText": "return",
                                "hasLeadingTrivia": true,
                                "hasTrailingTrivia": true,
                                "leadingTrivia": [
                                    {
                                        "kind": "WhitespaceTrivia",
                                        "text": "        "
                                    }
                                ],
                                "trailingTrivia": [
                                    {
                                        "kind": "WhitespaceTrivia",
                                        "text": " "
                                    }
                                ]
                            },
                            "expression": {
                                "kind": "LogicalAndExpression",
                                "fullStart": 737,
                                "fullEnd": 781,
                                "start": 737,
                                "end": 781,
                                "fullWidth": 44,
                                "width": 44,
                                "left": {
                                    "kind": "IdentifierName",
                                    "fullStart": 737,
                                    "fullEnd": 746,
                                    "start": 737,
                                    "end": 745,
                                    "fullWidth": 9,
                                    "width": 8,
                                    "text": "preCheck",
                                    "value": "preCheck",
                                    "valueText": "preCheck",
                                    "hasTrailingTrivia": true,
                                    "trailingTrivia": [
                                        {
                                            "kind": "WhitespaceTrivia",
                                            "text": " "
                                        }
                                    ]
                                },
                                "operatorToken": {
                                    "kind": "AmpersandAmpersandToken",
                                    "fullStart": 746,
                                    "fullEnd": 749,
                                    "start": 746,
                                    "end": 748,
                                    "fullWidth": 3,
                                    "width": 2,
                                    "text": "&&",
                                    "value": "&&",
                                    "valueText": "&&",
                                    "hasTrailingTrivia": true,
                                    "trailingTrivia": [
                                        {
                                            "kind": "WhitespaceTrivia",
                                            "text": " "
                                        }
                                    ]
                                },
                                "right": {
                                    "kind": "LogicalNotExpression",
                                    "fullStart": 749,
                                    "fullEnd": 781,
                                    "start": 749,
                                    "end": 781,
                                    "fullWidth": 32,
                                    "width": 32,
                                    "operatorToken": {
                                        "kind": "ExclamationToken",
                                        "fullStart": 749,
                                        "fullEnd": 750,
                                        "start": 749,
                                        "end": 750,
                                        "fullWidth": 1,
                                        "width": 1,
                                        "text": "!",
                                        "value": "!",
                                        "valueText": "!"
                                    },
                                    "operand": {
                                        "kind": "InvocationExpression",
                                        "fullStart": 750,
                                        "fullEnd": 781,
                                        "start": 750,
                                        "end": 781,
                                        "fullWidth": 31,
                                        "width": 31,
                                        "expression": {
                                            "kind": "MemberAccessExpression",
                                            "fullStart": 750,
                                            "fullEnd": 771,
                                            "start": 750,
                                            "end": 771,
                                            "fullWidth": 21,
                                            "width": 21,
                                            "expression": {
                                                "kind": "IdentifierName",
                                                "fullStart": 750,
                                                "fullEnd": 756,
                                                "start": 750,
                                                "end": 756,
                                                "fullWidth": 6,
                                                "width": 6,
                                                "text": "arrObj",
                                                "value": "arrObj",
                                                "valueText": "arrObj"
                                            },
                                            "dotToken": {
                                                "kind": "DotToken",
                                                "fullStart": 756,
                                                "fullEnd": 757,
                                                "start": 756,
                                                "end": 757,
                                                "fullWidth": 1,
                                                "width": 1,
                                                "text": ".",
                                                "value": ".",
                                                "valueText": "."
                                            },
                                            "name": {
                                                "kind": "IdentifierName",
                                                "fullStart": 757,
                                                "fullEnd": 771,
                                                "start": 757,
                                                "end": 771,
                                                "fullWidth": 14,
                                                "width": 14,
                                                "text": "hasOwnProperty",
                                                "value": "hasOwnProperty",
                                                "valueText": "hasOwnProperty"
                                            }
                                        },
                                        "argumentList": {
                                            "kind": "ArgumentList",
                                            "fullStart": 771,
                                            "fullEnd": 781,
                                            "start": 771,
                                            "end": 781,
                                            "fullWidth": 10,
                                            "width": 10,
                                            "openParenToken": {
                                                "kind": "OpenParenToken",
                                                "fullStart": 771,
                                                "fullEnd": 772,
                                                "start": 771,
                                                "end": 772,
                                                "fullWidth": 1,
                                                "width": 1,
                                                "text": "(",
                                                "value": "(",
                                                "valueText": "("
                                            },
                                            "arguments": [
                                                {
                                                    "kind": "StringLiteral",
                                                    "fullStart": 772,
                                                    "fullEnd": 780,
                                                    "start": 772,
                                                    "end": 780,
                                                    "fullWidth": 8,
                                                    "width": 8,
                                                    "text": "\"exName\"",
                                                    "value": "exName",
                                                    "valueText": "exName"
                                                }
                                            ],
                                            "closeParenToken": {
                                                "kind": "CloseParenToken",
                                                "fullStart": 780,
                                                "fullEnd": 781,
                                                "start": 780,
                                                "end": 781,
                                                "fullWidth": 1,
                                                "width": 1,
                                                "text": ")",
                                                "value": ")",
                                                "valueText": ")"
                                            }
                                        }
                                    }
                                }
                            },
                            "semicolonToken": {
                                "kind": "SemicolonToken",
                                "fullStart": 781,
                                "fullEnd": 784,
                                "start": 781,
                                "end": 782,
                                "fullWidth": 3,
                                "width": 1,
                                "text": ";",
                                "value": ";",
                                "valueText": ";",
                                "hasTrailingTrivia": true,
                                "hasTrailingNewLine": true,
                                "trailingTrivia": [
                                    {
                                        "kind": "NewLineTrivia",
                                        "text": "\r\n"
                                    }
                                ]
                            }
                        }
                    ],
                    "closeBraceToken": {
                        "kind": "CloseBraceToken",
                        "fullStart": 784,
                        "fullEnd": 791,
                        "start": 788,
                        "end": 789,
                        "fullWidth": 7,
                        "width": 1,
                        "text": "}",
                        "value": "}",
                        "valueText": "}",
                        "hasLeadingTrivia": true,
                        "hasTrailingTrivia": true,
                        "hasTrailingNewLine": true,
                        "leadingTrivia": [
                            {
                                "kind": "WhitespaceTrivia",
                                "text": "    "
                            }
                        ],
                        "trailingTrivia": [
                            {
                                "kind": "NewLineTrivia",
                                "text": "\r\n"
                            }
                        ]
                    }
                }
            },
            {
                "kind": "ExpressionStatement",
                "fullStart": 791,
                "fullEnd": 815,
                "start": 791,
                "end": 813,
                "fullWidth": 24,
                "width": 22,
                "expression": {
                    "kind": "InvocationExpression",
                    "fullStart": 791,
                    "fullEnd": 812,
                    "start": 791,
                    "end": 812,
                    "fullWidth": 21,
                    "width": 21,
                    "expression": {
                        "kind": "IdentifierName",
                        "fullStart": 791,
                        "fullEnd": 802,
                        "start": 791,
                        "end": 802,
                        "fullWidth": 11,
                        "width": 11,
                        "text": "runTestCase",
                        "value": "runTestCase",
                        "valueText": "runTestCase"
                    },
                    "argumentList": {
                        "kind": "ArgumentList",
                        "fullStart": 802,
                        "fullEnd": 812,
                        "start": 802,
                        "end": 812,
                        "fullWidth": 10,
                        "width": 10,
                        "openParenToken": {
                            "kind": "OpenParenToken",
                            "fullStart": 802,
                            "fullEnd": 803,
                            "start": 802,
                            "end": 803,
                            "fullWidth": 1,
                            "width": 1,
                            "text": "(",
                            "value": "(",
                            "valueText": "("
                        },
                        "arguments": [
                            {
                                "kind": "IdentifierName",
                                "fullStart": 803,
                                "fullEnd": 811,
                                "start": 803,
                                "end": 811,
                                "fullWidth": 8,
                                "width": 8,
                                "text": "testcase",
                                "value": "testcase",
                                "valueText": "testcase"
                            }
                        ],
                        "closeParenToken": {
                            "kind": "CloseParenToken",
                            "fullStart": 811,
                            "fullEnd": 812,
                            "start": 811,
                            "end": 812,
                            "fullWidth": 1,
                            "width": 1,
                            "text": ")",
                            "value": ")",
                            "valueText": ")"
                        }
                    }
                },
                "semicolonToken": {
                    "kind": "SemicolonToken",
                    "fullStart": 812,
                    "fullEnd": 815,
                    "start": 812,
                    "end": 813,
                    "fullWidth": 3,
                    "width": 1,
                    "text": ";",
                    "value": ";",
                    "valueText": ";",
                    "hasTrailingTrivia": true,
                    "hasTrailingNewLine": true,
                    "trailingTrivia": [
                        {
                            "kind": "NewLineTrivia",
                            "text": "\r\n"
                        }
                    ]
                }
            }
        ],
        "endOfFileToken": {
            "kind": "EndOfFileToken",
            "fullStart": 815,
            "fullEnd": 815,
            "start": 815,
            "end": 815,
            "fullWidth": 0,
            "width": 0,
            "text": ""
        }
    },
    "lineMap": {
        "lineStarts": [
            0,
            67,
            152,
            232,
            308,
            380,
            385,
            440,
            538,
            543,
            545,
            547,
            570,
            596,
            649,
            692,
            694,
            722,
            784,
            791,
            815
        ],
        "length": 815
    }
}<|MERGE_RESOLUTION|>--- conflicted
+++ resolved
@@ -245,12 +245,8 @@
                                         "start": 582,
                                         "end": 593,
                                         "fullWidth": 11,
-<<<<<<< HEAD
                                         "width": 11,
-                                        "identifier": {
-=======
                                         "propertyName": {
->>>>>>> 85e84683
                                             "kind": "IdentifierName",
                                             "fullStart": 582,
                                             "fullEnd": 589,
@@ -406,12 +402,8 @@
                                         "start": 608,
                                         "end": 646,
                                         "fullWidth": 38,
-<<<<<<< HEAD
                                         "width": 38,
-                                        "identifier": {
-=======
                                         "propertyName": {
->>>>>>> 85e84683
                                             "kind": "IdentifierName",
                                             "fullStart": 608,
                                             "fullEnd": 617,
