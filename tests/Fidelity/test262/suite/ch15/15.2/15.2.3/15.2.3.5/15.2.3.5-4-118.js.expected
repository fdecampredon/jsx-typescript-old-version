--- conflicted
+++ resolved
@@ -250,12 +250,8 @@
                                         "start": 654,
                                         "end": 674,
                                         "fullWidth": 20,
-<<<<<<< HEAD
                                         "width": 20,
-                                        "identifier": {
-=======
                                         "propertyName": {
->>>>>>> 85e84683
                                             "kind": "IdentifierName",
                                             "fullStart": 654,
                                             "fullEnd": 662,
@@ -589,12 +585,8 @@
                                         "start": 731,
                                         "end": 799,
                                         "fullWidth": 68,
-<<<<<<< HEAD
                                         "width": 68,
-                                        "identifier": {
-=======
                                         "propertyName": {
->>>>>>> 85e84683
                                             "kind": "IdentifierName",
                                             "fullStart": 731,
                                             "fullEnd": 738,
@@ -984,12 +976,8 @@
                                         "start": 816,
                                         "end": 855,
                                         "fullWidth": 39,
-<<<<<<< HEAD
                                         "width": 39,
-                                        "identifier": {
-=======
                                         "propertyName": {
->>>>>>> 85e84683
                                             "kind": "IdentifierName",
                                             "fullStart": 816,
                                             "fullEnd": 824,
@@ -1321,12 +1309,8 @@
                                         "start": 899,
                                         "end": 938,
                                         "fullWidth": 39,
-<<<<<<< HEAD
                                         "width": 39,
-                                        "identifier": {
-=======
                                         "propertyName": {
->>>>>>> 85e84683
                                             "kind": "IdentifierName",
                                             "fullStart": 899,
                                             "fullEnd": 907,
