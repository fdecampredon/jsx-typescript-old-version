--- conflicted
+++ resolved
@@ -250,12 +250,8 @@
                                         "start": 595,
                                         "end": 702,
                                         "fullWidth": 107,
-<<<<<<< HEAD
                                         "width": 107,
-                                        "identifier": {
-=======
                                         "propertyName": {
->>>>>>> 85e84683
                                             "kind": "IdentifierName",
                                             "fullStart": 595,
                                             "fullEnd": 602,
@@ -741,12 +737,8 @@
                                         "start": 717,
                                         "end": 798,
                                         "fullWidth": 81,
-<<<<<<< HEAD
                                         "width": 81,
-                                        "identifier": {
-=======
                                         "propertyName": {
->>>>>>> 85e84683
                                             "kind": "IdentifierName",
                                             "fullStart": 717,
                                             "fullEnd": 729,
