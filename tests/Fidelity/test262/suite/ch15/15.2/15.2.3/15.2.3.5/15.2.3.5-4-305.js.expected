{
    "isDeclaration": false,
    "languageVersion": "EcmaScript5",
    "parseOptions": {
        "allowAutomaticSemicolonInsertion": true
    },
    "sourceUnit": {
        "kind": "SourceUnit",
        "fullStart": 0,
        "fullEnd": 905,
        "start": 577,
        "end": 905,
        "fullWidth": 905,
        "width": 328,
        "isIncrementallyUnusable": true,
        "moduleElements": [
            {
                "kind": "FunctionDeclaration",
                "fullStart": 0,
                "fullEnd": 881,
                "start": 577,
                "end": 879,
                "fullWidth": 881,
                "width": 302,
                "modifiers": [],
                "functionKeyword": {
                    "kind": "FunctionKeyword",
                    "fullStart": 0,
                    "fullEnd": 586,
                    "start": 577,
                    "end": 585,
                    "fullWidth": 586,
                    "width": 8,
                    "text": "function",
                    "value": "function",
                    "valueText": "function",
                    "hasLeadingTrivia": true,
                    "hasLeadingComment": true,
                    "hasLeadingNewLine": true,
                    "hasTrailingTrivia": true,
                    "leadingTrivia": [
                        {
                            "kind": "SingleLineCommentTrivia",
                            "text": "/// Copyright (c) 2012 Ecma International.  All rights reserved. "
                        },
                        {
                            "kind": "NewLineTrivia",
                            "text": "\r\n"
                        },
                        {
                            "kind": "SingleLineCommentTrivia",
                            "text": "/// Ecma International makes this code available under the terms and conditions set"
                        },
                        {
                            "kind": "NewLineTrivia",
                            "text": "\r\n"
                        },
                        {
                            "kind": "SingleLineCommentTrivia",
                            "text": "/// forth on http://hg.ecmascript.org/tests/test262/raw-file/tip/LICENSE (the "
                        },
                        {
                            "kind": "NewLineTrivia",
                            "text": "\r\n"
                        },
                        {
                            "kind": "SingleLineCommentTrivia",
                            "text": "/// \"Use Terms\").   Any redistribution of this code must retain the above "
                        },
                        {
                            "kind": "NewLineTrivia",
                            "text": "\r\n"
                        },
                        {
                            "kind": "SingleLineCommentTrivia",
                            "text": "/// copyright and this notice and otherwise comply with the Use Terms."
                        },
                        {
                            "kind": "NewLineTrivia",
                            "text": "\r\n"
                        },
                        {
                            "kind": "MultiLineCommentTrivia",
                            "text": "/**\r\n * @path ch15/15.2/15.2.3/15.2.3.5/15.2.3.5-4-305.js\r\n * @description Object.create defines a data property when one property in 'Properties' is generic descriptor (8.12.9 step 4.a)\r\n */"
                        },
                        {
                            "kind": "NewLineTrivia",
                            "text": "\r\n"
                        },
                        {
                            "kind": "NewLineTrivia",
                            "text": "\r\n"
                        },
                        {
                            "kind": "NewLineTrivia",
                            "text": "\r\n"
                        }
                    ],
                    "trailingTrivia": [
                        {
                            "kind": "WhitespaceTrivia",
                            "text": " "
                        }
                    ]
                },
                "identifier": {
                    "kind": "IdentifierName",
                    "fullStart": 586,
                    "fullEnd": 594,
                    "start": 586,
                    "end": 594,
                    "fullWidth": 8,
                    "width": 8,
                    "text": "testcase",
                    "value": "testcase",
                    "valueText": "testcase"
                },
                "callSignature": {
                    "kind": "CallSignature",
                    "fullStart": 594,
                    "fullEnd": 597,
                    "start": 594,
                    "end": 596,
                    "fullWidth": 3,
                    "width": 2,
                    "parameterList": {
                        "kind": "ParameterList",
                        "fullStart": 594,
                        "fullEnd": 597,
                        "start": 594,
                        "end": 596,
                        "fullWidth": 3,
                        "width": 2,
                        "openParenToken": {
                            "kind": "OpenParenToken",
                            "fullStart": 594,
                            "fullEnd": 595,
                            "start": 594,
                            "end": 595,
                            "fullWidth": 1,
                            "width": 1,
                            "text": "(",
                            "value": "(",
                            "valueText": "("
                        },
                        "parameters": [],
                        "closeParenToken": {
                            "kind": "CloseParenToken",
                            "fullStart": 595,
                            "fullEnd": 597,
                            "start": 595,
                            "end": 596,
                            "fullWidth": 2,
                            "width": 1,
                            "text": ")",
                            "value": ")",
                            "valueText": ")",
                            "hasTrailingTrivia": true,
                            "trailingTrivia": [
                                {
                                    "kind": "WhitespaceTrivia",
                                    "text": " "
                                }
                            ]
                        }
                    }
                },
                "block": {
                    "kind": "Block",
                    "fullStart": 597,
                    "fullEnd": 881,
                    "start": 597,
                    "end": 879,
                    "fullWidth": 284,
                    "width": 282,
                    "openBraceToken": {
                        "kind": "OpenBraceToken",
                        "fullStart": 597,
                        "fullEnd": 600,
                        "start": 597,
                        "end": 598,
                        "fullWidth": 3,
                        "width": 1,
                        "text": "{",
                        "value": "{",
                        "valueText": "{",
                        "hasTrailingTrivia": true,
                        "hasTrailingNewLine": true,
                        "trailingTrivia": [
                            {
                                "kind": "NewLineTrivia",
                                "text": "\r\n"
                            }
                        ]
                    },
                    "statements": [
                        {
                            "kind": "TryStatement",
                            "fullStart": 600,
                            "fullEnd": 874,
                            "start": 610,
                            "end": 872,
                            "fullWidth": 274,
                            "width": 262,
                            "tryKeyword": {
                                "kind": "TryKeyword",
                                "fullStart": 600,
                                "fullEnd": 614,
                                "start": 610,
                                "end": 613,
                                "fullWidth": 14,
                                "width": 3,
                                "text": "try",
                                "value": "try",
                                "valueText": "try",
                                "hasLeadingTrivia": true,
                                "hasLeadingNewLine": true,
                                "hasTrailingTrivia": true,
                                "leadingTrivia": [
                                    {
                                        "kind": "NewLineTrivia",
                                        "text": "\r\n"
                                    },
                                    {
                                        "kind": "WhitespaceTrivia",
                                        "text": "        "
                                    }
                                ],
                                "trailingTrivia": [
                                    {
                                        "kind": "WhitespaceTrivia",
                                        "text": " "
                                    }
                                ]
                            },
                            "block": {
                                "kind": "Block",
                                "fullStart": 614,
                                "fullEnd": 823,
                                "start": 614,
                                "end": 822,
                                "fullWidth": 209,
                                "width": 208,
                                "openBraceToken": {
                                    "kind": "OpenBraceToken",
                                    "fullStart": 614,
                                    "fullEnd": 617,
                                    "start": 614,
                                    "end": 615,
                                    "fullWidth": 3,
                                    "width": 1,
                                    "text": "{",
                                    "value": "{",
                                    "valueText": "{",
                                    "hasTrailingTrivia": true,
                                    "hasTrailingNewLine": true,
                                    "trailingTrivia": [
                                        {
                                            "kind": "NewLineTrivia",
                                            "text": "\r\n"
                                        }
                                    ]
                                },
                                "statements": [
                                    {
                                        "kind": "VariableStatement",
                                        "fullStart": 617,
                                        "fullEnd": 762,
                                        "start": 629,
                                        "end": 760,
                                        "fullWidth": 145,
                                        "width": 131,
                                        "modifiers": [],
                                        "variableDeclaration": {
                                            "kind": "VariableDeclaration",
                                            "fullStart": 617,
                                            "fullEnd": 759,
                                            "start": 629,
                                            "end": 759,
                                            "fullWidth": 142,
                                            "width": 130,
                                            "varKeyword": {
                                                "kind": "VarKeyword",
                                                "fullStart": 617,
                                                "fullEnd": 633,
                                                "start": 629,
                                                "end": 632,
                                                "fullWidth": 16,
                                                "width": 3,
                                                "text": "var",
                                                "value": "var",
                                                "valueText": "var",
                                                "hasLeadingTrivia": true,
                                                "hasTrailingTrivia": true,
                                                "leadingTrivia": [
                                                    {
                                                        "kind": "WhitespaceTrivia",
                                                        "text": "            "
                                                    }
                                                ],
                                                "trailingTrivia": [
                                                    {
                                                        "kind": "WhitespaceTrivia",
                                                        "text": " "
                                                    }
                                                ]
                                            },
                                            "variableDeclarators": [
                                                {
                                                    "kind": "VariableDeclarator",
                                                    "fullStart": 633,
                                                    "fullEnd": 759,
                                                    "start": 633,
                                                    "end": 759,
                                                    "fullWidth": 126,
<<<<<<< HEAD
                                                    "width": 126,
                                                    "identifier": {
=======
                                                    "propertyName": {
>>>>>>> 85e84683
                                                        "kind": "IdentifierName",
                                                        "fullStart": 633,
                                                        "fullEnd": 640,
                                                        "start": 633,
                                                        "end": 639,
                                                        "fullWidth": 7,
                                                        "width": 6,
                                                        "text": "newObj",
                                                        "value": "newObj",
                                                        "valueText": "newObj",
                                                        "hasTrailingTrivia": true,
                                                        "trailingTrivia": [
                                                            {
                                                                "kind": "WhitespaceTrivia",
                                                                "text": " "
                                                            }
                                                        ]
                                                    },
                                                    "equalsValueClause": {
                                                        "kind": "EqualsValueClause",
                                                        "fullStart": 640,
                                                        "fullEnd": 759,
                                                        "start": 640,
                                                        "end": 759,
                                                        "fullWidth": 119,
                                                        "width": 119,
                                                        "equalsToken": {
                                                            "kind": "EqualsToken",
                                                            "fullStart": 640,
                                                            "fullEnd": 642,
                                                            "start": 640,
                                                            "end": 641,
                                                            "fullWidth": 2,
                                                            "width": 1,
                                                            "text": "=",
                                                            "value": "=",
                                                            "valueText": "=",
                                                            "hasTrailingTrivia": true,
                                                            "trailingTrivia": [
                                                                {
                                                                    "kind": "WhitespaceTrivia",
                                                                    "text": " "
                                                                }
                                                            ]
                                                        },
                                                        "value": {
                                                            "kind": "InvocationExpression",
                                                            "fullStart": 642,
                                                            "fullEnd": 759,
                                                            "start": 642,
                                                            "end": 759,
                                                            "fullWidth": 117,
                                                            "width": 117,
                                                            "expression": {
                                                                "kind": "MemberAccessExpression",
                                                                "fullStart": 642,
                                                                "fullEnd": 655,
                                                                "start": 642,
                                                                "end": 655,
                                                                "fullWidth": 13,
                                                                "width": 13,
                                                                "expression": {
                                                                    "kind": "IdentifierName",
                                                                    "fullStart": 642,
                                                                    "fullEnd": 648,
                                                                    "start": 642,
                                                                    "end": 648,
                                                                    "fullWidth": 6,
                                                                    "width": 6,
                                                                    "text": "Object",
                                                                    "value": "Object",
                                                                    "valueText": "Object"
                                                                },
                                                                "dotToken": {
                                                                    "kind": "DotToken",
                                                                    "fullStart": 648,
                                                                    "fullEnd": 649,
                                                                    "start": 648,
                                                                    "end": 649,
                                                                    "fullWidth": 1,
                                                                    "width": 1,
                                                                    "text": ".",
                                                                    "value": ".",
                                                                    "valueText": "."
                                                                },
                                                                "name": {
                                                                    "kind": "IdentifierName",
                                                                    "fullStart": 649,
                                                                    "fullEnd": 655,
                                                                    "start": 649,
                                                                    "end": 655,
                                                                    "fullWidth": 6,
                                                                    "width": 6,
                                                                    "text": "create",
                                                                    "value": "create",
                                                                    "valueText": "create"
                                                                }
                                                            },
                                                            "argumentList": {
                                                                "kind": "ArgumentList",
                                                                "fullStart": 655,
                                                                "fullEnd": 759,
                                                                "start": 655,
                                                                "end": 759,
                                                                "fullWidth": 104,
                                                                "width": 104,
                                                                "openParenToken": {
                                                                    "kind": "OpenParenToken",
                                                                    "fullStart": 655,
                                                                    "fullEnd": 656,
                                                                    "start": 655,
                                                                    "end": 656,
                                                                    "fullWidth": 1,
                                                                    "width": 1,
                                                                    "text": "(",
                                                                    "value": "(",
                                                                    "valueText": "("
                                                                },
                                                                "arguments": [
                                                                    {
                                                                        "kind": "ObjectLiteralExpression",
                                                                        "fullStart": 656,
                                                                        "fullEnd": 658,
                                                                        "start": 656,
                                                                        "end": 658,
                                                                        "fullWidth": 2,
                                                                        "width": 2,
                                                                        "openBraceToken": {
                                                                            "kind": "OpenBraceToken",
                                                                            "fullStart": 656,
                                                                            "fullEnd": 657,
                                                                            "start": 656,
                                                                            "end": 657,
                                                                            "fullWidth": 1,
                                                                            "width": 1,
                                                                            "text": "{",
                                                                            "value": "{",
                                                                            "valueText": "{"
                                                                        },
                                                                        "propertyAssignments": [],
                                                                        "closeBraceToken": {
                                                                            "kind": "CloseBraceToken",
                                                                            "fullStart": 657,
                                                                            "fullEnd": 658,
                                                                            "start": 657,
                                                                            "end": 658,
                                                                            "fullWidth": 1,
                                                                            "width": 1,
                                                                            "text": "}",
                                                                            "value": "}",
                                                                            "valueText": "}"
                                                                        }
                                                                    },
                                                                    {
                                                                        "kind": "CommaToken",
                                                                        "fullStart": 658,
                                                                        "fullEnd": 660,
                                                                        "start": 658,
                                                                        "end": 659,
                                                                        "fullWidth": 2,
                                                                        "width": 1,
                                                                        "text": ",",
                                                                        "value": ",",
                                                                        "valueText": ",",
                                                                        "hasTrailingTrivia": true,
                                                                        "trailingTrivia": [
                                                                            {
                                                                                "kind": "WhitespaceTrivia",
                                                                                "text": " "
                                                                            }
                                                                        ]
                                                                    },
                                                                    {
                                                                        "kind": "ObjectLiteralExpression",
                                                                        "fullStart": 660,
                                                                        "fullEnd": 758,
                                                                        "start": 660,
                                                                        "end": 758,
                                                                        "fullWidth": 98,
                                                                        "width": 98,
                                                                        "openBraceToken": {
                                                                            "kind": "OpenBraceToken",
                                                                            "fullStart": 660,
                                                                            "fullEnd": 663,
                                                                            "start": 660,
                                                                            "end": 661,
                                                                            "fullWidth": 3,
                                                                            "width": 1,
                                                                            "text": "{",
                                                                            "value": "{",
                                                                            "valueText": "{",
                                                                            "hasTrailingTrivia": true,
                                                                            "hasTrailingNewLine": true,
                                                                            "trailingTrivia": [
                                                                                {
                                                                                    "kind": "NewLineTrivia",
                                                                                    "text": "\r\n"
                                                                                }
                                                                            ]
                                                                        },
                                                                        "propertyAssignments": [
                                                                            {
                                                                                "kind": "SimplePropertyAssignment",
                                                                                "fullStart": 663,
                                                                                "fullEnd": 745,
                                                                                "start": 679,
                                                                                "end": 743,
                                                                                "fullWidth": 82,
                                                                                "width": 64,
                                                                                "propertyName": {
                                                                                    "kind": "IdentifierName",
                                                                                    "fullStart": 663,
                                                                                    "fullEnd": 683,
                                                                                    "start": 679,
                                                                                    "end": 683,
                                                                                    "fullWidth": 20,
                                                                                    "width": 4,
                                                                                    "text": "prop",
                                                                                    "value": "prop",
                                                                                    "valueText": "prop",
                                                                                    "hasLeadingTrivia": true,
                                                                                    "leadingTrivia": [
                                                                                        {
                                                                                            "kind": "WhitespaceTrivia",
                                                                                            "text": "                "
                                                                                        }
                                                                                    ]
                                                                                },
                                                                                "colonToken": {
                                                                                    "kind": "ColonToken",
                                                                                    "fullStart": 683,
                                                                                    "fullEnd": 685,
                                                                                    "start": 683,
                                                                                    "end": 684,
                                                                                    "fullWidth": 2,
                                                                                    "width": 1,
                                                                                    "text": ":",
                                                                                    "value": ":",
                                                                                    "valueText": ":",
                                                                                    "hasTrailingTrivia": true,
                                                                                    "trailingTrivia": [
                                                                                        {
                                                                                            "kind": "WhitespaceTrivia",
                                                                                            "text": " "
                                                                                        }
                                                                                    ]
                                                                                },
                                                                                "expression": {
                                                                                    "kind": "ObjectLiteralExpression",
                                                                                    "fullStart": 685,
                                                                                    "fullEnd": 745,
                                                                                    "start": 685,
                                                                                    "end": 743,
                                                                                    "fullWidth": 60,
                                                                                    "width": 58,
                                                                                    "openBraceToken": {
                                                                                        "kind": "OpenBraceToken",
                                                                                        "fullStart": 685,
                                                                                        "fullEnd": 688,
                                                                                        "start": 685,
                                                                                        "end": 686,
                                                                                        "fullWidth": 3,
                                                                                        "width": 1,
                                                                                        "text": "{",
                                                                                        "value": "{",
                                                                                        "valueText": "{",
                                                                                        "hasTrailingTrivia": true,
                                                                                        "hasTrailingNewLine": true,
                                                                                        "trailingTrivia": [
                                                                                            {
                                                                                                "kind": "NewLineTrivia",
                                                                                                "text": "\r\n"
                                                                                            }
                                                                                        ]
                                                                                    },
                                                                                    "propertyAssignments": [
                                                                                        {
                                                                                            "kind": "SimplePropertyAssignment",
                                                                                            "fullStart": 688,
                                                                                            "fullEnd": 726,
                                                                                            "start": 708,
                                                                                            "end": 724,
                                                                                            "fullWidth": 38,
                                                                                            "width": 16,
                                                                                            "propertyName": {
                                                                                                "kind": "IdentifierName",
                                                                                                "fullStart": 688,
                                                                                                "fullEnd": 718,
                                                                                                "start": 708,
                                                                                                "end": 718,
                                                                                                "fullWidth": 30,
                                                                                                "width": 10,
                                                                                                "text": "enumerable",
                                                                                                "value": "enumerable",
                                                                                                "valueText": "enumerable",
                                                                                                "hasLeadingTrivia": true,
                                                                                                "leadingTrivia": [
                                                                                                    {
                                                                                                        "kind": "WhitespaceTrivia",
                                                                                                        "text": "                    "
                                                                                                    }
                                                                                                ]
                                                                                            },
                                                                                            "colonToken": {
                                                                                                "kind": "ColonToken",
                                                                                                "fullStart": 718,
                                                                                                "fullEnd": 720,
                                                                                                "start": 718,
                                                                                                "end": 719,
                                                                                                "fullWidth": 2,
                                                                                                "width": 1,
                                                                                                "text": ":",
                                                                                                "value": ":",
                                                                                                "valueText": ":",
                                                                                                "hasTrailingTrivia": true,
                                                                                                "trailingTrivia": [
                                                                                                    {
                                                                                                        "kind": "WhitespaceTrivia",
                                                                                                        "text": " "
                                                                                                    }
                                                                                                ]
                                                                                            },
                                                                                            "expression": {
                                                                                                "kind": "TrueKeyword",
                                                                                                "fullStart": 720,
                                                                                                "fullEnd": 726,
                                                                                                "start": 720,
                                                                                                "end": 724,
                                                                                                "fullWidth": 6,
                                                                                                "width": 4,
                                                                                                "text": "true",
                                                                                                "value": true,
                                                                                                "valueText": "true",
                                                                                                "hasTrailingTrivia": true,
                                                                                                "hasTrailingNewLine": true,
                                                                                                "trailingTrivia": [
                                                                                                    {
                                                                                                        "kind": "NewLineTrivia",
                                                                                                        "text": "\r\n"
                                                                                                    }
                                                                                                ]
                                                                                            }
                                                                                        }
                                                                                    ],
                                                                                    "closeBraceToken": {
                                                                                        "kind": "CloseBraceToken",
                                                                                        "fullStart": 726,
                                                                                        "fullEnd": 745,
                                                                                        "start": 742,
                                                                                        "end": 743,
                                                                                        "fullWidth": 19,
                                                                                        "width": 1,
                                                                                        "text": "}",
                                                                                        "value": "}",
                                                                                        "valueText": "}",
                                                                                        "hasLeadingTrivia": true,
                                                                                        "hasTrailingTrivia": true,
                                                                                        "hasTrailingNewLine": true,
                                                                                        "leadingTrivia": [
                                                                                            {
                                                                                                "kind": "WhitespaceTrivia",
                                                                                                "text": "                "
                                                                                            }
                                                                                        ],
                                                                                        "trailingTrivia": [
                                                                                            {
                                                                                                "kind": "NewLineTrivia",
                                                                                                "text": "\r\n"
                                                                                            }
                                                                                        ]
                                                                                    }
                                                                                }
                                                                            }
                                                                        ],
                                                                        "closeBraceToken": {
                                                                            "kind": "CloseBraceToken",
                                                                            "fullStart": 745,
                                                                            "fullEnd": 758,
                                                                            "start": 757,
                                                                            "end": 758,
                                                                            "fullWidth": 13,
                                                                            "width": 1,
                                                                            "text": "}",
                                                                            "value": "}",
                                                                            "valueText": "}",
                                                                            "hasLeadingTrivia": true,
                                                                            "leadingTrivia": [
                                                                                {
                                                                                    "kind": "WhitespaceTrivia",
                                                                                    "text": "            "
                                                                                }
                                                                            ]
                                                                        }
                                                                    }
                                                                ],
                                                                "closeParenToken": {
                                                                    "kind": "CloseParenToken",
                                                                    "fullStart": 758,
                                                                    "fullEnd": 759,
                                                                    "start": 758,
                                                                    "end": 759,
                                                                    "fullWidth": 1,
                                                                    "width": 1,
                                                                    "text": ")",
                                                                    "value": ")",
                                                                    "valueText": ")"
                                                                }
                                                            }
                                                        }
                                                    }
                                                }
                                            ]
                                        },
                                        "semicolonToken": {
                                            "kind": "SemicolonToken",
                                            "fullStart": 759,
                                            "fullEnd": 762,
                                            "start": 759,
                                            "end": 760,
                                            "fullWidth": 3,
                                            "width": 1,
                                            "text": ";",
                                            "value": ";",
                                            "valueText": ";",
                                            "hasTrailingTrivia": true,
                                            "hasTrailingNewLine": true,
                                            "trailingTrivia": [
                                                {
                                                    "kind": "NewLineTrivia",
                                                    "text": "\r\n"
                                                }
                                            ]
                                        }
                                    },
                                    {
                                        "kind": "ReturnStatement",
                                        "fullStart": 762,
                                        "fullEnd": 813,
                                        "start": 774,
                                        "end": 811,
                                        "fullWidth": 51,
                                        "width": 37,
                                        "returnKeyword": {
                                            "kind": "ReturnKeyword",
                                            "fullStart": 762,
                                            "fullEnd": 781,
                                            "start": 774,
                                            "end": 780,
                                            "fullWidth": 19,
                                            "width": 6,
                                            "text": "return",
                                            "value": "return",
                                            "valueText": "return",
                                            "hasLeadingTrivia": true,
                                            "hasTrailingTrivia": true,
                                            "leadingTrivia": [
                                                {
                                                    "kind": "WhitespaceTrivia",
                                                    "text": "            "
                                                }
                                            ],
                                            "trailingTrivia": [
                                                {
                                                    "kind": "WhitespaceTrivia",
                                                    "text": " "
                                                }
                                            ]
                                        },
                                        "expression": {
                                            "kind": "InvocationExpression",
                                            "fullStart": 781,
                                            "fullEnd": 810,
                                            "start": 781,
                                            "end": 810,
                                            "fullWidth": 29,
                                            "width": 29,
                                            "expression": {
                                                "kind": "MemberAccessExpression",
                                                "fullStart": 781,
                                                "fullEnd": 802,
                                                "start": 781,
                                                "end": 802,
                                                "fullWidth": 21,
                                                "width": 21,
                                                "expression": {
                                                    "kind": "IdentifierName",
                                                    "fullStart": 781,
                                                    "fullEnd": 787,
                                                    "start": 781,
                                                    "end": 787,
                                                    "fullWidth": 6,
                                                    "width": 6,
                                                    "text": "newObj",
                                                    "value": "newObj",
                                                    "valueText": "newObj"
                                                },
                                                "dotToken": {
                                                    "kind": "DotToken",
                                                    "fullStart": 787,
                                                    "fullEnd": 788,
                                                    "start": 787,
                                                    "end": 788,
                                                    "fullWidth": 1,
                                                    "width": 1,
                                                    "text": ".",
                                                    "value": ".",
                                                    "valueText": "."
                                                },
                                                "name": {
                                                    "kind": "IdentifierName",
                                                    "fullStart": 788,
                                                    "fullEnd": 802,
                                                    "start": 788,
                                                    "end": 802,
                                                    "fullWidth": 14,
                                                    "width": 14,
                                                    "text": "hasOwnProperty",
                                                    "value": "hasOwnProperty",
                                                    "valueText": "hasOwnProperty"
                                                }
                                            },
                                            "argumentList": {
                                                "kind": "ArgumentList",
                                                "fullStart": 802,
                                                "fullEnd": 810,
                                                "start": 802,
                                                "end": 810,
                                                "fullWidth": 8,
                                                "width": 8,
                                                "openParenToken": {
                                                    "kind": "OpenParenToken",
                                                    "fullStart": 802,
                                                    "fullEnd": 803,
                                                    "start": 802,
                                                    "end": 803,
                                                    "fullWidth": 1,
                                                    "width": 1,
                                                    "text": "(",
                                                    "value": "(",
                                                    "valueText": "("
                                                },
                                                "arguments": [
                                                    {
                                                        "kind": "StringLiteral",
                                                        "fullStart": 803,
                                                        "fullEnd": 809,
                                                        "start": 803,
                                                        "end": 809,
                                                        "fullWidth": 6,
                                                        "width": 6,
                                                        "text": "\"prop\"",
                                                        "value": "prop",
                                                        "valueText": "prop"
                                                    }
                                                ],
                                                "closeParenToken": {
                                                    "kind": "CloseParenToken",
                                                    "fullStart": 809,
                                                    "fullEnd": 810,
                                                    "start": 809,
                                                    "end": 810,
                                                    "fullWidth": 1,
                                                    "width": 1,
                                                    "text": ")",
                                                    "value": ")",
                                                    "valueText": ")"
                                                }
                                            }
                                        },
                                        "semicolonToken": {
                                            "kind": "SemicolonToken",
                                            "fullStart": 810,
                                            "fullEnd": 813,
                                            "start": 810,
                                            "end": 811,
                                            "fullWidth": 3,
                                            "width": 1,
                                            "text": ";",
                                            "value": ";",
                                            "valueText": ";",
                                            "hasTrailingTrivia": true,
                                            "hasTrailingNewLine": true,
                                            "trailingTrivia": [
                                                {
                                                    "kind": "NewLineTrivia",
                                                    "text": "\r\n"
                                                }
                                            ]
                                        }
                                    }
                                ],
                                "closeBraceToken": {
                                    "kind": "CloseBraceToken",
                                    "fullStart": 813,
                                    "fullEnd": 823,
                                    "start": 821,
                                    "end": 822,
                                    "fullWidth": 10,
                                    "width": 1,
                                    "text": "}",
                                    "value": "}",
                                    "valueText": "}",
                                    "hasLeadingTrivia": true,
                                    "hasTrailingTrivia": true,
                                    "leadingTrivia": [
                                        {
                                            "kind": "WhitespaceTrivia",
                                            "text": "        "
                                        }
                                    ],
                                    "trailingTrivia": [
                                        {
                                            "kind": "WhitespaceTrivia",
                                            "text": " "
                                        }
                                    ]
                                }
                            },
                            "catchClause": {
                                "kind": "CatchClause",
                                "fullStart": 823,
                                "fullEnd": 874,
                                "start": 823,
                                "end": 872,
                                "fullWidth": 51,
                                "width": 49,
                                "catchKeyword": {
                                    "kind": "CatchKeyword",
                                    "fullStart": 823,
                                    "fullEnd": 829,
                                    "start": 823,
                                    "end": 828,
                                    "fullWidth": 6,
                                    "width": 5,
                                    "text": "catch",
                                    "value": "catch",
                                    "valueText": "catch",
                                    "hasTrailingTrivia": true,
                                    "trailingTrivia": [
                                        {
                                            "kind": "WhitespaceTrivia",
                                            "text": " "
                                        }
                                    ]
                                },
                                "openParenToken": {
                                    "kind": "OpenParenToken",
                                    "fullStart": 829,
                                    "fullEnd": 830,
                                    "start": 829,
                                    "end": 830,
                                    "fullWidth": 1,
                                    "width": 1,
                                    "text": "(",
                                    "value": "(",
                                    "valueText": "("
                                },
                                "identifier": {
                                    "kind": "IdentifierName",
                                    "fullStart": 830,
                                    "fullEnd": 831,
                                    "start": 830,
                                    "end": 831,
                                    "fullWidth": 1,
                                    "width": 1,
                                    "text": "e",
                                    "value": "e",
                                    "valueText": "e"
                                },
                                "closeParenToken": {
                                    "kind": "CloseParenToken",
                                    "fullStart": 831,
                                    "fullEnd": 833,
                                    "start": 831,
                                    "end": 832,
                                    "fullWidth": 2,
                                    "width": 1,
                                    "text": ")",
                                    "value": ")",
                                    "valueText": ")",
                                    "hasTrailingTrivia": true,
                                    "trailingTrivia": [
                                        {
                                            "kind": "WhitespaceTrivia",
                                            "text": " "
                                        }
                                    ]
                                },
                                "block": {
                                    "kind": "Block",
                                    "fullStart": 833,
                                    "fullEnd": 874,
                                    "start": 833,
                                    "end": 872,
                                    "fullWidth": 41,
                                    "width": 39,
                                    "openBraceToken": {
                                        "kind": "OpenBraceToken",
                                        "fullStart": 833,
                                        "fullEnd": 836,
                                        "start": 833,
                                        "end": 834,
                                        "fullWidth": 3,
                                        "width": 1,
                                        "text": "{",
                                        "value": "{",
                                        "valueText": "{",
                                        "hasTrailingTrivia": true,
                                        "hasTrailingNewLine": true,
                                        "trailingTrivia": [
                                            {
                                                "kind": "NewLineTrivia",
                                                "text": "\r\n"
                                            }
                                        ]
                                    },
                                    "statements": [
                                        {
                                            "kind": "ReturnStatement",
                                            "fullStart": 836,
                                            "fullEnd": 863,
                                            "start": 848,
                                            "end": 861,
                                            "fullWidth": 27,
                                            "width": 13,
                                            "returnKeyword": {
                                                "kind": "ReturnKeyword",
                                                "fullStart": 836,
                                                "fullEnd": 855,
                                                "start": 848,
                                                "end": 854,
                                                "fullWidth": 19,
                                                "width": 6,
                                                "text": "return",
                                                "value": "return",
                                                "valueText": "return",
                                                "hasLeadingTrivia": true,
                                                "hasTrailingTrivia": true,
                                                "leadingTrivia": [
                                                    {
                                                        "kind": "WhitespaceTrivia",
                                                        "text": "            "
                                                    }
                                                ],
                                                "trailingTrivia": [
                                                    {
                                                        "kind": "WhitespaceTrivia",
                                                        "text": " "
                                                    }
                                                ]
                                            },
                                            "expression": {
                                                "kind": "FalseKeyword",
                                                "fullStart": 855,
                                                "fullEnd": 860,
                                                "start": 855,
                                                "end": 860,
                                                "fullWidth": 5,
                                                "width": 5,
                                                "text": "false",
                                                "value": false,
                                                "valueText": "false"
                                            },
                                            "semicolonToken": {
                                                "kind": "SemicolonToken",
                                                "fullStart": 860,
                                                "fullEnd": 863,
                                                "start": 860,
                                                "end": 861,
                                                "fullWidth": 3,
                                                "width": 1,
                                                "text": ";",
                                                "value": ";",
                                                "valueText": ";",
                                                "hasTrailingTrivia": true,
                                                "hasTrailingNewLine": true,
                                                "trailingTrivia": [
                                                    {
                                                        "kind": "NewLineTrivia",
                                                        "text": "\r\n"
                                                    }
                                                ]
                                            }
                                        }
                                    ],
                                    "closeBraceToken": {
                                        "kind": "CloseBraceToken",
                                        "fullStart": 863,
                                        "fullEnd": 874,
                                        "start": 871,
                                        "end": 872,
                                        "fullWidth": 11,
                                        "width": 1,
                                        "text": "}",
                                        "value": "}",
                                        "valueText": "}",
                                        "hasLeadingTrivia": true,
                                        "hasTrailingTrivia": true,
                                        "hasTrailingNewLine": true,
                                        "leadingTrivia": [
                                            {
                                                "kind": "WhitespaceTrivia",
                                                "text": "        "
                                            }
                                        ],
                                        "trailingTrivia": [
                                            {
                                                "kind": "NewLineTrivia",
                                                "text": "\r\n"
                                            }
                                        ]
                                    }
                                }
                            }
                        }
                    ],
                    "closeBraceToken": {
                        "kind": "CloseBraceToken",
                        "fullStart": 874,
                        "fullEnd": 881,
                        "start": 878,
                        "end": 879,
                        "fullWidth": 7,
                        "width": 1,
                        "text": "}",
                        "value": "}",
                        "valueText": "}",
                        "hasLeadingTrivia": true,
                        "hasTrailingTrivia": true,
                        "hasTrailingNewLine": true,
                        "leadingTrivia": [
                            {
                                "kind": "WhitespaceTrivia",
                                "text": "    "
                            }
                        ],
                        "trailingTrivia": [
                            {
                                "kind": "NewLineTrivia",
                                "text": "\r\n"
                            }
                        ]
                    }
                }
            },
            {
                "kind": "ExpressionStatement",
                "fullStart": 881,
                "fullEnd": 905,
                "start": 881,
                "end": 903,
                "fullWidth": 24,
                "width": 22,
                "expression": {
                    "kind": "InvocationExpression",
                    "fullStart": 881,
                    "fullEnd": 902,
                    "start": 881,
                    "end": 902,
                    "fullWidth": 21,
                    "width": 21,
                    "expression": {
                        "kind": "IdentifierName",
                        "fullStart": 881,
                        "fullEnd": 892,
                        "start": 881,
                        "end": 892,
                        "fullWidth": 11,
                        "width": 11,
                        "text": "runTestCase",
                        "value": "runTestCase",
                        "valueText": "runTestCase"
                    },
                    "argumentList": {
                        "kind": "ArgumentList",
                        "fullStart": 892,
                        "fullEnd": 902,
                        "start": 892,
                        "end": 902,
                        "fullWidth": 10,
                        "width": 10,
                        "openParenToken": {
                            "kind": "OpenParenToken",
                            "fullStart": 892,
                            "fullEnd": 893,
                            "start": 892,
                            "end": 893,
                            "fullWidth": 1,
                            "width": 1,
                            "text": "(",
                            "value": "(",
                            "valueText": "("
                        },
                        "arguments": [
                            {
                                "kind": "IdentifierName",
                                "fullStart": 893,
                                "fullEnd": 901,
                                "start": 893,
                                "end": 901,
                                "fullWidth": 8,
                                "width": 8,
                                "text": "testcase",
                                "value": "testcase",
                                "valueText": "testcase"
                            }
                        ],
                        "closeParenToken": {
                            "kind": "CloseParenToken",
                            "fullStart": 901,
                            "fullEnd": 902,
                            "start": 901,
                            "end": 902,
                            "fullWidth": 1,
                            "width": 1,
                            "text": ")",
                            "value": ")",
                            "valueText": ")"
                        }
                    }
                },
                "semicolonToken": {
                    "kind": "SemicolonToken",
                    "fullStart": 902,
                    "fullEnd": 905,
                    "start": 902,
                    "end": 903,
                    "fullWidth": 3,
                    "width": 1,
                    "text": ";",
                    "value": ";",
                    "valueText": ";",
                    "hasTrailingTrivia": true,
                    "hasTrailingNewLine": true,
                    "trailingTrivia": [
                        {
                            "kind": "NewLineTrivia",
                            "text": "\r\n"
                        }
                    ]
                }
            }
        ],
        "endOfFileToken": {
            "kind": "EndOfFileToken",
            "fullStart": 905,
            "fullEnd": 905,
            "start": 905,
            "end": 905,
            "fullWidth": 0,
            "width": 0,
            "text": ""
        }
    },
    "lineMap": {
        "lineStarts": [
            0,
            67,
            152,
            232,
            308,
            380,
            385,
            439,
            568,
            573,
            575,
            577,
            600,
            602,
            617,
            663,
            688,
            726,
            745,
            762,
            813,
            836,
            863,
            874,
            881,
            905
        ],
        "length": 905
    }
}<|MERGE_RESOLUTION|>--- conflicted
+++ resolved
@@ -313,12 +313,8 @@
                                                     "start": 633,
                                                     "end": 759,
                                                     "fullWidth": 126,
-<<<<<<< HEAD
                                                     "width": 126,
-                                                    "identifier": {
-=======
                                                     "propertyName": {
->>>>>>> 85e84683
                                                         "kind": "IdentifierName",
                                                         "fullStart": 633,
                                                         "fullEnd": 640,
