{
    "isDeclaration": false,
    "languageVersion": "EcmaScript5",
    "parseOptions": {
        "allowAutomaticSemicolonInsertion": true
    },
    "sourceUnit": {
        "kind": "SourceUnit",
        "fullStart": 0,
        "fullEnd": 1202,
        "start": 601,
        "end": 1202,
        "fullWidth": 1202,
        "width": 601,
        "isIncrementallyUnusable": true,
        "moduleElements": [
            {
                "kind": "FunctionDeclaration",
                "fullStart": 0,
                "fullEnd": 1178,
                "start": 601,
                "end": 1176,
                "fullWidth": 1178,
                "width": 575,
                "modifiers": [],
                "functionKeyword": {
                    "kind": "FunctionKeyword",
                    "fullStart": 0,
                    "fullEnd": 610,
                    "start": 601,
                    "end": 609,
                    "fullWidth": 610,
                    "width": 8,
                    "text": "function",
                    "value": "function",
                    "valueText": "function",
                    "hasLeadingTrivia": true,
                    "hasLeadingComment": true,
                    "hasLeadingNewLine": true,
                    "hasTrailingTrivia": true,
                    "leadingTrivia": [
                        {
                            "kind": "SingleLineCommentTrivia",
                            "text": "/// Copyright (c) 2012 Ecma International.  All rights reserved. "
                        },
                        {
                            "kind": "NewLineTrivia",
                            "text": "\r\n"
                        },
                        {
                            "kind": "SingleLineCommentTrivia",
                            "text": "/// Ecma International makes this code available under the terms and conditions set"
                        },
                        {
                            "kind": "NewLineTrivia",
                            "text": "\r\n"
                        },
                        {
                            "kind": "SingleLineCommentTrivia",
                            "text": "/// forth on http://hg.ecmascript.org/tests/test262/raw-file/tip/LICENSE (the "
                        },
                        {
                            "kind": "NewLineTrivia",
                            "text": "\r\n"
                        },
                        {
                            "kind": "SingleLineCommentTrivia",
                            "text": "/// \"Use Terms\").   Any redistribution of this code must retain the above "
                        },
                        {
                            "kind": "NewLineTrivia",
                            "text": "\r\n"
                        },
                        {
                            "kind": "SingleLineCommentTrivia",
                            "text": "/// copyright and this notice and otherwise comply with the Use Terms."
                        },
                        {
                            "kind": "NewLineTrivia",
                            "text": "\r\n"
                        },
                        {
                            "kind": "MultiLineCommentTrivia",
                            "text": "/**\r\n * @path ch15/15.2/15.2.3/15.2.3.5/15.2.3.5-4-309.js\r\n * @description Object.create - [[Configurable]] is set as false if it is absent in data descriptor of one property in 'Properties' (8.12.9 step 4.a.i)\r\n */"
                        },
                        {
                            "kind": "NewLineTrivia",
                            "text": "\r\n"
                        },
                        {
                            "kind": "NewLineTrivia",
                            "text": "\r\n"
                        },
                        {
                            "kind": "NewLineTrivia",
                            "text": "\r\n"
                        }
                    ],
                    "trailingTrivia": [
                        {
                            "kind": "WhitespaceTrivia",
                            "text": " "
                        }
                    ]
                },
                "identifier": {
                    "kind": "IdentifierName",
                    "fullStart": 610,
                    "fullEnd": 618,
                    "start": 610,
                    "end": 618,
                    "fullWidth": 8,
                    "width": 8,
                    "text": "testcase",
                    "value": "testcase",
                    "valueText": "testcase"
                },
                "callSignature": {
                    "kind": "CallSignature",
                    "fullStart": 618,
                    "fullEnd": 621,
                    "start": 618,
                    "end": 620,
                    "fullWidth": 3,
                    "width": 2,
                    "parameterList": {
                        "kind": "ParameterList",
                        "fullStart": 618,
                        "fullEnd": 621,
                        "start": 618,
                        "end": 620,
                        "fullWidth": 3,
                        "width": 2,
                        "openParenToken": {
                            "kind": "OpenParenToken",
                            "fullStart": 618,
                            "fullEnd": 619,
                            "start": 618,
                            "end": 619,
                            "fullWidth": 1,
                            "width": 1,
                            "text": "(",
                            "value": "(",
                            "valueText": "("
                        },
                        "parameters": [],
                        "closeParenToken": {
                            "kind": "CloseParenToken",
                            "fullStart": 619,
                            "fullEnd": 621,
                            "start": 619,
                            "end": 620,
                            "fullWidth": 2,
                            "width": 1,
                            "text": ")",
                            "value": ")",
                            "valueText": ")",
                            "hasTrailingTrivia": true,
                            "trailingTrivia": [
                                {
                                    "kind": "WhitespaceTrivia",
                                    "text": " "
                                }
                            ]
                        }
                    }
                },
                "block": {
                    "kind": "Block",
                    "fullStart": 621,
                    "fullEnd": 1178,
                    "start": 621,
                    "end": 1176,
                    "fullWidth": 557,
                    "width": 555,
                    "openBraceToken": {
                        "kind": "OpenBraceToken",
                        "fullStart": 621,
                        "fullEnd": 624,
                        "start": 621,
                        "end": 622,
                        "fullWidth": 3,
                        "width": 1,
                        "text": "{",
                        "value": "{",
                        "valueText": "{",
                        "hasTrailingTrivia": true,
                        "hasTrailingNewLine": true,
                        "trailingTrivia": [
                            {
                                "kind": "NewLineTrivia",
                                "text": "\r\n"
                            }
                        ]
                    },
                    "statements": [
                        {
                            "kind": "VariableStatement",
                            "fullStart": 624,
                            "fullEnd": 664,
                            "start": 632,
                            "end": 662,
                            "fullWidth": 40,
                            "width": 30,
                            "modifiers": [],
                            "variableDeclaration": {
                                "kind": "VariableDeclaration",
                                "fullStart": 624,
                                "fullEnd": 661,
                                "start": 632,
                                "end": 661,
                                "fullWidth": 37,
                                "width": 29,
                                "varKeyword": {
                                    "kind": "VarKeyword",
                                    "fullStart": 624,
                                    "fullEnd": 636,
                                    "start": 632,
                                    "end": 635,
                                    "fullWidth": 12,
                                    "width": 3,
                                    "text": "var",
                                    "value": "var",
                                    "valueText": "var",
                                    "hasLeadingTrivia": true,
                                    "hasTrailingTrivia": true,
                                    "leadingTrivia": [
                                        {
                                            "kind": "WhitespaceTrivia",
                                            "text": "        "
                                        }
                                    ],
                                    "trailingTrivia": [
                                        {
                                            "kind": "WhitespaceTrivia",
                                            "text": " "
                                        }
                                    ]
                                },
                                "variableDeclarators": [
                                    {
                                        "kind": "VariableDeclarator",
                                        "fullStart": 636,
                                        "fullEnd": 661,
                                        "start": 636,
                                        "end": 661,
                                        "fullWidth": 25,
<<<<<<< HEAD
                                        "width": 25,
                                        "identifier": {
=======
                                        "propertyName": {
>>>>>>> 85e84683
                                            "kind": "IdentifierName",
                                            "fullStart": 636,
                                            "fullEnd": 654,
                                            "start": 636,
                                            "end": 653,
                                            "fullWidth": 18,
                                            "width": 17,
                                            "text": "isNotConfigurable",
                                            "value": "isNotConfigurable",
                                            "valueText": "isNotConfigurable",
                                            "hasTrailingTrivia": true,
                                            "trailingTrivia": [
                                                {
                                                    "kind": "WhitespaceTrivia",
                                                    "text": " "
                                                }
                                            ]
                                        },
                                        "equalsValueClause": {
                                            "kind": "EqualsValueClause",
                                            "fullStart": 654,
                                            "fullEnd": 661,
                                            "start": 654,
                                            "end": 661,
                                            "fullWidth": 7,
                                            "width": 7,
                                            "equalsToken": {
                                                "kind": "EqualsToken",
                                                "fullStart": 654,
                                                "fullEnd": 656,
                                                "start": 654,
                                                "end": 655,
                                                "fullWidth": 2,
                                                "width": 1,
                                                "text": "=",
                                                "value": "=",
                                                "valueText": "=",
                                                "hasTrailingTrivia": true,
                                                "trailingTrivia": [
                                                    {
                                                        "kind": "WhitespaceTrivia",
                                                        "text": " "
                                                    }
                                                ]
                                            },
                                            "value": {
                                                "kind": "FalseKeyword",
                                                "fullStart": 656,
                                                "fullEnd": 661,
                                                "start": 656,
                                                "end": 661,
                                                "fullWidth": 5,
                                                "width": 5,
                                                "text": "false",
                                                "value": false,
                                                "valueText": "false"
                                            }
                                        }
                                    }
                                ]
                            },
                            "semicolonToken": {
                                "kind": "SemicolonToken",
                                "fullStart": 661,
                                "fullEnd": 664,
                                "start": 661,
                                "end": 662,
                                "fullWidth": 3,
                                "width": 1,
                                "text": ";",
                                "value": ";",
                                "valueText": ";",
                                "hasTrailingTrivia": true,
                                "hasTrailingNewLine": true,
                                "trailingTrivia": [
                                    {
                                        "kind": "NewLineTrivia",
                                        "text": "\r\n"
                                    }
                                ]
                            }
                        },
                        {
                            "kind": "TryStatement",
                            "fullStart": 664,
                            "fullEnd": 1171,
                            "start": 674,
                            "end": 1169,
                            "fullWidth": 507,
                            "width": 495,
                            "tryKeyword": {
                                "kind": "TryKeyword",
                                "fullStart": 664,
                                "fullEnd": 678,
                                "start": 674,
                                "end": 677,
                                "fullWidth": 14,
                                "width": 3,
                                "text": "try",
                                "value": "try",
                                "valueText": "try",
                                "hasLeadingTrivia": true,
                                "hasLeadingNewLine": true,
                                "hasTrailingTrivia": true,
                                "leadingTrivia": [
                                    {
                                        "kind": "NewLineTrivia",
                                        "text": "\r\n"
                                    },
                                    {
                                        "kind": "WhitespaceTrivia",
                                        "text": "        "
                                    }
                                ],
                                "trailingTrivia": [
                                    {
                                        "kind": "WhitespaceTrivia",
                                        "text": " "
                                    }
                                ]
                            },
                            "block": {
                                "kind": "Block",
                                "fullStart": 678,
                                "fullEnd": 1120,
                                "start": 678,
                                "end": 1119,
                                "fullWidth": 442,
                                "width": 441,
                                "openBraceToken": {
                                    "kind": "OpenBraceToken",
                                    "fullStart": 678,
                                    "fullEnd": 681,
                                    "start": 678,
                                    "end": 679,
                                    "fullWidth": 3,
                                    "width": 1,
                                    "text": "{",
                                    "value": "{",
                                    "valueText": "{",
                                    "hasTrailingTrivia": true,
                                    "hasTrailingNewLine": true,
                                    "trailingTrivia": [
                                        {
                                            "kind": "NewLineTrivia",
                                            "text": "\r\n"
                                        }
                                    ]
                                },
                                "statements": [
                                    {
                                        "kind": "VariableStatement",
                                        "fullStart": 681,
                                        "fullEnd": 897,
                                        "start": 693,
                                        "end": 895,
                                        "fullWidth": 216,
                                        "width": 202,
                                        "modifiers": [],
                                        "variableDeclaration": {
                                            "kind": "VariableDeclaration",
                                            "fullStart": 681,
                                            "fullEnd": 894,
                                            "start": 693,
                                            "end": 894,
                                            "fullWidth": 213,
                                            "width": 201,
                                            "varKeyword": {
                                                "kind": "VarKeyword",
                                                "fullStart": 681,
                                                "fullEnd": 697,
                                                "start": 693,
                                                "end": 696,
                                                "fullWidth": 16,
                                                "width": 3,
                                                "text": "var",
                                                "value": "var",
                                                "valueText": "var",
                                                "hasLeadingTrivia": true,
                                                "hasTrailingTrivia": true,
                                                "leadingTrivia": [
                                                    {
                                                        "kind": "WhitespaceTrivia",
                                                        "text": "            "
                                                    }
                                                ],
                                                "trailingTrivia": [
                                                    {
                                                        "kind": "WhitespaceTrivia",
                                                        "text": " "
                                                    }
                                                ]
                                            },
                                            "variableDeclarators": [
                                                {
                                                    "kind": "VariableDeclarator",
                                                    "fullStart": 697,
                                                    "fullEnd": 894,
                                                    "start": 697,
                                                    "end": 894,
                                                    "fullWidth": 197,
<<<<<<< HEAD
                                                    "width": 197,
                                                    "identifier": {
=======
                                                    "propertyName": {
>>>>>>> 85e84683
                                                        "kind": "IdentifierName",
                                                        "fullStart": 697,
                                                        "fullEnd": 704,
                                                        "start": 697,
                                                        "end": 703,
                                                        "fullWidth": 7,
                                                        "width": 6,
                                                        "text": "newObj",
                                                        "value": "newObj",
                                                        "valueText": "newObj",
                                                        "hasTrailingTrivia": true,
                                                        "trailingTrivia": [
                                                            {
                                                                "kind": "WhitespaceTrivia",
                                                                "text": " "
                                                            }
                                                        ]
                                                    },
                                                    "equalsValueClause": {
                                                        "kind": "EqualsValueClause",
                                                        "fullStart": 704,
                                                        "fullEnd": 894,
                                                        "start": 704,
                                                        "end": 894,
                                                        "fullWidth": 190,
                                                        "width": 190,
                                                        "equalsToken": {
                                                            "kind": "EqualsToken",
                                                            "fullStart": 704,
                                                            "fullEnd": 706,
                                                            "start": 704,
                                                            "end": 705,
                                                            "fullWidth": 2,
                                                            "width": 1,
                                                            "text": "=",
                                                            "value": "=",
                                                            "valueText": "=",
                                                            "hasTrailingTrivia": true,
                                                            "trailingTrivia": [
                                                                {
                                                                    "kind": "WhitespaceTrivia",
                                                                    "text": " "
                                                                }
                                                            ]
                                                        },
                                                        "value": {
                                                            "kind": "InvocationExpression",
                                                            "fullStart": 706,
                                                            "fullEnd": 894,
                                                            "start": 706,
                                                            "end": 894,
                                                            "fullWidth": 188,
                                                            "width": 188,
                                                            "expression": {
                                                                "kind": "MemberAccessExpression",
                                                                "fullStart": 706,
                                                                "fullEnd": 719,
                                                                "start": 706,
                                                                "end": 719,
                                                                "fullWidth": 13,
                                                                "width": 13,
                                                                "expression": {
                                                                    "kind": "IdentifierName",
                                                                    "fullStart": 706,
                                                                    "fullEnd": 712,
                                                                    "start": 706,
                                                                    "end": 712,
                                                                    "fullWidth": 6,
                                                                    "width": 6,
                                                                    "text": "Object",
                                                                    "value": "Object",
                                                                    "valueText": "Object"
                                                                },
                                                                "dotToken": {
                                                                    "kind": "DotToken",
                                                                    "fullStart": 712,
                                                                    "fullEnd": 713,
                                                                    "start": 712,
                                                                    "end": 713,
                                                                    "fullWidth": 1,
                                                                    "width": 1,
                                                                    "text": ".",
                                                                    "value": ".",
                                                                    "valueText": "."
                                                                },
                                                                "name": {
                                                                    "kind": "IdentifierName",
                                                                    "fullStart": 713,
                                                                    "fullEnd": 719,
                                                                    "start": 713,
                                                                    "end": 719,
                                                                    "fullWidth": 6,
                                                                    "width": 6,
                                                                    "text": "create",
                                                                    "value": "create",
                                                                    "valueText": "create"
                                                                }
                                                            },
                                                            "argumentList": {
                                                                "kind": "ArgumentList",
                                                                "fullStart": 719,
                                                                "fullEnd": 894,
                                                                "start": 719,
                                                                "end": 894,
                                                                "fullWidth": 175,
                                                                "width": 175,
                                                                "openParenToken": {
                                                                    "kind": "OpenParenToken",
                                                                    "fullStart": 719,
                                                                    "fullEnd": 720,
                                                                    "start": 719,
                                                                    "end": 720,
                                                                    "fullWidth": 1,
                                                                    "width": 1,
                                                                    "text": "(",
                                                                    "value": "(",
                                                                    "valueText": "("
                                                                },
                                                                "arguments": [
                                                                    {
                                                                        "kind": "ObjectLiteralExpression",
                                                                        "fullStart": 720,
                                                                        "fullEnd": 722,
                                                                        "start": 720,
                                                                        "end": 722,
                                                                        "fullWidth": 2,
                                                                        "width": 2,
                                                                        "openBraceToken": {
                                                                            "kind": "OpenBraceToken",
                                                                            "fullStart": 720,
                                                                            "fullEnd": 721,
                                                                            "start": 720,
                                                                            "end": 721,
                                                                            "fullWidth": 1,
                                                                            "width": 1,
                                                                            "text": "{",
                                                                            "value": "{",
                                                                            "valueText": "{"
                                                                        },
                                                                        "propertyAssignments": [],
                                                                        "closeBraceToken": {
                                                                            "kind": "CloseBraceToken",
                                                                            "fullStart": 721,
                                                                            "fullEnd": 722,
                                                                            "start": 721,
                                                                            "end": 722,
                                                                            "fullWidth": 1,
                                                                            "width": 1,
                                                                            "text": "}",
                                                                            "value": "}",
                                                                            "valueText": "}"
                                                                        }
                                                                    },
                                                                    {
                                                                        "kind": "CommaToken",
                                                                        "fullStart": 722,
                                                                        "fullEnd": 724,
                                                                        "start": 722,
                                                                        "end": 723,
                                                                        "fullWidth": 2,
                                                                        "width": 1,
                                                                        "text": ",",
                                                                        "value": ",",
                                                                        "valueText": ",",
                                                                        "hasTrailingTrivia": true,
                                                                        "trailingTrivia": [
                                                                            {
                                                                                "kind": "WhitespaceTrivia",
                                                                                "text": " "
                                                                            }
                                                                        ]
                                                                    },
                                                                    {
                                                                        "kind": "ObjectLiteralExpression",
                                                                        "fullStart": 724,
                                                                        "fullEnd": 893,
                                                                        "start": 724,
                                                                        "end": 893,
                                                                        "fullWidth": 169,
                                                                        "width": 169,
                                                                        "openBraceToken": {
                                                                            "kind": "OpenBraceToken",
                                                                            "fullStart": 724,
                                                                            "fullEnd": 727,
                                                                            "start": 724,
                                                                            "end": 725,
                                                                            "fullWidth": 3,
                                                                            "width": 1,
                                                                            "text": "{",
                                                                            "value": "{",
                                                                            "valueText": "{",
                                                                            "hasTrailingTrivia": true,
                                                                            "hasTrailingNewLine": true,
                                                                            "trailingTrivia": [
                                                                                {
                                                                                    "kind": "NewLineTrivia",
                                                                                    "text": "\r\n"
                                                                                }
                                                                            ]
                                                                        },
                                                                        "propertyAssignments": [
                                                                            {
                                                                                "kind": "SimplePropertyAssignment",
                                                                                "fullStart": 727,
                                                                                "fullEnd": 880,
                                                                                "start": 743,
                                                                                "end": 878,
                                                                                "fullWidth": 153,
                                                                                "width": 135,
                                                                                "propertyName": {
                                                                                    "kind": "IdentifierName",
                                                                                    "fullStart": 727,
                                                                                    "fullEnd": 747,
                                                                                    "start": 743,
                                                                                    "end": 747,
                                                                                    "fullWidth": 20,
                                                                                    "width": 4,
                                                                                    "text": "prop",
                                                                                    "value": "prop",
                                                                                    "valueText": "prop",
                                                                                    "hasLeadingTrivia": true,
                                                                                    "leadingTrivia": [
                                                                                        {
                                                                                            "kind": "WhitespaceTrivia",
                                                                                            "text": "                "
                                                                                        }
                                                                                    ]
                                                                                },
                                                                                "colonToken": {
                                                                                    "kind": "ColonToken",
                                                                                    "fullStart": 747,
                                                                                    "fullEnd": 749,
                                                                                    "start": 747,
                                                                                    "end": 748,
                                                                                    "fullWidth": 2,
                                                                                    "width": 1,
                                                                                    "text": ":",
                                                                                    "value": ":",
                                                                                    "valueText": ":",
                                                                                    "hasTrailingTrivia": true,
                                                                                    "trailingTrivia": [
                                                                                        {
                                                                                            "kind": "WhitespaceTrivia",
                                                                                            "text": " "
                                                                                        }
                                                                                    ]
                                                                                },
                                                                                "expression": {
                                                                                    "kind": "ObjectLiteralExpression",
                                                                                    "fullStart": 749,
                                                                                    "fullEnd": 880,
                                                                                    "start": 749,
                                                                                    "end": 878,
                                                                                    "fullWidth": 131,
                                                                                    "width": 129,
                                                                                    "openBraceToken": {
                                                                                        "kind": "OpenBraceToken",
                                                                                        "fullStart": 749,
                                                                                        "fullEnd": 752,
                                                                                        "start": 749,
                                                                                        "end": 750,
                                                                                        "fullWidth": 3,
                                                                                        "width": 1,
                                                                                        "text": "{",
                                                                                        "value": "{",
                                                                                        "valueText": "{",
                                                                                        "hasTrailingTrivia": true,
                                                                                        "hasTrailingNewLine": true,
                                                                                        "trailingTrivia": [
                                                                                            {
                                                                                                "kind": "NewLineTrivia",
                                                                                                "text": "\r\n"
                                                                                            }
                                                                                        ]
                                                                                    },
                                                                                    "propertyAssignments": [
                                                                                        {
                                                                                            "kind": "SimplePropertyAssignment",
                                                                                            "fullStart": 752,
                                                                                            "fullEnd": 783,
                                                                                            "start": 772,
                                                                                            "end": 783,
                                                                                            "fullWidth": 31,
                                                                                            "width": 11,
                                                                                            "propertyName": {
                                                                                                "kind": "IdentifierName",
                                                                                                "fullStart": 752,
                                                                                                "fullEnd": 777,
                                                                                                "start": 772,
                                                                                                "end": 777,
                                                                                                "fullWidth": 25,
                                                                                                "width": 5,
                                                                                                "text": "value",
                                                                                                "value": "value",
                                                                                                "valueText": "value",
                                                                                                "hasLeadingTrivia": true,
                                                                                                "leadingTrivia": [
                                                                                                    {
                                                                                                        "kind": "WhitespaceTrivia",
                                                                                                        "text": "                    "
                                                                                                    }
                                                                                                ]
                                                                                            },
                                                                                            "colonToken": {
                                                                                                "kind": "ColonToken",
                                                                                                "fullStart": 777,
                                                                                                "fullEnd": 779,
                                                                                                "start": 777,
                                                                                                "end": 778,
                                                                                                "fullWidth": 2,
                                                                                                "width": 1,
                                                                                                "text": ":",
                                                                                                "value": ":",
                                                                                                "valueText": ":",
                                                                                                "hasTrailingTrivia": true,
                                                                                                "trailingTrivia": [
                                                                                                    {
                                                                                                        "kind": "WhitespaceTrivia",
                                                                                                        "text": " "
                                                                                                    }
                                                                                                ]
                                                                                            },
                                                                                            "expression": {
                                                                                                "kind": "NumericLiteral",
                                                                                                "fullStart": 779,
                                                                                                "fullEnd": 783,
                                                                                                "start": 779,
                                                                                                "end": 783,
                                                                                                "fullWidth": 4,
                                                                                                "width": 4,
                                                                                                "text": "1001",
                                                                                                "value": 1001,
                                                                                                "valueText": "1001"
                                                                                            }
                                                                                        },
                                                                                        {
                                                                                            "kind": "CommaToken",
                                                                                            "fullStart": 783,
                                                                                            "fullEnd": 786,
                                                                                            "start": 783,
                                                                                            "end": 784,
                                                                                            "fullWidth": 3,
                                                                                            "width": 1,
                                                                                            "text": ",",
                                                                                            "value": ",",
                                                                                            "valueText": ",",
                                                                                            "hasTrailingTrivia": true,
                                                                                            "hasTrailingNewLine": true,
                                                                                            "trailingTrivia": [
                                                                                                {
                                                                                                    "kind": "NewLineTrivia",
                                                                                                    "text": "\r\n"
                                                                                                }
                                                                                            ]
                                                                                        },
                                                                                        {
                                                                                            "kind": "SimplePropertyAssignment",
                                                                                            "fullStart": 786,
                                                                                            "fullEnd": 820,
                                                                                            "start": 806,
                                                                                            "end": 820,
                                                                                            "fullWidth": 34,
                                                                                            "width": 14,
                                                                                            "propertyName": {
                                                                                                "kind": "IdentifierName",
                                                                                                "fullStart": 786,
                                                                                                "fullEnd": 814,
                                                                                                "start": 806,
                                                                                                "end": 814,
                                                                                                "fullWidth": 28,
                                                                                                "width": 8,
                                                                                                "text": "writable",
                                                                                                "value": "writable",
                                                                                                "valueText": "writable",
                                                                                                "hasLeadingTrivia": true,
                                                                                                "leadingTrivia": [
                                                                                                    {
                                                                                                        "kind": "WhitespaceTrivia",
                                                                                                        "text": "                    "
                                                                                                    }
                                                                                                ]
                                                                                            },
                                                                                            "colonToken": {
                                                                                                "kind": "ColonToken",
                                                                                                "fullStart": 814,
                                                                                                "fullEnd": 816,
                                                                                                "start": 814,
                                                                                                "end": 815,
                                                                                                "fullWidth": 2,
                                                                                                "width": 1,
                                                                                                "text": ":",
                                                                                                "value": ":",
                                                                                                "valueText": ":",
                                                                                                "hasTrailingTrivia": true,
                                                                                                "trailingTrivia": [
                                                                                                    {
                                                                                                        "kind": "WhitespaceTrivia",
                                                                                                        "text": " "
                                                                                                    }
                                                                                                ]
                                                                                            },
                                                                                            "expression": {
                                                                                                "kind": "TrueKeyword",
                                                                                                "fullStart": 816,
                                                                                                "fullEnd": 820,
                                                                                                "start": 816,
                                                                                                "end": 820,
                                                                                                "fullWidth": 4,
                                                                                                "width": 4,
                                                                                                "text": "true",
                                                                                                "value": true,
                                                                                                "valueText": "true"
                                                                                            }
                                                                                        },
                                                                                        {
                                                                                            "kind": "CommaToken",
                                                                                            "fullStart": 820,
                                                                                            "fullEnd": 823,
                                                                                            "start": 820,
                                                                                            "end": 821,
                                                                                            "fullWidth": 3,
                                                                                            "width": 1,
                                                                                            "text": ",",
                                                                                            "value": ",",
                                                                                            "valueText": ",",
                                                                                            "hasTrailingTrivia": true,
                                                                                            "hasTrailingNewLine": true,
                                                                                            "trailingTrivia": [
                                                                                                {
                                                                                                    "kind": "NewLineTrivia",
                                                                                                    "text": "\r\n"
                                                                                                }
                                                                                            ]
                                                                                        },
                                                                                        {
                                                                                            "kind": "SimplePropertyAssignment",
                                                                                            "fullStart": 823,
                                                                                            "fullEnd": 861,
                                                                                            "start": 843,
                                                                                            "end": 859,
                                                                                            "fullWidth": 38,
                                                                                            "width": 16,
                                                                                            "propertyName": {
                                                                                                "kind": "IdentifierName",
                                                                                                "fullStart": 823,
                                                                                                "fullEnd": 853,
                                                                                                "start": 843,
                                                                                                "end": 853,
                                                                                                "fullWidth": 30,
                                                                                                "width": 10,
                                                                                                "text": "enumerable",
                                                                                                "value": "enumerable",
                                                                                                "valueText": "enumerable",
                                                                                                "hasLeadingTrivia": true,
                                                                                                "leadingTrivia": [
                                                                                                    {
                                                                                                        "kind": "WhitespaceTrivia",
                                                                                                        "text": "                    "
                                                                                                    }
                                                                                                ]
                                                                                            },
                                                                                            "colonToken": {
                                                                                                "kind": "ColonToken",
                                                                                                "fullStart": 853,
                                                                                                "fullEnd": 855,
                                                                                                "start": 853,
                                                                                                "end": 854,
                                                                                                "fullWidth": 2,
                                                                                                "width": 1,
                                                                                                "text": ":",
                                                                                                "value": ":",
                                                                                                "valueText": ":",
                                                                                                "hasTrailingTrivia": true,
                                                                                                "trailingTrivia": [
                                                                                                    {
                                                                                                        "kind": "WhitespaceTrivia",
                                                                                                        "text": " "
                                                                                                    }
                                                                                                ]
                                                                                            },
                                                                                            "expression": {
                                                                                                "kind": "TrueKeyword",
                                                                                                "fullStart": 855,
                                                                                                "fullEnd": 861,
                                                                                                "start": 855,
                                                                                                "end": 859,
                                                                                                "fullWidth": 6,
                                                                                                "width": 4,
                                                                                                "text": "true",
                                                                                                "value": true,
                                                                                                "valueText": "true",
                                                                                                "hasTrailingTrivia": true,
                                                                                                "hasTrailingNewLine": true,
                                                                                                "trailingTrivia": [
                                                                                                    {
                                                                                                        "kind": "NewLineTrivia",
                                                                                                        "text": "\r\n"
                                                                                                    }
                                                                                                ]
                                                                                            }
                                                                                        }
                                                                                    ],
                                                                                    "closeBraceToken": {
                                                                                        "kind": "CloseBraceToken",
                                                                                        "fullStart": 861,
                                                                                        "fullEnd": 880,
                                                                                        "start": 877,
                                                                                        "end": 878,
                                                                                        "fullWidth": 19,
                                                                                        "width": 1,
                                                                                        "text": "}",
                                                                                        "value": "}",
                                                                                        "valueText": "}",
                                                                                        "hasLeadingTrivia": true,
                                                                                        "hasTrailingTrivia": true,
                                                                                        "hasTrailingNewLine": true,
                                                                                        "leadingTrivia": [
                                                                                            {
                                                                                                "kind": "WhitespaceTrivia",
                                                                                                "text": "                "
                                                                                            }
                                                                                        ],
                                                                                        "trailingTrivia": [
                                                                                            {
                                                                                                "kind": "NewLineTrivia",
                                                                                                "text": "\r\n"
                                                                                            }
                                                                                        ]
                                                                                    }
                                                                                }
                                                                            }
                                                                        ],
                                                                        "closeBraceToken": {
                                                                            "kind": "CloseBraceToken",
                                                                            "fullStart": 880,
                                                                            "fullEnd": 893,
                                                                            "start": 892,
                                                                            "end": 893,
                                                                            "fullWidth": 13,
                                                                            "width": 1,
                                                                            "text": "}",
                                                                            "value": "}",
                                                                            "valueText": "}",
                                                                            "hasLeadingTrivia": true,
                                                                            "leadingTrivia": [
                                                                                {
                                                                                    "kind": "WhitespaceTrivia",
                                                                                    "text": "            "
                                                                                }
                                                                            ]
                                                                        }
                                                                    }
                                                                ],
                                                                "closeParenToken": {
                                                                    "kind": "CloseParenToken",
                                                                    "fullStart": 893,
                                                                    "fullEnd": 894,
                                                                    "start": 893,
                                                                    "end": 894,
                                                                    "fullWidth": 1,
                                                                    "width": 1,
                                                                    "text": ")",
                                                                    "value": ")",
                                                                    "valueText": ")"
                                                                }
                                                            }
                                                        }
                                                    }
                                                }
                                            ]
                                        },
                                        "semicolonToken": {
                                            "kind": "SemicolonToken",
                                            "fullStart": 894,
                                            "fullEnd": 897,
                                            "start": 894,
                                            "end": 895,
                                            "fullWidth": 3,
                                            "width": 1,
                                            "text": ";",
                                            "value": ";",
                                            "valueText": ";",
                                            "hasTrailingTrivia": true,
                                            "hasTrailingNewLine": true,
                                            "trailingTrivia": [
                                                {
                                                    "kind": "NewLineTrivia",
                                                    "text": "\r\n"
                                                }
                                            ]
                                        }
                                    },
                                    {
                                        "kind": "VariableStatement",
                                        "fullStart": 897,
                                        "fullEnd": 959,
                                        "start": 909,
                                        "end": 957,
                                        "fullWidth": 62,
                                        "width": 48,
                                        "modifiers": [],
                                        "variableDeclaration": {
                                            "kind": "VariableDeclaration",
                                            "fullStart": 897,
                                            "fullEnd": 956,
                                            "start": 909,
                                            "end": 956,
                                            "fullWidth": 59,
                                            "width": 47,
                                            "varKeyword": {
                                                "kind": "VarKeyword",
                                                "fullStart": 897,
                                                "fullEnd": 913,
                                                "start": 909,
                                                "end": 912,
                                                "fullWidth": 16,
                                                "width": 3,
                                                "text": "var",
                                                "value": "var",
                                                "valueText": "var",
                                                "hasLeadingTrivia": true,
                                                "hasTrailingTrivia": true,
                                                "leadingTrivia": [
                                                    {
                                                        "kind": "WhitespaceTrivia",
                                                        "text": "            "
                                                    }
                                                ],
                                                "trailingTrivia": [
                                                    {
                                                        "kind": "WhitespaceTrivia",
                                                        "text": " "
                                                    }
                                                ]
                                            },
                                            "variableDeclarators": [
                                                {
                                                    "kind": "VariableDeclarator",
                                                    "fullStart": 913,
                                                    "fullEnd": 956,
                                                    "start": 913,
                                                    "end": 956,
                                                    "fullWidth": 43,
<<<<<<< HEAD
                                                    "width": 43,
                                                    "identifier": {
=======
                                                    "propertyName": {
>>>>>>> 85e84683
                                                        "kind": "IdentifierName",
                                                        "fullStart": 913,
                                                        "fullEnd": 925,
                                                        "start": 913,
                                                        "end": 924,
                                                        "fullWidth": 12,
                                                        "width": 11,
                                                        "text": "hasProperty",
                                                        "value": "hasProperty",
                                                        "valueText": "hasProperty",
                                                        "hasTrailingTrivia": true,
                                                        "trailingTrivia": [
                                                            {
                                                                "kind": "WhitespaceTrivia",
                                                                "text": " "
                                                            }
                                                        ]
                                                    },
                                                    "equalsValueClause": {
                                                        "kind": "EqualsValueClause",
                                                        "fullStart": 925,
                                                        "fullEnd": 956,
                                                        "start": 925,
                                                        "end": 956,
                                                        "fullWidth": 31,
                                                        "width": 31,
                                                        "equalsToken": {
                                                            "kind": "EqualsToken",
                                                            "fullStart": 925,
                                                            "fullEnd": 927,
                                                            "start": 925,
                                                            "end": 926,
                                                            "fullWidth": 2,
                                                            "width": 1,
                                                            "text": "=",
                                                            "value": "=",
                                                            "valueText": "=",
                                                            "hasTrailingTrivia": true,
                                                            "trailingTrivia": [
                                                                {
                                                                    "kind": "WhitespaceTrivia",
                                                                    "text": " "
                                                                }
                                                            ]
                                                        },
                                                        "value": {
                                                            "kind": "InvocationExpression",
                                                            "fullStart": 927,
                                                            "fullEnd": 956,
                                                            "start": 927,
                                                            "end": 956,
                                                            "fullWidth": 29,
                                                            "width": 29,
                                                            "expression": {
                                                                "kind": "MemberAccessExpression",
                                                                "fullStart": 927,
                                                                "fullEnd": 948,
                                                                "start": 927,
                                                                "end": 948,
                                                                "fullWidth": 21,
                                                                "width": 21,
                                                                "expression": {
                                                                    "kind": "IdentifierName",
                                                                    "fullStart": 927,
                                                                    "fullEnd": 933,
                                                                    "start": 927,
                                                                    "end": 933,
                                                                    "fullWidth": 6,
                                                                    "width": 6,
                                                                    "text": "newObj",
                                                                    "value": "newObj",
                                                                    "valueText": "newObj"
                                                                },
                                                                "dotToken": {
                                                                    "kind": "DotToken",
                                                                    "fullStart": 933,
                                                                    "fullEnd": 934,
                                                                    "start": 933,
                                                                    "end": 934,
                                                                    "fullWidth": 1,
                                                                    "width": 1,
                                                                    "text": ".",
                                                                    "value": ".",
                                                                    "valueText": "."
                                                                },
                                                                "name": {
                                                                    "kind": "IdentifierName",
                                                                    "fullStart": 934,
                                                                    "fullEnd": 948,
                                                                    "start": 934,
                                                                    "end": 948,
                                                                    "fullWidth": 14,
                                                                    "width": 14,
                                                                    "text": "hasOwnProperty",
                                                                    "value": "hasOwnProperty",
                                                                    "valueText": "hasOwnProperty"
                                                                }
                                                            },
                                                            "argumentList": {
                                                                "kind": "ArgumentList",
                                                                "fullStart": 948,
                                                                "fullEnd": 956,
                                                                "start": 948,
                                                                "end": 956,
                                                                "fullWidth": 8,
                                                                "width": 8,
                                                                "openParenToken": {
                                                                    "kind": "OpenParenToken",
                                                                    "fullStart": 948,
                                                                    "fullEnd": 949,
                                                                    "start": 948,
                                                                    "end": 949,
                                                                    "fullWidth": 1,
                                                                    "width": 1,
                                                                    "text": "(",
                                                                    "value": "(",
                                                                    "valueText": "("
                                                                },
                                                                "arguments": [
                                                                    {
                                                                        "kind": "StringLiteral",
                                                                        "fullStart": 949,
                                                                        "fullEnd": 955,
                                                                        "start": 949,
                                                                        "end": 955,
                                                                        "fullWidth": 6,
                                                                        "width": 6,
                                                                        "text": "\"prop\"",
                                                                        "value": "prop",
                                                                        "valueText": "prop"
                                                                    }
                                                                ],
                                                                "closeParenToken": {
                                                                    "kind": "CloseParenToken",
                                                                    "fullStart": 955,
                                                                    "fullEnd": 956,
                                                                    "start": 955,
                                                                    "end": 956,
                                                                    "fullWidth": 1,
                                                                    "width": 1,
                                                                    "text": ")",
                                                                    "value": ")",
                                                                    "valueText": ")"
                                                                }
                                                            }
                                                        }
                                                    }
                                                }
                                            ]
                                        },
                                        "semicolonToken": {
                                            "kind": "SemicolonToken",
                                            "fullStart": 956,
                                            "fullEnd": 959,
                                            "start": 956,
                                            "end": 957,
                                            "fullWidth": 3,
                                            "width": 1,
                                            "text": ";",
                                            "value": ";",
                                            "valueText": ";",
                                            "hasTrailingTrivia": true,
                                            "hasTrailingNewLine": true,
                                            "trailingTrivia": [
                                                {
                                                    "kind": "NewLineTrivia",
                                                    "text": "\r\n"
                                                }
                                            ]
                                        }
                                    },
                                    {
                                        "kind": "ExpressionStatement",
                                        "fullStart": 959,
                                        "fullEnd": 992,
                                        "start": 971,
                                        "end": 990,
                                        "fullWidth": 33,
                                        "width": 19,
                                        "expression": {
                                            "kind": "DeleteExpression",
                                            "fullStart": 959,
                                            "fullEnd": 989,
                                            "start": 971,
                                            "end": 989,
                                            "fullWidth": 30,
                                            "width": 18,
                                            "deleteKeyword": {
                                                "kind": "DeleteKeyword",
                                                "fullStart": 959,
                                                "fullEnd": 978,
                                                "start": 971,
                                                "end": 977,
                                                "fullWidth": 19,
                                                "width": 6,
                                                "text": "delete",
                                                "value": "delete",
                                                "valueText": "delete",
                                                "hasLeadingTrivia": true,
                                                "hasTrailingTrivia": true,
                                                "leadingTrivia": [
                                                    {
                                                        "kind": "WhitespaceTrivia",
                                                        "text": "            "
                                                    }
                                                ],
                                                "trailingTrivia": [
                                                    {
                                                        "kind": "WhitespaceTrivia",
                                                        "text": " "
                                                    }
                                                ]
                                            },
                                            "expression": {
                                                "kind": "MemberAccessExpression",
                                                "fullStart": 978,
                                                "fullEnd": 989,
                                                "start": 978,
                                                "end": 989,
                                                "fullWidth": 11,
                                                "width": 11,
                                                "expression": {
                                                    "kind": "IdentifierName",
                                                    "fullStart": 978,
                                                    "fullEnd": 984,
                                                    "start": 978,
                                                    "end": 984,
                                                    "fullWidth": 6,
                                                    "width": 6,
                                                    "text": "newObj",
                                                    "value": "newObj",
                                                    "valueText": "newObj"
                                                },
                                                "dotToken": {
                                                    "kind": "DotToken",
                                                    "fullStart": 984,
                                                    "fullEnd": 985,
                                                    "start": 984,
                                                    "end": 985,
                                                    "fullWidth": 1,
                                                    "width": 1,
                                                    "text": ".",
                                                    "value": ".",
                                                    "valueText": "."
                                                },
                                                "name": {
                                                    "kind": "IdentifierName",
                                                    "fullStart": 985,
                                                    "fullEnd": 989,
                                                    "start": 985,
                                                    "end": 989,
                                                    "fullWidth": 4,
                                                    "width": 4,
                                                    "text": "prop",
                                                    "value": "prop",
                                                    "valueText": "prop"
                                                }
                                            }
                                        },
                                        "semicolonToken": {
                                            "kind": "SemicolonToken",
                                            "fullStart": 989,
                                            "fullEnd": 992,
                                            "start": 989,
                                            "end": 990,
                                            "fullWidth": 3,
                                            "width": 1,
                                            "text": ";",
                                            "value": ";",
                                            "valueText": ";",
                                            "hasTrailingTrivia": true,
                                            "hasTrailingNewLine": true,
                                            "trailingTrivia": [
                                                {
                                                    "kind": "NewLineTrivia",
                                                    "text": "\r\n"
                                                }
                                            ]
                                        }
                                    },
                                    {
                                        "kind": "ExpressionStatement",
                                        "fullStart": 992,
                                        "fullEnd": 1056,
                                        "start": 1004,
                                        "end": 1054,
                                        "fullWidth": 64,
                                        "width": 50,
                                        "expression": {
                                            "kind": "AssignmentExpression",
                                            "fullStart": 992,
                                            "fullEnd": 1053,
                                            "start": 1004,
                                            "end": 1053,
                                            "fullWidth": 61,
                                            "width": 49,
                                            "left": {
                                                "kind": "IdentifierName",
                                                "fullStart": 992,
                                                "fullEnd": 1022,
                                                "start": 1004,
                                                "end": 1021,
                                                "fullWidth": 30,
                                                "width": 17,
                                                "text": "isNotConfigurable",
                                                "value": "isNotConfigurable",
                                                "valueText": "isNotConfigurable",
                                                "hasLeadingTrivia": true,
                                                "hasTrailingTrivia": true,
                                                "leadingTrivia": [
                                                    {
                                                        "kind": "WhitespaceTrivia",
                                                        "text": "            "
                                                    }
                                                ],
                                                "trailingTrivia": [
                                                    {
                                                        "kind": "WhitespaceTrivia",
                                                        "text": " "
                                                    }
                                                ]
                                            },
                                            "operatorToken": {
                                                "kind": "EqualsToken",
                                                "fullStart": 1022,
                                                "fullEnd": 1024,
                                                "start": 1022,
                                                "end": 1023,
                                                "fullWidth": 2,
                                                "width": 1,
                                                "text": "=",
                                                "value": "=",
                                                "valueText": "=",
                                                "hasTrailingTrivia": true,
                                                "trailingTrivia": [
                                                    {
                                                        "kind": "WhitespaceTrivia",
                                                        "text": " "
                                                    }
                                                ]
                                            },
                                            "right": {
                                                "kind": "InvocationExpression",
                                                "fullStart": 1024,
                                                "fullEnd": 1053,
                                                "start": 1024,
                                                "end": 1053,
                                                "fullWidth": 29,
                                                "width": 29,
                                                "expression": {
                                                    "kind": "MemberAccessExpression",
                                                    "fullStart": 1024,
                                                    "fullEnd": 1045,
                                                    "start": 1024,
                                                    "end": 1045,
                                                    "fullWidth": 21,
                                                    "width": 21,
                                                    "expression": {
                                                        "kind": "IdentifierName",
                                                        "fullStart": 1024,
                                                        "fullEnd": 1030,
                                                        "start": 1024,
                                                        "end": 1030,
                                                        "fullWidth": 6,
                                                        "width": 6,
                                                        "text": "newObj",
                                                        "value": "newObj",
                                                        "valueText": "newObj"
                                                    },
                                                    "dotToken": {
                                                        "kind": "DotToken",
                                                        "fullStart": 1030,
                                                        "fullEnd": 1031,
                                                        "start": 1030,
                                                        "end": 1031,
                                                        "fullWidth": 1,
                                                        "width": 1,
                                                        "text": ".",
                                                        "value": ".",
                                                        "valueText": "."
                                                    },
                                                    "name": {
                                                        "kind": "IdentifierName",
                                                        "fullStart": 1031,
                                                        "fullEnd": 1045,
                                                        "start": 1031,
                                                        "end": 1045,
                                                        "fullWidth": 14,
                                                        "width": 14,
                                                        "text": "hasOwnProperty",
                                                        "value": "hasOwnProperty",
                                                        "valueText": "hasOwnProperty"
                                                    }
                                                },
                                                "argumentList": {
                                                    "kind": "ArgumentList",
                                                    "fullStart": 1045,
                                                    "fullEnd": 1053,
                                                    "start": 1045,
                                                    "end": 1053,
                                                    "fullWidth": 8,
                                                    "width": 8,
                                                    "openParenToken": {
                                                        "kind": "OpenParenToken",
                                                        "fullStart": 1045,
                                                        "fullEnd": 1046,
                                                        "start": 1045,
                                                        "end": 1046,
                                                        "fullWidth": 1,
                                                        "width": 1,
                                                        "text": "(",
                                                        "value": "(",
                                                        "valueText": "("
                                                    },
                                                    "arguments": [
                                                        {
                                                            "kind": "StringLiteral",
                                                            "fullStart": 1046,
                                                            "fullEnd": 1052,
                                                            "start": 1046,
                                                            "end": 1052,
                                                            "fullWidth": 6,
                                                            "width": 6,
                                                            "text": "\"prop\"",
                                                            "value": "prop",
                                                            "valueText": "prop"
                                                        }
                                                    ],
                                                    "closeParenToken": {
                                                        "kind": "CloseParenToken",
                                                        "fullStart": 1052,
                                                        "fullEnd": 1053,
                                                        "start": 1052,
                                                        "end": 1053,
                                                        "fullWidth": 1,
                                                        "width": 1,
                                                        "text": ")",
                                                        "value": ")",
                                                        "valueText": ")"
                                                    }
                                                }
                                            }
                                        },
                                        "semicolonToken": {
                                            "kind": "SemicolonToken",
                                            "fullStart": 1053,
                                            "fullEnd": 1056,
                                            "start": 1053,
                                            "end": 1054,
                                            "fullWidth": 3,
                                            "width": 1,
                                            "text": ";",
                                            "value": ";",
                                            "valueText": ";",
                                            "hasTrailingTrivia": true,
                                            "hasTrailingNewLine": true,
                                            "trailingTrivia": [
                                                {
                                                    "kind": "NewLineTrivia",
                                                    "text": "\r\n"
                                                }
                                            ]
                                        }
                                    },
                                    {
                                        "kind": "ReturnStatement",
                                        "fullStart": 1056,
                                        "fullEnd": 1110,
                                        "start": 1068,
                                        "end": 1108,
                                        "fullWidth": 54,
                                        "width": 40,
                                        "returnKeyword": {
                                            "kind": "ReturnKeyword",
                                            "fullStart": 1056,
                                            "fullEnd": 1075,
                                            "start": 1068,
                                            "end": 1074,
                                            "fullWidth": 19,
                                            "width": 6,
                                            "text": "return",
                                            "value": "return",
                                            "valueText": "return",
                                            "hasLeadingTrivia": true,
                                            "hasTrailingTrivia": true,
                                            "leadingTrivia": [
                                                {
                                                    "kind": "WhitespaceTrivia",
                                                    "text": "            "
                                                }
                                            ],
                                            "trailingTrivia": [
                                                {
                                                    "kind": "WhitespaceTrivia",
                                                    "text": " "
                                                }
                                            ]
                                        },
                                        "expression": {
                                            "kind": "LogicalAndExpression",
                                            "fullStart": 1075,
                                            "fullEnd": 1107,
                                            "start": 1075,
                                            "end": 1107,
                                            "fullWidth": 32,
                                            "width": 32,
                                            "left": {
                                                "kind": "IdentifierName",
                                                "fullStart": 1075,
                                                "fullEnd": 1087,
                                                "start": 1075,
                                                "end": 1086,
                                                "fullWidth": 12,
                                                "width": 11,
                                                "text": "hasProperty",
                                                "value": "hasProperty",
                                                "valueText": "hasProperty",
                                                "hasTrailingTrivia": true,
                                                "trailingTrivia": [
                                                    {
                                                        "kind": "WhitespaceTrivia",
                                                        "text": " "
                                                    }
                                                ]
                                            },
                                            "operatorToken": {
                                                "kind": "AmpersandAmpersandToken",
                                                "fullStart": 1087,
                                                "fullEnd": 1090,
                                                "start": 1087,
                                                "end": 1089,
                                                "fullWidth": 3,
                                                "width": 2,
                                                "text": "&&",
                                                "value": "&&",
                                                "valueText": "&&",
                                                "hasTrailingTrivia": true,
                                                "trailingTrivia": [
                                                    {
                                                        "kind": "WhitespaceTrivia",
                                                        "text": " "
                                                    }
                                                ]
                                            },
                                            "right": {
                                                "kind": "IdentifierName",
                                                "fullStart": 1090,
                                                "fullEnd": 1107,
                                                "start": 1090,
                                                "end": 1107,
                                                "fullWidth": 17,
                                                "width": 17,
                                                "text": "isNotConfigurable",
                                                "value": "isNotConfigurable",
                                                "valueText": "isNotConfigurable"
                                            }
                                        },
                                        "semicolonToken": {
                                            "kind": "SemicolonToken",
                                            "fullStart": 1107,
                                            "fullEnd": 1110,
                                            "start": 1107,
                                            "end": 1108,
                                            "fullWidth": 3,
                                            "width": 1,
                                            "text": ";",
                                            "value": ";",
                                            "valueText": ";",
                                            "hasTrailingTrivia": true,
                                            "hasTrailingNewLine": true,
                                            "trailingTrivia": [
                                                {
                                                    "kind": "NewLineTrivia",
                                                    "text": "\r\n"
                                                }
                                            ]
                                        }
                                    }
                                ],
                                "closeBraceToken": {
                                    "kind": "CloseBraceToken",
                                    "fullStart": 1110,
                                    "fullEnd": 1120,
                                    "start": 1118,
                                    "end": 1119,
                                    "fullWidth": 10,
                                    "width": 1,
                                    "text": "}",
                                    "value": "}",
                                    "valueText": "}",
                                    "hasLeadingTrivia": true,
                                    "hasTrailingTrivia": true,
                                    "leadingTrivia": [
                                        {
                                            "kind": "WhitespaceTrivia",
                                            "text": "        "
                                        }
                                    ],
                                    "trailingTrivia": [
                                        {
                                            "kind": "WhitespaceTrivia",
                                            "text": " "
                                        }
                                    ]
                                }
                            },
                            "catchClause": {
                                "kind": "CatchClause",
                                "fullStart": 1120,
                                "fullEnd": 1171,
                                "start": 1120,
                                "end": 1169,
                                "fullWidth": 51,
                                "width": 49,
                                "catchKeyword": {
                                    "kind": "CatchKeyword",
                                    "fullStart": 1120,
                                    "fullEnd": 1126,
                                    "start": 1120,
                                    "end": 1125,
                                    "fullWidth": 6,
                                    "width": 5,
                                    "text": "catch",
                                    "value": "catch",
                                    "valueText": "catch",
                                    "hasTrailingTrivia": true,
                                    "trailingTrivia": [
                                        {
                                            "kind": "WhitespaceTrivia",
                                            "text": " "
                                        }
                                    ]
                                },
                                "openParenToken": {
                                    "kind": "OpenParenToken",
                                    "fullStart": 1126,
                                    "fullEnd": 1127,
                                    "start": 1126,
                                    "end": 1127,
                                    "fullWidth": 1,
                                    "width": 1,
                                    "text": "(",
                                    "value": "(",
                                    "valueText": "("
                                },
                                "identifier": {
                                    "kind": "IdentifierName",
                                    "fullStart": 1127,
                                    "fullEnd": 1128,
                                    "start": 1127,
                                    "end": 1128,
                                    "fullWidth": 1,
                                    "width": 1,
                                    "text": "e",
                                    "value": "e",
                                    "valueText": "e"
                                },
                                "closeParenToken": {
                                    "kind": "CloseParenToken",
                                    "fullStart": 1128,
                                    "fullEnd": 1130,
                                    "start": 1128,
                                    "end": 1129,
                                    "fullWidth": 2,
                                    "width": 1,
                                    "text": ")",
                                    "value": ")",
                                    "valueText": ")",
                                    "hasTrailingTrivia": true,
                                    "trailingTrivia": [
                                        {
                                            "kind": "WhitespaceTrivia",
                                            "text": " "
                                        }
                                    ]
                                },
                                "block": {
                                    "kind": "Block",
                                    "fullStart": 1130,
                                    "fullEnd": 1171,
                                    "start": 1130,
                                    "end": 1169,
                                    "fullWidth": 41,
                                    "width": 39,
                                    "openBraceToken": {
                                        "kind": "OpenBraceToken",
                                        "fullStart": 1130,
                                        "fullEnd": 1133,
                                        "start": 1130,
                                        "end": 1131,
                                        "fullWidth": 3,
                                        "width": 1,
                                        "text": "{",
                                        "value": "{",
                                        "valueText": "{",
                                        "hasTrailingTrivia": true,
                                        "hasTrailingNewLine": true,
                                        "trailingTrivia": [
                                            {
                                                "kind": "NewLineTrivia",
                                                "text": "\r\n"
                                            }
                                        ]
                                    },
                                    "statements": [
                                        {
                                            "kind": "ReturnStatement",
                                            "fullStart": 1133,
                                            "fullEnd": 1160,
                                            "start": 1145,
                                            "end": 1158,
                                            "fullWidth": 27,
                                            "width": 13,
                                            "returnKeyword": {
                                                "kind": "ReturnKeyword",
                                                "fullStart": 1133,
                                                "fullEnd": 1152,
                                                "start": 1145,
                                                "end": 1151,
                                                "fullWidth": 19,
                                                "width": 6,
                                                "text": "return",
                                                "value": "return",
                                                "valueText": "return",
                                                "hasLeadingTrivia": true,
                                                "hasTrailingTrivia": true,
                                                "leadingTrivia": [
                                                    {
                                                        "kind": "WhitespaceTrivia",
                                                        "text": "            "
                                                    }
                                                ],
                                                "trailingTrivia": [
                                                    {
                                                        "kind": "WhitespaceTrivia",
                                                        "text": " "
                                                    }
                                                ]
                                            },
                                            "expression": {
                                                "kind": "FalseKeyword",
                                                "fullStart": 1152,
                                                "fullEnd": 1157,
                                                "start": 1152,
                                                "end": 1157,
                                                "fullWidth": 5,
                                                "width": 5,
                                                "text": "false",
                                                "value": false,
                                                "valueText": "false"
                                            },
                                            "semicolonToken": {
                                                "kind": "SemicolonToken",
                                                "fullStart": 1157,
                                                "fullEnd": 1160,
                                                "start": 1157,
                                                "end": 1158,
                                                "fullWidth": 3,
                                                "width": 1,
                                                "text": ";",
                                                "value": ";",
                                                "valueText": ";",
                                                "hasTrailingTrivia": true,
                                                "hasTrailingNewLine": true,
                                                "trailingTrivia": [
                                                    {
                                                        "kind": "NewLineTrivia",
                                                        "text": "\r\n"
                                                    }
                                                ]
                                            }
                                        }
                                    ],
                                    "closeBraceToken": {
                                        "kind": "CloseBraceToken",
                                        "fullStart": 1160,
                                        "fullEnd": 1171,
                                        "start": 1168,
                                        "end": 1169,
                                        "fullWidth": 11,
                                        "width": 1,
                                        "text": "}",
                                        "value": "}",
                                        "valueText": "}",
                                        "hasLeadingTrivia": true,
                                        "hasTrailingTrivia": true,
                                        "hasTrailingNewLine": true,
                                        "leadingTrivia": [
                                            {
                                                "kind": "WhitespaceTrivia",
                                                "text": "        "
                                            }
                                        ],
                                        "trailingTrivia": [
                                            {
                                                "kind": "NewLineTrivia",
                                                "text": "\r\n"
                                            }
                                        ]
                                    }
                                }
                            }
                        }
                    ],
                    "closeBraceToken": {
                        "kind": "CloseBraceToken",
                        "fullStart": 1171,
                        "fullEnd": 1178,
                        "start": 1175,
                        "end": 1176,
                        "fullWidth": 7,
                        "width": 1,
                        "text": "}",
                        "value": "}",
                        "valueText": "}",
                        "hasLeadingTrivia": true,
                        "hasTrailingTrivia": true,
                        "hasTrailingNewLine": true,
                        "leadingTrivia": [
                            {
                                "kind": "WhitespaceTrivia",
                                "text": "    "
                            }
                        ],
                        "trailingTrivia": [
                            {
                                "kind": "NewLineTrivia",
                                "text": "\r\n"
                            }
                        ]
                    }
                }
            },
            {
                "kind": "ExpressionStatement",
                "fullStart": 1178,
                "fullEnd": 1202,
                "start": 1178,
                "end": 1200,
                "fullWidth": 24,
                "width": 22,
                "expression": {
                    "kind": "InvocationExpression",
                    "fullStart": 1178,
                    "fullEnd": 1199,
                    "start": 1178,
                    "end": 1199,
                    "fullWidth": 21,
                    "width": 21,
                    "expression": {
                        "kind": "IdentifierName",
                        "fullStart": 1178,
                        "fullEnd": 1189,
                        "start": 1178,
                        "end": 1189,
                        "fullWidth": 11,
                        "width": 11,
                        "text": "runTestCase",
                        "value": "runTestCase",
                        "valueText": "runTestCase"
                    },
                    "argumentList": {
                        "kind": "ArgumentList",
                        "fullStart": 1189,
                        "fullEnd": 1199,
                        "start": 1189,
                        "end": 1199,
                        "fullWidth": 10,
                        "width": 10,
                        "openParenToken": {
                            "kind": "OpenParenToken",
                            "fullStart": 1189,
                            "fullEnd": 1190,
                            "start": 1189,
                            "end": 1190,
                            "fullWidth": 1,
                            "width": 1,
                            "text": "(",
                            "value": "(",
                            "valueText": "("
                        },
                        "arguments": [
                            {
                                "kind": "IdentifierName",
                                "fullStart": 1190,
                                "fullEnd": 1198,
                                "start": 1190,
                                "end": 1198,
                                "fullWidth": 8,
                                "width": 8,
                                "text": "testcase",
                                "value": "testcase",
                                "valueText": "testcase"
                            }
                        ],
                        "closeParenToken": {
                            "kind": "CloseParenToken",
                            "fullStart": 1198,
                            "fullEnd": 1199,
                            "start": 1198,
                            "end": 1199,
                            "fullWidth": 1,
                            "width": 1,
                            "text": ")",
                            "value": ")",
                            "valueText": ")"
                        }
                    }
                },
                "semicolonToken": {
                    "kind": "SemicolonToken",
                    "fullStart": 1199,
                    "fullEnd": 1202,
                    "start": 1199,
                    "end": 1200,
                    "fullWidth": 3,
                    "width": 1,
                    "text": ";",
                    "value": ";",
                    "valueText": ";",
                    "hasTrailingTrivia": true,
                    "hasTrailingNewLine": true,
                    "trailingTrivia": [
                        {
                            "kind": "NewLineTrivia",
                            "text": "\r\n"
                        }
                    ]
                }
            }
        ],
        "endOfFileToken": {
            "kind": "EndOfFileToken",
            "fullStart": 1202,
            "fullEnd": 1202,
            "start": 1202,
            "end": 1202,
            "fullWidth": 0,
            "width": 0,
            "text": ""
        }
    },
    "lineMap": {
        "lineStarts": [
            0,
            67,
            152,
            232,
            308,
            380,
            385,
            439,
            592,
            597,
            599,
            601,
            624,
            664,
            666,
            681,
            727,
            752,
            786,
            823,
            861,
            880,
            897,
            959,
            992,
            1056,
            1110,
            1133,
            1160,
            1171,
            1178,
            1202
        ],
        "length": 1202
    }
}<|MERGE_RESOLUTION|>--- conflicted
+++ resolved
@@ -245,12 +245,8 @@
                                         "start": 636,
                                         "end": 661,
                                         "fullWidth": 25,
-<<<<<<< HEAD
                                         "width": 25,
-                                        "identifier": {
-=======
                                         "propertyName": {
->>>>>>> 85e84683
                                             "kind": "IdentifierName",
                                             "fullStart": 636,
                                             "fullEnd": 654,
@@ -452,12 +448,8 @@
                                                     "start": 697,
                                                     "end": 894,
                                                     "fullWidth": 197,
-<<<<<<< HEAD
                                                     "width": 197,
-                                                    "identifier": {
-=======
                                                     "propertyName": {
->>>>>>> 85e84683
                                                         "kind": "IdentifierName",
                                                         "fullStart": 697,
                                                         "fullEnd": 704,
@@ -1101,12 +1093,8 @@
                                                     "start": 913,
                                                     "end": 956,
                                                     "fullWidth": 43,
-<<<<<<< HEAD
                                                     "width": 43,
-                                                    "identifier": {
-=======
                                                     "propertyName": {
->>>>>>> 85e84683
                                                         "kind": "IdentifierName",
                                                         "fullStart": 913,
                                                         "fullEnd": 925,
