{
    "isDeclaration": false,
    "languageVersion": "EcmaScript5",
    "parseOptions": {
        "allowAutomaticSemicolonInsertion": true
    },
    "sourceUnit": {
        "kind": "SourceUnit",
        "fullStart": 0,
        "fullEnd": 1020,
        "start": 612,
        "end": 1020,
        "fullWidth": 1020,
        "width": 408,
        "isIncrementallyUnusable": true,
        "moduleElements": [
            {
                "kind": "FunctionDeclaration",
                "fullStart": 0,
                "fullEnd": 996,
                "start": 612,
                "end": 994,
                "fullWidth": 996,
                "width": 382,
                "isIncrementallyUnusable": true,
                "modifiers": [],
                "functionKeyword": {
                    "kind": "FunctionKeyword",
                    "fullStart": 0,
                    "fullEnd": 621,
                    "start": 612,
                    "end": 620,
                    "fullWidth": 621,
                    "width": 8,
                    "text": "function",
                    "value": "function",
                    "valueText": "function",
                    "hasLeadingTrivia": true,
                    "hasLeadingComment": true,
                    "hasLeadingNewLine": true,
                    "hasTrailingTrivia": true,
                    "leadingTrivia": [
                        {
                            "kind": "SingleLineCommentTrivia",
                            "text": "/// Copyright (c) 2012 Ecma International.  All rights reserved. "
                        },
                        {
                            "kind": "NewLineTrivia",
                            "text": "\r\n"
                        },
                        {
                            "kind": "SingleLineCommentTrivia",
                            "text": "/// Ecma International makes this code available under the terms and conditions set"
                        },
                        {
                            "kind": "NewLineTrivia",
                            "text": "\r\n"
                        },
                        {
                            "kind": "SingleLineCommentTrivia",
                            "text": "/// forth on http://hg.ecmascript.org/tests/test262/raw-file/tip/LICENSE (the "
                        },
                        {
                            "kind": "NewLineTrivia",
                            "text": "\r\n"
                        },
                        {
                            "kind": "SingleLineCommentTrivia",
                            "text": "/// \"Use Terms\").   Any redistribution of this code must retain the above "
                        },
                        {
                            "kind": "NewLineTrivia",
                            "text": "\r\n"
                        },
                        {
                            "kind": "SingleLineCommentTrivia",
                            "text": "/// copyright and this notice and otherwise comply with the Use Terms."
                        },
                        {
                            "kind": "NewLineTrivia",
                            "text": "\r\n"
                        },
                        {
                            "kind": "MultiLineCommentTrivia",
                            "text": "/**\r\n * @path ch15/15.2/15.2.3/15.2.3.5/15.2.3.5-4-256.js\r\n * @description Object.create - one property in 'Properties' is the global object that uses Object's [[Get]] method to access the 'get' property (8.10.5 step 7.a)\r\n */"
                        },
                        {
                            "kind": "NewLineTrivia",
                            "text": "\r\n"
                        },
                        {
                            "kind": "NewLineTrivia",
                            "text": "\r\n"
                        },
                        {
                            "kind": "NewLineTrivia",
                            "text": "\r\n"
                        }
                    ],
                    "trailingTrivia": [
                        {
                            "kind": "WhitespaceTrivia",
                            "text": " "
                        }
                    ]
                },
                "identifier": {
                    "kind": "IdentifierName",
                    "fullStart": 621,
                    "fullEnd": 629,
                    "start": 621,
                    "end": 629,
                    "fullWidth": 8,
                    "width": 8,
                    "text": "testcase",
                    "value": "testcase",
                    "valueText": "testcase"
                },
                "callSignature": {
                    "kind": "CallSignature",
                    "fullStart": 629,
                    "fullEnd": 632,
                    "start": 629,
                    "end": 631,
                    "fullWidth": 3,
                    "width": 2,
                    "parameterList": {
                        "kind": "ParameterList",
                        "fullStart": 629,
                        "fullEnd": 632,
                        "start": 629,
                        "end": 631,
                        "fullWidth": 3,
                        "width": 2,
                        "openParenToken": {
                            "kind": "OpenParenToken",
                            "fullStart": 629,
                            "fullEnd": 630,
                            "start": 629,
                            "end": 630,
                            "fullWidth": 1,
                            "width": 1,
                            "text": "(",
                            "value": "(",
                            "valueText": "("
                        },
                        "parameters": [],
                        "closeParenToken": {
                            "kind": "CloseParenToken",
                            "fullStart": 630,
                            "fullEnd": 632,
                            "start": 630,
                            "end": 631,
                            "fullWidth": 2,
                            "width": 1,
                            "text": ")",
                            "value": ")",
                            "valueText": ")",
                            "hasTrailingTrivia": true,
                            "trailingTrivia": [
                                {
                                    "kind": "WhitespaceTrivia",
                                    "text": " "
                                }
                            ]
                        }
                    }
                },
                "block": {
                    "kind": "Block",
                    "fullStart": 632,
                    "fullEnd": 996,
                    "start": 632,
                    "end": 994,
                    "fullWidth": 364,
                    "width": 362,
                    "isIncrementallyUnusable": true,
                    "openBraceToken": {
                        "kind": "OpenBraceToken",
                        "fullStart": 632,
                        "fullEnd": 635,
                        "start": 632,
                        "end": 633,
                        "fullWidth": 3,
                        "width": 1,
                        "text": "{",
                        "value": "{",
                        "valueText": "{",
                        "hasTrailingTrivia": true,
                        "hasTrailingNewLine": true,
                        "trailingTrivia": [
                            {
                                "kind": "NewLineTrivia",
                                "text": "\r\n"
                            }
                        ]
                    },
                    "statements": [
                        {
                            "kind": "ExpressionStatement",
                            "fullStart": 635,
                            "fullEnd": 735,
                            "start": 643,
                            "end": 733,
                            "fullWidth": 100,
                            "width": 90,
                            "isIncrementallyUnusable": true,
                            "expression": {
                                "kind": "AssignmentExpression",
                                "fullStart": 635,
                                "fullEnd": 732,
                                "start": 643,
                                "end": 732,
                                "fullWidth": 97,
                                "width": 89,
                                "isIncrementallyUnusable": true,
                                "left": {
                                    "kind": "MemberAccessExpression",
                                    "fullStart": 635,
                                    "fullEnd": 664,
                                    "start": 643,
                                    "end": 663,
                                    "fullWidth": 29,
                                    "width": 20,
                                    "isIncrementallyUnusable": true,
                                    "expression": {
                                        "kind": "InvocationExpression",
                                        "fullStart": 635,
                                        "fullEnd": 659,
                                        "start": 643,
                                        "end": 659,
                                        "fullWidth": 24,
                                        "width": 16,
                                        "expression": {
                                            "kind": "IdentifierName",
                                            "fullStart": 635,
                                            "fullEnd": 657,
                                            "start": 643,
                                            "end": 657,
                                            "fullWidth": 22,
                                            "width": 14,
                                            "text": "fnGlobalObject",
                                            "value": "fnGlobalObject",
                                            "valueText": "fnGlobalObject",
                                            "hasLeadingTrivia": true,
                                            "leadingTrivia": [
                                                {
                                                    "kind": "WhitespaceTrivia",
                                                    "text": "        "
                                                }
                                            ]
                                        },
                                        "argumentList": {
                                            "kind": "ArgumentList",
                                            "fullStart": 657,
                                            "fullEnd": 659,
                                            "start": 657,
                                            "end": 659,
                                            "fullWidth": 2,
                                            "width": 2,
                                            "openParenToken": {
                                                "kind": "OpenParenToken",
                                                "fullStart": 657,
                                                "fullEnd": 658,
                                                "start": 657,
                                                "end": 658,
                                                "fullWidth": 1,
                                                "width": 1,
                                                "text": "(",
                                                "value": "(",
                                                "valueText": "("
                                            },
                                            "arguments": [],
                                            "closeParenToken": {
                                                "kind": "CloseParenToken",
                                                "fullStart": 658,
                                                "fullEnd": 659,
                                                "start": 658,
                                                "end": 659,
                                                "fullWidth": 1,
                                                "width": 1,
                                                "text": ")",
                                                "value": ")",
                                                "valueText": ")"
                                            }
                                        }
                                    },
                                    "dotToken": {
                                        "kind": "DotToken",
                                        "fullStart": 659,
                                        "fullEnd": 660,
                                        "start": 659,
                                        "end": 660,
                                        "fullWidth": 1,
                                        "width": 1,
                                        "text": ".",
                                        "value": ".",
                                        "valueText": "."
                                    },
                                    "name": {
                                        "kind": "IdentifierName",
                                        "fullStart": 660,
                                        "fullEnd": 664,
                                        "start": 660,
                                        "end": 663,
                                        "fullWidth": 4,
                                        "width": 3,
                                        "text": "get",
                                        "value": "get",
                                        "valueText": "get",
                                        "hasTrailingTrivia": true,
                                        "trailingTrivia": [
                                            {
                                                "kind": "WhitespaceTrivia",
                                                "text": " "
                                            }
                                        ]
                                    }
                                },
                                "operatorToken": {
                                    "kind": "EqualsToken",
                                    "fullStart": 664,
                                    "fullEnd": 666,
                                    "start": 664,
                                    "end": 665,
                                    "fullWidth": 2,
                                    "width": 1,
                                    "text": "=",
                                    "value": "=",
                                    "valueText": "=",
                                    "hasTrailingTrivia": true,
                                    "trailingTrivia": [
                                        {
                                            "kind": "WhitespaceTrivia",
                                            "text": " "
                                        }
                                    ]
                                },
                                "right": {
                                    "kind": "FunctionExpression",
                                    "fullStart": 666,
                                    "fullEnd": 732,
                                    "start": 666,
                                    "end": 732,
                                    "fullWidth": 66,
                                    "width": 66,
                                    "functionKeyword": {
                                        "kind": "FunctionKeyword",
                                        "fullStart": 666,
                                        "fullEnd": 675,
                                        "start": 666,
                                        "end": 674,
                                        "fullWidth": 9,
                                        "width": 8,
                                        "text": "function",
                                        "value": "function",
                                        "valueText": "function",
                                        "hasTrailingTrivia": true,
                                        "trailingTrivia": [
                                            {
                                                "kind": "WhitespaceTrivia",
                                                "text": " "
                                            }
                                        ]
                                    },
                                    "callSignature": {
                                        "kind": "CallSignature",
                                        "fullStart": 675,
                                        "fullEnd": 678,
                                        "start": 675,
                                        "end": 677,
                                        "fullWidth": 3,
                                        "width": 2,
                                        "parameterList": {
                                            "kind": "ParameterList",
                                            "fullStart": 675,
                                            "fullEnd": 678,
                                            "start": 675,
                                            "end": 677,
                                            "fullWidth": 3,
                                            "width": 2,
                                            "openParenToken": {
                                                "kind": "OpenParenToken",
                                                "fullStart": 675,
                                                "fullEnd": 676,
                                                "start": 675,
                                                "end": 676,
                                                "fullWidth": 1,
                                                "width": 1,
                                                "text": "(",
                                                "value": "(",
                                                "valueText": "("
                                            },
                                            "parameters": [],
                                            "closeParenToken": {
                                                "kind": "CloseParenToken",
                                                "fullStart": 676,
                                                "fullEnd": 678,
                                                "start": 676,
                                                "end": 677,
                                                "fullWidth": 2,
                                                "width": 1,
                                                "text": ")",
                                                "value": ")",
                                                "valueText": ")",
                                                "hasTrailingTrivia": true,
                                                "trailingTrivia": [
                                                    {
                                                        "kind": "WhitespaceTrivia",
                                                        "text": " "
                                                    }
                                                ]
                                            }
                                        }
                                    },
                                    "block": {
                                        "kind": "Block",
                                        "fullStart": 678,
                                        "fullEnd": 732,
                                        "start": 678,
                                        "end": 732,
                                        "fullWidth": 54,
                                        "width": 54,
                                        "openBraceToken": {
                                            "kind": "OpenBraceToken",
                                            "fullStart": 678,
                                            "fullEnd": 681,
                                            "start": 678,
                                            "end": 679,
                                            "fullWidth": 3,
                                            "width": 1,
                                            "text": "{",
                                            "value": "{",
                                            "valueText": "{",
                                            "hasTrailingTrivia": true,
                                            "hasTrailingNewLine": true,
                                            "trailingTrivia": [
                                                {
                                                    "kind": "NewLineTrivia",
                                                    "text": "\r\n"
                                                }
                                            ]
                                        },
                                        "statements": [
                                            {
                                                "kind": "ReturnStatement",
                                                "fullStart": 681,
                                                "fullEnd": 723,
                                                "start": 693,
                                                "end": 721,
                                                "fullWidth": 42,
                                                "width": 28,
                                                "returnKeyword": {
                                                    "kind": "ReturnKeyword",
                                                    "fullStart": 681,
                                                    "fullEnd": 700,
                                                    "start": 693,
                                                    "end": 699,
                                                    "fullWidth": 19,
                                                    "width": 6,
                                                    "text": "return",
                                                    "value": "return",
                                                    "valueText": "return",
                                                    "hasLeadingTrivia": true,
                                                    "hasTrailingTrivia": true,
                                                    "leadingTrivia": [
                                                        {
                                                            "kind": "WhitespaceTrivia",
                                                            "text": "            "
                                                        }
                                                    ],
                                                    "trailingTrivia": [
                                                        {
                                                            "kind": "WhitespaceTrivia",
                                                            "text": " "
                                                        }
                                                    ]
                                                },
                                                "expression": {
                                                    "kind": "StringLiteral",
                                                    "fullStart": 700,
                                                    "fullEnd": 720,
                                                    "start": 700,
                                                    "end": 720,
                                                    "fullWidth": 20,
                                                    "width": 20,
                                                    "text": "\"VerifyGlobalObject\"",
                                                    "value": "VerifyGlobalObject",
                                                    "valueText": "VerifyGlobalObject"
                                                },
                                                "semicolonToken": {
                                                    "kind": "SemicolonToken",
                                                    "fullStart": 720,
                                                    "fullEnd": 723,
                                                    "start": 720,
                                                    "end": 721,
                                                    "fullWidth": 3,
                                                    "width": 1,
                                                    "text": ";",
                                                    "value": ";",
                                                    "valueText": ";",
                                                    "hasTrailingTrivia": true,
                                                    "hasTrailingNewLine": true,
                                                    "trailingTrivia": [
                                                        {
                                                            "kind": "NewLineTrivia",
                                                            "text": "\r\n"
                                                        }
                                                    ]
                                                }
                                            }
                                        ],
                                        "closeBraceToken": {
                                            "kind": "CloseBraceToken",
                                            "fullStart": 723,
                                            "fullEnd": 732,
                                            "start": 731,
                                            "end": 732,
                                            "fullWidth": 9,
                                            "width": 1,
                                            "text": "}",
                                            "value": "}",
                                            "valueText": "}",
                                            "hasLeadingTrivia": true,
                                            "leadingTrivia": [
                                                {
                                                    "kind": "WhitespaceTrivia",
                                                    "text": "        "
                                                }
                                            ]
                                        }
                                    }
                                }
                            },
                            "semicolonToken": {
                                "kind": "SemicolonToken",
                                "fullStart": 732,
                                "fullEnd": 735,
                                "start": 732,
                                "end": 733,
                                "fullWidth": 3,
                                "width": 1,
                                "text": ";",
                                "value": ";",
                                "valueText": ";",
                                "hasTrailingTrivia": true,
                                "hasTrailingNewLine": true,
                                "trailingTrivia": [
                                    {
                                        "kind": "NewLineTrivia",
                                        "text": "\r\n"
                                    }
                                ]
                            }
                        },
                        {
                            "kind": "TryStatement",
                            "fullStart": 735,
                            "fullEnd": 989,
                            "start": 745,
                            "end": 987,
                            "fullWidth": 254,
                            "width": 242,
                            "isIncrementallyUnusable": true,
                            "tryKeyword": {
                                "kind": "TryKeyword",
                                "fullStart": 735,
                                "fullEnd": 749,
                                "start": 745,
                                "end": 748,
                                "fullWidth": 14,
                                "width": 3,
                                "text": "try",
                                "value": "try",
                                "valueText": "try",
                                "hasLeadingTrivia": true,
                                "hasLeadingNewLine": true,
                                "hasTrailingTrivia": true,
                                "leadingTrivia": [
                                    {
                                        "kind": "NewLineTrivia",
                                        "text": "\r\n"
                                    },
                                    {
                                        "kind": "WhitespaceTrivia",
                                        "text": "        "
                                    }
                                ],
                                "trailingTrivia": [
                                    {
                                        "kind": "WhitespaceTrivia",
                                        "text": " "
                                    }
                                ]
                            },
                            "block": {
                                "kind": "Block",
                                "fullStart": 749,
                                "fullEnd": 925,
                                "start": 749,
                                "end": 924,
                                "fullWidth": 176,
                                "width": 175,
                                "openBraceToken": {
                                    "kind": "OpenBraceToken",
                                    "fullStart": 749,
                                    "fullEnd": 752,
                                    "start": 749,
                                    "end": 750,
                                    "fullWidth": 3,
                                    "width": 1,
                                    "text": "{",
                                    "value": "{",
                                    "valueText": "{",
                                    "hasTrailingTrivia": true,
                                    "hasTrailingNewLine": true,
                                    "trailingTrivia": [
                                        {
                                            "kind": "NewLineTrivia",
                                            "text": "\r\n"
                                        }
                                    ]
                                },
                                "statements": [
                                    {
                                        "kind": "VariableStatement",
                                        "fullStart": 752,
                                        "fullEnd": 855,
                                        "start": 764,
                                        "end": 853,
                                        "fullWidth": 103,
                                        "width": 89,
                                        "modifiers": [],
                                        "variableDeclaration": {
                                            "kind": "VariableDeclaration",
                                            "fullStart": 752,
                                            "fullEnd": 852,
                                            "start": 764,
                                            "end": 852,
                                            "fullWidth": 100,
                                            "width": 88,
                                            "varKeyword": {
                                                "kind": "VarKeyword",
                                                "fullStart": 752,
                                                "fullEnd": 768,
                                                "start": 764,
                                                "end": 767,
                                                "fullWidth": 16,
                                                "width": 3,
                                                "text": "var",
                                                "value": "var",
                                                "valueText": "var",
                                                "hasLeadingTrivia": true,
                                                "hasTrailingTrivia": true,
                                                "leadingTrivia": [
                                                    {
                                                        "kind": "WhitespaceTrivia",
                                                        "text": "            "
                                                    }
                                                ],
                                                "trailingTrivia": [
                                                    {
                                                        "kind": "WhitespaceTrivia",
                                                        "text": " "
                                                    }
                                                ]
                                            },
                                            "variableDeclarators": [
                                                {
                                                    "kind": "VariableDeclarator",
                                                    "fullStart": 768,
                                                    "fullEnd": 852,
                                                    "start": 768,
                                                    "end": 852,
                                                    "fullWidth": 84,
<<<<<<< HEAD
                                                    "width": 84,
                                                    "identifier": {
=======
                                                    "propertyName": {
>>>>>>> 85e84683
                                                        "kind": "IdentifierName",
                                                        "fullStart": 768,
                                                        "fullEnd": 775,
                                                        "start": 768,
                                                        "end": 774,
                                                        "fullWidth": 7,
                                                        "width": 6,
                                                        "text": "newObj",
                                                        "value": "newObj",
                                                        "valueText": "newObj",
                                                        "hasTrailingTrivia": true,
                                                        "trailingTrivia": [
                                                            {
                                                                "kind": "WhitespaceTrivia",
                                                                "text": " "
                                                            }
                                                        ]
                                                    },
                                                    "equalsValueClause": {
                                                        "kind": "EqualsValueClause",
                                                        "fullStart": 775,
                                                        "fullEnd": 852,
                                                        "start": 775,
                                                        "end": 852,
                                                        "fullWidth": 77,
                                                        "width": 77,
                                                        "equalsToken": {
                                                            "kind": "EqualsToken",
                                                            "fullStart": 775,
                                                            "fullEnd": 777,
                                                            "start": 775,
                                                            "end": 776,
                                                            "fullWidth": 2,
                                                            "width": 1,
                                                            "text": "=",
                                                            "value": "=",
                                                            "valueText": "=",
                                                            "hasTrailingTrivia": true,
                                                            "trailingTrivia": [
                                                                {
                                                                    "kind": "WhitespaceTrivia",
                                                                    "text": " "
                                                                }
                                                            ]
                                                        },
                                                        "value": {
                                                            "kind": "InvocationExpression",
                                                            "fullStart": 777,
                                                            "fullEnd": 852,
                                                            "start": 777,
                                                            "end": 852,
                                                            "fullWidth": 75,
                                                            "width": 75,
                                                            "expression": {
                                                                "kind": "MemberAccessExpression",
                                                                "fullStart": 777,
                                                                "fullEnd": 790,
                                                                "start": 777,
                                                                "end": 790,
                                                                "fullWidth": 13,
                                                                "width": 13,
                                                                "expression": {
                                                                    "kind": "IdentifierName",
                                                                    "fullStart": 777,
                                                                    "fullEnd": 783,
                                                                    "start": 777,
                                                                    "end": 783,
                                                                    "fullWidth": 6,
                                                                    "width": 6,
                                                                    "text": "Object",
                                                                    "value": "Object",
                                                                    "valueText": "Object"
                                                                },
                                                                "dotToken": {
                                                                    "kind": "DotToken",
                                                                    "fullStart": 783,
                                                                    "fullEnd": 784,
                                                                    "start": 783,
                                                                    "end": 784,
                                                                    "fullWidth": 1,
                                                                    "width": 1,
                                                                    "text": ".",
                                                                    "value": ".",
                                                                    "valueText": "."
                                                                },
                                                                "name": {
                                                                    "kind": "IdentifierName",
                                                                    "fullStart": 784,
                                                                    "fullEnd": 790,
                                                                    "start": 784,
                                                                    "end": 790,
                                                                    "fullWidth": 6,
                                                                    "width": 6,
                                                                    "text": "create",
                                                                    "value": "create",
                                                                    "valueText": "create"
                                                                }
                                                            },
                                                            "argumentList": {
                                                                "kind": "ArgumentList",
                                                                "fullStart": 790,
                                                                "fullEnd": 852,
                                                                "start": 790,
                                                                "end": 852,
                                                                "fullWidth": 62,
                                                                "width": 62,
                                                                "openParenToken": {
                                                                    "kind": "OpenParenToken",
                                                                    "fullStart": 790,
                                                                    "fullEnd": 791,
                                                                    "start": 790,
                                                                    "end": 791,
                                                                    "fullWidth": 1,
                                                                    "width": 1,
                                                                    "text": "(",
                                                                    "value": "(",
                                                                    "valueText": "("
                                                                },
                                                                "arguments": [
                                                                    {
                                                                        "kind": "ObjectLiteralExpression",
                                                                        "fullStart": 791,
                                                                        "fullEnd": 793,
                                                                        "start": 791,
                                                                        "end": 793,
                                                                        "fullWidth": 2,
                                                                        "width": 2,
                                                                        "openBraceToken": {
                                                                            "kind": "OpenBraceToken",
                                                                            "fullStart": 791,
                                                                            "fullEnd": 792,
                                                                            "start": 791,
                                                                            "end": 792,
                                                                            "fullWidth": 1,
                                                                            "width": 1,
                                                                            "text": "{",
                                                                            "value": "{",
                                                                            "valueText": "{"
                                                                        },
                                                                        "propertyAssignments": [],
                                                                        "closeBraceToken": {
                                                                            "kind": "CloseBraceToken",
                                                                            "fullStart": 792,
                                                                            "fullEnd": 793,
                                                                            "start": 792,
                                                                            "end": 793,
                                                                            "fullWidth": 1,
                                                                            "width": 1,
                                                                            "text": "}",
                                                                            "value": "}",
                                                                            "valueText": "}"
                                                                        }
                                                                    },
                                                                    {
                                                                        "kind": "CommaToken",
                                                                        "fullStart": 793,
                                                                        "fullEnd": 795,
                                                                        "start": 793,
                                                                        "end": 794,
                                                                        "fullWidth": 2,
                                                                        "width": 1,
                                                                        "text": ",",
                                                                        "value": ",",
                                                                        "valueText": ",",
                                                                        "hasTrailingTrivia": true,
                                                                        "trailingTrivia": [
                                                                            {
                                                                                "kind": "WhitespaceTrivia",
                                                                                "text": " "
                                                                            }
                                                                        ]
                                                                    },
                                                                    {
                                                                        "kind": "ObjectLiteralExpression",
                                                                        "fullStart": 795,
                                                                        "fullEnd": 851,
                                                                        "start": 795,
                                                                        "end": 851,
                                                                        "fullWidth": 56,
                                                                        "width": 56,
                                                                        "openBraceToken": {
                                                                            "kind": "OpenBraceToken",
                                                                            "fullStart": 795,
                                                                            "fullEnd": 798,
                                                                            "start": 795,
                                                                            "end": 796,
                                                                            "fullWidth": 3,
                                                                            "width": 1,
                                                                            "text": "{",
                                                                            "value": "{",
                                                                            "valueText": "{",
                                                                            "hasTrailingTrivia": true,
                                                                            "hasTrailingNewLine": true,
                                                                            "trailingTrivia": [
                                                                                {
                                                                                    "kind": "NewLineTrivia",
                                                                                    "text": "\r\n"
                                                                                }
                                                                            ]
                                                                        },
                                                                        "propertyAssignments": [
                                                                            {
                                                                                "kind": "SimplePropertyAssignment",
                                                                                "fullStart": 798,
                                                                                "fullEnd": 838,
                                                                                "start": 814,
                                                                                "end": 836,
                                                                                "fullWidth": 40,
                                                                                "width": 22,
                                                                                "propertyName": {
                                                                                    "kind": "IdentifierName",
                                                                                    "fullStart": 798,
                                                                                    "fullEnd": 818,
                                                                                    "start": 814,
                                                                                    "end": 818,
                                                                                    "fullWidth": 20,
                                                                                    "width": 4,
                                                                                    "text": "prop",
                                                                                    "value": "prop",
                                                                                    "valueText": "prop",
                                                                                    "hasLeadingTrivia": true,
                                                                                    "leadingTrivia": [
                                                                                        {
                                                                                            "kind": "WhitespaceTrivia",
                                                                                            "text": "                "
                                                                                        }
                                                                                    ]
                                                                                },
                                                                                "colonToken": {
                                                                                    "kind": "ColonToken",
                                                                                    "fullStart": 818,
                                                                                    "fullEnd": 820,
                                                                                    "start": 818,
                                                                                    "end": 819,
                                                                                    "fullWidth": 2,
                                                                                    "width": 1,
                                                                                    "text": ":",
                                                                                    "value": ":",
                                                                                    "valueText": ":",
                                                                                    "hasTrailingTrivia": true,
                                                                                    "trailingTrivia": [
                                                                                        {
                                                                                            "kind": "WhitespaceTrivia",
                                                                                            "text": " "
                                                                                        }
                                                                                    ]
                                                                                },
                                                                                "expression": {
                                                                                    "kind": "InvocationExpression",
                                                                                    "fullStart": 820,
                                                                                    "fullEnd": 838,
                                                                                    "start": 820,
                                                                                    "end": 836,
                                                                                    "fullWidth": 18,
                                                                                    "width": 16,
                                                                                    "expression": {
                                                                                        "kind": "IdentifierName",
                                                                                        "fullStart": 820,
                                                                                        "fullEnd": 834,
                                                                                        "start": 820,
                                                                                        "end": 834,
                                                                                        "fullWidth": 14,
                                                                                        "width": 14,
                                                                                        "text": "fnGlobalObject",
                                                                                        "value": "fnGlobalObject",
                                                                                        "valueText": "fnGlobalObject"
                                                                                    },
                                                                                    "argumentList": {
                                                                                        "kind": "ArgumentList",
                                                                                        "fullStart": 834,
                                                                                        "fullEnd": 838,
                                                                                        "start": 834,
                                                                                        "end": 836,
                                                                                        "fullWidth": 4,
                                                                                        "width": 2,
                                                                                        "openParenToken": {
                                                                                            "kind": "OpenParenToken",
                                                                                            "fullStart": 834,
                                                                                            "fullEnd": 835,
                                                                                            "start": 834,
                                                                                            "end": 835,
                                                                                            "fullWidth": 1,
                                                                                            "width": 1,
                                                                                            "text": "(",
                                                                                            "value": "(",
                                                                                            "valueText": "("
                                                                                        },
                                                                                        "arguments": [],
                                                                                        "closeParenToken": {
                                                                                            "kind": "CloseParenToken",
                                                                                            "fullStart": 835,
                                                                                            "fullEnd": 838,
                                                                                            "start": 835,
                                                                                            "end": 836,
                                                                                            "fullWidth": 3,
                                                                                            "width": 1,
                                                                                            "text": ")",
                                                                                            "value": ")",
                                                                                            "valueText": ")",
                                                                                            "hasTrailingTrivia": true,
                                                                                            "hasTrailingNewLine": true,
                                                                                            "trailingTrivia": [
                                                                                                {
                                                                                                    "kind": "NewLineTrivia",
                                                                                                    "text": "\r\n"
                                                                                                }
                                                                                            ]
                                                                                        }
                                                                                    }
                                                                                }
                                                                            }
                                                                        ],
                                                                        "closeBraceToken": {
                                                                            "kind": "CloseBraceToken",
                                                                            "fullStart": 838,
                                                                            "fullEnd": 851,
                                                                            "start": 850,
                                                                            "end": 851,
                                                                            "fullWidth": 13,
                                                                            "width": 1,
                                                                            "text": "}",
                                                                            "value": "}",
                                                                            "valueText": "}",
                                                                            "hasLeadingTrivia": true,
                                                                            "leadingTrivia": [
                                                                                {
                                                                                    "kind": "WhitespaceTrivia",
                                                                                    "text": "            "
                                                                                }
                                                                            ]
                                                                        }
                                                                    }
                                                                ],
                                                                "closeParenToken": {
                                                                    "kind": "CloseParenToken",
                                                                    "fullStart": 851,
                                                                    "fullEnd": 852,
                                                                    "start": 851,
                                                                    "end": 852,
                                                                    "fullWidth": 1,
                                                                    "width": 1,
                                                                    "text": ")",
                                                                    "value": ")",
                                                                    "valueText": ")"
                                                                }
                                                            }
                                                        }
                                                    }
                                                }
                                            ]
                                        },
                                        "semicolonToken": {
                                            "kind": "SemicolonToken",
                                            "fullStart": 852,
                                            "fullEnd": 855,
                                            "start": 852,
                                            "end": 853,
                                            "fullWidth": 3,
                                            "width": 1,
                                            "text": ";",
                                            "value": ";",
                                            "valueText": ";",
                                            "hasTrailingTrivia": true,
                                            "hasTrailingNewLine": true,
                                            "trailingTrivia": [
                                                {
                                                    "kind": "NewLineTrivia",
                                                    "text": "\r\n"
                                                }
                                            ]
                                        }
                                    },
                                    {
                                        "kind": "ReturnStatement",
                                        "fullStart": 855,
                                        "fullEnd": 915,
                                        "start": 869,
                                        "end": 913,
                                        "fullWidth": 60,
                                        "width": 44,
                                        "returnKeyword": {
                                            "kind": "ReturnKeyword",
                                            "fullStart": 855,
                                            "fullEnd": 876,
                                            "start": 869,
                                            "end": 875,
                                            "fullWidth": 21,
                                            "width": 6,
                                            "text": "return",
                                            "value": "return",
                                            "valueText": "return",
                                            "hasLeadingTrivia": true,
                                            "hasLeadingNewLine": true,
                                            "hasTrailingTrivia": true,
                                            "leadingTrivia": [
                                                {
                                                    "kind": "NewLineTrivia",
                                                    "text": "\r\n"
                                                },
                                                {
                                                    "kind": "WhitespaceTrivia",
                                                    "text": "            "
                                                }
                                            ],
                                            "trailingTrivia": [
                                                {
                                                    "kind": "WhitespaceTrivia",
                                                    "text": " "
                                                }
                                            ]
                                        },
                                        "expression": {
                                            "kind": "EqualsExpression",
                                            "fullStart": 876,
                                            "fullEnd": 912,
                                            "start": 876,
                                            "end": 912,
                                            "fullWidth": 36,
                                            "width": 36,
                                            "left": {
                                                "kind": "MemberAccessExpression",
                                                "fullStart": 876,
                                                "fullEnd": 888,
                                                "start": 876,
                                                "end": 887,
                                                "fullWidth": 12,
                                                "width": 11,
                                                "expression": {
                                                    "kind": "IdentifierName",
                                                    "fullStart": 876,
                                                    "fullEnd": 882,
                                                    "start": 876,
                                                    "end": 882,
                                                    "fullWidth": 6,
                                                    "width": 6,
                                                    "text": "newObj",
                                                    "value": "newObj",
                                                    "valueText": "newObj"
                                                },
                                                "dotToken": {
                                                    "kind": "DotToken",
                                                    "fullStart": 882,
                                                    "fullEnd": 883,
                                                    "start": 882,
                                                    "end": 883,
                                                    "fullWidth": 1,
                                                    "width": 1,
                                                    "text": ".",
                                                    "value": ".",
                                                    "valueText": "."
                                                },
                                                "name": {
                                                    "kind": "IdentifierName",
                                                    "fullStart": 883,
                                                    "fullEnd": 888,
                                                    "start": 883,
                                                    "end": 887,
                                                    "fullWidth": 5,
                                                    "width": 4,
                                                    "text": "prop",
                                                    "value": "prop",
                                                    "valueText": "prop",
                                                    "hasTrailingTrivia": true,
                                                    "trailingTrivia": [
                                                        {
                                                            "kind": "WhitespaceTrivia",
                                                            "text": " "
                                                        }
                                                    ]
                                                }
                                            },
                                            "operatorToken": {
                                                "kind": "EqualsEqualsEqualsToken",
                                                "fullStart": 888,
                                                "fullEnd": 892,
                                                "start": 888,
                                                "end": 891,
                                                "fullWidth": 4,
                                                "width": 3,
                                                "text": "===",
                                                "value": "===",
                                                "valueText": "===",
                                                "hasTrailingTrivia": true,
                                                "trailingTrivia": [
                                                    {
                                                        "kind": "WhitespaceTrivia",
                                                        "text": " "
                                                    }
                                                ]
                                            },
                                            "right": {
                                                "kind": "StringLiteral",
                                                "fullStart": 892,
                                                "fullEnd": 912,
                                                "start": 892,
                                                "end": 912,
                                                "fullWidth": 20,
                                                "width": 20,
                                                "text": "\"VerifyGlobalObject\"",
                                                "value": "VerifyGlobalObject",
                                                "valueText": "VerifyGlobalObject"
                                            }
                                        },
                                        "semicolonToken": {
                                            "kind": "SemicolonToken",
                                            "fullStart": 912,
                                            "fullEnd": 915,
                                            "start": 912,
                                            "end": 913,
                                            "fullWidth": 3,
                                            "width": 1,
                                            "text": ";",
                                            "value": ";",
                                            "valueText": ";",
                                            "hasTrailingTrivia": true,
                                            "hasTrailingNewLine": true,
                                            "trailingTrivia": [
                                                {
                                                    "kind": "NewLineTrivia",
                                                    "text": "\r\n"
                                                }
                                            ]
                                        }
                                    }
                                ],
                                "closeBraceToken": {
                                    "kind": "CloseBraceToken",
                                    "fullStart": 915,
                                    "fullEnd": 925,
                                    "start": 923,
                                    "end": 924,
                                    "fullWidth": 10,
                                    "width": 1,
                                    "text": "}",
                                    "value": "}",
                                    "valueText": "}",
                                    "hasLeadingTrivia": true,
                                    "hasTrailingTrivia": true,
                                    "leadingTrivia": [
                                        {
                                            "kind": "WhitespaceTrivia",
                                            "text": "        "
                                        }
                                    ],
                                    "trailingTrivia": [
                                        {
                                            "kind": "WhitespaceTrivia",
                                            "text": " "
                                        }
                                    ]
                                }
                            },
                            "finallyClause": {
                                "kind": "FinallyClause",
                                "fullStart": 925,
                                "fullEnd": 989,
                                "start": 925,
                                "end": 987,
                                "fullWidth": 64,
                                "width": 62,
                                "isIncrementallyUnusable": true,
                                "finallyKeyword": {
                                    "kind": "FinallyKeyword",
                                    "fullStart": 925,
                                    "fullEnd": 933,
                                    "start": 925,
                                    "end": 932,
                                    "fullWidth": 8,
                                    "width": 7,
                                    "text": "finally",
                                    "value": "finally",
                                    "valueText": "finally",
                                    "hasTrailingTrivia": true,
                                    "trailingTrivia": [
                                        {
                                            "kind": "WhitespaceTrivia",
                                            "text": " "
                                        }
                                    ]
                                },
                                "block": {
                                    "kind": "Block",
                                    "fullStart": 933,
                                    "fullEnd": 989,
                                    "start": 933,
                                    "end": 987,
                                    "fullWidth": 56,
                                    "width": 54,
                                    "isIncrementallyUnusable": true,
                                    "openBraceToken": {
                                        "kind": "OpenBraceToken",
                                        "fullStart": 933,
                                        "fullEnd": 936,
                                        "start": 933,
                                        "end": 934,
                                        "fullWidth": 3,
                                        "width": 1,
                                        "text": "{",
                                        "value": "{",
                                        "valueText": "{",
                                        "hasTrailingTrivia": true,
                                        "hasTrailingNewLine": true,
                                        "trailingTrivia": [
                                            {
                                                "kind": "NewLineTrivia",
                                                "text": "\r\n"
                                            }
                                        ]
                                    },
                                    "statements": [
                                        {
                                            "kind": "ExpressionStatement",
                                            "fullStart": 936,
                                            "fullEnd": 978,
                                            "start": 948,
                                            "end": 976,
                                            "fullWidth": 42,
                                            "width": 28,
                                            "isIncrementallyUnusable": true,
                                            "expression": {
                                                "kind": "DeleteExpression",
                                                "fullStart": 936,
                                                "fullEnd": 975,
                                                "start": 948,
                                                "end": 975,
                                                "fullWidth": 39,
                                                "width": 27,
                                                "isIncrementallyUnusable": true,
                                                "deleteKeyword": {
                                                    "kind": "DeleteKeyword",
                                                    "fullStart": 936,
                                                    "fullEnd": 955,
                                                    "start": 948,
                                                    "end": 954,
                                                    "fullWidth": 19,
                                                    "width": 6,
                                                    "text": "delete",
                                                    "value": "delete",
                                                    "valueText": "delete",
                                                    "hasLeadingTrivia": true,
                                                    "hasTrailingTrivia": true,
                                                    "leadingTrivia": [
                                                        {
                                                            "kind": "WhitespaceTrivia",
                                                            "text": "            "
                                                        }
                                                    ],
                                                    "trailingTrivia": [
                                                        {
                                                            "kind": "WhitespaceTrivia",
                                                            "text": " "
                                                        }
                                                    ]
                                                },
                                                "expression": {
                                                    "kind": "MemberAccessExpression",
                                                    "fullStart": 955,
                                                    "fullEnd": 975,
                                                    "start": 955,
                                                    "end": 975,
                                                    "fullWidth": 20,
                                                    "width": 20,
                                                    "isIncrementallyUnusable": true,
                                                    "expression": {
                                                        "kind": "InvocationExpression",
                                                        "fullStart": 955,
                                                        "fullEnd": 971,
                                                        "start": 955,
                                                        "end": 971,
                                                        "fullWidth": 16,
                                                        "width": 16,
                                                        "expression": {
                                                            "kind": "IdentifierName",
                                                            "fullStart": 955,
                                                            "fullEnd": 969,
                                                            "start": 955,
                                                            "end": 969,
                                                            "fullWidth": 14,
                                                            "width": 14,
                                                            "text": "fnGlobalObject",
                                                            "value": "fnGlobalObject",
                                                            "valueText": "fnGlobalObject"
                                                        },
                                                        "argumentList": {
                                                            "kind": "ArgumentList",
                                                            "fullStart": 969,
                                                            "fullEnd": 971,
                                                            "start": 969,
                                                            "end": 971,
                                                            "fullWidth": 2,
                                                            "width": 2,
                                                            "openParenToken": {
                                                                "kind": "OpenParenToken",
                                                                "fullStart": 969,
                                                                "fullEnd": 970,
                                                                "start": 969,
                                                                "end": 970,
                                                                "fullWidth": 1,
                                                                "width": 1,
                                                                "text": "(",
                                                                "value": "(",
                                                                "valueText": "("
                                                            },
                                                            "arguments": [],
                                                            "closeParenToken": {
                                                                "kind": "CloseParenToken",
                                                                "fullStart": 970,
                                                                "fullEnd": 971,
                                                                "start": 970,
                                                                "end": 971,
                                                                "fullWidth": 1,
                                                                "width": 1,
                                                                "text": ")",
                                                                "value": ")",
                                                                "valueText": ")"
                                                            }
                                                        }
                                                    },
                                                    "dotToken": {
                                                        "kind": "DotToken",
                                                        "fullStart": 971,
                                                        "fullEnd": 972,
                                                        "start": 971,
                                                        "end": 972,
                                                        "fullWidth": 1,
                                                        "width": 1,
                                                        "text": ".",
                                                        "value": ".",
                                                        "valueText": "."
                                                    },
                                                    "name": {
                                                        "kind": "IdentifierName",
                                                        "fullStart": 972,
                                                        "fullEnd": 975,
                                                        "start": 972,
                                                        "end": 975,
                                                        "fullWidth": 3,
                                                        "width": 3,
                                                        "text": "get",
                                                        "value": "get",
                                                        "valueText": "get"
                                                    }
                                                }
                                            },
                                            "semicolonToken": {
                                                "kind": "SemicolonToken",
                                                "fullStart": 975,
                                                "fullEnd": 978,
                                                "start": 975,
                                                "end": 976,
                                                "fullWidth": 3,
                                                "width": 1,
                                                "text": ";",
                                                "value": ";",
                                                "valueText": ";",
                                                "hasTrailingTrivia": true,
                                                "hasTrailingNewLine": true,
                                                "trailingTrivia": [
                                                    {
                                                        "kind": "NewLineTrivia",
                                                        "text": "\r\n"
                                                    }
                                                ]
                                            }
                                        }
                                    ],
                                    "closeBraceToken": {
                                        "kind": "CloseBraceToken",
                                        "fullStart": 978,
                                        "fullEnd": 989,
                                        "start": 986,
                                        "end": 987,
                                        "fullWidth": 11,
                                        "width": 1,
                                        "text": "}",
                                        "value": "}",
                                        "valueText": "}",
                                        "hasLeadingTrivia": true,
                                        "hasTrailingTrivia": true,
                                        "hasTrailingNewLine": true,
                                        "leadingTrivia": [
                                            {
                                                "kind": "WhitespaceTrivia",
                                                "text": "        "
                                            }
                                        ],
                                        "trailingTrivia": [
                                            {
                                                "kind": "NewLineTrivia",
                                                "text": "\r\n"
                                            }
                                        ]
                                    }
                                }
                            }
                        }
                    ],
                    "closeBraceToken": {
                        "kind": "CloseBraceToken",
                        "fullStart": 989,
                        "fullEnd": 996,
                        "start": 993,
                        "end": 994,
                        "fullWidth": 7,
                        "width": 1,
                        "text": "}",
                        "value": "}",
                        "valueText": "}",
                        "hasLeadingTrivia": true,
                        "hasTrailingTrivia": true,
                        "hasTrailingNewLine": true,
                        "leadingTrivia": [
                            {
                                "kind": "WhitespaceTrivia",
                                "text": "    "
                            }
                        ],
                        "trailingTrivia": [
                            {
                                "kind": "NewLineTrivia",
                                "text": "\r\n"
                            }
                        ]
                    }
                }
            },
            {
                "kind": "ExpressionStatement",
                "fullStart": 996,
                "fullEnd": 1020,
                "start": 996,
                "end": 1018,
                "fullWidth": 24,
                "width": 22,
                "expression": {
                    "kind": "InvocationExpression",
                    "fullStart": 996,
                    "fullEnd": 1017,
                    "start": 996,
                    "end": 1017,
                    "fullWidth": 21,
                    "width": 21,
                    "expression": {
                        "kind": "IdentifierName",
                        "fullStart": 996,
                        "fullEnd": 1007,
                        "start": 996,
                        "end": 1007,
                        "fullWidth": 11,
                        "width": 11,
                        "text": "runTestCase",
                        "value": "runTestCase",
                        "valueText": "runTestCase"
                    },
                    "argumentList": {
                        "kind": "ArgumentList",
                        "fullStart": 1007,
                        "fullEnd": 1017,
                        "start": 1007,
                        "end": 1017,
                        "fullWidth": 10,
                        "width": 10,
                        "openParenToken": {
                            "kind": "OpenParenToken",
                            "fullStart": 1007,
                            "fullEnd": 1008,
                            "start": 1007,
                            "end": 1008,
                            "fullWidth": 1,
                            "width": 1,
                            "text": "(",
                            "value": "(",
                            "valueText": "("
                        },
                        "arguments": [
                            {
                                "kind": "IdentifierName",
                                "fullStart": 1008,
                                "fullEnd": 1016,
                                "start": 1008,
                                "end": 1016,
                                "fullWidth": 8,
                                "width": 8,
                                "text": "testcase",
                                "value": "testcase",
                                "valueText": "testcase"
                            }
                        ],
                        "closeParenToken": {
                            "kind": "CloseParenToken",
                            "fullStart": 1016,
                            "fullEnd": 1017,
                            "start": 1016,
                            "end": 1017,
                            "fullWidth": 1,
                            "width": 1,
                            "text": ")",
                            "value": ")",
                            "valueText": ")"
                        }
                    }
                },
                "semicolonToken": {
                    "kind": "SemicolonToken",
                    "fullStart": 1017,
                    "fullEnd": 1020,
                    "start": 1017,
                    "end": 1018,
                    "fullWidth": 3,
                    "width": 1,
                    "text": ";",
                    "value": ";",
                    "valueText": ";",
                    "hasTrailingTrivia": true,
                    "hasTrailingNewLine": true,
                    "trailingTrivia": [
                        {
                            "kind": "NewLineTrivia",
                            "text": "\r\n"
                        }
                    ]
                }
            }
        ],
        "endOfFileToken": {
            "kind": "EndOfFileToken",
            "fullStart": 1020,
            "fullEnd": 1020,
            "start": 1020,
            "end": 1020,
            "fullWidth": 0,
            "width": 0,
            "text": ""
        }
    },
    "lineMap": {
        "lineStarts": [
            0,
            67,
            152,
            232,
            308,
            380,
            385,
            439,
            603,
            608,
            610,
            612,
            635,
            681,
            723,
            735,
            737,
            752,
            798,
            838,
            855,
            857,
            915,
            936,
            978,
            989,
            996,
            1020
        ],
        "length": 1020
    }
}<|MERGE_RESOLUTION|>--- conflicted
+++ resolved
@@ -673,12 +673,8 @@
                                                     "start": 768,
                                                     "end": 852,
                                                     "fullWidth": 84,
-<<<<<<< HEAD
                                                     "width": 84,
-                                                    "identifier": {
-=======
                                                     "propertyName": {
->>>>>>> 85e84683
                                                         "kind": "IdentifierName",
                                                         "fullStart": 768,
                                                         "fullEnd": 775,
