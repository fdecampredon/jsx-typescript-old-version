{
    "isDeclaration": false,
    "languageVersion": "EcmaScript5",
    "parseOptions": {
        "allowAutomaticSemicolonInsertion": true
    },
    "sourceUnit": {
        "kind": "SourceUnit",
        "fullStart": 0,
        "fullEnd": 917,
        "start": 568,
        "end": 917,
        "fullWidth": 917,
        "width": 349,
        "isIncrementallyUnusable": true,
        "moduleElements": [
            {
                "kind": "FunctionDeclaration",
                "fullStart": 0,
                "fullEnd": 893,
                "start": 568,
                "end": 891,
                "fullWidth": 893,
                "width": 323,
                "isIncrementallyUnusable": true,
                "modifiers": [],
                "functionKeyword": {
                    "kind": "FunctionKeyword",
                    "fullStart": 0,
                    "fullEnd": 577,
                    "start": 568,
                    "end": 576,
                    "fullWidth": 577,
                    "width": 8,
                    "text": "function",
                    "value": "function",
                    "valueText": "function",
                    "hasLeadingTrivia": true,
                    "hasLeadingComment": true,
                    "hasLeadingNewLine": true,
                    "hasTrailingTrivia": true,
                    "leadingTrivia": [
                        {
                            "kind": "SingleLineCommentTrivia",
                            "text": "/// Copyright (c) 2012 Ecma International.  All rights reserved. "
                        },
                        {
                            "kind": "NewLineTrivia",
                            "text": "\r\n"
                        },
                        {
                            "kind": "SingleLineCommentTrivia",
                            "text": "/// Ecma International makes this code available under the terms and conditions set"
                        },
                        {
                            "kind": "NewLineTrivia",
                            "text": "\r\n"
                        },
                        {
                            "kind": "SingleLineCommentTrivia",
                            "text": "/// forth on http://hg.ecmascript.org/tests/test262/raw-file/tip/LICENSE (the "
                        },
                        {
                            "kind": "NewLineTrivia",
                            "text": "\r\n"
                        },
                        {
                            "kind": "SingleLineCommentTrivia",
                            "text": "/// \"Use Terms\").   Any redistribution of this code must retain the above "
                        },
                        {
                            "kind": "NewLineTrivia",
                            "text": "\r\n"
                        },
                        {
                            "kind": "SingleLineCommentTrivia",
                            "text": "/// copyright and this notice and otherwise comply with the Use Terms."
                        },
                        {
                            "kind": "NewLineTrivia",
                            "text": "\r\n"
                        },
                        {
                            "kind": "MultiLineCommentTrivia",
                            "text": "/**\r\n * @path ch15/15.2/15.2.3/15.2.3.5/15.2.3.5-4-19.js\r\n * @description Object.create -  own enumerable accessor property in 'Properties' is defined in 'obj' (15.2.3.7 step 3)\r\n */"
                        },
                        {
                            "kind": "NewLineTrivia",
                            "text": "\r\n"
                        },
                        {
                            "kind": "NewLineTrivia",
                            "text": "\r\n"
                        },
                        {
                            "kind": "NewLineTrivia",
                            "text": "\r\n"
                        }
                    ],
                    "trailingTrivia": [
                        {
                            "kind": "WhitespaceTrivia",
                            "text": " "
                        }
                    ]
                },
                "identifier": {
                    "kind": "IdentifierName",
                    "fullStart": 577,
                    "fullEnd": 585,
                    "start": 577,
                    "end": 585,
                    "fullWidth": 8,
                    "width": 8,
                    "text": "testcase",
                    "value": "testcase",
                    "valueText": "testcase"
                },
                "callSignature": {
                    "kind": "CallSignature",
                    "fullStart": 585,
                    "fullEnd": 588,
                    "start": 585,
                    "end": 587,
                    "fullWidth": 3,
                    "width": 2,
                    "parameterList": {
                        "kind": "ParameterList",
                        "fullStart": 585,
                        "fullEnd": 588,
                        "start": 585,
                        "end": 587,
                        "fullWidth": 3,
                        "width": 2,
                        "openParenToken": {
                            "kind": "OpenParenToken",
                            "fullStart": 585,
                            "fullEnd": 586,
                            "start": 585,
                            "end": 586,
                            "fullWidth": 1,
                            "width": 1,
                            "text": "(",
                            "value": "(",
                            "valueText": "("
                        },
                        "parameters": [],
                        "closeParenToken": {
                            "kind": "CloseParenToken",
                            "fullStart": 586,
                            "fullEnd": 588,
                            "start": 586,
                            "end": 587,
                            "fullWidth": 2,
                            "width": 1,
                            "text": ")",
                            "value": ")",
                            "valueText": ")",
                            "hasTrailingTrivia": true,
                            "trailingTrivia": [
                                {
                                    "kind": "WhitespaceTrivia",
                                    "text": " "
                                }
                            ]
                        }
                    }
                },
                "block": {
                    "kind": "Block",
                    "fullStart": 588,
                    "fullEnd": 893,
                    "start": 588,
                    "end": 891,
                    "fullWidth": 305,
                    "width": 303,
                    "isIncrementallyUnusable": true,
                    "openBraceToken": {
                        "kind": "OpenBraceToken",
                        "fullStart": 588,
                        "fullEnd": 591,
                        "start": 588,
                        "end": 589,
                        "fullWidth": 3,
                        "width": 1,
                        "text": "{",
                        "value": "{",
                        "valueText": "{",
                        "hasTrailingTrivia": true,
                        "hasTrailingNewLine": true,
                        "trailingTrivia": [
                            {
                                "kind": "NewLineTrivia",
                                "text": "\r\n"
                            }
                        ]
                    },
                    "statements": [
                        {
                            "kind": "VariableStatement",
                            "fullStart": 591,
                            "fullEnd": 618,
                            "start": 601,
                            "end": 616,
                            "fullWidth": 27,
                            "width": 15,
                            "modifiers": [],
                            "variableDeclaration": {
                                "kind": "VariableDeclaration",
                                "fullStart": 591,
                                "fullEnd": 615,
                                "start": 601,
                                "end": 615,
                                "fullWidth": 24,
                                "width": 14,
                                "varKeyword": {
                                    "kind": "VarKeyword",
                                    "fullStart": 591,
                                    "fullEnd": 605,
                                    "start": 601,
                                    "end": 604,
                                    "fullWidth": 14,
                                    "width": 3,
                                    "text": "var",
                                    "value": "var",
                                    "valueText": "var",
                                    "hasLeadingTrivia": true,
                                    "hasLeadingNewLine": true,
                                    "hasTrailingTrivia": true,
                                    "leadingTrivia": [
                                        {
                                            "kind": "NewLineTrivia",
                                            "text": "\r\n"
                                        },
                                        {
                                            "kind": "WhitespaceTrivia",
                                            "text": "        "
                                        }
                                    ],
                                    "trailingTrivia": [
                                        {
                                            "kind": "WhitespaceTrivia",
                                            "text": " "
                                        }
                                    ]
                                },
                                "variableDeclarators": [
                                    {
                                        "kind": "VariableDeclarator",
                                        "fullStart": 605,
                                        "fullEnd": 615,
                                        "start": 605,
                                        "end": 615,
                                        "fullWidth": 10,
<<<<<<< HEAD
                                        "width": 10,
                                        "identifier": {
=======
                                        "propertyName": {
>>>>>>> 85e84683
                                            "kind": "IdentifierName",
                                            "fullStart": 605,
                                            "fullEnd": 611,
                                            "start": 605,
                                            "end": 610,
                                            "fullWidth": 6,
                                            "width": 5,
                                            "text": "props",
                                            "value": "props",
                                            "valueText": "props",
                                            "hasTrailingTrivia": true,
                                            "trailingTrivia": [
                                                {
                                                    "kind": "WhitespaceTrivia",
                                                    "text": " "
                                                }
                                            ]
                                        },
                                        "equalsValueClause": {
                                            "kind": "EqualsValueClause",
                                            "fullStart": 611,
                                            "fullEnd": 615,
                                            "start": 611,
                                            "end": 615,
                                            "fullWidth": 4,
                                            "width": 4,
                                            "equalsToken": {
                                                "kind": "EqualsToken",
                                                "fullStart": 611,
                                                "fullEnd": 613,
                                                "start": 611,
                                                "end": 612,
                                                "fullWidth": 2,
                                                "width": 1,
                                                "text": "=",
                                                "value": "=",
                                                "valueText": "=",
                                                "hasTrailingTrivia": true,
                                                "trailingTrivia": [
                                                    {
                                                        "kind": "WhitespaceTrivia",
                                                        "text": " "
                                                    }
                                                ]
                                            },
                                            "value": {
                                                "kind": "ObjectLiteralExpression",
                                                "fullStart": 613,
                                                "fullEnd": 615,
                                                "start": 613,
                                                "end": 615,
                                                "fullWidth": 2,
                                                "width": 2,
                                                "openBraceToken": {
                                                    "kind": "OpenBraceToken",
                                                    "fullStart": 613,
                                                    "fullEnd": 614,
                                                    "start": 613,
                                                    "end": 614,
                                                    "fullWidth": 1,
                                                    "width": 1,
                                                    "text": "{",
                                                    "value": "{",
                                                    "valueText": "{"
                                                },
                                                "propertyAssignments": [],
                                                "closeBraceToken": {
                                                    "kind": "CloseBraceToken",
                                                    "fullStart": 614,
                                                    "fullEnd": 615,
                                                    "start": 614,
                                                    "end": 615,
                                                    "fullWidth": 1,
                                                    "width": 1,
                                                    "text": "}",
                                                    "value": "}",
                                                    "valueText": "}"
                                                }
                                            }
                                        }
                                    }
                                ]
                            },
                            "semicolonToken": {
                                "kind": "SemicolonToken",
                                "fullStart": 615,
                                "fullEnd": 618,
                                "start": 615,
                                "end": 616,
                                "fullWidth": 3,
                                "width": 1,
                                "text": ";",
                                "value": ";",
                                "valueText": ";",
                                "hasTrailingTrivia": true,
                                "hasTrailingNewLine": true,
                                "trailingTrivia": [
                                    {
                                        "kind": "NewLineTrivia",
                                        "text": "\r\n"
                                    }
                                ]
                            }
                        },
                        {
                            "kind": "ExpressionStatement",
                            "fullStart": 618,
                            "fullEnd": 787,
                            "start": 628,
                            "end": 785,
                            "fullWidth": 169,
                            "width": 157,
                            "isIncrementallyUnusable": true,
                            "expression": {
                                "kind": "InvocationExpression",
                                "fullStart": 618,
                                "fullEnd": 784,
                                "start": 628,
                                "end": 784,
                                "fullWidth": 166,
                                "width": 156,
                                "isIncrementallyUnusable": true,
                                "expression": {
                                    "kind": "MemberAccessExpression",
                                    "fullStart": 618,
                                    "fullEnd": 649,
                                    "start": 628,
                                    "end": 649,
                                    "fullWidth": 31,
                                    "width": 21,
                                    "expression": {
                                        "kind": "IdentifierName",
                                        "fullStart": 618,
                                        "fullEnd": 634,
                                        "start": 628,
                                        "end": 634,
                                        "fullWidth": 16,
                                        "width": 6,
                                        "text": "Object",
                                        "value": "Object",
                                        "valueText": "Object",
                                        "hasLeadingTrivia": true,
                                        "hasLeadingNewLine": true,
                                        "leadingTrivia": [
                                            {
                                                "kind": "NewLineTrivia",
                                                "text": "\r\n"
                                            },
                                            {
                                                "kind": "WhitespaceTrivia",
                                                "text": "        "
                                            }
                                        ]
                                    },
                                    "dotToken": {
                                        "kind": "DotToken",
                                        "fullStart": 634,
                                        "fullEnd": 635,
                                        "start": 634,
                                        "end": 635,
                                        "fullWidth": 1,
                                        "width": 1,
                                        "text": ".",
                                        "value": ".",
                                        "valueText": "."
                                    },
                                    "name": {
                                        "kind": "IdentifierName",
                                        "fullStart": 635,
                                        "fullEnd": 649,
                                        "start": 635,
                                        "end": 649,
                                        "fullWidth": 14,
                                        "width": 14,
                                        "text": "defineProperty",
                                        "value": "defineProperty",
                                        "valueText": "defineProperty"
                                    }
                                },
                                "argumentList": {
                                    "kind": "ArgumentList",
                                    "fullStart": 649,
                                    "fullEnd": 784,
                                    "start": 649,
                                    "end": 784,
                                    "fullWidth": 135,
                                    "width": 135,
                                    "isIncrementallyUnusable": true,
                                    "openParenToken": {
                                        "kind": "OpenParenToken",
                                        "fullStart": 649,
                                        "fullEnd": 650,
                                        "start": 649,
                                        "end": 650,
                                        "fullWidth": 1,
                                        "width": 1,
                                        "text": "(",
                                        "value": "(",
                                        "valueText": "("
                                    },
                                    "arguments": [
                                        {
                                            "kind": "IdentifierName",
                                            "fullStart": 650,
                                            "fullEnd": 655,
                                            "start": 650,
                                            "end": 655,
                                            "fullWidth": 5,
                                            "width": 5,
                                            "text": "props",
                                            "value": "props",
                                            "valueText": "props"
                                        },
                                        {
                                            "kind": "CommaToken",
                                            "fullStart": 655,
                                            "fullEnd": 657,
                                            "start": 655,
                                            "end": 656,
                                            "fullWidth": 2,
                                            "width": 1,
                                            "text": ",",
                                            "value": ",",
                                            "valueText": ",",
                                            "hasTrailingTrivia": true,
                                            "trailingTrivia": [
                                                {
                                                    "kind": "WhitespaceTrivia",
                                                    "text": " "
                                                }
                                            ]
                                        },
                                        {
                                            "kind": "StringLiteral",
                                            "fullStart": 657,
                                            "fullEnd": 663,
                                            "start": 657,
                                            "end": 663,
                                            "fullWidth": 6,
                                            "width": 6,
                                            "text": "\"prop\"",
                                            "value": "prop",
                                            "valueText": "prop"
                                        },
                                        {
                                            "kind": "CommaToken",
                                            "fullStart": 663,
                                            "fullEnd": 665,
                                            "start": 663,
                                            "end": 664,
                                            "fullWidth": 2,
                                            "width": 1,
                                            "text": ",",
                                            "value": ",",
                                            "valueText": ",",
                                            "hasTrailingTrivia": true,
                                            "trailingTrivia": [
                                                {
                                                    "kind": "WhitespaceTrivia",
                                                    "text": " "
                                                }
                                            ]
                                        },
                                        {
                                            "kind": "ObjectLiteralExpression",
                                            "fullStart": 665,
                                            "fullEnd": 783,
                                            "start": 665,
                                            "end": 783,
                                            "fullWidth": 118,
                                            "width": 118,
                                            "isIncrementallyUnusable": true,
                                            "openBraceToken": {
                                                "kind": "OpenBraceToken",
                                                "fullStart": 665,
                                                "fullEnd": 668,
                                                "start": 665,
                                                "end": 666,
                                                "fullWidth": 3,
                                                "width": 1,
                                                "text": "{",
                                                "value": "{",
                                                "valueText": "{",
                                                "hasTrailingTrivia": true,
                                                "hasTrailingNewLine": true,
                                                "trailingTrivia": [
                                                    {
                                                        "kind": "NewLineTrivia",
                                                        "text": "\r\n"
                                                    }
                                                ]
                                            },
                                            "propertyAssignments": [
                                                {
                                                    "kind": "SimplePropertyAssignment",
                                                    "fullStart": 668,
                                                    "fullEnd": 741,
                                                    "start": 680,
                                                    "end": 741,
                                                    "fullWidth": 73,
                                                    "width": 61,
                                                    "isIncrementallyUnusable": true,
                                                    "propertyName": {
                                                        "kind": "IdentifierName",
                                                        "fullStart": 668,
                                                        "fullEnd": 683,
                                                        "start": 680,
                                                        "end": 683,
                                                        "fullWidth": 15,
                                                        "width": 3,
                                                        "text": "get",
                                                        "value": "get",
                                                        "valueText": "get",
                                                        "hasLeadingTrivia": true,
                                                        "leadingTrivia": [
                                                            {
                                                                "kind": "WhitespaceTrivia",
                                                                "text": "            "
                                                            }
                                                        ]
                                                    },
                                                    "colonToken": {
                                                        "kind": "ColonToken",
                                                        "fullStart": 683,
                                                        "fullEnd": 685,
                                                        "start": 683,
                                                        "end": 684,
                                                        "fullWidth": 2,
                                                        "width": 1,
                                                        "text": ":",
                                                        "value": ":",
                                                        "valueText": ":",
                                                        "hasTrailingTrivia": true,
                                                        "trailingTrivia": [
                                                            {
                                                                "kind": "WhitespaceTrivia",
                                                                "text": " "
                                                            }
                                                        ]
                                                    },
                                                    "expression": {
                                                        "kind": "FunctionExpression",
                                                        "fullStart": 685,
                                                        "fullEnd": 741,
                                                        "start": 685,
                                                        "end": 741,
                                                        "fullWidth": 56,
                                                        "width": 56,
                                                        "functionKeyword": {
                                                            "kind": "FunctionKeyword",
                                                            "fullStart": 685,
                                                            "fullEnd": 694,
                                                            "start": 685,
                                                            "end": 693,
                                                            "fullWidth": 9,
                                                            "width": 8,
                                                            "text": "function",
                                                            "value": "function",
                                                            "valueText": "function",
                                                            "hasTrailingTrivia": true,
                                                            "trailingTrivia": [
                                                                {
                                                                    "kind": "WhitespaceTrivia",
                                                                    "text": " "
                                                                }
                                                            ]
                                                        },
                                                        "callSignature": {
                                                            "kind": "CallSignature",
                                                            "fullStart": 694,
                                                            "fullEnd": 697,
                                                            "start": 694,
                                                            "end": 696,
                                                            "fullWidth": 3,
                                                            "width": 2,
                                                            "parameterList": {
                                                                "kind": "ParameterList",
                                                                "fullStart": 694,
                                                                "fullEnd": 697,
                                                                "start": 694,
                                                                "end": 696,
                                                                "fullWidth": 3,
                                                                "width": 2,
                                                                "openParenToken": {
                                                                    "kind": "OpenParenToken",
                                                                    "fullStart": 694,
                                                                    "fullEnd": 695,
                                                                    "start": 694,
                                                                    "end": 695,
                                                                    "fullWidth": 1,
                                                                    "width": 1,
                                                                    "text": "(",
                                                                    "value": "(",
                                                                    "valueText": "("
                                                                },
                                                                "parameters": [],
                                                                "closeParenToken": {
                                                                    "kind": "CloseParenToken",
                                                                    "fullStart": 695,
                                                                    "fullEnd": 697,
                                                                    "start": 695,
                                                                    "end": 696,
                                                                    "fullWidth": 2,
                                                                    "width": 1,
                                                                    "text": ")",
                                                                    "value": ")",
                                                                    "valueText": ")",
                                                                    "hasTrailingTrivia": true,
                                                                    "trailingTrivia": [
                                                                        {
                                                                            "kind": "WhitespaceTrivia",
                                                                            "text": " "
                                                                        }
                                                                    ]
                                                                }
                                                            }
                                                        },
                                                        "block": {
                                                            "kind": "Block",
                                                            "fullStart": 697,
                                                            "fullEnd": 741,
                                                            "start": 697,
                                                            "end": 741,
                                                            "fullWidth": 44,
                                                            "width": 44,
                                                            "openBraceToken": {
                                                                "kind": "OpenBraceToken",
                                                                "fullStart": 697,
                                                                "fullEnd": 700,
                                                                "start": 697,
                                                                "end": 698,
                                                                "fullWidth": 3,
                                                                "width": 1,
                                                                "text": "{",
                                                                "value": "{",
                                                                "valueText": "{",
                                                                "hasTrailingTrivia": true,
                                                                "hasTrailingNewLine": true,
                                                                "trailingTrivia": [
                                                                    {
                                                                        "kind": "NewLineTrivia",
                                                                        "text": "\r\n"
                                                                    }
                                                                ]
                                                            },
                                                            "statements": [
                                                                {
                                                                    "kind": "ReturnStatement",
                                                                    "fullStart": 700,
                                                                    "fullEnd": 728,
                                                                    "start": 716,
                                                                    "end": 726,
                                                                    "fullWidth": 28,
                                                                    "width": 10,
                                                                    "returnKeyword": {
                                                                        "kind": "ReturnKeyword",
                                                                        "fullStart": 700,
                                                                        "fullEnd": 723,
                                                                        "start": 716,
                                                                        "end": 722,
                                                                        "fullWidth": 23,
                                                                        "width": 6,
                                                                        "text": "return",
                                                                        "value": "return",
                                                                        "valueText": "return",
                                                                        "hasLeadingTrivia": true,
                                                                        "hasTrailingTrivia": true,
                                                                        "leadingTrivia": [
                                                                            {
                                                                                "kind": "WhitespaceTrivia",
                                                                                "text": "                "
                                                                            }
                                                                        ],
                                                                        "trailingTrivia": [
                                                                            {
                                                                                "kind": "WhitespaceTrivia",
                                                                                "text": " "
                                                                            }
                                                                        ]
                                                                    },
                                                                    "expression": {
                                                                        "kind": "ObjectLiteralExpression",
                                                                        "fullStart": 723,
                                                                        "fullEnd": 725,
                                                                        "start": 723,
                                                                        "end": 725,
                                                                        "fullWidth": 2,
                                                                        "width": 2,
                                                                        "openBraceToken": {
                                                                            "kind": "OpenBraceToken",
                                                                            "fullStart": 723,
                                                                            "fullEnd": 724,
                                                                            "start": 723,
                                                                            "end": 724,
                                                                            "fullWidth": 1,
                                                                            "width": 1,
                                                                            "text": "{",
                                                                            "value": "{",
                                                                            "valueText": "{"
                                                                        },
                                                                        "propertyAssignments": [],
                                                                        "closeBraceToken": {
                                                                            "kind": "CloseBraceToken",
                                                                            "fullStart": 724,
                                                                            "fullEnd": 725,
                                                                            "start": 724,
                                                                            "end": 725,
                                                                            "fullWidth": 1,
                                                                            "width": 1,
                                                                            "text": "}",
                                                                            "value": "}",
                                                                            "valueText": "}"
                                                                        }
                                                                    },
                                                                    "semicolonToken": {
                                                                        "kind": "SemicolonToken",
                                                                        "fullStart": 725,
                                                                        "fullEnd": 728,
                                                                        "start": 725,
                                                                        "end": 726,
                                                                        "fullWidth": 3,
                                                                        "width": 1,
                                                                        "text": ";",
                                                                        "value": ";",
                                                                        "valueText": ";",
                                                                        "hasTrailingTrivia": true,
                                                                        "hasTrailingNewLine": true,
                                                                        "trailingTrivia": [
                                                                            {
                                                                                "kind": "NewLineTrivia",
                                                                                "text": "\r\n"
                                                                            }
                                                                        ]
                                                                    }
                                                                }
                                                            ],
                                                            "closeBraceToken": {
                                                                "kind": "CloseBraceToken",
                                                                "fullStart": 728,
                                                                "fullEnd": 741,
                                                                "start": 740,
                                                                "end": 741,
                                                                "fullWidth": 13,
                                                                "width": 1,
                                                                "text": "}",
                                                                "value": "}",
                                                                "valueText": "}",
                                                                "hasLeadingTrivia": true,
                                                                "leadingTrivia": [
                                                                    {
                                                                        "kind": "WhitespaceTrivia",
                                                                        "text": "            "
                                                                    }
                                                                ]
                                                            }
                                                        }
                                                    }
                                                },
                                                {
                                                    "kind": "CommaToken",
                                                    "fullStart": 741,
                                                    "fullEnd": 744,
                                                    "start": 741,
                                                    "end": 742,
                                                    "fullWidth": 3,
                                                    "width": 1,
                                                    "text": ",",
                                                    "value": ",",
                                                    "valueText": ",",
                                                    "hasTrailingTrivia": true,
                                                    "hasTrailingNewLine": true,
                                                    "trailingTrivia": [
                                                        {
                                                            "kind": "NewLineTrivia",
                                                            "text": "\r\n"
                                                        }
                                                    ]
                                                },
                                                {
                                                    "kind": "SimplePropertyAssignment",
                                                    "fullStart": 744,
                                                    "fullEnd": 774,
                                                    "start": 756,
                                                    "end": 772,
                                                    "fullWidth": 30,
                                                    "width": 16,
                                                    "propertyName": {
                                                        "kind": "IdentifierName",
                                                        "fullStart": 744,
                                                        "fullEnd": 766,
                                                        "start": 756,
                                                        "end": 766,
                                                        "fullWidth": 22,
                                                        "width": 10,
                                                        "text": "enumerable",
                                                        "value": "enumerable",
                                                        "valueText": "enumerable",
                                                        "hasLeadingTrivia": true,
                                                        "leadingTrivia": [
                                                            {
                                                                "kind": "WhitespaceTrivia",
                                                                "text": "            "
                                                            }
                                                        ]
                                                    },
                                                    "colonToken": {
                                                        "kind": "ColonToken",
                                                        "fullStart": 766,
                                                        "fullEnd": 768,
                                                        "start": 766,
                                                        "end": 767,
                                                        "fullWidth": 2,
                                                        "width": 1,
                                                        "text": ":",
                                                        "value": ":",
                                                        "valueText": ":",
                                                        "hasTrailingTrivia": true,
                                                        "trailingTrivia": [
                                                            {
                                                                "kind": "WhitespaceTrivia",
                                                                "text": " "
                                                            }
                                                        ]
                                                    },
                                                    "expression": {
                                                        "kind": "TrueKeyword",
                                                        "fullStart": 768,
                                                        "fullEnd": 774,
                                                        "start": 768,
                                                        "end": 772,
                                                        "fullWidth": 6,
                                                        "width": 4,
                                                        "text": "true",
                                                        "value": true,
                                                        "valueText": "true",
                                                        "hasTrailingTrivia": true,
                                                        "hasTrailingNewLine": true,
                                                        "trailingTrivia": [
                                                            {
                                                                "kind": "NewLineTrivia",
                                                                "text": "\r\n"
                                                            }
                                                        ]
                                                    }
                                                }
                                            ],
                                            "closeBraceToken": {
                                                "kind": "CloseBraceToken",
                                                "fullStart": 774,
                                                "fullEnd": 783,
                                                "start": 782,
                                                "end": 783,
                                                "fullWidth": 9,
                                                "width": 1,
                                                "text": "}",
                                                "value": "}",
                                                "valueText": "}",
                                                "hasLeadingTrivia": true,
                                                "leadingTrivia": [
                                                    {
                                                        "kind": "WhitespaceTrivia",
                                                        "text": "        "
                                                    }
                                                ]
                                            }
                                        }
                                    ],
                                    "closeParenToken": {
                                        "kind": "CloseParenToken",
                                        "fullStart": 783,
                                        "fullEnd": 784,
                                        "start": 783,
                                        "end": 784,
                                        "fullWidth": 1,
                                        "width": 1,
                                        "text": ")",
                                        "value": ")",
                                        "valueText": ")"
                                    }
                                }
                            },
                            "semicolonToken": {
                                "kind": "SemicolonToken",
                                "fullStart": 784,
                                "fullEnd": 787,
                                "start": 784,
                                "end": 785,
                                "fullWidth": 3,
                                "width": 1,
                                "text": ";",
                                "value": ";",
                                "valueText": ";",
                                "hasTrailingTrivia": true,
                                "hasTrailingNewLine": true,
                                "trailingTrivia": [
                                    {
                                        "kind": "NewLineTrivia",
                                        "text": "\r\n"
                                    }
                                ]
                            }
                        },
                        {
                            "kind": "VariableStatement",
                            "fullStart": 787,
                            "fullEnd": 837,
                            "start": 797,
                            "end": 835,
                            "fullWidth": 50,
                            "width": 38,
                            "modifiers": [],
                            "variableDeclaration": {
                                "kind": "VariableDeclaration",
                                "fullStart": 787,
                                "fullEnd": 834,
                                "start": 797,
                                "end": 834,
                                "fullWidth": 47,
                                "width": 37,
                                "varKeyword": {
                                    "kind": "VarKeyword",
                                    "fullStart": 787,
                                    "fullEnd": 801,
                                    "start": 797,
                                    "end": 800,
                                    "fullWidth": 14,
                                    "width": 3,
                                    "text": "var",
                                    "value": "var",
                                    "valueText": "var",
                                    "hasLeadingTrivia": true,
                                    "hasLeadingNewLine": true,
                                    "hasTrailingTrivia": true,
                                    "leadingTrivia": [
                                        {
                                            "kind": "NewLineTrivia",
                                            "text": "\r\n"
                                        },
                                        {
                                            "kind": "WhitespaceTrivia",
                                            "text": "        "
                                        }
                                    ],
                                    "trailingTrivia": [
                                        {
                                            "kind": "WhitespaceTrivia",
                                            "text": " "
                                        }
                                    ]
                                },
                                "variableDeclarators": [
                                    {
                                        "kind": "VariableDeclarator",
                                        "fullStart": 801,
                                        "fullEnd": 834,
                                        "start": 801,
                                        "end": 834,
                                        "fullWidth": 33,
<<<<<<< HEAD
                                        "width": 33,
                                        "identifier": {
=======
                                        "propertyName": {
>>>>>>> 85e84683
                                            "kind": "IdentifierName",
                                            "fullStart": 801,
                                            "fullEnd": 808,
                                            "start": 801,
                                            "end": 807,
                                            "fullWidth": 7,
                                            "width": 6,
                                            "text": "newObj",
                                            "value": "newObj",
                                            "valueText": "newObj",
                                            "hasTrailingTrivia": true,
                                            "trailingTrivia": [
                                                {
                                                    "kind": "WhitespaceTrivia",
                                                    "text": " "
                                                }
                                            ]
                                        },
                                        "equalsValueClause": {
                                            "kind": "EqualsValueClause",
                                            "fullStart": 808,
                                            "fullEnd": 834,
                                            "start": 808,
                                            "end": 834,
                                            "fullWidth": 26,
                                            "width": 26,
                                            "equalsToken": {
                                                "kind": "EqualsToken",
                                                "fullStart": 808,
                                                "fullEnd": 810,
                                                "start": 808,
                                                "end": 809,
                                                "fullWidth": 2,
                                                "width": 1,
                                                "text": "=",
                                                "value": "=",
                                                "valueText": "=",
                                                "hasTrailingTrivia": true,
                                                "trailingTrivia": [
                                                    {
                                                        "kind": "WhitespaceTrivia",
                                                        "text": " "
                                                    }
                                                ]
                                            },
                                            "value": {
                                                "kind": "InvocationExpression",
                                                "fullStart": 810,
                                                "fullEnd": 834,
                                                "start": 810,
                                                "end": 834,
                                                "fullWidth": 24,
                                                "width": 24,
                                                "expression": {
                                                    "kind": "MemberAccessExpression",
                                                    "fullStart": 810,
                                                    "fullEnd": 823,
                                                    "start": 810,
                                                    "end": 823,
                                                    "fullWidth": 13,
                                                    "width": 13,
                                                    "expression": {
                                                        "kind": "IdentifierName",
                                                        "fullStart": 810,
                                                        "fullEnd": 816,
                                                        "start": 810,
                                                        "end": 816,
                                                        "fullWidth": 6,
                                                        "width": 6,
                                                        "text": "Object",
                                                        "value": "Object",
                                                        "valueText": "Object"
                                                    },
                                                    "dotToken": {
                                                        "kind": "DotToken",
                                                        "fullStart": 816,
                                                        "fullEnd": 817,
                                                        "start": 816,
                                                        "end": 817,
                                                        "fullWidth": 1,
                                                        "width": 1,
                                                        "text": ".",
                                                        "value": ".",
                                                        "valueText": "."
                                                    },
                                                    "name": {
                                                        "kind": "IdentifierName",
                                                        "fullStart": 817,
                                                        "fullEnd": 823,
                                                        "start": 817,
                                                        "end": 823,
                                                        "fullWidth": 6,
                                                        "width": 6,
                                                        "text": "create",
                                                        "value": "create",
                                                        "valueText": "create"
                                                    }
                                                },
                                                "argumentList": {
                                                    "kind": "ArgumentList",
                                                    "fullStart": 823,
                                                    "fullEnd": 834,
                                                    "start": 823,
                                                    "end": 834,
                                                    "fullWidth": 11,
                                                    "width": 11,
                                                    "openParenToken": {
                                                        "kind": "OpenParenToken",
                                                        "fullStart": 823,
                                                        "fullEnd": 824,
                                                        "start": 823,
                                                        "end": 824,
                                                        "fullWidth": 1,
                                                        "width": 1,
                                                        "text": "(",
                                                        "value": "(",
                                                        "valueText": "("
                                                    },
                                                    "arguments": [
                                                        {
                                                            "kind": "ObjectLiteralExpression",
                                                            "fullStart": 824,
                                                            "fullEnd": 826,
                                                            "start": 824,
                                                            "end": 826,
                                                            "fullWidth": 2,
                                                            "width": 2,
                                                            "openBraceToken": {
                                                                "kind": "OpenBraceToken",
                                                                "fullStart": 824,
                                                                "fullEnd": 825,
                                                                "start": 824,
                                                                "end": 825,
                                                                "fullWidth": 1,
                                                                "width": 1,
                                                                "text": "{",
                                                                "value": "{",
                                                                "valueText": "{"
                                                            },
                                                            "propertyAssignments": [],
                                                            "closeBraceToken": {
                                                                "kind": "CloseBraceToken",
                                                                "fullStart": 825,
                                                                "fullEnd": 826,
                                                                "start": 825,
                                                                "end": 826,
                                                                "fullWidth": 1,
                                                                "width": 1,
                                                                "text": "}",
                                                                "value": "}",
                                                                "valueText": "}"
                                                            }
                                                        },
                                                        {
                                                            "kind": "CommaToken",
                                                            "fullStart": 826,
                                                            "fullEnd": 828,
                                                            "start": 826,
                                                            "end": 827,
                                                            "fullWidth": 2,
                                                            "width": 1,
                                                            "text": ",",
                                                            "value": ",",
                                                            "valueText": ",",
                                                            "hasTrailingTrivia": true,
                                                            "trailingTrivia": [
                                                                {
                                                                    "kind": "WhitespaceTrivia",
                                                                    "text": " "
                                                                }
                                                            ]
                                                        },
                                                        {
                                                            "kind": "IdentifierName",
                                                            "fullStart": 828,
                                                            "fullEnd": 833,
                                                            "start": 828,
                                                            "end": 833,
                                                            "fullWidth": 5,
                                                            "width": 5,
                                                            "text": "props",
                                                            "value": "props",
                                                            "valueText": "props"
                                                        }
                                                    ],
                                                    "closeParenToken": {
                                                        "kind": "CloseParenToken",
                                                        "fullStart": 833,
                                                        "fullEnd": 834,
                                                        "start": 833,
                                                        "end": 834,
                                                        "fullWidth": 1,
                                                        "width": 1,
                                                        "text": ")",
                                                        "value": ")",
                                                        "valueText": ")"
                                                    }
                                                }
                                            }
                                        }
                                    }
                                ]
                            },
                            "semicolonToken": {
                                "kind": "SemicolonToken",
                                "fullStart": 834,
                                "fullEnd": 837,
                                "start": 834,
                                "end": 835,
                                "fullWidth": 3,
                                "width": 1,
                                "text": ";",
                                "value": ";",
                                "valueText": ";",
                                "hasTrailingTrivia": true,
                                "hasTrailingNewLine": true,
                                "trailingTrivia": [
                                    {
                                        "kind": "NewLineTrivia",
                                        "text": "\r\n"
                                    }
                                ]
                            }
                        },
                        {
                            "kind": "ReturnStatement",
                            "fullStart": 837,
                            "fullEnd": 886,
                            "start": 847,
                            "end": 884,
                            "fullWidth": 49,
                            "width": 37,
                            "returnKeyword": {
                                "kind": "ReturnKeyword",
                                "fullStart": 837,
                                "fullEnd": 854,
                                "start": 847,
                                "end": 853,
                                "fullWidth": 17,
                                "width": 6,
                                "text": "return",
                                "value": "return",
                                "valueText": "return",
                                "hasLeadingTrivia": true,
                                "hasLeadingNewLine": true,
                                "hasTrailingTrivia": true,
                                "leadingTrivia": [
                                    {
                                        "kind": "NewLineTrivia",
                                        "text": "\r\n"
                                    },
                                    {
                                        "kind": "WhitespaceTrivia",
                                        "text": "        "
                                    }
                                ],
                                "trailingTrivia": [
                                    {
                                        "kind": "WhitespaceTrivia",
                                        "text": " "
                                    }
                                ]
                            },
                            "expression": {
                                "kind": "InvocationExpression",
                                "fullStart": 854,
                                "fullEnd": 883,
                                "start": 854,
                                "end": 883,
                                "fullWidth": 29,
                                "width": 29,
                                "expression": {
                                    "kind": "MemberAccessExpression",
                                    "fullStart": 854,
                                    "fullEnd": 875,
                                    "start": 854,
                                    "end": 875,
                                    "fullWidth": 21,
                                    "width": 21,
                                    "expression": {
                                        "kind": "IdentifierName",
                                        "fullStart": 854,
                                        "fullEnd": 860,
                                        "start": 854,
                                        "end": 860,
                                        "fullWidth": 6,
                                        "width": 6,
                                        "text": "newObj",
                                        "value": "newObj",
                                        "valueText": "newObj"
                                    },
                                    "dotToken": {
                                        "kind": "DotToken",
                                        "fullStart": 860,
                                        "fullEnd": 861,
                                        "start": 860,
                                        "end": 861,
                                        "fullWidth": 1,
                                        "width": 1,
                                        "text": ".",
                                        "value": ".",
                                        "valueText": "."
                                    },
                                    "name": {
                                        "kind": "IdentifierName",
                                        "fullStart": 861,
                                        "fullEnd": 875,
                                        "start": 861,
                                        "end": 875,
                                        "fullWidth": 14,
                                        "width": 14,
                                        "text": "hasOwnProperty",
                                        "value": "hasOwnProperty",
                                        "valueText": "hasOwnProperty"
                                    }
                                },
                                "argumentList": {
                                    "kind": "ArgumentList",
                                    "fullStart": 875,
                                    "fullEnd": 883,
                                    "start": 875,
                                    "end": 883,
                                    "fullWidth": 8,
                                    "width": 8,
                                    "openParenToken": {
                                        "kind": "OpenParenToken",
                                        "fullStart": 875,
                                        "fullEnd": 876,
                                        "start": 875,
                                        "end": 876,
                                        "fullWidth": 1,
                                        "width": 1,
                                        "text": "(",
                                        "value": "(",
                                        "valueText": "("
                                    },
                                    "arguments": [
                                        {
                                            "kind": "StringLiteral",
                                            "fullStart": 876,
                                            "fullEnd": 882,
                                            "start": 876,
                                            "end": 882,
                                            "fullWidth": 6,
                                            "width": 6,
                                            "text": "\"prop\"",
                                            "value": "prop",
                                            "valueText": "prop"
                                        }
                                    ],
                                    "closeParenToken": {
                                        "kind": "CloseParenToken",
                                        "fullStart": 882,
                                        "fullEnd": 883,
                                        "start": 882,
                                        "end": 883,
                                        "fullWidth": 1,
                                        "width": 1,
                                        "text": ")",
                                        "value": ")",
                                        "valueText": ")"
                                    }
                                }
                            },
                            "semicolonToken": {
                                "kind": "SemicolonToken",
                                "fullStart": 883,
                                "fullEnd": 886,
                                "start": 883,
                                "end": 884,
                                "fullWidth": 3,
                                "width": 1,
                                "text": ";",
                                "value": ";",
                                "valueText": ";",
                                "hasTrailingTrivia": true,
                                "hasTrailingNewLine": true,
                                "trailingTrivia": [
                                    {
                                        "kind": "NewLineTrivia",
                                        "text": "\r\n"
                                    }
                                ]
                            }
                        }
                    ],
                    "closeBraceToken": {
                        "kind": "CloseBraceToken",
                        "fullStart": 886,
                        "fullEnd": 893,
                        "start": 890,
                        "end": 891,
                        "fullWidth": 7,
                        "width": 1,
                        "text": "}",
                        "value": "}",
                        "valueText": "}",
                        "hasLeadingTrivia": true,
                        "hasTrailingTrivia": true,
                        "hasTrailingNewLine": true,
                        "leadingTrivia": [
                            {
                                "kind": "WhitespaceTrivia",
                                "text": "    "
                            }
                        ],
                        "trailingTrivia": [
                            {
                                "kind": "NewLineTrivia",
                                "text": "\r\n"
                            }
                        ]
                    }
                }
            },
            {
                "kind": "ExpressionStatement",
                "fullStart": 893,
                "fullEnd": 917,
                "start": 893,
                "end": 915,
                "fullWidth": 24,
                "width": 22,
                "expression": {
                    "kind": "InvocationExpression",
                    "fullStart": 893,
                    "fullEnd": 914,
                    "start": 893,
                    "end": 914,
                    "fullWidth": 21,
                    "width": 21,
                    "expression": {
                        "kind": "IdentifierName",
                        "fullStart": 893,
                        "fullEnd": 904,
                        "start": 893,
                        "end": 904,
                        "fullWidth": 11,
                        "width": 11,
                        "text": "runTestCase",
                        "value": "runTestCase",
                        "valueText": "runTestCase"
                    },
                    "argumentList": {
                        "kind": "ArgumentList",
                        "fullStart": 904,
                        "fullEnd": 914,
                        "start": 904,
                        "end": 914,
                        "fullWidth": 10,
                        "width": 10,
                        "openParenToken": {
                            "kind": "OpenParenToken",
                            "fullStart": 904,
                            "fullEnd": 905,
                            "start": 904,
                            "end": 905,
                            "fullWidth": 1,
                            "width": 1,
                            "text": "(",
                            "value": "(",
                            "valueText": "("
                        },
                        "arguments": [
                            {
                                "kind": "IdentifierName",
                                "fullStart": 905,
                                "fullEnd": 913,
                                "start": 905,
                                "end": 913,
                                "fullWidth": 8,
                                "width": 8,
                                "text": "testcase",
                                "value": "testcase",
                                "valueText": "testcase"
                            }
                        ],
                        "closeParenToken": {
                            "kind": "CloseParenToken",
                            "fullStart": 913,
                            "fullEnd": 914,
                            "start": 913,
                            "end": 914,
                            "fullWidth": 1,
                            "width": 1,
                            "text": ")",
                            "value": ")",
                            "valueText": ")"
                        }
                    }
                },
                "semicolonToken": {
                    "kind": "SemicolonToken",
                    "fullStart": 914,
                    "fullEnd": 917,
                    "start": 914,
                    "end": 915,
                    "fullWidth": 3,
                    "width": 1,
                    "text": ";",
                    "value": ";",
                    "valueText": ";",
                    "hasTrailingTrivia": true,
                    "hasTrailingNewLine": true,
                    "trailingTrivia": [
                        {
                            "kind": "NewLineTrivia",
                            "text": "\r\n"
                        }
                    ]
                }
            }
        ],
        "endOfFileToken": {
            "kind": "EndOfFileToken",
            "fullStart": 917,
            "fullEnd": 917,
            "start": 917,
            "end": 917,
            "fullWidth": 0,
            "width": 0,
            "text": ""
        }
    },
    "lineMap": {
        "lineStarts": [
            0,
            67,
            152,
            232,
            308,
            380,
            385,
            438,
            559,
            564,
            566,
            568,
            591,
            593,
            618,
            620,
            668,
            700,
            728,
            744,
            774,
            787,
            789,
            837,
            839,
            886,
            893,
            917
        ],
        "length": 917
    }
}<|MERGE_RESOLUTION|>--- conflicted
+++ resolved
@@ -252,12 +252,8 @@
                                         "start": 605,
                                         "end": 615,
                                         "fullWidth": 10,
-<<<<<<< HEAD
                                         "width": 10,
-                                        "identifier": {
-=======
                                         "propertyName": {
->>>>>>> 85e84683
                                             "kind": "IdentifierName",
                                             "fullStart": 605,
                                             "fullEnd": 611,
@@ -1016,12 +1012,8 @@
                                         "start": 801,
                                         "end": 834,
                                         "fullWidth": 33,
-<<<<<<< HEAD
                                         "width": 33,
-                                        "identifier": {
-=======
                                         "propertyName": {
->>>>>>> 85e84683
                                             "kind": "IdentifierName",
                                             "fullStart": 801,
                                             "fullEnd": 808,
