{
    "isDeclaration": false,
    "languageVersion": "EcmaScript5",
    "parseOptions": {
        "allowAutomaticSemicolonInsertion": true
    },
    "sourceUnit": {
        "kind": "SourceUnit",
        "fullStart": 0,
        "fullEnd": 1062,
        "start": 611,
        "end": 1062,
        "fullWidth": 1062,
        "width": 451,
        "isIncrementallyUnusable": true,
        "moduleElements": [
            {
                "kind": "FunctionDeclaration",
                "fullStart": 0,
                "fullEnd": 1038,
                "start": 611,
                "end": 1036,
                "fullWidth": 1038,
                "width": 425,
                "modifiers": [],
                "functionKeyword": {
                    "kind": "FunctionKeyword",
                    "fullStart": 0,
                    "fullEnd": 620,
                    "start": 611,
                    "end": 619,
                    "fullWidth": 620,
                    "width": 8,
                    "text": "function",
                    "value": "function",
                    "valueText": "function",
                    "hasLeadingTrivia": true,
                    "hasLeadingComment": true,
                    "hasLeadingNewLine": true,
                    "hasTrailingTrivia": true,
                    "leadingTrivia": [
                        {
                            "kind": "SingleLineCommentTrivia",
                            "text": "/// Copyright (c) 2012 Ecma International.  All rights reserved. "
                        },
                        {
                            "kind": "NewLineTrivia",
                            "text": "\r\n"
                        },
                        {
                            "kind": "SingleLineCommentTrivia",
                            "text": "/// Ecma International makes this code available under the terms and conditions set"
                        },
                        {
                            "kind": "NewLineTrivia",
                            "text": "\r\n"
                        },
                        {
                            "kind": "SingleLineCommentTrivia",
                            "text": "/// forth on http://hg.ecmascript.org/tests/test262/raw-file/tip/LICENSE (the "
                        },
                        {
                            "kind": "NewLineTrivia",
                            "text": "\r\n"
                        },
                        {
                            "kind": "SingleLineCommentTrivia",
                            "text": "/// \"Use Terms\").   Any redistribution of this code must retain the above "
                        },
                        {
                            "kind": "NewLineTrivia",
                            "text": "\r\n"
                        },
                        {
                            "kind": "SingleLineCommentTrivia",
                            "text": "/// copyright and this notice and otherwise comply with the Use Terms."
                        },
                        {
                            "kind": "NewLineTrivia",
                            "text": "\r\n"
                        },
                        {
                            "kind": "MultiLineCommentTrivia",
                            "text": "/**\r\n * @path ch15/15.2/15.2.3/15.2.3.5/15.2.3.5-4-156.js\r\n * @description Object.create - 'value' property of one property in 'Properties' is own data property that overrides an inherited data property (8.10.5 step 5.a)\r\n */"
                        },
                        {
                            "kind": "NewLineTrivia",
                            "text": "\r\n"
                        },
                        {
                            "kind": "NewLineTrivia",
                            "text": "\r\n"
                        },
                        {
                            "kind": "NewLineTrivia",
                            "text": "\r\n"
                        }
                    ],
                    "trailingTrivia": [
                        {
                            "kind": "WhitespaceTrivia",
                            "text": " "
                        }
                    ]
                },
                "identifier": {
                    "kind": "IdentifierName",
                    "fullStart": 620,
                    "fullEnd": 628,
                    "start": 620,
                    "end": 628,
                    "fullWidth": 8,
                    "width": 8,
                    "text": "testcase",
                    "value": "testcase",
                    "valueText": "testcase"
                },
                "callSignature": {
                    "kind": "CallSignature",
                    "fullStart": 628,
                    "fullEnd": 631,
                    "start": 628,
                    "end": 630,
                    "fullWidth": 3,
                    "width": 2,
                    "parameterList": {
                        "kind": "ParameterList",
                        "fullStart": 628,
                        "fullEnd": 631,
                        "start": 628,
                        "end": 630,
                        "fullWidth": 3,
                        "width": 2,
                        "openParenToken": {
                            "kind": "OpenParenToken",
                            "fullStart": 628,
                            "fullEnd": 629,
                            "start": 628,
                            "end": 629,
                            "fullWidth": 1,
                            "width": 1,
                            "text": "(",
                            "value": "(",
                            "valueText": "("
                        },
                        "parameters": [],
                        "closeParenToken": {
                            "kind": "CloseParenToken",
                            "fullStart": 629,
                            "fullEnd": 631,
                            "start": 629,
                            "end": 630,
                            "fullWidth": 2,
                            "width": 1,
                            "text": ")",
                            "value": ")",
                            "valueText": ")",
                            "hasTrailingTrivia": true,
                            "trailingTrivia": [
                                {
                                    "kind": "WhitespaceTrivia",
                                    "text": " "
                                }
                            ]
                        }
                    }
                },
                "block": {
                    "kind": "Block",
                    "fullStart": 631,
                    "fullEnd": 1038,
                    "start": 631,
                    "end": 1036,
                    "fullWidth": 407,
                    "width": 405,
                    "openBraceToken": {
                        "kind": "OpenBraceToken",
                        "fullStart": 631,
                        "fullEnd": 634,
                        "start": 631,
                        "end": 632,
                        "fullWidth": 3,
                        "width": 1,
                        "text": "{",
                        "value": "{",
                        "valueText": "{",
                        "hasTrailingTrivia": true,
                        "hasTrailingNewLine": true,
                        "trailingTrivia": [
                            {
                                "kind": "NewLineTrivia",
                                "text": "\r\n"
                            }
                        ]
                    },
                    "statements": [
                        {
                            "kind": "VariableStatement",
                            "fullStart": 634,
                            "fullEnd": 715,
                            "start": 644,
                            "end": 713,
                            "fullWidth": 81,
                            "width": 69,
                            "modifiers": [],
                            "variableDeclaration": {
                                "kind": "VariableDeclaration",
                                "fullStart": 634,
                                "fullEnd": 712,
                                "start": 644,
                                "end": 712,
                                "fullWidth": 78,
                                "width": 68,
                                "varKeyword": {
                                    "kind": "VarKeyword",
                                    "fullStart": 634,
                                    "fullEnd": 648,
                                    "start": 644,
                                    "end": 647,
                                    "fullWidth": 14,
                                    "width": 3,
                                    "text": "var",
                                    "value": "var",
                                    "valueText": "var",
                                    "hasLeadingTrivia": true,
                                    "hasLeadingNewLine": true,
                                    "hasTrailingTrivia": true,
                                    "leadingTrivia": [
                                        {
                                            "kind": "NewLineTrivia",
                                            "text": "\r\n"
                                        },
                                        {
                                            "kind": "WhitespaceTrivia",
                                            "text": "        "
                                        }
                                    ],
                                    "trailingTrivia": [
                                        {
                                            "kind": "WhitespaceTrivia",
                                            "text": " "
                                        }
                                    ]
                                },
                                "variableDeclarators": [
                                    {
                                        "kind": "VariableDeclarator",
                                        "fullStart": 648,
                                        "fullEnd": 712,
                                        "start": 648,
                                        "end": 712,
                                        "fullWidth": 64,
<<<<<<< HEAD
                                        "width": 64,
                                        "identifier": {
=======
                                        "propertyName": {
>>>>>>> 85e84683
                                            "kind": "IdentifierName",
                                            "fullStart": 648,
                                            "fullEnd": 654,
                                            "start": 648,
                                            "end": 653,
                                            "fullWidth": 6,
                                            "width": 5,
                                            "text": "proto",
                                            "value": "proto",
                                            "valueText": "proto",
                                            "hasTrailingTrivia": true,
                                            "trailingTrivia": [
                                                {
                                                    "kind": "WhitespaceTrivia",
                                                    "text": " "
                                                }
                                            ]
                                        },
                                        "equalsValueClause": {
                                            "kind": "EqualsValueClause",
                                            "fullStart": 654,
                                            "fullEnd": 712,
                                            "start": 654,
                                            "end": 712,
                                            "fullWidth": 58,
                                            "width": 58,
                                            "equalsToken": {
                                                "kind": "EqualsToken",
                                                "fullStart": 654,
                                                "fullEnd": 656,
                                                "start": 654,
                                                "end": 655,
                                                "fullWidth": 2,
                                                "width": 1,
                                                "text": "=",
                                                "value": "=",
                                                "valueText": "=",
                                                "hasTrailingTrivia": true,
                                                "trailingTrivia": [
                                                    {
                                                        "kind": "WhitespaceTrivia",
                                                        "text": " "
                                                    }
                                                ]
                                            },
                                            "value": {
                                                "kind": "ObjectLiteralExpression",
                                                "fullStart": 656,
                                                "fullEnd": 712,
                                                "start": 656,
                                                "end": 712,
                                                "fullWidth": 56,
                                                "width": 56,
                                                "openBraceToken": {
                                                    "kind": "OpenBraceToken",
                                                    "fullStart": 656,
                                                    "fullEnd": 659,
                                                    "start": 656,
                                                    "end": 657,
                                                    "fullWidth": 3,
                                                    "width": 1,
                                                    "text": "{",
                                                    "value": "{",
                                                    "valueText": "{",
                                                    "hasTrailingTrivia": true,
                                                    "hasTrailingNewLine": true,
                                                    "trailingTrivia": [
                                                        {
                                                            "kind": "NewLineTrivia",
                                                            "text": "\r\n"
                                                        }
                                                    ]
                                                },
                                                "propertyAssignments": [
                                                    {
                                                        "kind": "SimplePropertyAssignment",
                                                        "fullStart": 659,
                                                        "fullEnd": 703,
                                                        "start": 671,
                                                        "end": 701,
                                                        "fullWidth": 44,
                                                        "width": 30,
                                                        "propertyName": {
                                                            "kind": "IdentifierName",
                                                            "fullStart": 659,
                                                            "fullEnd": 676,
                                                            "start": 671,
                                                            "end": 676,
                                                            "fullWidth": 17,
                                                            "width": 5,
                                                            "text": "value",
                                                            "value": "value",
                                                            "valueText": "value",
                                                            "hasLeadingTrivia": true,
                                                            "leadingTrivia": [
                                                                {
                                                                    "kind": "WhitespaceTrivia",
                                                                    "text": "            "
                                                                }
                                                            ]
                                                        },
                                                        "colonToken": {
                                                            "kind": "ColonToken",
                                                            "fullStart": 676,
                                                            "fullEnd": 678,
                                                            "start": 676,
                                                            "end": 677,
                                                            "fullWidth": 2,
                                                            "width": 1,
                                                            "text": ":",
                                                            "value": ":",
                                                            "valueText": ":",
                                                            "hasTrailingTrivia": true,
                                                            "trailingTrivia": [
                                                                {
                                                                    "kind": "WhitespaceTrivia",
                                                                    "text": " "
                                                                }
                                                            ]
                                                        },
                                                        "expression": {
                                                            "kind": "StringLiteral",
                                                            "fullStart": 678,
                                                            "fullEnd": 703,
                                                            "start": 678,
                                                            "end": 701,
                                                            "fullWidth": 25,
                                                            "width": 23,
                                                            "text": "\"inheritedDataProperty\"",
                                                            "value": "inheritedDataProperty",
                                                            "valueText": "inheritedDataProperty",
                                                            "hasTrailingTrivia": true,
                                                            "hasTrailingNewLine": true,
                                                            "trailingTrivia": [
                                                                {
                                                                    "kind": "NewLineTrivia",
                                                                    "text": "\r\n"
                                                                }
                                                            ]
                                                        }
                                                    }
                                                ],
                                                "closeBraceToken": {
                                                    "kind": "CloseBraceToken",
                                                    "fullStart": 703,
                                                    "fullEnd": 712,
                                                    "start": 711,
                                                    "end": 712,
                                                    "fullWidth": 9,
                                                    "width": 1,
                                                    "text": "}",
                                                    "value": "}",
                                                    "valueText": "}",
                                                    "hasLeadingTrivia": true,
                                                    "leadingTrivia": [
                                                        {
                                                            "kind": "WhitespaceTrivia",
                                                            "text": "        "
                                                        }
                                                    ]
                                                }
                                            }
                                        }
                                    }
                                ]
                            },
                            "semicolonToken": {
                                "kind": "SemicolonToken",
                                "fullStart": 712,
                                "fullEnd": 715,
                                "start": 712,
                                "end": 713,
                                "fullWidth": 3,
                                "width": 1,
                                "text": ";",
                                "value": ";",
                                "valueText": ";",
                                "hasTrailingTrivia": true,
                                "hasTrailingNewLine": true,
                                "trailingTrivia": [
                                    {
                                        "kind": "NewLineTrivia",
                                        "text": "\r\n"
                                    }
                                ]
                            }
                        },
                        {
                            "kind": "VariableStatement",
                            "fullStart": 715,
                            "fullEnd": 762,
                            "start": 725,
                            "end": 760,
                            "fullWidth": 47,
                            "width": 35,
                            "modifiers": [],
                            "variableDeclaration": {
                                "kind": "VariableDeclaration",
                                "fullStart": 715,
                                "fullEnd": 759,
                                "start": 725,
                                "end": 759,
                                "fullWidth": 44,
                                "width": 34,
                                "varKeyword": {
                                    "kind": "VarKeyword",
                                    "fullStart": 715,
                                    "fullEnd": 729,
                                    "start": 725,
                                    "end": 728,
                                    "fullWidth": 14,
                                    "width": 3,
                                    "text": "var",
                                    "value": "var",
                                    "valueText": "var",
                                    "hasLeadingTrivia": true,
                                    "hasLeadingNewLine": true,
                                    "hasTrailingTrivia": true,
                                    "leadingTrivia": [
                                        {
                                            "kind": "NewLineTrivia",
                                            "text": "\r\n"
                                        },
                                        {
                                            "kind": "WhitespaceTrivia",
                                            "text": "        "
                                        }
                                    ],
                                    "trailingTrivia": [
                                        {
                                            "kind": "WhitespaceTrivia",
                                            "text": " "
                                        }
                                    ]
                                },
                                "variableDeclarators": [
                                    {
                                        "kind": "VariableDeclarator",
                                        "fullStart": 729,
                                        "fullEnd": 759,
                                        "start": 729,
                                        "end": 759,
                                        "fullWidth": 30,
<<<<<<< HEAD
                                        "width": 30,
                                        "identifier": {
=======
                                        "propertyName": {
>>>>>>> 85e84683
                                            "kind": "IdentifierName",
                                            "fullStart": 729,
                                            "fullEnd": 742,
                                            "start": 729,
                                            "end": 741,
                                            "fullWidth": 13,
                                            "width": 12,
                                            "text": "ConstructFun",
                                            "value": "ConstructFun",
                                            "valueText": "ConstructFun",
                                            "hasTrailingTrivia": true,
                                            "trailingTrivia": [
                                                {
                                                    "kind": "WhitespaceTrivia",
                                                    "text": " "
                                                }
                                            ]
                                        },
                                        "equalsValueClause": {
                                            "kind": "EqualsValueClause",
                                            "fullStart": 742,
                                            "fullEnd": 759,
                                            "start": 742,
                                            "end": 759,
                                            "fullWidth": 17,
                                            "width": 17,
                                            "equalsToken": {
                                                "kind": "EqualsToken",
                                                "fullStart": 742,
                                                "fullEnd": 744,
                                                "start": 742,
                                                "end": 743,
                                                "fullWidth": 2,
                                                "width": 1,
                                                "text": "=",
                                                "value": "=",
                                                "valueText": "=",
                                                "hasTrailingTrivia": true,
                                                "trailingTrivia": [
                                                    {
                                                        "kind": "WhitespaceTrivia",
                                                        "text": " "
                                                    }
                                                ]
                                            },
                                            "value": {
                                                "kind": "FunctionExpression",
                                                "fullStart": 744,
                                                "fullEnd": 759,
                                                "start": 744,
                                                "end": 759,
                                                "fullWidth": 15,
                                                "width": 15,
                                                "functionKeyword": {
                                                    "kind": "FunctionKeyword",
                                                    "fullStart": 744,
                                                    "fullEnd": 753,
                                                    "start": 744,
                                                    "end": 752,
                                                    "fullWidth": 9,
                                                    "width": 8,
                                                    "text": "function",
                                                    "value": "function",
                                                    "valueText": "function",
                                                    "hasTrailingTrivia": true,
                                                    "trailingTrivia": [
                                                        {
                                                            "kind": "WhitespaceTrivia",
                                                            "text": " "
                                                        }
                                                    ]
                                                },
                                                "callSignature": {
                                                    "kind": "CallSignature",
                                                    "fullStart": 753,
                                                    "fullEnd": 756,
                                                    "start": 753,
                                                    "end": 755,
                                                    "fullWidth": 3,
                                                    "width": 2,
                                                    "parameterList": {
                                                        "kind": "ParameterList",
                                                        "fullStart": 753,
                                                        "fullEnd": 756,
                                                        "start": 753,
                                                        "end": 755,
                                                        "fullWidth": 3,
                                                        "width": 2,
                                                        "openParenToken": {
                                                            "kind": "OpenParenToken",
                                                            "fullStart": 753,
                                                            "fullEnd": 754,
                                                            "start": 753,
                                                            "end": 754,
                                                            "fullWidth": 1,
                                                            "width": 1,
                                                            "text": "(",
                                                            "value": "(",
                                                            "valueText": "("
                                                        },
                                                        "parameters": [],
                                                        "closeParenToken": {
                                                            "kind": "CloseParenToken",
                                                            "fullStart": 754,
                                                            "fullEnd": 756,
                                                            "start": 754,
                                                            "end": 755,
                                                            "fullWidth": 2,
                                                            "width": 1,
                                                            "text": ")",
                                                            "value": ")",
                                                            "valueText": ")",
                                                            "hasTrailingTrivia": true,
                                                            "trailingTrivia": [
                                                                {
                                                                    "kind": "WhitespaceTrivia",
                                                                    "text": " "
                                                                }
                                                            ]
                                                        }
                                                    }
                                                },
                                                "block": {
                                                    "kind": "Block",
                                                    "fullStart": 756,
                                                    "fullEnd": 759,
                                                    "start": 756,
                                                    "end": 759,
                                                    "fullWidth": 3,
                                                    "width": 3,
                                                    "openBraceToken": {
                                                        "kind": "OpenBraceToken",
                                                        "fullStart": 756,
                                                        "fullEnd": 758,
                                                        "start": 756,
                                                        "end": 757,
                                                        "fullWidth": 2,
                                                        "width": 1,
                                                        "text": "{",
                                                        "value": "{",
                                                        "valueText": "{",
                                                        "hasTrailingTrivia": true,
                                                        "trailingTrivia": [
                                                            {
                                                                "kind": "WhitespaceTrivia",
                                                                "text": " "
                                                            }
                                                        ]
                                                    },
                                                    "statements": [],
                                                    "closeBraceToken": {
                                                        "kind": "CloseBraceToken",
                                                        "fullStart": 758,
                                                        "fullEnd": 759,
                                                        "start": 758,
                                                        "end": 759,
                                                        "fullWidth": 1,
                                                        "width": 1,
                                                        "text": "}",
                                                        "value": "}",
                                                        "valueText": "}"
                                                    }
                                                }
                                            }
                                        }
                                    }
                                ]
                            },
                            "semicolonToken": {
                                "kind": "SemicolonToken",
                                "fullStart": 759,
                                "fullEnd": 762,
                                "start": 759,
                                "end": 760,
                                "fullWidth": 3,
                                "width": 1,
                                "text": ";",
                                "value": ";",
                                "valueText": ";",
                                "hasTrailingTrivia": true,
                                "hasTrailingNewLine": true,
                                "trailingTrivia": [
                                    {
                                        "kind": "NewLineTrivia",
                                        "text": "\r\n"
                                    }
                                ]
                            }
                        },
                        {
                            "kind": "ExpressionStatement",
                            "fullStart": 762,
                            "fullEnd": 803,
                            "start": 770,
                            "end": 801,
                            "fullWidth": 41,
                            "width": 31,
                            "expression": {
                                "kind": "AssignmentExpression",
                                "fullStart": 762,
                                "fullEnd": 800,
                                "start": 770,
                                "end": 800,
                                "fullWidth": 38,
                                "width": 30,
                                "left": {
                                    "kind": "MemberAccessExpression",
                                    "fullStart": 762,
                                    "fullEnd": 793,
                                    "start": 770,
                                    "end": 792,
                                    "fullWidth": 31,
                                    "width": 22,
                                    "expression": {
                                        "kind": "IdentifierName",
                                        "fullStart": 762,
                                        "fullEnd": 782,
                                        "start": 770,
                                        "end": 782,
                                        "fullWidth": 20,
                                        "width": 12,
                                        "text": "ConstructFun",
                                        "value": "ConstructFun",
                                        "valueText": "ConstructFun",
                                        "hasLeadingTrivia": true,
                                        "leadingTrivia": [
                                            {
                                                "kind": "WhitespaceTrivia",
                                                "text": "        "
                                            }
                                        ]
                                    },
                                    "dotToken": {
                                        "kind": "DotToken",
                                        "fullStart": 782,
                                        "fullEnd": 783,
                                        "start": 782,
                                        "end": 783,
                                        "fullWidth": 1,
                                        "width": 1,
                                        "text": ".",
                                        "value": ".",
                                        "valueText": "."
                                    },
                                    "name": {
                                        "kind": "IdentifierName",
                                        "fullStart": 783,
                                        "fullEnd": 793,
                                        "start": 783,
                                        "end": 792,
                                        "fullWidth": 10,
                                        "width": 9,
                                        "text": "prototype",
                                        "value": "prototype",
                                        "valueText": "prototype",
                                        "hasTrailingTrivia": true,
                                        "trailingTrivia": [
                                            {
                                                "kind": "WhitespaceTrivia",
                                                "text": " "
                                            }
                                        ]
                                    }
                                },
                                "operatorToken": {
                                    "kind": "EqualsToken",
                                    "fullStart": 793,
                                    "fullEnd": 795,
                                    "start": 793,
                                    "end": 794,
                                    "fullWidth": 2,
                                    "width": 1,
                                    "text": "=",
                                    "value": "=",
                                    "valueText": "=",
                                    "hasTrailingTrivia": true,
                                    "trailingTrivia": [
                                        {
                                            "kind": "WhitespaceTrivia",
                                            "text": " "
                                        }
                                    ]
                                },
                                "right": {
                                    "kind": "IdentifierName",
                                    "fullStart": 795,
                                    "fullEnd": 800,
                                    "start": 795,
                                    "end": 800,
                                    "fullWidth": 5,
                                    "width": 5,
                                    "text": "proto",
                                    "value": "proto",
                                    "valueText": "proto"
                                }
                            },
                            "semicolonToken": {
                                "kind": "SemicolonToken",
                                "fullStart": 800,
                                "fullEnd": 803,
                                "start": 800,
                                "end": 801,
                                "fullWidth": 3,
                                "width": 1,
                                "text": ";",
                                "value": ";",
                                "valueText": ";",
                                "hasTrailingTrivia": true,
                                "hasTrailingNewLine": true,
                                "trailingTrivia": [
                                    {
                                        "kind": "NewLineTrivia",
                                        "text": "\r\n"
                                    }
                                ]
                            }
                        },
                        {
                            "kind": "VariableStatement",
                            "fullStart": 803,
                            "fullEnd": 848,
                            "start": 813,
                            "end": 846,
                            "fullWidth": 45,
                            "width": 33,
                            "modifiers": [],
                            "variableDeclaration": {
                                "kind": "VariableDeclaration",
                                "fullStart": 803,
                                "fullEnd": 845,
                                "start": 813,
                                "end": 845,
                                "fullWidth": 42,
                                "width": 32,
                                "varKeyword": {
                                    "kind": "VarKeyword",
                                    "fullStart": 803,
                                    "fullEnd": 817,
                                    "start": 813,
                                    "end": 816,
                                    "fullWidth": 14,
                                    "width": 3,
                                    "text": "var",
                                    "value": "var",
                                    "valueText": "var",
                                    "hasLeadingTrivia": true,
                                    "hasLeadingNewLine": true,
                                    "hasTrailingTrivia": true,
                                    "leadingTrivia": [
                                        {
                                            "kind": "NewLineTrivia",
                                            "text": "\r\n"
                                        },
                                        {
                                            "kind": "WhitespaceTrivia",
                                            "text": "        "
                                        }
                                    ],
                                    "trailingTrivia": [
                                        {
                                            "kind": "WhitespaceTrivia",
                                            "text": " "
                                        }
                                    ]
                                },
                                "variableDeclarators": [
                                    {
                                        "kind": "VariableDeclarator",
                                        "fullStart": 817,
                                        "fullEnd": 845,
                                        "start": 817,
                                        "end": 845,
                                        "fullWidth": 28,
<<<<<<< HEAD
                                        "width": 28,
                                        "identifier": {
=======
                                        "propertyName": {
>>>>>>> 85e84683
                                            "kind": "IdentifierName",
                                            "fullStart": 817,
                                            "fullEnd": 825,
                                            "start": 817,
                                            "end": 824,
                                            "fullWidth": 8,
                                            "width": 7,
                                            "text": "descObj",
                                            "value": "descObj",
                                            "valueText": "descObj",
                                            "hasTrailingTrivia": true,
                                            "trailingTrivia": [
                                                {
                                                    "kind": "WhitespaceTrivia",
                                                    "text": " "
                                                }
                                            ]
                                        },
                                        "equalsValueClause": {
                                            "kind": "EqualsValueClause",
                                            "fullStart": 825,
                                            "fullEnd": 845,
                                            "start": 825,
                                            "end": 845,
                                            "fullWidth": 20,
                                            "width": 20,
                                            "equalsToken": {
                                                "kind": "EqualsToken",
                                                "fullStart": 825,
                                                "fullEnd": 827,
                                                "start": 825,
                                                "end": 826,
                                                "fullWidth": 2,
                                                "width": 1,
                                                "text": "=",
                                                "value": "=",
                                                "valueText": "=",
                                                "hasTrailingTrivia": true,
                                                "trailingTrivia": [
                                                    {
                                                        "kind": "WhitespaceTrivia",
                                                        "text": " "
                                                    }
                                                ]
                                            },
                                            "value": {
                                                "kind": "ObjectCreationExpression",
                                                "fullStart": 827,
                                                "fullEnd": 845,
                                                "start": 827,
                                                "end": 845,
                                                "fullWidth": 18,
                                                "width": 18,
                                                "newKeyword": {
                                                    "kind": "NewKeyword",
                                                    "fullStart": 827,
                                                    "fullEnd": 831,
                                                    "start": 827,
                                                    "end": 830,
                                                    "fullWidth": 4,
                                                    "width": 3,
                                                    "text": "new",
                                                    "value": "new",
                                                    "valueText": "new",
                                                    "hasTrailingTrivia": true,
                                                    "trailingTrivia": [
                                                        {
                                                            "kind": "WhitespaceTrivia",
                                                            "text": " "
                                                        }
                                                    ]
                                                },
                                                "expression": {
                                                    "kind": "IdentifierName",
                                                    "fullStart": 831,
                                                    "fullEnd": 843,
                                                    "start": 831,
                                                    "end": 843,
                                                    "fullWidth": 12,
                                                    "width": 12,
                                                    "text": "ConstructFun",
                                                    "value": "ConstructFun",
                                                    "valueText": "ConstructFun"
                                                },
                                                "argumentList": {
                                                    "kind": "ArgumentList",
                                                    "fullStart": 843,
                                                    "fullEnd": 845,
                                                    "start": 843,
                                                    "end": 845,
                                                    "fullWidth": 2,
                                                    "width": 2,
                                                    "openParenToken": {
                                                        "kind": "OpenParenToken",
                                                        "fullStart": 843,
                                                        "fullEnd": 844,
                                                        "start": 843,
                                                        "end": 844,
                                                        "fullWidth": 1,
                                                        "width": 1,
                                                        "text": "(",
                                                        "value": "(",
                                                        "valueText": "("
                                                    },
                                                    "arguments": [],
                                                    "closeParenToken": {
                                                        "kind": "CloseParenToken",
                                                        "fullStart": 844,
                                                        "fullEnd": 845,
                                                        "start": 844,
                                                        "end": 845,
                                                        "fullWidth": 1,
                                                        "width": 1,
                                                        "text": ")",
                                                        "value": ")",
                                                        "valueText": ")"
                                                    }
                                                }
                                            }
                                        }
                                    }
                                ]
                            },
                            "semicolonToken": {
                                "kind": "SemicolonToken",
                                "fullStart": 845,
                                "fullEnd": 848,
                                "start": 845,
                                "end": 846,
                                "fullWidth": 3,
                                "width": 1,
                                "text": ";",
                                "value": ";",
                                "valueText": ";",
                                "hasTrailingTrivia": true,
                                "hasTrailingNewLine": true,
                                "trailingTrivia": [
                                    {
                                        "kind": "NewLineTrivia",
                                        "text": "\r\n"
                                    }
                                ]
                            }
                        },
                        {
                            "kind": "ExpressionStatement",
                            "fullStart": 848,
                            "fullEnd": 894,
                            "start": 858,
                            "end": 892,
                            "fullWidth": 46,
                            "width": 34,
                            "expression": {
                                "kind": "AssignmentExpression",
                                "fullStart": 848,
                                "fullEnd": 891,
                                "start": 858,
                                "end": 891,
                                "fullWidth": 43,
                                "width": 33,
                                "left": {
                                    "kind": "MemberAccessExpression",
                                    "fullStart": 848,
                                    "fullEnd": 872,
                                    "start": 858,
                                    "end": 871,
                                    "fullWidth": 24,
                                    "width": 13,
                                    "expression": {
                                        "kind": "IdentifierName",
                                        "fullStart": 848,
                                        "fullEnd": 865,
                                        "start": 858,
                                        "end": 865,
                                        "fullWidth": 17,
                                        "width": 7,
                                        "text": "descObj",
                                        "value": "descObj",
                                        "valueText": "descObj",
                                        "hasLeadingTrivia": true,
                                        "hasLeadingNewLine": true,
                                        "leadingTrivia": [
                                            {
                                                "kind": "NewLineTrivia",
                                                "text": "\r\n"
                                            },
                                            {
                                                "kind": "WhitespaceTrivia",
                                                "text": "        "
                                            }
                                        ]
                                    },
                                    "dotToken": {
                                        "kind": "DotToken",
                                        "fullStart": 865,
                                        "fullEnd": 866,
                                        "start": 865,
                                        "end": 866,
                                        "fullWidth": 1,
                                        "width": 1,
                                        "text": ".",
                                        "value": ".",
                                        "valueText": "."
                                    },
                                    "name": {
                                        "kind": "IdentifierName",
                                        "fullStart": 866,
                                        "fullEnd": 872,
                                        "start": 866,
                                        "end": 871,
                                        "fullWidth": 6,
                                        "width": 5,
                                        "text": "value",
                                        "value": "value",
                                        "valueText": "value",
                                        "hasTrailingTrivia": true,
                                        "trailingTrivia": [
                                            {
                                                "kind": "WhitespaceTrivia",
                                                "text": " "
                                            }
                                        ]
                                    }
                                },
                                "operatorToken": {
                                    "kind": "EqualsToken",
                                    "fullStart": 872,
                                    "fullEnd": 874,
                                    "start": 872,
                                    "end": 873,
                                    "fullWidth": 2,
                                    "width": 1,
                                    "text": "=",
                                    "value": "=",
                                    "valueText": "=",
                                    "hasTrailingTrivia": true,
                                    "trailingTrivia": [
                                        {
                                            "kind": "WhitespaceTrivia",
                                            "text": " "
                                        }
                                    ]
                                },
                                "right": {
                                    "kind": "StringLiteral",
                                    "fullStart": 874,
                                    "fullEnd": 891,
                                    "start": 874,
                                    "end": 891,
                                    "fullWidth": 17,
                                    "width": 17,
                                    "text": "\"ownDataProperty\"",
                                    "value": "ownDataProperty",
                                    "valueText": "ownDataProperty"
                                }
                            },
                            "semicolonToken": {
                                "kind": "SemicolonToken",
                                "fullStart": 891,
                                "fullEnd": 894,
                                "start": 891,
                                "end": 892,
                                "fullWidth": 3,
                                "width": 1,
                                "text": ";",
                                "value": ";",
                                "valueText": ";",
                                "hasTrailingTrivia": true,
                                "hasTrailingNewLine": true,
                                "trailingTrivia": [
                                    {
                                        "kind": "NewLineTrivia",
                                        "text": "\r\n"
                                    }
                                ]
                            }
                        },
                        {
                            "kind": "VariableStatement",
                            "fullStart": 894,
                            "fullEnd": 978,
                            "start": 904,
                            "end": 976,
                            "fullWidth": 84,
                            "width": 72,
                            "modifiers": [],
                            "variableDeclaration": {
                                "kind": "VariableDeclaration",
                                "fullStart": 894,
                                "fullEnd": 975,
                                "start": 904,
                                "end": 975,
                                "fullWidth": 81,
                                "width": 71,
                                "varKeyword": {
                                    "kind": "VarKeyword",
                                    "fullStart": 894,
                                    "fullEnd": 908,
                                    "start": 904,
                                    "end": 907,
                                    "fullWidth": 14,
                                    "width": 3,
                                    "text": "var",
                                    "value": "var",
                                    "valueText": "var",
                                    "hasLeadingTrivia": true,
                                    "hasLeadingNewLine": true,
                                    "hasTrailingTrivia": true,
                                    "leadingTrivia": [
                                        {
                                            "kind": "NewLineTrivia",
                                            "text": "\r\n"
                                        },
                                        {
                                            "kind": "WhitespaceTrivia",
                                            "text": "        "
                                        }
                                    ],
                                    "trailingTrivia": [
                                        {
                                            "kind": "WhitespaceTrivia",
                                            "text": " "
                                        }
                                    ]
                                },
                                "variableDeclarators": [
                                    {
                                        "kind": "VariableDeclarator",
                                        "fullStart": 908,
                                        "fullEnd": 975,
                                        "start": 908,
                                        "end": 975,
                                        "fullWidth": 67,
<<<<<<< HEAD
                                        "width": 67,
                                        "identifier": {
=======
                                        "propertyName": {
>>>>>>> 85e84683
                                            "kind": "IdentifierName",
                                            "fullStart": 908,
                                            "fullEnd": 915,
                                            "start": 908,
                                            "end": 914,
                                            "fullWidth": 7,
                                            "width": 6,
                                            "text": "newObj",
                                            "value": "newObj",
                                            "valueText": "newObj",
                                            "hasTrailingTrivia": true,
                                            "trailingTrivia": [
                                                {
                                                    "kind": "WhitespaceTrivia",
                                                    "text": " "
                                                }
                                            ]
                                        },
                                        "equalsValueClause": {
                                            "kind": "EqualsValueClause",
                                            "fullStart": 915,
                                            "fullEnd": 975,
                                            "start": 915,
                                            "end": 975,
                                            "fullWidth": 60,
                                            "width": 60,
                                            "equalsToken": {
                                                "kind": "EqualsToken",
                                                "fullStart": 915,
                                                "fullEnd": 917,
                                                "start": 915,
                                                "end": 916,
                                                "fullWidth": 2,
                                                "width": 1,
                                                "text": "=",
                                                "value": "=",
                                                "valueText": "=",
                                                "hasTrailingTrivia": true,
                                                "trailingTrivia": [
                                                    {
                                                        "kind": "WhitespaceTrivia",
                                                        "text": " "
                                                    }
                                                ]
                                            },
                                            "value": {
                                                "kind": "InvocationExpression",
                                                "fullStart": 917,
                                                "fullEnd": 975,
                                                "start": 917,
                                                "end": 975,
                                                "fullWidth": 58,
                                                "width": 58,
                                                "expression": {
                                                    "kind": "MemberAccessExpression",
                                                    "fullStart": 917,
                                                    "fullEnd": 930,
                                                    "start": 917,
                                                    "end": 930,
                                                    "fullWidth": 13,
                                                    "width": 13,
                                                    "expression": {
                                                        "kind": "IdentifierName",
                                                        "fullStart": 917,
                                                        "fullEnd": 923,
                                                        "start": 917,
                                                        "end": 923,
                                                        "fullWidth": 6,
                                                        "width": 6,
                                                        "text": "Object",
                                                        "value": "Object",
                                                        "valueText": "Object"
                                                    },
                                                    "dotToken": {
                                                        "kind": "DotToken",
                                                        "fullStart": 923,
                                                        "fullEnd": 924,
                                                        "start": 923,
                                                        "end": 924,
                                                        "fullWidth": 1,
                                                        "width": 1,
                                                        "text": ".",
                                                        "value": ".",
                                                        "valueText": "."
                                                    },
                                                    "name": {
                                                        "kind": "IdentifierName",
                                                        "fullStart": 924,
                                                        "fullEnd": 930,
                                                        "start": 924,
                                                        "end": 930,
                                                        "fullWidth": 6,
                                                        "width": 6,
                                                        "text": "create",
                                                        "value": "create",
                                                        "valueText": "create"
                                                    }
                                                },
                                                "argumentList": {
                                                    "kind": "ArgumentList",
                                                    "fullStart": 930,
                                                    "fullEnd": 975,
                                                    "start": 930,
                                                    "end": 975,
                                                    "fullWidth": 45,
                                                    "width": 45,
                                                    "openParenToken": {
                                                        "kind": "OpenParenToken",
                                                        "fullStart": 930,
                                                        "fullEnd": 931,
                                                        "start": 930,
                                                        "end": 931,
                                                        "fullWidth": 1,
                                                        "width": 1,
                                                        "text": "(",
                                                        "value": "(",
                                                        "valueText": "("
                                                    },
                                                    "arguments": [
                                                        {
                                                            "kind": "ObjectLiteralExpression",
                                                            "fullStart": 931,
                                                            "fullEnd": 933,
                                                            "start": 931,
                                                            "end": 933,
                                                            "fullWidth": 2,
                                                            "width": 2,
                                                            "openBraceToken": {
                                                                "kind": "OpenBraceToken",
                                                                "fullStart": 931,
                                                                "fullEnd": 932,
                                                                "start": 931,
                                                                "end": 932,
                                                                "fullWidth": 1,
                                                                "width": 1,
                                                                "text": "{",
                                                                "value": "{",
                                                                "valueText": "{"
                                                            },
                                                            "propertyAssignments": [],
                                                            "closeBraceToken": {
                                                                "kind": "CloseBraceToken",
                                                                "fullStart": 932,
                                                                "fullEnd": 933,
                                                                "start": 932,
                                                                "end": 933,
                                                                "fullWidth": 1,
                                                                "width": 1,
                                                                "text": "}",
                                                                "value": "}",
                                                                "valueText": "}"
                                                            }
                                                        },
                                                        {
                                                            "kind": "CommaToken",
                                                            "fullStart": 933,
                                                            "fullEnd": 935,
                                                            "start": 933,
                                                            "end": 934,
                                                            "fullWidth": 2,
                                                            "width": 1,
                                                            "text": ",",
                                                            "value": ",",
                                                            "valueText": ",",
                                                            "hasTrailingTrivia": true,
                                                            "trailingTrivia": [
                                                                {
                                                                    "kind": "WhitespaceTrivia",
                                                                    "text": " "
                                                                }
                                                            ]
                                                        },
                                                        {
                                                            "kind": "ObjectLiteralExpression",
                                                            "fullStart": 935,
                                                            "fullEnd": 974,
                                                            "start": 935,
                                                            "end": 974,
                                                            "fullWidth": 39,
                                                            "width": 39,
                                                            "openBraceToken": {
                                                                "kind": "OpenBraceToken",
                                                                "fullStart": 935,
                                                                "fullEnd": 938,
                                                                "start": 935,
                                                                "end": 936,
                                                                "fullWidth": 3,
                                                                "width": 1,
                                                                "text": "{",
                                                                "value": "{",
                                                                "valueText": "{",
                                                                "hasTrailingTrivia": true,
                                                                "hasTrailingNewLine": true,
                                                                "trailingTrivia": [
                                                                    {
                                                                        "kind": "NewLineTrivia",
                                                                        "text": "\r\n"
                                                                    }
                                                                ]
                                                            },
                                                            "propertyAssignments": [
                                                                {
                                                                    "kind": "SimplePropertyAssignment",
                                                                    "fullStart": 938,
                                                                    "fullEnd": 965,
                                                                    "start": 950,
                                                                    "end": 963,
                                                                    "fullWidth": 27,
                                                                    "width": 13,
                                                                    "propertyName": {
                                                                        "kind": "IdentifierName",
                                                                        "fullStart": 938,
                                                                        "fullEnd": 954,
                                                                        "start": 950,
                                                                        "end": 954,
                                                                        "fullWidth": 16,
                                                                        "width": 4,
                                                                        "text": "prop",
                                                                        "value": "prop",
                                                                        "valueText": "prop",
                                                                        "hasLeadingTrivia": true,
                                                                        "leadingTrivia": [
                                                                            {
                                                                                "kind": "WhitespaceTrivia",
                                                                                "text": "            "
                                                                            }
                                                                        ]
                                                                    },
                                                                    "colonToken": {
                                                                        "kind": "ColonToken",
                                                                        "fullStart": 954,
                                                                        "fullEnd": 956,
                                                                        "start": 954,
                                                                        "end": 955,
                                                                        "fullWidth": 2,
                                                                        "width": 1,
                                                                        "text": ":",
                                                                        "value": ":",
                                                                        "valueText": ":",
                                                                        "hasTrailingTrivia": true,
                                                                        "trailingTrivia": [
                                                                            {
                                                                                "kind": "WhitespaceTrivia",
                                                                                "text": " "
                                                                            }
                                                                        ]
                                                                    },
                                                                    "expression": {
                                                                        "kind": "IdentifierName",
                                                                        "fullStart": 956,
                                                                        "fullEnd": 965,
                                                                        "start": 956,
                                                                        "end": 963,
                                                                        "fullWidth": 9,
                                                                        "width": 7,
                                                                        "text": "descObj",
                                                                        "value": "descObj",
                                                                        "valueText": "descObj",
                                                                        "hasTrailingTrivia": true,
                                                                        "hasTrailingNewLine": true,
                                                                        "trailingTrivia": [
                                                                            {
                                                                                "kind": "NewLineTrivia",
                                                                                "text": "\r\n"
                                                                            }
                                                                        ]
                                                                    }
                                                                }
                                                            ],
                                                            "closeBraceToken": {
                                                                "kind": "CloseBraceToken",
                                                                "fullStart": 965,
                                                                "fullEnd": 974,
                                                                "start": 973,
                                                                "end": 974,
                                                                "fullWidth": 9,
                                                                "width": 1,
                                                                "text": "}",
                                                                "value": "}",
                                                                "valueText": "}",
                                                                "hasLeadingTrivia": true,
                                                                "leadingTrivia": [
                                                                    {
                                                                        "kind": "WhitespaceTrivia",
                                                                        "text": "        "
                                                                    }
                                                                ]
                                                            }
                                                        }
                                                    ],
                                                    "closeParenToken": {
                                                        "kind": "CloseParenToken",
                                                        "fullStart": 974,
                                                        "fullEnd": 975,
                                                        "start": 974,
                                                        "end": 975,
                                                        "fullWidth": 1,
                                                        "width": 1,
                                                        "text": ")",
                                                        "value": ")",
                                                        "valueText": ")"
                                                    }
                                                }
                                            }
                                        }
                                    }
                                ]
                            },
                            "semicolonToken": {
                                "kind": "SemicolonToken",
                                "fullStart": 975,
                                "fullEnd": 978,
                                "start": 975,
                                "end": 976,
                                "fullWidth": 3,
                                "width": 1,
                                "text": ";",
                                "value": ";",
                                "valueText": ";",
                                "hasTrailingTrivia": true,
                                "hasTrailingNewLine": true,
                                "trailingTrivia": [
                                    {
                                        "kind": "NewLineTrivia",
                                        "text": "\r\n"
                                    }
                                ]
                            }
                        },
                        {
                            "kind": "ReturnStatement",
                            "fullStart": 978,
                            "fullEnd": 1031,
                            "start": 988,
                            "end": 1029,
                            "fullWidth": 53,
                            "width": 41,
                            "returnKeyword": {
                                "kind": "ReturnKeyword",
                                "fullStart": 978,
                                "fullEnd": 995,
                                "start": 988,
                                "end": 994,
                                "fullWidth": 17,
                                "width": 6,
                                "text": "return",
                                "value": "return",
                                "valueText": "return",
                                "hasLeadingTrivia": true,
                                "hasLeadingNewLine": true,
                                "hasTrailingTrivia": true,
                                "leadingTrivia": [
                                    {
                                        "kind": "NewLineTrivia",
                                        "text": "\r\n"
                                    },
                                    {
                                        "kind": "WhitespaceTrivia",
                                        "text": "        "
                                    }
                                ],
                                "trailingTrivia": [
                                    {
                                        "kind": "WhitespaceTrivia",
                                        "text": " "
                                    }
                                ]
                            },
                            "expression": {
                                "kind": "EqualsExpression",
                                "fullStart": 995,
                                "fullEnd": 1028,
                                "start": 995,
                                "end": 1028,
                                "fullWidth": 33,
                                "width": 33,
                                "left": {
                                    "kind": "MemberAccessExpression",
                                    "fullStart": 995,
                                    "fullEnd": 1007,
                                    "start": 995,
                                    "end": 1006,
                                    "fullWidth": 12,
                                    "width": 11,
                                    "expression": {
                                        "kind": "IdentifierName",
                                        "fullStart": 995,
                                        "fullEnd": 1001,
                                        "start": 995,
                                        "end": 1001,
                                        "fullWidth": 6,
                                        "width": 6,
                                        "text": "newObj",
                                        "value": "newObj",
                                        "valueText": "newObj"
                                    },
                                    "dotToken": {
                                        "kind": "DotToken",
                                        "fullStart": 1001,
                                        "fullEnd": 1002,
                                        "start": 1001,
                                        "end": 1002,
                                        "fullWidth": 1,
                                        "width": 1,
                                        "text": ".",
                                        "value": ".",
                                        "valueText": "."
                                    },
                                    "name": {
                                        "kind": "IdentifierName",
                                        "fullStart": 1002,
                                        "fullEnd": 1007,
                                        "start": 1002,
                                        "end": 1006,
                                        "fullWidth": 5,
                                        "width": 4,
                                        "text": "prop",
                                        "value": "prop",
                                        "valueText": "prop",
                                        "hasTrailingTrivia": true,
                                        "trailingTrivia": [
                                            {
                                                "kind": "WhitespaceTrivia",
                                                "text": " "
                                            }
                                        ]
                                    }
                                },
                                "operatorToken": {
                                    "kind": "EqualsEqualsEqualsToken",
                                    "fullStart": 1007,
                                    "fullEnd": 1011,
                                    "start": 1007,
                                    "end": 1010,
                                    "fullWidth": 4,
                                    "width": 3,
                                    "text": "===",
                                    "value": "===",
                                    "valueText": "===",
                                    "hasTrailingTrivia": true,
                                    "trailingTrivia": [
                                        {
                                            "kind": "WhitespaceTrivia",
                                            "text": " "
                                        }
                                    ]
                                },
                                "right": {
                                    "kind": "StringLiteral",
                                    "fullStart": 1011,
                                    "fullEnd": 1028,
                                    "start": 1011,
                                    "end": 1028,
                                    "fullWidth": 17,
                                    "width": 17,
                                    "text": "\"ownDataProperty\"",
                                    "value": "ownDataProperty",
                                    "valueText": "ownDataProperty"
                                }
                            },
                            "semicolonToken": {
                                "kind": "SemicolonToken",
                                "fullStart": 1028,
                                "fullEnd": 1031,
                                "start": 1028,
                                "end": 1029,
                                "fullWidth": 3,
                                "width": 1,
                                "text": ";",
                                "value": ";",
                                "valueText": ";",
                                "hasTrailingTrivia": true,
                                "hasTrailingNewLine": true,
                                "trailingTrivia": [
                                    {
                                        "kind": "NewLineTrivia",
                                        "text": "\r\n"
                                    }
                                ]
                            }
                        }
                    ],
                    "closeBraceToken": {
                        "kind": "CloseBraceToken",
                        "fullStart": 1031,
                        "fullEnd": 1038,
                        "start": 1035,
                        "end": 1036,
                        "fullWidth": 7,
                        "width": 1,
                        "text": "}",
                        "value": "}",
                        "valueText": "}",
                        "hasLeadingTrivia": true,
                        "hasTrailingTrivia": true,
                        "hasTrailingNewLine": true,
                        "leadingTrivia": [
                            {
                                "kind": "WhitespaceTrivia",
                                "text": "    "
                            }
                        ],
                        "trailingTrivia": [
                            {
                                "kind": "NewLineTrivia",
                                "text": "\r\n"
                            }
                        ]
                    }
                }
            },
            {
                "kind": "ExpressionStatement",
                "fullStart": 1038,
                "fullEnd": 1062,
                "start": 1038,
                "end": 1060,
                "fullWidth": 24,
                "width": 22,
                "expression": {
                    "kind": "InvocationExpression",
                    "fullStart": 1038,
                    "fullEnd": 1059,
                    "start": 1038,
                    "end": 1059,
                    "fullWidth": 21,
                    "width": 21,
                    "expression": {
                        "kind": "IdentifierName",
                        "fullStart": 1038,
                        "fullEnd": 1049,
                        "start": 1038,
                        "end": 1049,
                        "fullWidth": 11,
                        "width": 11,
                        "text": "runTestCase",
                        "value": "runTestCase",
                        "valueText": "runTestCase"
                    },
                    "argumentList": {
                        "kind": "ArgumentList",
                        "fullStart": 1049,
                        "fullEnd": 1059,
                        "start": 1049,
                        "end": 1059,
                        "fullWidth": 10,
                        "width": 10,
                        "openParenToken": {
                            "kind": "OpenParenToken",
                            "fullStart": 1049,
                            "fullEnd": 1050,
                            "start": 1049,
                            "end": 1050,
                            "fullWidth": 1,
                            "width": 1,
                            "text": "(",
                            "value": "(",
                            "valueText": "("
                        },
                        "arguments": [
                            {
                                "kind": "IdentifierName",
                                "fullStart": 1050,
                                "fullEnd": 1058,
                                "start": 1050,
                                "end": 1058,
                                "fullWidth": 8,
                                "width": 8,
                                "text": "testcase",
                                "value": "testcase",
                                "valueText": "testcase"
                            }
                        ],
                        "closeParenToken": {
                            "kind": "CloseParenToken",
                            "fullStart": 1058,
                            "fullEnd": 1059,
                            "start": 1058,
                            "end": 1059,
                            "fullWidth": 1,
                            "width": 1,
                            "text": ")",
                            "value": ")",
                            "valueText": ")"
                        }
                    }
                },
                "semicolonToken": {
                    "kind": "SemicolonToken",
                    "fullStart": 1059,
                    "fullEnd": 1062,
                    "start": 1059,
                    "end": 1060,
                    "fullWidth": 3,
                    "width": 1,
                    "text": ";",
                    "value": ";",
                    "valueText": ";",
                    "hasTrailingTrivia": true,
                    "hasTrailingNewLine": true,
                    "trailingTrivia": [
                        {
                            "kind": "NewLineTrivia",
                            "text": "\r\n"
                        }
                    ]
                }
            }
        ],
        "endOfFileToken": {
            "kind": "EndOfFileToken",
            "fullStart": 1062,
            "fullEnd": 1062,
            "start": 1062,
            "end": 1062,
            "fullWidth": 0,
            "width": 0,
            "text": ""
        }
    },
    "lineMap": {
        "lineStarts": [
            0,
            67,
            152,
            232,
            308,
            380,
            385,
            439,
            602,
            607,
            609,
            611,
            634,
            636,
            659,
            703,
            715,
            717,
            762,
            803,
            805,
            848,
            850,
            894,
            896,
            938,
            965,
            978,
            980,
            1031,
            1038,
            1062
        ],
        "length": 1062
    }
}<|MERGE_RESOLUTION|>--- conflicted
+++ resolved
@@ -250,12 +250,8 @@
                                         "start": 648,
                                         "end": 712,
                                         "fullWidth": 64,
-<<<<<<< HEAD
                                         "width": 64,
-                                        "identifier": {
-=======
                                         "propertyName": {
->>>>>>> 85e84683
                                             "kind": "IdentifierName",
                                             "fullStart": 648,
                                             "fullEnd": 654,
@@ -499,12 +495,8 @@
                                         "start": 729,
                                         "end": 759,
                                         "fullWidth": 30,
-<<<<<<< HEAD
                                         "width": 30,
-                                        "identifier": {
-=======
                                         "propertyName": {
->>>>>>> 85e84683
                                             "kind": "IdentifierName",
                                             "fullStart": 729,
                                             "fullEnd": 742,
@@ -878,12 +870,8 @@
                                         "start": 817,
                                         "end": 845,
                                         "fullWidth": 28,
-<<<<<<< HEAD
                                         "width": 28,
-                                        "identifier": {
-=======
                                         "propertyName": {
->>>>>>> 85e84683
                                             "kind": "IdentifierName",
                                             "fullStart": 817,
                                             "fullEnd": 825,
@@ -1217,12 +1205,8 @@
                                         "start": 908,
                                         "end": 975,
                                         "fullWidth": 67,
-<<<<<<< HEAD
                                         "width": 67,
-                                        "identifier": {
-=======
                                         "propertyName": {
->>>>>>> 85e84683
                                             "kind": "IdentifierName",
                                             "fullStart": 908,
                                             "fullEnd": 915,
