--- conflicted
+++ resolved
@@ -250,12 +250,8 @@
                                         "start": 597,
                                         "end": 659,
                                         "fullWidth": 62,
-<<<<<<< HEAD
                                         "width": 62,
-                                        "identifier": {
-=======
                                         "propertyName": {
->>>>>>> 85e84683
                                             "kind": "IdentifierName",
                                             "fullStart": 597,
                                             "fullEnd": 604,
