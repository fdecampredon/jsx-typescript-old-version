{
    "isDeclaration": false,
    "languageVersion": "EcmaScript5",
    "parseOptions": {
        "allowAutomaticSemicolonInsertion": true
    },
    "sourceUnit": {
        "kind": "SourceUnit",
        "fullStart": 0,
        "fullEnd": 1224,
        "start": 608,
        "end": 1224,
        "fullWidth": 1224,
        "width": 616,
        "isIncrementallyUnusable": true,
        "moduleElements": [
            {
                "kind": "FunctionDeclaration",
                "fullStart": 0,
                "fullEnd": 1200,
                "start": 608,
                "end": 1198,
                "fullWidth": 1200,
                "width": 590,
                "isIncrementallyUnusable": true,
                "modifiers": [],
                "functionKeyword": {
                    "kind": "FunctionKeyword",
                    "fullStart": 0,
                    "fullEnd": 617,
                    "start": 608,
                    "end": 616,
                    "fullWidth": 617,
                    "width": 8,
                    "text": "function",
                    "value": "function",
                    "valueText": "function",
                    "hasLeadingTrivia": true,
                    "hasLeadingComment": true,
                    "hasLeadingNewLine": true,
                    "hasTrailingTrivia": true,
                    "leadingTrivia": [
                        {
                            "kind": "SingleLineCommentTrivia",
                            "text": "/// Copyright (c) 2012 Ecma International.  All rights reserved. "
                        },
                        {
                            "kind": "NewLineTrivia",
                            "text": "\r\n"
                        },
                        {
                            "kind": "SingleLineCommentTrivia",
                            "text": "/// Ecma International makes this code available under the terms and conditions set"
                        },
                        {
                            "kind": "NewLineTrivia",
                            "text": "\r\n"
                        },
                        {
                            "kind": "SingleLineCommentTrivia",
                            "text": "/// forth on http://hg.ecmascript.org/tests/test262/raw-file/tip/LICENSE (the "
                        },
                        {
                            "kind": "NewLineTrivia",
                            "text": "\r\n"
                        },
                        {
                            "kind": "SingleLineCommentTrivia",
                            "text": "/// \"Use Terms\").   Any redistribution of this code must retain the above "
                        },
                        {
                            "kind": "NewLineTrivia",
                            "text": "\r\n"
                        },
                        {
                            "kind": "SingleLineCommentTrivia",
                            "text": "/// copyright and this notice and otherwise comply with the Use Terms."
                        },
                        {
                            "kind": "NewLineTrivia",
                            "text": "\r\n"
                        },
                        {
                            "kind": "MultiLineCommentTrivia",
                            "text": "/**\r\n * @path ch15/15.2/15.2.3/15.2.3.5/15.2.3.5-4-190.js\r\n * @description Object.create - 'writable' property of one property in 'Properties' is an inherited accessor property without a get function (8.10.5 step 6.a)\r\n */"
                        },
                        {
                            "kind": "NewLineTrivia",
                            "text": "\r\n"
                        },
                        {
                            "kind": "NewLineTrivia",
                            "text": "\r\n"
                        },
                        {
                            "kind": "NewLineTrivia",
                            "text": "\r\n"
                        }
                    ],
                    "trailingTrivia": [
                        {
                            "kind": "WhitespaceTrivia",
                            "text": " "
                        }
                    ]
                },
                "identifier": {
                    "kind": "IdentifierName",
                    "fullStart": 617,
                    "fullEnd": 625,
                    "start": 617,
                    "end": 625,
                    "fullWidth": 8,
                    "width": 8,
                    "text": "testcase",
                    "value": "testcase",
                    "valueText": "testcase"
                },
                "callSignature": {
                    "kind": "CallSignature",
                    "fullStart": 625,
                    "fullEnd": 628,
                    "start": 625,
                    "end": 627,
                    "fullWidth": 3,
                    "width": 2,
                    "parameterList": {
                        "kind": "ParameterList",
                        "fullStart": 625,
                        "fullEnd": 628,
                        "start": 625,
                        "end": 627,
                        "fullWidth": 3,
                        "width": 2,
                        "openParenToken": {
                            "kind": "OpenParenToken",
                            "fullStart": 625,
                            "fullEnd": 626,
                            "start": 625,
                            "end": 626,
                            "fullWidth": 1,
                            "width": 1,
                            "text": "(",
                            "value": "(",
                            "valueText": "("
                        },
                        "parameters": [],
                        "closeParenToken": {
                            "kind": "CloseParenToken",
                            "fullStart": 626,
                            "fullEnd": 628,
                            "start": 626,
                            "end": 627,
                            "fullWidth": 2,
                            "width": 1,
                            "text": ")",
                            "value": ")",
                            "valueText": ")",
                            "hasTrailingTrivia": true,
                            "trailingTrivia": [
                                {
                                    "kind": "WhitespaceTrivia",
                                    "text": " "
                                }
                            ]
                        }
                    }
                },
                "block": {
                    "kind": "Block",
                    "fullStart": 628,
                    "fullEnd": 1200,
                    "start": 628,
                    "end": 1198,
                    "fullWidth": 572,
                    "width": 570,
                    "isIncrementallyUnusable": true,
                    "openBraceToken": {
                        "kind": "OpenBraceToken",
                        "fullStart": 628,
                        "fullEnd": 631,
                        "start": 628,
                        "end": 629,
                        "fullWidth": 3,
                        "width": 1,
                        "text": "{",
                        "value": "{",
                        "valueText": "{",
                        "hasTrailingTrivia": true,
                        "hasTrailingNewLine": true,
                        "trailingTrivia": [
                            {
                                "kind": "NewLineTrivia",
                                "text": "\r\n"
                            }
                        ]
                    },
                    "statements": [
                        {
                            "kind": "VariableStatement",
                            "fullStart": 631,
                            "fullEnd": 670,
                            "start": 641,
                            "end": 668,
                            "fullWidth": 39,
                            "width": 27,
                            "modifiers": [],
                            "variableDeclaration": {
                                "kind": "VariableDeclaration",
                                "fullStart": 631,
                                "fullEnd": 667,
                                "start": 641,
                                "end": 667,
                                "fullWidth": 36,
                                "width": 26,
                                "varKeyword": {
                                    "kind": "VarKeyword",
                                    "fullStart": 631,
                                    "fullEnd": 645,
                                    "start": 641,
                                    "end": 644,
                                    "fullWidth": 14,
                                    "width": 3,
                                    "text": "var",
                                    "value": "var",
                                    "valueText": "var",
                                    "hasLeadingTrivia": true,
                                    "hasLeadingNewLine": true,
                                    "hasTrailingTrivia": true,
                                    "leadingTrivia": [
                                        {
                                            "kind": "NewLineTrivia",
                                            "text": "\r\n"
                                        },
                                        {
                                            "kind": "WhitespaceTrivia",
                                            "text": "        "
                                        }
                                    ],
                                    "trailingTrivia": [
                                        {
                                            "kind": "WhitespaceTrivia",
                                            "text": " "
                                        }
                                    ]
                                },
                                "variableDeclarators": [
                                    {
                                        "kind": "VariableDeclarator",
                                        "fullStart": 645,
                                        "fullEnd": 667,
                                        "start": 645,
                                        "end": 667,
                                        "fullWidth": 22,
<<<<<<< HEAD
                                        "width": 22,
                                        "identifier": {
=======
                                        "propertyName": {
>>>>>>> 85e84683
                                            "kind": "IdentifierName",
                                            "fullStart": 645,
                                            "fullEnd": 651,
                                            "start": 645,
                                            "end": 650,
                                            "fullWidth": 6,
                                            "width": 5,
                                            "text": "proto",
                                            "value": "proto",
                                            "valueText": "proto",
                                            "hasTrailingTrivia": true,
                                            "trailingTrivia": [
                                                {
                                                    "kind": "WhitespaceTrivia",
                                                    "text": " "
                                                }
                                            ]
                                        },
                                        "equalsValueClause": {
                                            "kind": "EqualsValueClause",
                                            "fullStart": 651,
                                            "fullEnd": 667,
                                            "start": 651,
                                            "end": 667,
                                            "fullWidth": 16,
                                            "width": 16,
                                            "equalsToken": {
                                                "kind": "EqualsToken",
                                                "fullStart": 651,
                                                "fullEnd": 653,
                                                "start": 651,
                                                "end": 652,
                                                "fullWidth": 2,
                                                "width": 1,
                                                "text": "=",
                                                "value": "=",
                                                "valueText": "=",
                                                "hasTrailingTrivia": true,
                                                "trailingTrivia": [
                                                    {
                                                        "kind": "WhitespaceTrivia",
                                                        "text": " "
                                                    }
                                                ]
                                            },
                                            "value": {
                                                "kind": "ObjectLiteralExpression",
                                                "fullStart": 653,
                                                "fullEnd": 667,
                                                "start": 653,
                                                "end": 667,
                                                "fullWidth": 14,
                                                "width": 14,
                                                "openBraceToken": {
                                                    "kind": "OpenBraceToken",
                                                    "fullStart": 653,
                                                    "fullEnd": 655,
                                                    "start": 653,
                                                    "end": 654,
                                                    "fullWidth": 2,
                                                    "width": 1,
                                                    "text": "{",
                                                    "value": "{",
                                                    "valueText": "{",
                                                    "hasTrailingTrivia": true,
                                                    "trailingTrivia": [
                                                        {
                                                            "kind": "WhitespaceTrivia",
                                                            "text": " "
                                                        }
                                                    ]
                                                },
                                                "propertyAssignments": [
                                                    {
                                                        "kind": "SimplePropertyAssignment",
                                                        "fullStart": 655,
                                                        "fullEnd": 666,
                                                        "start": 655,
                                                        "end": 665,
                                                        "fullWidth": 11,
                                                        "width": 10,
                                                        "propertyName": {
                                                            "kind": "IdentifierName",
                                                            "fullStart": 655,
                                                            "fullEnd": 660,
                                                            "start": 655,
                                                            "end": 660,
                                                            "fullWidth": 5,
                                                            "width": 5,
                                                            "text": "value",
                                                            "value": "value",
                                                            "valueText": "value"
                                                        },
                                                        "colonToken": {
                                                            "kind": "ColonToken",
                                                            "fullStart": 660,
                                                            "fullEnd": 662,
                                                            "start": 660,
                                                            "end": 661,
                                                            "fullWidth": 2,
                                                            "width": 1,
                                                            "text": ":",
                                                            "value": ":",
                                                            "valueText": ":",
                                                            "hasTrailingTrivia": true,
                                                            "trailingTrivia": [
                                                                {
                                                                    "kind": "WhitespaceTrivia",
                                                                    "text": " "
                                                                }
                                                            ]
                                                        },
                                                        "expression": {
                                                            "kind": "NumericLiteral",
                                                            "fullStart": 662,
                                                            "fullEnd": 666,
                                                            "start": 662,
                                                            "end": 665,
                                                            "fullWidth": 4,
                                                            "width": 3,
                                                            "text": "100",
                                                            "value": 100,
                                                            "valueText": "100",
                                                            "hasTrailingTrivia": true,
                                                            "trailingTrivia": [
                                                                {
                                                                    "kind": "WhitespaceTrivia",
                                                                    "text": " "
                                                                }
                                                            ]
                                                        }
                                                    }
                                                ],
                                                "closeBraceToken": {
                                                    "kind": "CloseBraceToken",
                                                    "fullStart": 666,
                                                    "fullEnd": 667,
                                                    "start": 666,
                                                    "end": 667,
                                                    "fullWidth": 1,
                                                    "width": 1,
                                                    "text": "}",
                                                    "value": "}",
                                                    "valueText": "}"
                                                }
                                            }
                                        }
                                    }
                                ]
                            },
                            "semicolonToken": {
                                "kind": "SemicolonToken",
                                "fullStart": 667,
                                "fullEnd": 670,
                                "start": 667,
                                "end": 668,
                                "fullWidth": 3,
                                "width": 1,
                                "text": ";",
                                "value": ";",
                                "valueText": ";",
                                "hasTrailingTrivia": true,
                                "hasTrailingNewLine": true,
                                "trailingTrivia": [
                                    {
                                        "kind": "NewLineTrivia",
                                        "text": "\r\n"
                                    }
                                ]
                            }
                        },
                        {
                            "kind": "ExpressionStatement",
                            "fullStart": 670,
                            "fullEnd": 771,
                            "start": 680,
                            "end": 769,
                            "fullWidth": 101,
                            "width": 89,
                            "isIncrementallyUnusable": true,
                            "expression": {
                                "kind": "InvocationExpression",
                                "fullStart": 670,
                                "fullEnd": 768,
                                "start": 680,
                                "end": 768,
                                "fullWidth": 98,
                                "width": 88,
                                "isIncrementallyUnusable": true,
                                "expression": {
                                    "kind": "MemberAccessExpression",
                                    "fullStart": 670,
                                    "fullEnd": 701,
                                    "start": 680,
                                    "end": 701,
                                    "fullWidth": 31,
                                    "width": 21,
                                    "expression": {
                                        "kind": "IdentifierName",
                                        "fullStart": 670,
                                        "fullEnd": 686,
                                        "start": 680,
                                        "end": 686,
                                        "fullWidth": 16,
                                        "width": 6,
                                        "text": "Object",
                                        "value": "Object",
                                        "valueText": "Object",
                                        "hasLeadingTrivia": true,
                                        "hasLeadingNewLine": true,
                                        "leadingTrivia": [
                                            {
                                                "kind": "NewLineTrivia",
                                                "text": "\r\n"
                                            },
                                            {
                                                "kind": "WhitespaceTrivia",
                                                "text": "        "
                                            }
                                        ]
                                    },
                                    "dotToken": {
                                        "kind": "DotToken",
                                        "fullStart": 686,
                                        "fullEnd": 687,
                                        "start": 686,
                                        "end": 687,
                                        "fullWidth": 1,
                                        "width": 1,
                                        "text": ".",
                                        "value": ".",
                                        "valueText": "."
                                    },
                                    "name": {
                                        "kind": "IdentifierName",
                                        "fullStart": 687,
                                        "fullEnd": 701,
                                        "start": 687,
                                        "end": 701,
                                        "fullWidth": 14,
                                        "width": 14,
                                        "text": "defineProperty",
                                        "value": "defineProperty",
                                        "valueText": "defineProperty"
                                    }
                                },
                                "argumentList": {
                                    "kind": "ArgumentList",
                                    "fullStart": 701,
                                    "fullEnd": 768,
                                    "start": 701,
                                    "end": 768,
                                    "fullWidth": 67,
                                    "width": 67,
                                    "isIncrementallyUnusable": true,
                                    "openParenToken": {
                                        "kind": "OpenParenToken",
                                        "fullStart": 701,
                                        "fullEnd": 702,
                                        "start": 701,
                                        "end": 702,
                                        "fullWidth": 1,
                                        "width": 1,
                                        "text": "(",
                                        "value": "(",
                                        "valueText": "("
                                    },
                                    "arguments": [
                                        {
                                            "kind": "IdentifierName",
                                            "fullStart": 702,
                                            "fullEnd": 707,
                                            "start": 702,
                                            "end": 707,
                                            "fullWidth": 5,
                                            "width": 5,
                                            "text": "proto",
                                            "value": "proto",
                                            "valueText": "proto"
                                        },
                                        {
                                            "kind": "CommaToken",
                                            "fullStart": 707,
                                            "fullEnd": 709,
                                            "start": 707,
                                            "end": 708,
                                            "fullWidth": 2,
                                            "width": 1,
                                            "text": ",",
                                            "value": ",",
                                            "valueText": ",",
                                            "hasTrailingTrivia": true,
                                            "trailingTrivia": [
                                                {
                                                    "kind": "WhitespaceTrivia",
                                                    "text": " "
                                                }
                                            ]
                                        },
                                        {
                                            "kind": "StringLiteral",
                                            "fullStart": 709,
                                            "fullEnd": 719,
                                            "start": 709,
                                            "end": 719,
                                            "fullWidth": 10,
                                            "width": 10,
                                            "text": "\"writable\"",
                                            "value": "writable",
                                            "valueText": "writable"
                                        },
                                        {
                                            "kind": "CommaToken",
                                            "fullStart": 719,
                                            "fullEnd": 721,
                                            "start": 719,
                                            "end": 720,
                                            "fullWidth": 2,
                                            "width": 1,
                                            "text": ",",
                                            "value": ",",
                                            "valueText": ",",
                                            "hasTrailingTrivia": true,
                                            "trailingTrivia": [
                                                {
                                                    "kind": "WhitespaceTrivia",
                                                    "text": " "
                                                }
                                            ]
                                        },
                                        {
                                            "kind": "ObjectLiteralExpression",
                                            "fullStart": 721,
                                            "fullEnd": 767,
                                            "start": 721,
                                            "end": 767,
                                            "fullWidth": 46,
                                            "width": 46,
                                            "isIncrementallyUnusable": true,
                                            "openBraceToken": {
                                                "kind": "OpenBraceToken",
                                                "fullStart": 721,
                                                "fullEnd": 724,
                                                "start": 721,
                                                "end": 722,
                                                "fullWidth": 3,
                                                "width": 1,
                                                "text": "{",
                                                "value": "{",
                                                "valueText": "{",
                                                "hasTrailingTrivia": true,
                                                "hasTrailingNewLine": true,
                                                "trailingTrivia": [
                                                    {
                                                        "kind": "NewLineTrivia",
                                                        "text": "\r\n"
                                                    }
                                                ]
                                            },
                                            "propertyAssignments": [
                                                {
                                                    "kind": "SimplePropertyAssignment",
                                                    "fullStart": 724,
                                                    "fullEnd": 758,
                                                    "start": 736,
                                                    "end": 756,
                                                    "fullWidth": 34,
                                                    "width": 20,
                                                    "isIncrementallyUnusable": true,
                                                    "propertyName": {
                                                        "kind": "IdentifierName",
                                                        "fullStart": 724,
                                                        "fullEnd": 739,
                                                        "start": 736,
                                                        "end": 739,
                                                        "fullWidth": 15,
                                                        "width": 3,
                                                        "text": "set",
                                                        "value": "set",
                                                        "valueText": "set",
                                                        "hasLeadingTrivia": true,
                                                        "leadingTrivia": [
                                                            {
                                                                "kind": "WhitespaceTrivia",
                                                                "text": "            "
                                                            }
                                                        ]
                                                    },
                                                    "colonToken": {
                                                        "kind": "ColonToken",
                                                        "fullStart": 739,
                                                        "fullEnd": 741,
                                                        "start": 739,
                                                        "end": 740,
                                                        "fullWidth": 2,
                                                        "width": 1,
                                                        "text": ":",
                                                        "value": ":",
                                                        "valueText": ":",
                                                        "hasTrailingTrivia": true,
                                                        "trailingTrivia": [
                                                            {
                                                                "kind": "WhitespaceTrivia",
                                                                "text": " "
                                                            }
                                                        ]
                                                    },
                                                    "expression": {
                                                        "kind": "FunctionExpression",
                                                        "fullStart": 741,
                                                        "fullEnd": 758,
                                                        "start": 741,
                                                        "end": 756,
                                                        "fullWidth": 17,
                                                        "width": 15,
                                                        "functionKeyword": {
                                                            "kind": "FunctionKeyword",
                                                            "fullStart": 741,
                                                            "fullEnd": 750,
                                                            "start": 741,
                                                            "end": 749,
                                                            "fullWidth": 9,
                                                            "width": 8,
                                                            "text": "function",
                                                            "value": "function",
                                                            "valueText": "function",
                                                            "hasTrailingTrivia": true,
                                                            "trailingTrivia": [
                                                                {
                                                                    "kind": "WhitespaceTrivia",
                                                                    "text": " "
                                                                }
                                                            ]
                                                        },
                                                        "callSignature": {
                                                            "kind": "CallSignature",
                                                            "fullStart": 750,
                                                            "fullEnd": 753,
                                                            "start": 750,
                                                            "end": 752,
                                                            "fullWidth": 3,
                                                            "width": 2,
                                                            "parameterList": {
                                                                "kind": "ParameterList",
                                                                "fullStart": 750,
                                                                "fullEnd": 753,
                                                                "start": 750,
                                                                "end": 752,
                                                                "fullWidth": 3,
                                                                "width": 2,
                                                                "openParenToken": {
                                                                    "kind": "OpenParenToken",
                                                                    "fullStart": 750,
                                                                    "fullEnd": 751,
                                                                    "start": 750,
                                                                    "end": 751,
                                                                    "fullWidth": 1,
                                                                    "width": 1,
                                                                    "text": "(",
                                                                    "value": "(",
                                                                    "valueText": "("
                                                                },
                                                                "parameters": [],
                                                                "closeParenToken": {
                                                                    "kind": "CloseParenToken",
                                                                    "fullStart": 751,
                                                                    "fullEnd": 753,
                                                                    "start": 751,
                                                                    "end": 752,
                                                                    "fullWidth": 2,
                                                                    "width": 1,
                                                                    "text": ")",
                                                                    "value": ")",
                                                                    "valueText": ")",
                                                                    "hasTrailingTrivia": true,
                                                                    "trailingTrivia": [
                                                                        {
                                                                            "kind": "WhitespaceTrivia",
                                                                            "text": " "
                                                                        }
                                                                    ]
                                                                }
                                                            }
                                                        },
                                                        "block": {
                                                            "kind": "Block",
                                                            "fullStart": 753,
                                                            "fullEnd": 758,
                                                            "start": 753,
                                                            "end": 756,
                                                            "fullWidth": 5,
                                                            "width": 3,
                                                            "openBraceToken": {
                                                                "kind": "OpenBraceToken",
                                                                "fullStart": 753,
                                                                "fullEnd": 755,
                                                                "start": 753,
                                                                "end": 754,
                                                                "fullWidth": 2,
                                                                "width": 1,
                                                                "text": "{",
                                                                "value": "{",
                                                                "valueText": "{",
                                                                "hasTrailingTrivia": true,
                                                                "trailingTrivia": [
                                                                    {
                                                                        "kind": "WhitespaceTrivia",
                                                                        "text": " "
                                                                    }
                                                                ]
                                                            },
                                                            "statements": [],
                                                            "closeBraceToken": {
                                                                "kind": "CloseBraceToken",
                                                                "fullStart": 755,
                                                                "fullEnd": 758,
                                                                "start": 755,
                                                                "end": 756,
                                                                "fullWidth": 3,
                                                                "width": 1,
                                                                "text": "}",
                                                                "value": "}",
                                                                "valueText": "}",
                                                                "hasTrailingTrivia": true,
                                                                "hasTrailingNewLine": true,
                                                                "trailingTrivia": [
                                                                    {
                                                                        "kind": "NewLineTrivia",
                                                                        "text": "\r\n"
                                                                    }
                                                                ]
                                                            }
                                                        }
                                                    }
                                                }
                                            ],
                                            "closeBraceToken": {
                                                "kind": "CloseBraceToken",
                                                "fullStart": 758,
                                                "fullEnd": 767,
                                                "start": 766,
                                                "end": 767,
                                                "fullWidth": 9,
                                                "width": 1,
                                                "text": "}",
                                                "value": "}",
                                                "valueText": "}",
                                                "hasLeadingTrivia": true,
                                                "leadingTrivia": [
                                                    {
                                                        "kind": "WhitespaceTrivia",
                                                        "text": "        "
                                                    }
                                                ]
                                            }
                                        }
                                    ],
                                    "closeParenToken": {
                                        "kind": "CloseParenToken",
                                        "fullStart": 767,
                                        "fullEnd": 768,
                                        "start": 767,
                                        "end": 768,
                                        "fullWidth": 1,
                                        "width": 1,
                                        "text": ")",
                                        "value": ")",
                                        "valueText": ")"
                                    }
                                }
                            },
                            "semicolonToken": {
                                "kind": "SemicolonToken",
                                "fullStart": 768,
                                "fullEnd": 771,
                                "start": 768,
                                "end": 769,
                                "fullWidth": 3,
                                "width": 1,
                                "text": ";",
                                "value": ";",
                                "valueText": ";",
                                "hasTrailingTrivia": true,
                                "hasTrailingNewLine": true,
                                "trailingTrivia": [
                                    {
                                        "kind": "NewLineTrivia",
                                        "text": "\r\n"
                                    }
                                ]
                            }
                        },
                        {
                            "kind": "VariableStatement",
                            "fullStart": 771,
                            "fullEnd": 818,
                            "start": 781,
                            "end": 816,
                            "fullWidth": 47,
                            "width": 35,
                            "modifiers": [],
                            "variableDeclaration": {
                                "kind": "VariableDeclaration",
                                "fullStart": 771,
                                "fullEnd": 815,
                                "start": 781,
                                "end": 815,
                                "fullWidth": 44,
                                "width": 34,
                                "varKeyword": {
                                    "kind": "VarKeyword",
                                    "fullStart": 771,
                                    "fullEnd": 785,
                                    "start": 781,
                                    "end": 784,
                                    "fullWidth": 14,
                                    "width": 3,
                                    "text": "var",
                                    "value": "var",
                                    "valueText": "var",
                                    "hasLeadingTrivia": true,
                                    "hasLeadingNewLine": true,
                                    "hasTrailingTrivia": true,
                                    "leadingTrivia": [
                                        {
                                            "kind": "NewLineTrivia",
                                            "text": "\r\n"
                                        },
                                        {
                                            "kind": "WhitespaceTrivia",
                                            "text": "        "
                                        }
                                    ],
                                    "trailingTrivia": [
                                        {
                                            "kind": "WhitespaceTrivia",
                                            "text": " "
                                        }
                                    ]
                                },
                                "variableDeclarators": [
                                    {
                                        "kind": "VariableDeclarator",
                                        "fullStart": 785,
                                        "fullEnd": 815,
                                        "start": 785,
                                        "end": 815,
                                        "fullWidth": 30,
<<<<<<< HEAD
                                        "width": 30,
                                        "identifier": {
=======
                                        "propertyName": {
>>>>>>> 85e84683
                                            "kind": "IdentifierName",
                                            "fullStart": 785,
                                            "fullEnd": 798,
                                            "start": 785,
                                            "end": 797,
                                            "fullWidth": 13,
                                            "width": 12,
                                            "text": "ConstructFun",
                                            "value": "ConstructFun",
                                            "valueText": "ConstructFun",
                                            "hasTrailingTrivia": true,
                                            "trailingTrivia": [
                                                {
                                                    "kind": "WhitespaceTrivia",
                                                    "text": " "
                                                }
                                            ]
                                        },
                                        "equalsValueClause": {
                                            "kind": "EqualsValueClause",
                                            "fullStart": 798,
                                            "fullEnd": 815,
                                            "start": 798,
                                            "end": 815,
                                            "fullWidth": 17,
                                            "width": 17,
                                            "equalsToken": {
                                                "kind": "EqualsToken",
                                                "fullStart": 798,
                                                "fullEnd": 800,
                                                "start": 798,
                                                "end": 799,
                                                "fullWidth": 2,
                                                "width": 1,
                                                "text": "=",
                                                "value": "=",
                                                "valueText": "=",
                                                "hasTrailingTrivia": true,
                                                "trailingTrivia": [
                                                    {
                                                        "kind": "WhitespaceTrivia",
                                                        "text": " "
                                                    }
                                                ]
                                            },
                                            "value": {
                                                "kind": "FunctionExpression",
                                                "fullStart": 800,
                                                "fullEnd": 815,
                                                "start": 800,
                                                "end": 815,
                                                "fullWidth": 15,
                                                "width": 15,
                                                "functionKeyword": {
                                                    "kind": "FunctionKeyword",
                                                    "fullStart": 800,
                                                    "fullEnd": 809,
                                                    "start": 800,
                                                    "end": 808,
                                                    "fullWidth": 9,
                                                    "width": 8,
                                                    "text": "function",
                                                    "value": "function",
                                                    "valueText": "function",
                                                    "hasTrailingTrivia": true,
                                                    "trailingTrivia": [
                                                        {
                                                            "kind": "WhitespaceTrivia",
                                                            "text": " "
                                                        }
                                                    ]
                                                },
                                                "callSignature": {
                                                    "kind": "CallSignature",
                                                    "fullStart": 809,
                                                    "fullEnd": 812,
                                                    "start": 809,
                                                    "end": 811,
                                                    "fullWidth": 3,
                                                    "width": 2,
                                                    "parameterList": {
                                                        "kind": "ParameterList",
                                                        "fullStart": 809,
                                                        "fullEnd": 812,
                                                        "start": 809,
                                                        "end": 811,
                                                        "fullWidth": 3,
                                                        "width": 2,
                                                        "openParenToken": {
                                                            "kind": "OpenParenToken",
                                                            "fullStart": 809,
                                                            "fullEnd": 810,
                                                            "start": 809,
                                                            "end": 810,
                                                            "fullWidth": 1,
                                                            "width": 1,
                                                            "text": "(",
                                                            "value": "(",
                                                            "valueText": "("
                                                        },
                                                        "parameters": [],
                                                        "closeParenToken": {
                                                            "kind": "CloseParenToken",
                                                            "fullStart": 810,
                                                            "fullEnd": 812,
                                                            "start": 810,
                                                            "end": 811,
                                                            "fullWidth": 2,
                                                            "width": 1,
                                                            "text": ")",
                                                            "value": ")",
                                                            "valueText": ")",
                                                            "hasTrailingTrivia": true,
                                                            "trailingTrivia": [
                                                                {
                                                                    "kind": "WhitespaceTrivia",
                                                                    "text": " "
                                                                }
                                                            ]
                                                        }
                                                    }
                                                },
                                                "block": {
                                                    "kind": "Block",
                                                    "fullStart": 812,
                                                    "fullEnd": 815,
                                                    "start": 812,
                                                    "end": 815,
                                                    "fullWidth": 3,
                                                    "width": 3,
                                                    "openBraceToken": {
                                                        "kind": "OpenBraceToken",
                                                        "fullStart": 812,
                                                        "fullEnd": 814,
                                                        "start": 812,
                                                        "end": 813,
                                                        "fullWidth": 2,
                                                        "width": 1,
                                                        "text": "{",
                                                        "value": "{",
                                                        "valueText": "{",
                                                        "hasTrailingTrivia": true,
                                                        "trailingTrivia": [
                                                            {
                                                                "kind": "WhitespaceTrivia",
                                                                "text": " "
                                                            }
                                                        ]
                                                    },
                                                    "statements": [],
                                                    "closeBraceToken": {
                                                        "kind": "CloseBraceToken",
                                                        "fullStart": 814,
                                                        "fullEnd": 815,
                                                        "start": 814,
                                                        "end": 815,
                                                        "fullWidth": 1,
                                                        "width": 1,
                                                        "text": "}",
                                                        "value": "}",
                                                        "valueText": "}"
                                                    }
                                                }
                                            }
                                        }
                                    }
                                ]
                            },
                            "semicolonToken": {
                                "kind": "SemicolonToken",
                                "fullStart": 815,
                                "fullEnd": 818,
                                "start": 815,
                                "end": 816,
                                "fullWidth": 3,
                                "width": 1,
                                "text": ";",
                                "value": ";",
                                "valueText": ";",
                                "hasTrailingTrivia": true,
                                "hasTrailingNewLine": true,
                                "trailingTrivia": [
                                    {
                                        "kind": "NewLineTrivia",
                                        "text": "\r\n"
                                    }
                                ]
                            }
                        },
                        {
                            "kind": "ExpressionStatement",
                            "fullStart": 818,
                            "fullEnd": 859,
                            "start": 826,
                            "end": 857,
                            "fullWidth": 41,
                            "width": 31,
                            "expression": {
                                "kind": "AssignmentExpression",
                                "fullStart": 818,
                                "fullEnd": 856,
                                "start": 826,
                                "end": 856,
                                "fullWidth": 38,
                                "width": 30,
                                "left": {
                                    "kind": "MemberAccessExpression",
                                    "fullStart": 818,
                                    "fullEnd": 849,
                                    "start": 826,
                                    "end": 848,
                                    "fullWidth": 31,
                                    "width": 22,
                                    "expression": {
                                        "kind": "IdentifierName",
                                        "fullStart": 818,
                                        "fullEnd": 838,
                                        "start": 826,
                                        "end": 838,
                                        "fullWidth": 20,
                                        "width": 12,
                                        "text": "ConstructFun",
                                        "value": "ConstructFun",
                                        "valueText": "ConstructFun",
                                        "hasLeadingTrivia": true,
                                        "leadingTrivia": [
                                            {
                                                "kind": "WhitespaceTrivia",
                                                "text": "        "
                                            }
                                        ]
                                    },
                                    "dotToken": {
                                        "kind": "DotToken",
                                        "fullStart": 838,
                                        "fullEnd": 839,
                                        "start": 838,
                                        "end": 839,
                                        "fullWidth": 1,
                                        "width": 1,
                                        "text": ".",
                                        "value": ".",
                                        "valueText": "."
                                    },
                                    "name": {
                                        "kind": "IdentifierName",
                                        "fullStart": 839,
                                        "fullEnd": 849,
                                        "start": 839,
                                        "end": 848,
                                        "fullWidth": 10,
                                        "width": 9,
                                        "text": "prototype",
                                        "value": "prototype",
                                        "valueText": "prototype",
                                        "hasTrailingTrivia": true,
                                        "trailingTrivia": [
                                            {
                                                "kind": "WhitespaceTrivia",
                                                "text": " "
                                            }
                                        ]
                                    }
                                },
                                "operatorToken": {
                                    "kind": "EqualsToken",
                                    "fullStart": 849,
                                    "fullEnd": 851,
                                    "start": 849,
                                    "end": 850,
                                    "fullWidth": 2,
                                    "width": 1,
                                    "text": "=",
                                    "value": "=",
                                    "valueText": "=",
                                    "hasTrailingTrivia": true,
                                    "trailingTrivia": [
                                        {
                                            "kind": "WhitespaceTrivia",
                                            "text": " "
                                        }
                                    ]
                                },
                                "right": {
                                    "kind": "IdentifierName",
                                    "fullStart": 851,
                                    "fullEnd": 856,
                                    "start": 851,
                                    "end": 856,
                                    "fullWidth": 5,
                                    "width": 5,
                                    "text": "proto",
                                    "value": "proto",
                                    "valueText": "proto"
                                }
                            },
                            "semicolonToken": {
                                "kind": "SemicolonToken",
                                "fullStart": 856,
                                "fullEnd": 859,
                                "start": 856,
                                "end": 857,
                                "fullWidth": 3,
                                "width": 1,
                                "text": ";",
                                "value": ";",
                                "valueText": ";",
                                "hasTrailingTrivia": true,
                                "hasTrailingNewLine": true,
                                "trailingTrivia": [
                                    {
                                        "kind": "NewLineTrivia",
                                        "text": "\r\n"
                                    }
                                ]
                            }
                        },
                        {
                            "kind": "VariableStatement",
                            "fullStart": 859,
                            "fullEnd": 904,
                            "start": 869,
                            "end": 902,
                            "fullWidth": 45,
                            "width": 33,
                            "modifiers": [],
                            "variableDeclaration": {
                                "kind": "VariableDeclaration",
                                "fullStart": 859,
                                "fullEnd": 901,
                                "start": 869,
                                "end": 901,
                                "fullWidth": 42,
                                "width": 32,
                                "varKeyword": {
                                    "kind": "VarKeyword",
                                    "fullStart": 859,
                                    "fullEnd": 873,
                                    "start": 869,
                                    "end": 872,
                                    "fullWidth": 14,
                                    "width": 3,
                                    "text": "var",
                                    "value": "var",
                                    "valueText": "var",
                                    "hasLeadingTrivia": true,
                                    "hasLeadingNewLine": true,
                                    "hasTrailingTrivia": true,
                                    "leadingTrivia": [
                                        {
                                            "kind": "NewLineTrivia",
                                            "text": "\r\n"
                                        },
                                        {
                                            "kind": "WhitespaceTrivia",
                                            "text": "        "
                                        }
                                    ],
                                    "trailingTrivia": [
                                        {
                                            "kind": "WhitespaceTrivia",
                                            "text": " "
                                        }
                                    ]
                                },
                                "variableDeclarators": [
                                    {
                                        "kind": "VariableDeclarator",
                                        "fullStart": 873,
                                        "fullEnd": 901,
                                        "start": 873,
                                        "end": 901,
                                        "fullWidth": 28,
<<<<<<< HEAD
                                        "width": 28,
                                        "identifier": {
=======
                                        "propertyName": {
>>>>>>> 85e84683
                                            "kind": "IdentifierName",
                                            "fullStart": 873,
                                            "fullEnd": 881,
                                            "start": 873,
                                            "end": 880,
                                            "fullWidth": 8,
                                            "width": 7,
                                            "text": "descObj",
                                            "value": "descObj",
                                            "valueText": "descObj",
                                            "hasTrailingTrivia": true,
                                            "trailingTrivia": [
                                                {
                                                    "kind": "WhitespaceTrivia",
                                                    "text": " "
                                                }
                                            ]
                                        },
                                        "equalsValueClause": {
                                            "kind": "EqualsValueClause",
                                            "fullStart": 881,
                                            "fullEnd": 901,
                                            "start": 881,
                                            "end": 901,
                                            "fullWidth": 20,
                                            "width": 20,
                                            "equalsToken": {
                                                "kind": "EqualsToken",
                                                "fullStart": 881,
                                                "fullEnd": 883,
                                                "start": 881,
                                                "end": 882,
                                                "fullWidth": 2,
                                                "width": 1,
                                                "text": "=",
                                                "value": "=",
                                                "valueText": "=",
                                                "hasTrailingTrivia": true,
                                                "trailingTrivia": [
                                                    {
                                                        "kind": "WhitespaceTrivia",
                                                        "text": " "
                                                    }
                                                ]
                                            },
                                            "value": {
                                                "kind": "ObjectCreationExpression",
                                                "fullStart": 883,
                                                "fullEnd": 901,
                                                "start": 883,
                                                "end": 901,
                                                "fullWidth": 18,
                                                "width": 18,
                                                "newKeyword": {
                                                    "kind": "NewKeyword",
                                                    "fullStart": 883,
                                                    "fullEnd": 887,
                                                    "start": 883,
                                                    "end": 886,
                                                    "fullWidth": 4,
                                                    "width": 3,
                                                    "text": "new",
                                                    "value": "new",
                                                    "valueText": "new",
                                                    "hasTrailingTrivia": true,
                                                    "trailingTrivia": [
                                                        {
                                                            "kind": "WhitespaceTrivia",
                                                            "text": " "
                                                        }
                                                    ]
                                                },
                                                "expression": {
                                                    "kind": "IdentifierName",
                                                    "fullStart": 887,
                                                    "fullEnd": 899,
                                                    "start": 887,
                                                    "end": 899,
                                                    "fullWidth": 12,
                                                    "width": 12,
                                                    "text": "ConstructFun",
                                                    "value": "ConstructFun",
                                                    "valueText": "ConstructFun"
                                                },
                                                "argumentList": {
                                                    "kind": "ArgumentList",
                                                    "fullStart": 899,
                                                    "fullEnd": 901,
                                                    "start": 899,
                                                    "end": 901,
                                                    "fullWidth": 2,
                                                    "width": 2,
                                                    "openParenToken": {
                                                        "kind": "OpenParenToken",
                                                        "fullStart": 899,
                                                        "fullEnd": 900,
                                                        "start": 899,
                                                        "end": 900,
                                                        "fullWidth": 1,
                                                        "width": 1,
                                                        "text": "(",
                                                        "value": "(",
                                                        "valueText": "("
                                                    },
                                                    "arguments": [],
                                                    "closeParenToken": {
                                                        "kind": "CloseParenToken",
                                                        "fullStart": 900,
                                                        "fullEnd": 901,
                                                        "start": 900,
                                                        "end": 901,
                                                        "fullWidth": 1,
                                                        "width": 1,
                                                        "text": ")",
                                                        "value": ")",
                                                        "valueText": ")"
                                                    }
                                                }
                                            }
                                        }
                                    }
                                ]
                            },
                            "semicolonToken": {
                                "kind": "SemicolonToken",
                                "fullStart": 901,
                                "fullEnd": 904,
                                "start": 901,
                                "end": 902,
                                "fullWidth": 3,
                                "width": 1,
                                "text": ";",
                                "value": ";",
                                "valueText": ";",
                                "hasTrailingTrivia": true,
                                "hasTrailingNewLine": true,
                                "trailingTrivia": [
                                    {
                                        "kind": "NewLineTrivia",
                                        "text": "\r\n"
                                    }
                                ]
                            }
                        },
                        {
                            "kind": "VariableStatement",
                            "fullStart": 904,
                            "fullEnd": 988,
                            "start": 914,
                            "end": 986,
                            "fullWidth": 84,
                            "width": 72,
                            "modifiers": [],
                            "variableDeclaration": {
                                "kind": "VariableDeclaration",
                                "fullStart": 904,
                                "fullEnd": 985,
                                "start": 914,
                                "end": 985,
                                "fullWidth": 81,
                                "width": 71,
                                "varKeyword": {
                                    "kind": "VarKeyword",
                                    "fullStart": 904,
                                    "fullEnd": 918,
                                    "start": 914,
                                    "end": 917,
                                    "fullWidth": 14,
                                    "width": 3,
                                    "text": "var",
                                    "value": "var",
                                    "valueText": "var",
                                    "hasLeadingTrivia": true,
                                    "hasLeadingNewLine": true,
                                    "hasTrailingTrivia": true,
                                    "leadingTrivia": [
                                        {
                                            "kind": "NewLineTrivia",
                                            "text": "\r\n"
                                        },
                                        {
                                            "kind": "WhitespaceTrivia",
                                            "text": "        "
                                        }
                                    ],
                                    "trailingTrivia": [
                                        {
                                            "kind": "WhitespaceTrivia",
                                            "text": " "
                                        }
                                    ]
                                },
                                "variableDeclarators": [
                                    {
                                        "kind": "VariableDeclarator",
                                        "fullStart": 918,
                                        "fullEnd": 985,
                                        "start": 918,
                                        "end": 985,
                                        "fullWidth": 67,
<<<<<<< HEAD
                                        "width": 67,
                                        "identifier": {
=======
                                        "propertyName": {
>>>>>>> 85e84683
                                            "kind": "IdentifierName",
                                            "fullStart": 918,
                                            "fullEnd": 925,
                                            "start": 918,
                                            "end": 924,
                                            "fullWidth": 7,
                                            "width": 6,
                                            "text": "newObj",
                                            "value": "newObj",
                                            "valueText": "newObj",
                                            "hasTrailingTrivia": true,
                                            "trailingTrivia": [
                                                {
                                                    "kind": "WhitespaceTrivia",
                                                    "text": " "
                                                }
                                            ]
                                        },
                                        "equalsValueClause": {
                                            "kind": "EqualsValueClause",
                                            "fullStart": 925,
                                            "fullEnd": 985,
                                            "start": 925,
                                            "end": 985,
                                            "fullWidth": 60,
                                            "width": 60,
                                            "equalsToken": {
                                                "kind": "EqualsToken",
                                                "fullStart": 925,
                                                "fullEnd": 927,
                                                "start": 925,
                                                "end": 926,
                                                "fullWidth": 2,
                                                "width": 1,
                                                "text": "=",
                                                "value": "=",
                                                "valueText": "=",
                                                "hasTrailingTrivia": true,
                                                "trailingTrivia": [
                                                    {
                                                        "kind": "WhitespaceTrivia",
                                                        "text": " "
                                                    }
                                                ]
                                            },
                                            "value": {
                                                "kind": "InvocationExpression",
                                                "fullStart": 927,
                                                "fullEnd": 985,
                                                "start": 927,
                                                "end": 985,
                                                "fullWidth": 58,
                                                "width": 58,
                                                "expression": {
                                                    "kind": "MemberAccessExpression",
                                                    "fullStart": 927,
                                                    "fullEnd": 940,
                                                    "start": 927,
                                                    "end": 940,
                                                    "fullWidth": 13,
                                                    "width": 13,
                                                    "expression": {
                                                        "kind": "IdentifierName",
                                                        "fullStart": 927,
                                                        "fullEnd": 933,
                                                        "start": 927,
                                                        "end": 933,
                                                        "fullWidth": 6,
                                                        "width": 6,
                                                        "text": "Object",
                                                        "value": "Object",
                                                        "valueText": "Object"
                                                    },
                                                    "dotToken": {
                                                        "kind": "DotToken",
                                                        "fullStart": 933,
                                                        "fullEnd": 934,
                                                        "start": 933,
                                                        "end": 934,
                                                        "fullWidth": 1,
                                                        "width": 1,
                                                        "text": ".",
                                                        "value": ".",
                                                        "valueText": "."
                                                    },
                                                    "name": {
                                                        "kind": "IdentifierName",
                                                        "fullStart": 934,
                                                        "fullEnd": 940,
                                                        "start": 934,
                                                        "end": 940,
                                                        "fullWidth": 6,
                                                        "width": 6,
                                                        "text": "create",
                                                        "value": "create",
                                                        "valueText": "create"
                                                    }
                                                },
                                                "argumentList": {
                                                    "kind": "ArgumentList",
                                                    "fullStart": 940,
                                                    "fullEnd": 985,
                                                    "start": 940,
                                                    "end": 985,
                                                    "fullWidth": 45,
                                                    "width": 45,
                                                    "openParenToken": {
                                                        "kind": "OpenParenToken",
                                                        "fullStart": 940,
                                                        "fullEnd": 941,
                                                        "start": 940,
                                                        "end": 941,
                                                        "fullWidth": 1,
                                                        "width": 1,
                                                        "text": "(",
                                                        "value": "(",
                                                        "valueText": "("
                                                    },
                                                    "arguments": [
                                                        {
                                                            "kind": "ObjectLiteralExpression",
                                                            "fullStart": 941,
                                                            "fullEnd": 943,
                                                            "start": 941,
                                                            "end": 943,
                                                            "fullWidth": 2,
                                                            "width": 2,
                                                            "openBraceToken": {
                                                                "kind": "OpenBraceToken",
                                                                "fullStart": 941,
                                                                "fullEnd": 942,
                                                                "start": 941,
                                                                "end": 942,
                                                                "fullWidth": 1,
                                                                "width": 1,
                                                                "text": "{",
                                                                "value": "{",
                                                                "valueText": "{"
                                                            },
                                                            "propertyAssignments": [],
                                                            "closeBraceToken": {
                                                                "kind": "CloseBraceToken",
                                                                "fullStart": 942,
                                                                "fullEnd": 943,
                                                                "start": 942,
                                                                "end": 943,
                                                                "fullWidth": 1,
                                                                "width": 1,
                                                                "text": "}",
                                                                "value": "}",
                                                                "valueText": "}"
                                                            }
                                                        },
                                                        {
                                                            "kind": "CommaToken",
                                                            "fullStart": 943,
                                                            "fullEnd": 945,
                                                            "start": 943,
                                                            "end": 944,
                                                            "fullWidth": 2,
                                                            "width": 1,
                                                            "text": ",",
                                                            "value": ",",
                                                            "valueText": ",",
                                                            "hasTrailingTrivia": true,
                                                            "trailingTrivia": [
                                                                {
                                                                    "kind": "WhitespaceTrivia",
                                                                    "text": " "
                                                                }
                                                            ]
                                                        },
                                                        {
                                                            "kind": "ObjectLiteralExpression",
                                                            "fullStart": 945,
                                                            "fullEnd": 984,
                                                            "start": 945,
                                                            "end": 984,
                                                            "fullWidth": 39,
                                                            "width": 39,
                                                            "openBraceToken": {
                                                                "kind": "OpenBraceToken",
                                                                "fullStart": 945,
                                                                "fullEnd": 948,
                                                                "start": 945,
                                                                "end": 946,
                                                                "fullWidth": 3,
                                                                "width": 1,
                                                                "text": "{",
                                                                "value": "{",
                                                                "valueText": "{",
                                                                "hasTrailingTrivia": true,
                                                                "hasTrailingNewLine": true,
                                                                "trailingTrivia": [
                                                                    {
                                                                        "kind": "NewLineTrivia",
                                                                        "text": "\r\n"
                                                                    }
                                                                ]
                                                            },
                                                            "propertyAssignments": [
                                                                {
                                                                    "kind": "SimplePropertyAssignment",
                                                                    "fullStart": 948,
                                                                    "fullEnd": 975,
                                                                    "start": 960,
                                                                    "end": 973,
                                                                    "fullWidth": 27,
                                                                    "width": 13,
                                                                    "propertyName": {
                                                                        "kind": "IdentifierName",
                                                                        "fullStart": 948,
                                                                        "fullEnd": 964,
                                                                        "start": 960,
                                                                        "end": 964,
                                                                        "fullWidth": 16,
                                                                        "width": 4,
                                                                        "text": "prop",
                                                                        "value": "prop",
                                                                        "valueText": "prop",
                                                                        "hasLeadingTrivia": true,
                                                                        "leadingTrivia": [
                                                                            {
                                                                                "kind": "WhitespaceTrivia",
                                                                                "text": "            "
                                                                            }
                                                                        ]
                                                                    },
                                                                    "colonToken": {
                                                                        "kind": "ColonToken",
                                                                        "fullStart": 964,
                                                                        "fullEnd": 966,
                                                                        "start": 964,
                                                                        "end": 965,
                                                                        "fullWidth": 2,
                                                                        "width": 1,
                                                                        "text": ":",
                                                                        "value": ":",
                                                                        "valueText": ":",
                                                                        "hasTrailingTrivia": true,
                                                                        "trailingTrivia": [
                                                                            {
                                                                                "kind": "WhitespaceTrivia",
                                                                                "text": " "
                                                                            }
                                                                        ]
                                                                    },
                                                                    "expression": {
                                                                        "kind": "IdentifierName",
                                                                        "fullStart": 966,
                                                                        "fullEnd": 975,
                                                                        "start": 966,
                                                                        "end": 973,
                                                                        "fullWidth": 9,
                                                                        "width": 7,
                                                                        "text": "descObj",
                                                                        "value": "descObj",
                                                                        "valueText": "descObj",
                                                                        "hasTrailingTrivia": true,
                                                                        "hasTrailingNewLine": true,
                                                                        "trailingTrivia": [
                                                                            {
                                                                                "kind": "NewLineTrivia",
                                                                                "text": "\r\n"
                                                                            }
                                                                        ]
                                                                    }
                                                                }
                                                            ],
                                                            "closeBraceToken": {
                                                                "kind": "CloseBraceToken",
                                                                "fullStart": 975,
                                                                "fullEnd": 984,
                                                                "start": 983,
                                                                "end": 984,
                                                                "fullWidth": 9,
                                                                "width": 1,
                                                                "text": "}",
                                                                "value": "}",
                                                                "valueText": "}",
                                                                "hasLeadingTrivia": true,
                                                                "leadingTrivia": [
                                                                    {
                                                                        "kind": "WhitespaceTrivia",
                                                                        "text": "        "
                                                                    }
                                                                ]
                                                            }
                                                        }
                                                    ],
                                                    "closeParenToken": {
                                                        "kind": "CloseParenToken",
                                                        "fullStart": 984,
                                                        "fullEnd": 985,
                                                        "start": 984,
                                                        "end": 985,
                                                        "fullWidth": 1,
                                                        "width": 1,
                                                        "text": ")",
                                                        "value": ")",
                                                        "valueText": ")"
                                                    }
                                                }
                                            }
                                        }
                                    }
                                ]
                            },
                            "semicolonToken": {
                                "kind": "SemicolonToken",
                                "fullStart": 985,
                                "fullEnd": 988,
                                "start": 985,
                                "end": 986,
                                "fullWidth": 3,
                                "width": 1,
                                "text": ";",
                                "value": ";",
                                "valueText": ";",
                                "hasTrailingTrivia": true,
                                "hasTrailingNewLine": true,
                                "trailingTrivia": [
                                    {
                                        "kind": "NewLineTrivia",
                                        "text": "\r\n"
                                    }
                                ]
                            }
                        },
                        {
                            "kind": "VariableStatement",
                            "fullStart": 988,
                            "fullEnd": 1040,
                            "start": 998,
                            "end": 1038,
                            "fullWidth": 52,
                            "width": 40,
                            "modifiers": [],
                            "variableDeclaration": {
                                "kind": "VariableDeclaration",
                                "fullStart": 988,
                                "fullEnd": 1037,
                                "start": 998,
                                "end": 1037,
                                "fullWidth": 49,
                                "width": 39,
                                "varKeyword": {
                                    "kind": "VarKeyword",
                                    "fullStart": 988,
                                    "fullEnd": 1002,
                                    "start": 998,
                                    "end": 1001,
                                    "fullWidth": 14,
                                    "width": 3,
                                    "text": "var",
                                    "value": "var",
                                    "valueText": "var",
                                    "hasLeadingTrivia": true,
                                    "hasLeadingNewLine": true,
                                    "hasTrailingTrivia": true,
                                    "leadingTrivia": [
                                        {
                                            "kind": "NewLineTrivia",
                                            "text": "\r\n"
                                        },
                                        {
                                            "kind": "WhitespaceTrivia",
                                            "text": "        "
                                        }
                                    ],
                                    "trailingTrivia": [
                                        {
                                            "kind": "WhitespaceTrivia",
                                            "text": " "
                                        }
                                    ]
                                },
                                "variableDeclarators": [
                                    {
                                        "kind": "VariableDeclarator",
                                        "fullStart": 1002,
                                        "fullEnd": 1037,
                                        "start": 1002,
                                        "end": 1037,
                                        "fullWidth": 35,
<<<<<<< HEAD
                                        "width": 35,
                                        "identifier": {
=======
                                        "propertyName": {
>>>>>>> 85e84683
                                            "kind": "IdentifierName",
                                            "fullStart": 1002,
                                            "fullEnd": 1014,
                                            "start": 1002,
                                            "end": 1013,
                                            "fullWidth": 12,
                                            "width": 11,
                                            "text": "beforeWrite",
                                            "value": "beforeWrite",
                                            "valueText": "beforeWrite",
                                            "hasTrailingTrivia": true,
                                            "trailingTrivia": [
                                                {
                                                    "kind": "WhitespaceTrivia",
                                                    "text": " "
                                                }
                                            ]
                                        },
                                        "equalsValueClause": {
                                            "kind": "EqualsValueClause",
                                            "fullStart": 1014,
                                            "fullEnd": 1037,
                                            "start": 1014,
                                            "end": 1037,
                                            "fullWidth": 23,
                                            "width": 23,
                                            "equalsToken": {
                                                "kind": "EqualsToken",
                                                "fullStart": 1014,
                                                "fullEnd": 1016,
                                                "start": 1014,
                                                "end": 1015,
                                                "fullWidth": 2,
                                                "width": 1,
                                                "text": "=",
                                                "value": "=",
                                                "valueText": "=",
                                                "hasTrailingTrivia": true,
                                                "trailingTrivia": [
                                                    {
                                                        "kind": "WhitespaceTrivia",
                                                        "text": " "
                                                    }
                                                ]
                                            },
                                            "value": {
                                                "kind": "ParenthesizedExpression",
                                                "fullStart": 1016,
                                                "fullEnd": 1037,
                                                "start": 1016,
                                                "end": 1037,
                                                "fullWidth": 21,
                                                "width": 21,
                                                "openParenToken": {
                                                    "kind": "OpenParenToken",
                                                    "fullStart": 1016,
                                                    "fullEnd": 1017,
                                                    "start": 1016,
                                                    "end": 1017,
                                                    "fullWidth": 1,
                                                    "width": 1,
                                                    "text": "(",
                                                    "value": "(",
                                                    "valueText": "("
                                                },
                                                "expression": {
                                                    "kind": "EqualsExpression",
                                                    "fullStart": 1017,
                                                    "fullEnd": 1036,
                                                    "start": 1017,
                                                    "end": 1036,
                                                    "fullWidth": 19,
                                                    "width": 19,
                                                    "left": {
                                                        "kind": "MemberAccessExpression",
                                                        "fullStart": 1017,
                                                        "fullEnd": 1029,
                                                        "start": 1017,
                                                        "end": 1028,
                                                        "fullWidth": 12,
                                                        "width": 11,
                                                        "expression": {
                                                            "kind": "IdentifierName",
                                                            "fullStart": 1017,
                                                            "fullEnd": 1023,
                                                            "start": 1017,
                                                            "end": 1023,
                                                            "fullWidth": 6,
                                                            "width": 6,
                                                            "text": "newObj",
                                                            "value": "newObj",
                                                            "valueText": "newObj"
                                                        },
                                                        "dotToken": {
                                                            "kind": "DotToken",
                                                            "fullStart": 1023,
                                                            "fullEnd": 1024,
                                                            "start": 1023,
                                                            "end": 1024,
                                                            "fullWidth": 1,
                                                            "width": 1,
                                                            "text": ".",
                                                            "value": ".",
                                                            "valueText": "."
                                                        },
                                                        "name": {
                                                            "kind": "IdentifierName",
                                                            "fullStart": 1024,
                                                            "fullEnd": 1029,
                                                            "start": 1024,
                                                            "end": 1028,
                                                            "fullWidth": 5,
                                                            "width": 4,
                                                            "text": "prop",
                                                            "value": "prop",
                                                            "valueText": "prop",
                                                            "hasTrailingTrivia": true,
                                                            "trailingTrivia": [
                                                                {
                                                                    "kind": "WhitespaceTrivia",
                                                                    "text": " "
                                                                }
                                                            ]
                                                        }
                                                    },
                                                    "operatorToken": {
                                                        "kind": "EqualsEqualsEqualsToken",
                                                        "fullStart": 1029,
                                                        "fullEnd": 1033,
                                                        "start": 1029,
                                                        "end": 1032,
                                                        "fullWidth": 4,
                                                        "width": 3,
                                                        "text": "===",
                                                        "value": "===",
                                                        "valueText": "===",
                                                        "hasTrailingTrivia": true,
                                                        "trailingTrivia": [
                                                            {
                                                                "kind": "WhitespaceTrivia",
                                                                "text": " "
                                                            }
                                                        ]
                                                    },
                                                    "right": {
                                                        "kind": "NumericLiteral",
                                                        "fullStart": 1033,
                                                        "fullEnd": 1036,
                                                        "start": 1033,
                                                        "end": 1036,
                                                        "fullWidth": 3,
                                                        "width": 3,
                                                        "text": "100",
                                                        "value": 100,
                                                        "valueText": "100"
                                                    }
                                                },
                                                "closeParenToken": {
                                                    "kind": "CloseParenToken",
                                                    "fullStart": 1036,
                                                    "fullEnd": 1037,
                                                    "start": 1036,
                                                    "end": 1037,
                                                    "fullWidth": 1,
                                                    "width": 1,
                                                    "text": ")",
                                                    "value": ")",
                                                    "valueText": ")"
                                                }
                                            }
                                        }
                                    }
                                ]
                            },
                            "semicolonToken": {
                                "kind": "SemicolonToken",
                                "fullStart": 1037,
                                "fullEnd": 1040,
                                "start": 1037,
                                "end": 1038,
                                "fullWidth": 3,
                                "width": 1,
                                "text": ";",
                                "value": ";",
                                "valueText": ";",
                                "hasTrailingTrivia": true,
                                "hasTrailingNewLine": true,
                                "trailingTrivia": [
                                    {
                                        "kind": "NewLineTrivia",
                                        "text": "\r\n"
                                    }
                                ]
                            }
                        },
                        {
                            "kind": "ExpressionStatement",
                            "fullStart": 1040,
                            "fullEnd": 1079,
                            "start": 1050,
                            "end": 1077,
                            "fullWidth": 39,
                            "width": 27,
                            "expression": {
                                "kind": "AssignmentExpression",
                                "fullStart": 1040,
                                "fullEnd": 1076,
                                "start": 1050,
                                "end": 1076,
                                "fullWidth": 36,
                                "width": 26,
                                "left": {
                                    "kind": "MemberAccessExpression",
                                    "fullStart": 1040,
                                    "fullEnd": 1062,
                                    "start": 1050,
                                    "end": 1061,
                                    "fullWidth": 22,
                                    "width": 11,
                                    "expression": {
                                        "kind": "IdentifierName",
                                        "fullStart": 1040,
                                        "fullEnd": 1056,
                                        "start": 1050,
                                        "end": 1056,
                                        "fullWidth": 16,
                                        "width": 6,
                                        "text": "newObj",
                                        "value": "newObj",
                                        "valueText": "newObj",
                                        "hasLeadingTrivia": true,
                                        "hasLeadingNewLine": true,
                                        "leadingTrivia": [
                                            {
                                                "kind": "NewLineTrivia",
                                                "text": "\r\n"
                                            },
                                            {
                                                "kind": "WhitespaceTrivia",
                                                "text": "        "
                                            }
                                        ]
                                    },
                                    "dotToken": {
                                        "kind": "DotToken",
                                        "fullStart": 1056,
                                        "fullEnd": 1057,
                                        "start": 1056,
                                        "end": 1057,
                                        "fullWidth": 1,
                                        "width": 1,
                                        "text": ".",
                                        "value": ".",
                                        "valueText": "."
                                    },
                                    "name": {
                                        "kind": "IdentifierName",
                                        "fullStart": 1057,
                                        "fullEnd": 1062,
                                        "start": 1057,
                                        "end": 1061,
                                        "fullWidth": 5,
                                        "width": 4,
                                        "text": "prop",
                                        "value": "prop",
                                        "valueText": "prop",
                                        "hasTrailingTrivia": true,
                                        "trailingTrivia": [
                                            {
                                                "kind": "WhitespaceTrivia",
                                                "text": " "
                                            }
                                        ]
                                    }
                                },
                                "operatorToken": {
                                    "kind": "EqualsToken",
                                    "fullStart": 1062,
                                    "fullEnd": 1064,
                                    "start": 1062,
                                    "end": 1063,
                                    "fullWidth": 2,
                                    "width": 1,
                                    "text": "=",
                                    "value": "=",
                                    "valueText": "=",
                                    "hasTrailingTrivia": true,
                                    "trailingTrivia": [
                                        {
                                            "kind": "WhitespaceTrivia",
                                            "text": " "
                                        }
                                    ]
                                },
                                "right": {
                                    "kind": "StringLiteral",
                                    "fullStart": 1064,
                                    "fullEnd": 1076,
                                    "start": 1064,
                                    "end": 1076,
                                    "fullWidth": 12,
                                    "width": 12,
                                    "text": "\"isWritable\"",
                                    "value": "isWritable",
                                    "valueText": "isWritable"
                                }
                            },
                            "semicolonToken": {
                                "kind": "SemicolonToken",
                                "fullStart": 1076,
                                "fullEnd": 1079,
                                "start": 1076,
                                "end": 1077,
                                "fullWidth": 3,
                                "width": 1,
                                "text": ";",
                                "value": ";",
                                "valueText": ";",
                                "hasTrailingTrivia": true,
                                "hasTrailingNewLine": true,
                                "trailingTrivia": [
                                    {
                                        "kind": "NewLineTrivia",
                                        "text": "\r\n"
                                    }
                                ]
                            }
                        },
                        {
                            "kind": "VariableStatement",
                            "fullStart": 1079,
                            "fullEnd": 1130,
                            "start": 1089,
                            "end": 1128,
                            "fullWidth": 51,
                            "width": 39,
                            "modifiers": [],
                            "variableDeclaration": {
                                "kind": "VariableDeclaration",
                                "fullStart": 1079,
                                "fullEnd": 1127,
                                "start": 1089,
                                "end": 1127,
                                "fullWidth": 48,
                                "width": 38,
                                "varKeyword": {
                                    "kind": "VarKeyword",
                                    "fullStart": 1079,
                                    "fullEnd": 1093,
                                    "start": 1089,
                                    "end": 1092,
                                    "fullWidth": 14,
                                    "width": 3,
                                    "text": "var",
                                    "value": "var",
                                    "valueText": "var",
                                    "hasLeadingTrivia": true,
                                    "hasLeadingNewLine": true,
                                    "hasTrailingTrivia": true,
                                    "leadingTrivia": [
                                        {
                                            "kind": "NewLineTrivia",
                                            "text": "\r\n"
                                        },
                                        {
                                            "kind": "WhitespaceTrivia",
                                            "text": "        "
                                        }
                                    ],
                                    "trailingTrivia": [
                                        {
                                            "kind": "WhitespaceTrivia",
                                            "text": " "
                                        }
                                    ]
                                },
                                "variableDeclarators": [
                                    {
                                        "kind": "VariableDeclarator",
                                        "fullStart": 1093,
                                        "fullEnd": 1127,
                                        "start": 1093,
                                        "end": 1127,
                                        "fullWidth": 34,
<<<<<<< HEAD
                                        "width": 34,
                                        "identifier": {
=======
                                        "propertyName": {
>>>>>>> 85e84683
                                            "kind": "IdentifierName",
                                            "fullStart": 1093,
                                            "fullEnd": 1104,
                                            "start": 1093,
                                            "end": 1103,
                                            "fullWidth": 11,
                                            "width": 10,
                                            "text": "afterWrite",
                                            "value": "afterWrite",
                                            "valueText": "afterWrite",
                                            "hasTrailingTrivia": true,
                                            "trailingTrivia": [
                                                {
                                                    "kind": "WhitespaceTrivia",
                                                    "text": " "
                                                }
                                            ]
                                        },
                                        "equalsValueClause": {
                                            "kind": "EqualsValueClause",
                                            "fullStart": 1104,
                                            "fullEnd": 1127,
                                            "start": 1104,
                                            "end": 1127,
                                            "fullWidth": 23,
                                            "width": 23,
                                            "equalsToken": {
                                                "kind": "EqualsToken",
                                                "fullStart": 1104,
                                                "fullEnd": 1106,
                                                "start": 1104,
                                                "end": 1105,
                                                "fullWidth": 2,
                                                "width": 1,
                                                "text": "=",
                                                "value": "=",
                                                "valueText": "=",
                                                "hasTrailingTrivia": true,
                                                "trailingTrivia": [
                                                    {
                                                        "kind": "WhitespaceTrivia",
                                                        "text": " "
                                                    }
                                                ]
                                            },
                                            "value": {
                                                "kind": "ParenthesizedExpression",
                                                "fullStart": 1106,
                                                "fullEnd": 1127,
                                                "start": 1106,
                                                "end": 1127,
                                                "fullWidth": 21,
                                                "width": 21,
                                                "openParenToken": {
                                                    "kind": "OpenParenToken",
                                                    "fullStart": 1106,
                                                    "fullEnd": 1107,
                                                    "start": 1106,
                                                    "end": 1107,
                                                    "fullWidth": 1,
                                                    "width": 1,
                                                    "text": "(",
                                                    "value": "(",
                                                    "valueText": "("
                                                },
                                                "expression": {
                                                    "kind": "EqualsExpression",
                                                    "fullStart": 1107,
                                                    "fullEnd": 1126,
                                                    "start": 1107,
                                                    "end": 1126,
                                                    "fullWidth": 19,
                                                    "width": 19,
                                                    "left": {
                                                        "kind": "MemberAccessExpression",
                                                        "fullStart": 1107,
                                                        "fullEnd": 1119,
                                                        "start": 1107,
                                                        "end": 1118,
                                                        "fullWidth": 12,
                                                        "width": 11,
                                                        "expression": {
                                                            "kind": "IdentifierName",
                                                            "fullStart": 1107,
                                                            "fullEnd": 1113,
                                                            "start": 1107,
                                                            "end": 1113,
                                                            "fullWidth": 6,
                                                            "width": 6,
                                                            "text": "newObj",
                                                            "value": "newObj",
                                                            "valueText": "newObj"
                                                        },
                                                        "dotToken": {
                                                            "kind": "DotToken",
                                                            "fullStart": 1113,
                                                            "fullEnd": 1114,
                                                            "start": 1113,
                                                            "end": 1114,
                                                            "fullWidth": 1,
                                                            "width": 1,
                                                            "text": ".",
                                                            "value": ".",
                                                            "valueText": "."
                                                        },
                                                        "name": {
                                                            "kind": "IdentifierName",
                                                            "fullStart": 1114,
                                                            "fullEnd": 1119,
                                                            "start": 1114,
                                                            "end": 1118,
                                                            "fullWidth": 5,
                                                            "width": 4,
                                                            "text": "prop",
                                                            "value": "prop",
                                                            "valueText": "prop",
                                                            "hasTrailingTrivia": true,
                                                            "trailingTrivia": [
                                                                {
                                                                    "kind": "WhitespaceTrivia",
                                                                    "text": " "
                                                                }
                                                            ]
                                                        }
                                                    },
                                                    "operatorToken": {
                                                        "kind": "EqualsEqualsEqualsToken",
                                                        "fullStart": 1119,
                                                        "fullEnd": 1123,
                                                        "start": 1119,
                                                        "end": 1122,
                                                        "fullWidth": 4,
                                                        "width": 3,
                                                        "text": "===",
                                                        "value": "===",
                                                        "valueText": "===",
                                                        "hasTrailingTrivia": true,
                                                        "trailingTrivia": [
                                                            {
                                                                "kind": "WhitespaceTrivia",
                                                                "text": " "
                                                            }
                                                        ]
                                                    },
                                                    "right": {
                                                        "kind": "NumericLiteral",
                                                        "fullStart": 1123,
                                                        "fullEnd": 1126,
                                                        "start": 1123,
                                                        "end": 1126,
                                                        "fullWidth": 3,
                                                        "width": 3,
                                                        "text": "100",
                                                        "value": 100,
                                                        "valueText": "100"
                                                    }
                                                },
                                                "closeParenToken": {
                                                    "kind": "CloseParenToken",
                                                    "fullStart": 1126,
                                                    "fullEnd": 1127,
                                                    "start": 1126,
                                                    "end": 1127,
                                                    "fullWidth": 1,
                                                    "width": 1,
                                                    "text": ")",
                                                    "value": ")",
                                                    "valueText": ")"
                                                }
                                            }
                                        }
                                    }
                                ]
                            },
                            "semicolonToken": {
                                "kind": "SemicolonToken",
                                "fullStart": 1127,
                                "fullEnd": 1130,
                                "start": 1127,
                                "end": 1128,
                                "fullWidth": 3,
                                "width": 1,
                                "text": ";",
                                "value": ";",
                                "valueText": ";",
                                "hasTrailingTrivia": true,
                                "hasTrailingNewLine": true,
                                "trailingTrivia": [
                                    {
                                        "kind": "NewLineTrivia",
                                        "text": "\r\n"
                                    }
                                ]
                            }
                        },
                        {
                            "kind": "ReturnStatement",
                            "fullStart": 1130,
                            "fullEnd": 1193,
                            "start": 1140,
                            "end": 1191,
                            "fullWidth": 63,
                            "width": 51,
                            "returnKeyword": {
                                "kind": "ReturnKeyword",
                                "fullStart": 1130,
                                "fullEnd": 1147,
                                "start": 1140,
                                "end": 1146,
                                "fullWidth": 17,
                                "width": 6,
                                "text": "return",
                                "value": "return",
                                "valueText": "return",
                                "hasLeadingTrivia": true,
                                "hasLeadingNewLine": true,
                                "hasTrailingTrivia": true,
                                "leadingTrivia": [
                                    {
                                        "kind": "NewLineTrivia",
                                        "text": "\r\n"
                                    },
                                    {
                                        "kind": "WhitespaceTrivia",
                                        "text": "        "
                                    }
                                ],
                                "trailingTrivia": [
                                    {
                                        "kind": "WhitespaceTrivia",
                                        "text": " "
                                    }
                                ]
                            },
                            "expression": {
                                "kind": "LogicalAndExpression",
                                "fullStart": 1147,
                                "fullEnd": 1190,
                                "start": 1147,
                                "end": 1190,
                                "fullWidth": 43,
                                "width": 43,
                                "left": {
                                    "kind": "EqualsExpression",
                                    "fullStart": 1147,
                                    "fullEnd": 1168,
                                    "start": 1147,
                                    "end": 1167,
                                    "fullWidth": 21,
                                    "width": 20,
                                    "left": {
                                        "kind": "IdentifierName",
                                        "fullStart": 1147,
                                        "fullEnd": 1159,
                                        "start": 1147,
                                        "end": 1158,
                                        "fullWidth": 12,
                                        "width": 11,
                                        "text": "beforeWrite",
                                        "value": "beforeWrite",
                                        "valueText": "beforeWrite",
                                        "hasTrailingTrivia": true,
                                        "trailingTrivia": [
                                            {
                                                "kind": "WhitespaceTrivia",
                                                "text": " "
                                            }
                                        ]
                                    },
                                    "operatorToken": {
                                        "kind": "EqualsEqualsEqualsToken",
                                        "fullStart": 1159,
                                        "fullEnd": 1163,
                                        "start": 1159,
                                        "end": 1162,
                                        "fullWidth": 4,
                                        "width": 3,
                                        "text": "===",
                                        "value": "===",
                                        "valueText": "===",
                                        "hasTrailingTrivia": true,
                                        "trailingTrivia": [
                                            {
                                                "kind": "WhitespaceTrivia",
                                                "text": " "
                                            }
                                        ]
                                    },
                                    "right": {
                                        "kind": "TrueKeyword",
                                        "fullStart": 1163,
                                        "fullEnd": 1168,
                                        "start": 1163,
                                        "end": 1167,
                                        "fullWidth": 5,
                                        "width": 4,
                                        "text": "true",
                                        "value": true,
                                        "valueText": "true",
                                        "hasTrailingTrivia": true,
                                        "trailingTrivia": [
                                            {
                                                "kind": "WhitespaceTrivia",
                                                "text": " "
                                            }
                                        ]
                                    }
                                },
                                "operatorToken": {
                                    "kind": "AmpersandAmpersandToken",
                                    "fullStart": 1168,
                                    "fullEnd": 1171,
                                    "start": 1168,
                                    "end": 1170,
                                    "fullWidth": 3,
                                    "width": 2,
                                    "text": "&&",
                                    "value": "&&",
                                    "valueText": "&&",
                                    "hasTrailingTrivia": true,
                                    "trailingTrivia": [
                                        {
                                            "kind": "WhitespaceTrivia",
                                            "text": " "
                                        }
                                    ]
                                },
                                "right": {
                                    "kind": "EqualsExpression",
                                    "fullStart": 1171,
                                    "fullEnd": 1190,
                                    "start": 1171,
                                    "end": 1190,
                                    "fullWidth": 19,
                                    "width": 19,
                                    "left": {
                                        "kind": "IdentifierName",
                                        "fullStart": 1171,
                                        "fullEnd": 1182,
                                        "start": 1171,
                                        "end": 1181,
                                        "fullWidth": 11,
                                        "width": 10,
                                        "text": "afterWrite",
                                        "value": "afterWrite",
                                        "valueText": "afterWrite",
                                        "hasTrailingTrivia": true,
                                        "trailingTrivia": [
                                            {
                                                "kind": "WhitespaceTrivia",
                                                "text": " "
                                            }
                                        ]
                                    },
                                    "operatorToken": {
                                        "kind": "EqualsEqualsEqualsToken",
                                        "fullStart": 1182,
                                        "fullEnd": 1186,
                                        "start": 1182,
                                        "end": 1185,
                                        "fullWidth": 4,
                                        "width": 3,
                                        "text": "===",
                                        "value": "===",
                                        "valueText": "===",
                                        "hasTrailingTrivia": true,
                                        "trailingTrivia": [
                                            {
                                                "kind": "WhitespaceTrivia",
                                                "text": " "
                                            }
                                        ]
                                    },
                                    "right": {
                                        "kind": "TrueKeyword",
                                        "fullStart": 1186,
                                        "fullEnd": 1190,
                                        "start": 1186,
                                        "end": 1190,
                                        "fullWidth": 4,
                                        "width": 4,
                                        "text": "true",
                                        "value": true,
                                        "valueText": "true"
                                    }
                                }
                            },
                            "semicolonToken": {
                                "kind": "SemicolonToken",
                                "fullStart": 1190,
                                "fullEnd": 1193,
                                "start": 1190,
                                "end": 1191,
                                "fullWidth": 3,
                                "width": 1,
                                "text": ";",
                                "value": ";",
                                "valueText": ";",
                                "hasTrailingTrivia": true,
                                "hasTrailingNewLine": true,
                                "trailingTrivia": [
                                    {
                                        "kind": "NewLineTrivia",
                                        "text": "\r\n"
                                    }
                                ]
                            }
                        }
                    ],
                    "closeBraceToken": {
                        "kind": "CloseBraceToken",
                        "fullStart": 1193,
                        "fullEnd": 1200,
                        "start": 1197,
                        "end": 1198,
                        "fullWidth": 7,
                        "width": 1,
                        "text": "}",
                        "value": "}",
                        "valueText": "}",
                        "hasLeadingTrivia": true,
                        "hasTrailingTrivia": true,
                        "hasTrailingNewLine": true,
                        "leadingTrivia": [
                            {
                                "kind": "WhitespaceTrivia",
                                "text": "    "
                            }
                        ],
                        "trailingTrivia": [
                            {
                                "kind": "NewLineTrivia",
                                "text": "\r\n"
                            }
                        ]
                    }
                }
            },
            {
                "kind": "ExpressionStatement",
                "fullStart": 1200,
                "fullEnd": 1224,
                "start": 1200,
                "end": 1222,
                "fullWidth": 24,
                "width": 22,
                "expression": {
                    "kind": "InvocationExpression",
                    "fullStart": 1200,
                    "fullEnd": 1221,
                    "start": 1200,
                    "end": 1221,
                    "fullWidth": 21,
                    "width": 21,
                    "expression": {
                        "kind": "IdentifierName",
                        "fullStart": 1200,
                        "fullEnd": 1211,
                        "start": 1200,
                        "end": 1211,
                        "fullWidth": 11,
                        "width": 11,
                        "text": "runTestCase",
                        "value": "runTestCase",
                        "valueText": "runTestCase"
                    },
                    "argumentList": {
                        "kind": "ArgumentList",
                        "fullStart": 1211,
                        "fullEnd": 1221,
                        "start": 1211,
                        "end": 1221,
                        "fullWidth": 10,
                        "width": 10,
                        "openParenToken": {
                            "kind": "OpenParenToken",
                            "fullStart": 1211,
                            "fullEnd": 1212,
                            "start": 1211,
                            "end": 1212,
                            "fullWidth": 1,
                            "width": 1,
                            "text": "(",
                            "value": "(",
                            "valueText": "("
                        },
                        "arguments": [
                            {
                                "kind": "IdentifierName",
                                "fullStart": 1212,
                                "fullEnd": 1220,
                                "start": 1212,
                                "end": 1220,
                                "fullWidth": 8,
                                "width": 8,
                                "text": "testcase",
                                "value": "testcase",
                                "valueText": "testcase"
                            }
                        ],
                        "closeParenToken": {
                            "kind": "CloseParenToken",
                            "fullStart": 1220,
                            "fullEnd": 1221,
                            "start": 1220,
                            "end": 1221,
                            "fullWidth": 1,
                            "width": 1,
                            "text": ")",
                            "value": ")",
                            "valueText": ")"
                        }
                    }
                },
                "semicolonToken": {
                    "kind": "SemicolonToken",
                    "fullStart": 1221,
                    "fullEnd": 1224,
                    "start": 1221,
                    "end": 1222,
                    "fullWidth": 3,
                    "width": 1,
                    "text": ";",
                    "value": ";",
                    "valueText": ";",
                    "hasTrailingTrivia": true,
                    "hasTrailingNewLine": true,
                    "trailingTrivia": [
                        {
                            "kind": "NewLineTrivia",
                            "text": "\r\n"
                        }
                    ]
                }
            }
        ],
        "endOfFileToken": {
            "kind": "EndOfFileToken",
            "fullStart": 1224,
            "fullEnd": 1224,
            "start": 1224,
            "end": 1224,
            "fullWidth": 0,
            "width": 0,
            "text": ""
        }
    },
    "lineMap": {
        "lineStarts": [
            0,
            67,
            152,
            232,
            308,
            380,
            385,
            439,
            599,
            604,
            606,
            608,
            631,
            633,
            670,
            672,
            724,
            758,
            771,
            773,
            818,
            859,
            861,
            904,
            906,
            948,
            975,
            988,
            990,
            1040,
            1042,
            1079,
            1081,
            1130,
            1132,
            1193,
            1200,
            1224
        ],
        "length": 1224
    }
}<|MERGE_RESOLUTION|>--- conflicted
+++ resolved
@@ -252,12 +252,8 @@
                                         "start": 645,
                                         "end": 667,
                                         "fullWidth": 22,
-<<<<<<< HEAD
                                         "width": 22,
-                                        "identifier": {
-=======
                                         "propertyName": {
->>>>>>> 85e84683
                                             "kind": "IdentifierName",
                                             "fullStart": 645,
                                             "fullEnd": 651,
@@ -906,12 +902,8 @@
                                         "start": 785,
                                         "end": 815,
                                         "fullWidth": 30,
-<<<<<<< HEAD
                                         "width": 30,
-                                        "identifier": {
-=======
                                         "propertyName": {
->>>>>>> 85e84683
                                             "kind": "IdentifierName",
                                             "fullStart": 785,
                                             "fullEnd": 798,
@@ -1285,12 +1277,8 @@
                                         "start": 873,
                                         "end": 901,
                                         "fullWidth": 28,
-<<<<<<< HEAD
                                         "width": 28,
-                                        "identifier": {
-=======
                                         "propertyName": {
->>>>>>> 85e84683
                                             "kind": "IdentifierName",
                                             "fullStart": 873,
                                             "fullEnd": 881,
@@ -1491,12 +1479,8 @@
                                         "start": 918,
                                         "end": 985,
                                         "fullWidth": 67,
-<<<<<<< HEAD
                                         "width": 67,
-                                        "identifier": {
-=======
                                         "propertyName": {
->>>>>>> 85e84683
                                             "kind": "IdentifierName",
                                             "fullStart": 918,
                                             "fullEnd": 925,
@@ -1882,12 +1866,8 @@
                                         "start": 1002,
                                         "end": 1037,
                                         "fullWidth": 35,
-<<<<<<< HEAD
                                         "width": 35,
-                                        "identifier": {
-=======
                                         "propertyName": {
->>>>>>> 85e84683
                                             "kind": "IdentifierName",
                                             "fullStart": 1002,
                                             "fullEnd": 1014,
@@ -2272,12 +2252,8 @@
                                         "start": 1093,
                                         "end": 1127,
                                         "fullWidth": 34,
-<<<<<<< HEAD
                                         "width": 34,
-                                        "identifier": {
-=======
                                         "propertyName": {
->>>>>>> 85e84683
                                             "kind": "IdentifierName",
                                             "fullStart": 1093,
                                             "fullEnd": 1104,
