{
    "isDeclaration": false,
    "languageVersion": "EcmaScript5",
    "parseOptions": {
        "allowAutomaticSemicolonInsertion": true
    },
    "sourceUnit": {
        "kind": "SourceUnit",
        "fullStart": 0,
        "fullEnd": 1496,
        "start": 613,
        "end": 1496,
        "fullWidth": 1496,
        "width": 883,
        "isIncrementallyUnusable": true,
        "moduleElements": [
            {
                "kind": "FunctionDeclaration",
                "fullStart": 0,
                "fullEnd": 1472,
                "start": 613,
                "end": 1470,
                "fullWidth": 1472,
                "width": 857,
                "isIncrementallyUnusable": true,
                "modifiers": [],
                "functionKeyword": {
                    "kind": "FunctionKeyword",
                    "fullStart": 0,
                    "fullEnd": 622,
                    "start": 613,
                    "end": 621,
                    "fullWidth": 622,
                    "width": 8,
                    "text": "function",
                    "value": "function",
                    "valueText": "function",
                    "hasLeadingTrivia": true,
                    "hasLeadingComment": true,
                    "hasLeadingNewLine": true,
                    "hasTrailingTrivia": true,
                    "leadingTrivia": [
                        {
                            "kind": "SingleLineCommentTrivia",
                            "text": "/// Copyright (c) 2012 Ecma International.  All rights reserved. "
                        },
                        {
                            "kind": "NewLineTrivia",
                            "text": "\r\n"
                        },
                        {
                            "kind": "SingleLineCommentTrivia",
                            "text": "/// Ecma International makes this code available under the terms and conditions set"
                        },
                        {
                            "kind": "NewLineTrivia",
                            "text": "\r\n"
                        },
                        {
                            "kind": "SingleLineCommentTrivia",
                            "text": "/// forth on http://hg.ecmascript.org/tests/test262/raw-file/tip/LICENSE (the "
                        },
                        {
                            "kind": "NewLineTrivia",
                            "text": "\r\n"
                        },
                        {
                            "kind": "SingleLineCommentTrivia",
                            "text": "/// \"Use Terms\").   Any redistribution of this code must retain the above "
                        },
                        {
                            "kind": "NewLineTrivia",
                            "text": "\r\n"
                        },
                        {
                            "kind": "SingleLineCommentTrivia",
                            "text": "/// copyright and this notice and otherwise comply with the Use Terms."
                        },
                        {
                            "kind": "NewLineTrivia",
                            "text": "\r\n"
                        },
                        {
                            "kind": "MultiLineCommentTrivia",
                            "text": "/**\r\n * @path ch15/15.2/15.2.3/15.2.3.5/15.2.3.5-4-271.js\r\n * @description Object.create - 'set' property of one property in 'Properties' is own data property that overrides an inherited accessor property (8.10.5 step 8.a)\r\n */"
                        },
                        {
                            "kind": "NewLineTrivia",
                            "text": "\r\n"
                        },
                        {
                            "kind": "NewLineTrivia",
                            "text": "\r\n"
                        },
                        {
                            "kind": "NewLineTrivia",
                            "text": "\r\n"
                        }
                    ],
                    "trailingTrivia": [
                        {
                            "kind": "WhitespaceTrivia",
                            "text": " "
                        }
                    ]
                },
                "identifier": {
                    "kind": "IdentifierName",
                    "fullStart": 622,
                    "fullEnd": 630,
                    "start": 622,
                    "end": 630,
                    "fullWidth": 8,
                    "width": 8,
                    "text": "testcase",
                    "value": "testcase",
                    "valueText": "testcase"
                },
                "callSignature": {
                    "kind": "CallSignature",
                    "fullStart": 630,
                    "fullEnd": 633,
                    "start": 630,
                    "end": 632,
                    "fullWidth": 3,
                    "width": 2,
                    "parameterList": {
                        "kind": "ParameterList",
                        "fullStart": 630,
                        "fullEnd": 633,
                        "start": 630,
                        "end": 632,
                        "fullWidth": 3,
                        "width": 2,
                        "openParenToken": {
                            "kind": "OpenParenToken",
                            "fullStart": 630,
                            "fullEnd": 631,
                            "start": 630,
                            "end": 631,
                            "fullWidth": 1,
                            "width": 1,
                            "text": "(",
                            "value": "(",
                            "valueText": "("
                        },
                        "parameters": [],
                        "closeParenToken": {
                            "kind": "CloseParenToken",
                            "fullStart": 631,
                            "fullEnd": 633,
                            "start": 631,
                            "end": 632,
                            "fullWidth": 2,
                            "width": 1,
                            "text": ")",
                            "value": ")",
                            "valueText": ")",
                            "hasTrailingTrivia": true,
                            "trailingTrivia": [
                                {
                                    "kind": "WhitespaceTrivia",
                                    "text": " "
                                }
                            ]
                        }
                    }
                },
                "block": {
                    "kind": "Block",
                    "fullStart": 633,
                    "fullEnd": 1472,
                    "start": 633,
                    "end": 1470,
                    "fullWidth": 839,
                    "width": 837,
                    "isIncrementallyUnusable": true,
                    "openBraceToken": {
                        "kind": "OpenBraceToken",
                        "fullStart": 633,
                        "fullEnd": 636,
                        "start": 633,
                        "end": 634,
                        "fullWidth": 3,
                        "width": 1,
                        "text": "{",
                        "value": "{",
                        "valueText": "{",
                        "hasTrailingTrivia": true,
                        "hasTrailingNewLine": true,
                        "trailingTrivia": [
                            {
                                "kind": "NewLineTrivia",
                                "text": "\r\n"
                            }
                        ]
                    },
                    "statements": [
                        {
                            "kind": "VariableStatement",
                            "fullStart": 636,
                            "fullEnd": 665,
                            "start": 644,
                            "end": 663,
                            "fullWidth": 29,
                            "width": 19,
                            "modifiers": [],
                            "variableDeclaration": {
                                "kind": "VariableDeclaration",
                                "fullStart": 636,
                                "fullEnd": 662,
                                "start": 644,
                                "end": 662,
                                "fullWidth": 26,
                                "width": 18,
                                "varKeyword": {
                                    "kind": "VarKeyword",
                                    "fullStart": 636,
                                    "fullEnd": 648,
                                    "start": 644,
                                    "end": 647,
                                    "fullWidth": 12,
                                    "width": 3,
                                    "text": "var",
                                    "value": "var",
                                    "valueText": "var",
                                    "hasLeadingTrivia": true,
                                    "hasTrailingTrivia": true,
                                    "leadingTrivia": [
                                        {
                                            "kind": "WhitespaceTrivia",
                                            "text": "        "
                                        }
                                    ],
                                    "trailingTrivia": [
                                        {
                                            "kind": "WhitespaceTrivia",
                                            "text": " "
                                        }
                                    ]
                                },
                                "variableDeclarators": [
                                    {
                                        "kind": "VariableDeclarator",
                                        "fullStart": 648,
                                        "fullEnd": 662,
                                        "start": 648,
                                        "end": 662,
                                        "fullWidth": 14,
<<<<<<< HEAD
                                        "width": 14,
                                        "identifier": {
=======
                                        "propertyName": {
>>>>>>> 85e84683
                                            "kind": "IdentifierName",
                                            "fullStart": 648,
                                            "fullEnd": 654,
                                            "start": 648,
                                            "end": 653,
                                            "fullWidth": 6,
                                            "width": 5,
                                            "text": "data1",
                                            "value": "data1",
                                            "valueText": "data1",
                                            "hasTrailingTrivia": true,
                                            "trailingTrivia": [
                                                {
                                                    "kind": "WhitespaceTrivia",
                                                    "text": " "
                                                }
                                            ]
                                        },
                                        "equalsValueClause": {
                                            "kind": "EqualsValueClause",
                                            "fullStart": 654,
                                            "fullEnd": 662,
                                            "start": 654,
                                            "end": 662,
                                            "fullWidth": 8,
                                            "width": 8,
                                            "equalsToken": {
                                                "kind": "EqualsToken",
                                                "fullStart": 654,
                                                "fullEnd": 656,
                                                "start": 654,
                                                "end": 655,
                                                "fullWidth": 2,
                                                "width": 1,
                                                "text": "=",
                                                "value": "=",
                                                "valueText": "=",
                                                "hasTrailingTrivia": true,
                                                "trailingTrivia": [
                                                    {
                                                        "kind": "WhitespaceTrivia",
                                                        "text": " "
                                                    }
                                                ]
                                            },
                                            "value": {
                                                "kind": "StringLiteral",
                                                "fullStart": 656,
                                                "fullEnd": 662,
                                                "start": 656,
                                                "end": 662,
                                                "fullWidth": 6,
                                                "width": 6,
                                                "text": "\"data\"",
                                                "value": "data",
                                                "valueText": "data"
                                            }
                                        }
                                    }
                                ]
                            },
                            "semicolonToken": {
                                "kind": "SemicolonToken",
                                "fullStart": 662,
                                "fullEnd": 665,
                                "start": 662,
                                "end": 663,
                                "fullWidth": 3,
                                "width": 1,
                                "text": ";",
                                "value": ";",
                                "valueText": ";",
                                "hasTrailingTrivia": true,
                                "hasTrailingNewLine": true,
                                "trailingTrivia": [
                                    {
                                        "kind": "NewLineTrivia",
                                        "text": "\r\n"
                                    }
                                ]
                            }
                        },
                        {
                            "kind": "VariableStatement",
                            "fullStart": 665,
                            "fullEnd": 694,
                            "start": 673,
                            "end": 692,
                            "fullWidth": 29,
                            "width": 19,
                            "modifiers": [],
                            "variableDeclaration": {
                                "kind": "VariableDeclaration",
                                "fullStart": 665,
                                "fullEnd": 691,
                                "start": 673,
                                "end": 691,
                                "fullWidth": 26,
                                "width": 18,
                                "varKeyword": {
                                    "kind": "VarKeyword",
                                    "fullStart": 665,
                                    "fullEnd": 677,
                                    "start": 673,
                                    "end": 676,
                                    "fullWidth": 12,
                                    "width": 3,
                                    "text": "var",
                                    "value": "var",
                                    "valueText": "var",
                                    "hasLeadingTrivia": true,
                                    "hasTrailingTrivia": true,
                                    "leadingTrivia": [
                                        {
                                            "kind": "WhitespaceTrivia",
                                            "text": "        "
                                        }
                                    ],
                                    "trailingTrivia": [
                                        {
                                            "kind": "WhitespaceTrivia",
                                            "text": " "
                                        }
                                    ]
                                },
                                "variableDeclarators": [
                                    {
                                        "kind": "VariableDeclarator",
                                        "fullStart": 677,
                                        "fullEnd": 691,
                                        "start": 677,
                                        "end": 691,
                                        "fullWidth": 14,
<<<<<<< HEAD
                                        "width": 14,
                                        "identifier": {
=======
                                        "propertyName": {
>>>>>>> 85e84683
                                            "kind": "IdentifierName",
                                            "fullStart": 677,
                                            "fullEnd": 683,
                                            "start": 677,
                                            "end": 682,
                                            "fullWidth": 6,
                                            "width": 5,
                                            "text": "data2",
                                            "value": "data2",
                                            "valueText": "data2",
                                            "hasTrailingTrivia": true,
                                            "trailingTrivia": [
                                                {
                                                    "kind": "WhitespaceTrivia",
                                                    "text": " "
                                                }
                                            ]
                                        },
                                        "equalsValueClause": {
                                            "kind": "EqualsValueClause",
                                            "fullStart": 683,
                                            "fullEnd": 691,
                                            "start": 683,
                                            "end": 691,
                                            "fullWidth": 8,
                                            "width": 8,
                                            "equalsToken": {
                                                "kind": "EqualsToken",
                                                "fullStart": 683,
                                                "fullEnd": 685,
                                                "start": 683,
                                                "end": 684,
                                                "fullWidth": 2,
                                                "width": 1,
                                                "text": "=",
                                                "value": "=",
                                                "valueText": "=",
                                                "hasTrailingTrivia": true,
                                                "trailingTrivia": [
                                                    {
                                                        "kind": "WhitespaceTrivia",
                                                        "text": " "
                                                    }
                                                ]
                                            },
                                            "value": {
                                                "kind": "StringLiteral",
                                                "fullStart": 685,
                                                "fullEnd": 691,
                                                "start": 685,
                                                "end": 691,
                                                "fullWidth": 6,
                                                "width": 6,
                                                "text": "\"data\"",
                                                "value": "data",
                                                "valueText": "data"
                                            }
                                        }
                                    }
                                ]
                            },
                            "semicolonToken": {
                                "kind": "SemicolonToken",
                                "fullStart": 691,
                                "fullEnd": 694,
                                "start": 691,
                                "end": 692,
                                "fullWidth": 3,
                                "width": 1,
                                "text": ";",
                                "value": ";",
                                "valueText": ";",
                                "hasTrailingTrivia": true,
                                "hasTrailingNewLine": true,
                                "trailingTrivia": [
                                    {
                                        "kind": "NewLineTrivia",
                                        "text": "\r\n"
                                    }
                                ]
                            }
                        },
                        {
                            "kind": "VariableStatement",
                            "fullStart": 694,
                            "fullEnd": 721,
                            "start": 704,
                            "end": 719,
                            "fullWidth": 27,
                            "width": 15,
                            "modifiers": [],
                            "variableDeclaration": {
                                "kind": "VariableDeclaration",
                                "fullStart": 694,
                                "fullEnd": 718,
                                "start": 704,
                                "end": 718,
                                "fullWidth": 24,
                                "width": 14,
                                "varKeyword": {
                                    "kind": "VarKeyword",
                                    "fullStart": 694,
                                    "fullEnd": 708,
                                    "start": 704,
                                    "end": 707,
                                    "fullWidth": 14,
                                    "width": 3,
                                    "text": "var",
                                    "value": "var",
                                    "valueText": "var",
                                    "hasLeadingTrivia": true,
                                    "hasLeadingNewLine": true,
                                    "hasTrailingTrivia": true,
                                    "leadingTrivia": [
                                        {
                                            "kind": "NewLineTrivia",
                                            "text": "\r\n"
                                        },
                                        {
                                            "kind": "WhitespaceTrivia",
                                            "text": "        "
                                        }
                                    ],
                                    "trailingTrivia": [
                                        {
                                            "kind": "WhitespaceTrivia",
                                            "text": " "
                                        }
                                    ]
                                },
                                "variableDeclarators": [
                                    {
                                        "kind": "VariableDeclarator",
                                        "fullStart": 708,
                                        "fullEnd": 718,
                                        "start": 708,
                                        "end": 718,
                                        "fullWidth": 10,
<<<<<<< HEAD
                                        "width": 10,
                                        "identifier": {
=======
                                        "propertyName": {
>>>>>>> 85e84683
                                            "kind": "IdentifierName",
                                            "fullStart": 708,
                                            "fullEnd": 714,
                                            "start": 708,
                                            "end": 713,
                                            "fullWidth": 6,
                                            "width": 5,
                                            "text": "proto",
                                            "value": "proto",
                                            "valueText": "proto",
                                            "hasTrailingTrivia": true,
                                            "trailingTrivia": [
                                                {
                                                    "kind": "WhitespaceTrivia",
                                                    "text": " "
                                                }
                                            ]
                                        },
                                        "equalsValueClause": {
                                            "kind": "EqualsValueClause",
                                            "fullStart": 714,
                                            "fullEnd": 718,
                                            "start": 714,
                                            "end": 718,
                                            "fullWidth": 4,
                                            "width": 4,
                                            "equalsToken": {
                                                "kind": "EqualsToken",
                                                "fullStart": 714,
                                                "fullEnd": 716,
                                                "start": 714,
                                                "end": 715,
                                                "fullWidth": 2,
                                                "width": 1,
                                                "text": "=",
                                                "value": "=",
                                                "valueText": "=",
                                                "hasTrailingTrivia": true,
                                                "trailingTrivia": [
                                                    {
                                                        "kind": "WhitespaceTrivia",
                                                        "text": " "
                                                    }
                                                ]
                                            },
                                            "value": {
                                                "kind": "ObjectLiteralExpression",
                                                "fullStart": 716,
                                                "fullEnd": 718,
                                                "start": 716,
                                                "end": 718,
                                                "fullWidth": 2,
                                                "width": 2,
                                                "openBraceToken": {
                                                    "kind": "OpenBraceToken",
                                                    "fullStart": 716,
                                                    "fullEnd": 717,
                                                    "start": 716,
                                                    "end": 717,
                                                    "fullWidth": 1,
                                                    "width": 1,
                                                    "text": "{",
                                                    "value": "{",
                                                    "valueText": "{"
                                                },
                                                "propertyAssignments": [],
                                                "closeBraceToken": {
                                                    "kind": "CloseBraceToken",
                                                    "fullStart": 717,
                                                    "fullEnd": 718,
                                                    "start": 717,
                                                    "end": 718,
                                                    "fullWidth": 1,
                                                    "width": 1,
                                                    "text": "}",
                                                    "value": "}",
                                                    "valueText": "}"
                                                }
                                            }
                                        }
                                    }
                                ]
                            },
                            "semicolonToken": {
                                "kind": "SemicolonToken",
                                "fullStart": 718,
                                "fullEnd": 721,
                                "start": 718,
                                "end": 719,
                                "fullWidth": 3,
                                "width": 1,
                                "text": ";",
                                "value": ";",
                                "valueText": ";",
                                "hasTrailingTrivia": true,
                                "hasTrailingNewLine": true,
                                "trailingTrivia": [
                                    {
                                        "kind": "NewLineTrivia",
                                        "text": "\r\n"
                                    }
                                ]
                            }
                        },
                        {
                            "kind": "ExpressionStatement",
                            "fullStart": 721,
                            "fullEnd": 927,
                            "start": 729,
                            "end": 925,
                            "fullWidth": 206,
                            "width": 196,
                            "isIncrementallyUnusable": true,
                            "expression": {
                                "kind": "InvocationExpression",
                                "fullStart": 721,
                                "fullEnd": 924,
                                "start": 729,
                                "end": 924,
                                "fullWidth": 203,
                                "width": 195,
                                "isIncrementallyUnusable": true,
                                "expression": {
                                    "kind": "MemberAccessExpression",
                                    "fullStart": 721,
                                    "fullEnd": 750,
                                    "start": 729,
                                    "end": 750,
                                    "fullWidth": 29,
                                    "width": 21,
                                    "expression": {
                                        "kind": "IdentifierName",
                                        "fullStart": 721,
                                        "fullEnd": 735,
                                        "start": 729,
                                        "end": 735,
                                        "fullWidth": 14,
                                        "width": 6,
                                        "text": "Object",
                                        "value": "Object",
                                        "valueText": "Object",
                                        "hasLeadingTrivia": true,
                                        "leadingTrivia": [
                                            {
                                                "kind": "WhitespaceTrivia",
                                                "text": "        "
                                            }
                                        ]
                                    },
                                    "dotToken": {
                                        "kind": "DotToken",
                                        "fullStart": 735,
                                        "fullEnd": 736,
                                        "start": 735,
                                        "end": 736,
                                        "fullWidth": 1,
                                        "width": 1,
                                        "text": ".",
                                        "value": ".",
                                        "valueText": "."
                                    },
                                    "name": {
                                        "kind": "IdentifierName",
                                        "fullStart": 736,
                                        "fullEnd": 750,
                                        "start": 736,
                                        "end": 750,
                                        "fullWidth": 14,
                                        "width": 14,
                                        "text": "defineProperty",
                                        "value": "defineProperty",
                                        "valueText": "defineProperty"
                                    }
                                },
                                "argumentList": {
                                    "kind": "ArgumentList",
                                    "fullStart": 750,
                                    "fullEnd": 924,
                                    "start": 750,
                                    "end": 924,
                                    "fullWidth": 174,
                                    "width": 174,
                                    "isIncrementallyUnusable": true,
                                    "openParenToken": {
                                        "kind": "OpenParenToken",
                                        "fullStart": 750,
                                        "fullEnd": 751,
                                        "start": 750,
                                        "end": 751,
                                        "fullWidth": 1,
                                        "width": 1,
                                        "text": "(",
                                        "value": "(",
                                        "valueText": "("
                                    },
                                    "arguments": [
                                        {
                                            "kind": "IdentifierName",
                                            "fullStart": 751,
                                            "fullEnd": 756,
                                            "start": 751,
                                            "end": 756,
                                            "fullWidth": 5,
                                            "width": 5,
                                            "text": "proto",
                                            "value": "proto",
                                            "valueText": "proto"
                                        },
                                        {
                                            "kind": "CommaToken",
                                            "fullStart": 756,
                                            "fullEnd": 758,
                                            "start": 756,
                                            "end": 757,
                                            "fullWidth": 2,
                                            "width": 1,
                                            "text": ",",
                                            "value": ",",
                                            "valueText": ",",
                                            "hasTrailingTrivia": true,
                                            "trailingTrivia": [
                                                {
                                                    "kind": "WhitespaceTrivia",
                                                    "text": " "
                                                }
                                            ]
                                        },
                                        {
                                            "kind": "StringLiteral",
                                            "fullStart": 758,
                                            "fullEnd": 763,
                                            "start": 758,
                                            "end": 763,
                                            "fullWidth": 5,
                                            "width": 5,
                                            "text": "\"set\"",
                                            "value": "set",
                                            "valueText": "set"
                                        },
                                        {
                                            "kind": "CommaToken",
                                            "fullStart": 763,
                                            "fullEnd": 765,
                                            "start": 763,
                                            "end": 764,
                                            "fullWidth": 2,
                                            "width": 1,
                                            "text": ",",
                                            "value": ",",
                                            "valueText": ",",
                                            "hasTrailingTrivia": true,
                                            "trailingTrivia": [
                                                {
                                                    "kind": "WhitespaceTrivia",
                                                    "text": " "
                                                }
                                            ]
                                        },
                                        {
                                            "kind": "ObjectLiteralExpression",
                                            "fullStart": 765,
                                            "fullEnd": 923,
                                            "start": 765,
                                            "end": 923,
                                            "fullWidth": 158,
                                            "width": 158,
                                            "isIncrementallyUnusable": true,
                                            "openBraceToken": {
                                                "kind": "OpenBraceToken",
                                                "fullStart": 765,
                                                "fullEnd": 768,
                                                "start": 765,
                                                "end": 766,
                                                "fullWidth": 3,
                                                "width": 1,
                                                "text": "{",
                                                "value": "{",
                                                "valueText": "{",
                                                "hasTrailingTrivia": true,
                                                "hasTrailingNewLine": true,
                                                "trailingTrivia": [
                                                    {
                                                        "kind": "NewLineTrivia",
                                                        "text": "\r\n"
                                                    }
                                                ]
                                            },
                                            "propertyAssignments": [
                                                {
                                                    "kind": "SimplePropertyAssignment",
                                                    "fullStart": 768,
                                                    "fullEnd": 914,
                                                    "start": 780,
                                                    "end": 912,
                                                    "fullWidth": 146,
                                                    "width": 132,
                                                    "isIncrementallyUnusable": true,
                                                    "propertyName": {
                                                        "kind": "IdentifierName",
                                                        "fullStart": 768,
                                                        "fullEnd": 783,
                                                        "start": 780,
                                                        "end": 783,
                                                        "fullWidth": 15,
                                                        "width": 3,
                                                        "text": "get",
                                                        "value": "get",
                                                        "valueText": "get",
                                                        "hasLeadingTrivia": true,
                                                        "leadingTrivia": [
                                                            {
                                                                "kind": "WhitespaceTrivia",
                                                                "text": "            "
                                                            }
                                                        ]
                                                    },
                                                    "colonToken": {
                                                        "kind": "ColonToken",
                                                        "fullStart": 783,
                                                        "fullEnd": 785,
                                                        "start": 783,
                                                        "end": 784,
                                                        "fullWidth": 2,
                                                        "width": 1,
                                                        "text": ":",
                                                        "value": ":",
                                                        "valueText": ":",
                                                        "hasTrailingTrivia": true,
                                                        "trailingTrivia": [
                                                            {
                                                                "kind": "WhitespaceTrivia",
                                                                "text": " "
                                                            }
                                                        ]
                                                    },
                                                    "expression": {
                                                        "kind": "FunctionExpression",
                                                        "fullStart": 785,
                                                        "fullEnd": 914,
                                                        "start": 785,
                                                        "end": 912,
                                                        "fullWidth": 129,
                                                        "width": 127,
                                                        "functionKeyword": {
                                                            "kind": "FunctionKeyword",
                                                            "fullStart": 785,
                                                            "fullEnd": 794,
                                                            "start": 785,
                                                            "end": 793,
                                                            "fullWidth": 9,
                                                            "width": 8,
                                                            "text": "function",
                                                            "value": "function",
                                                            "valueText": "function",
                                                            "hasTrailingTrivia": true,
                                                            "trailingTrivia": [
                                                                {
                                                                    "kind": "WhitespaceTrivia",
                                                                    "text": " "
                                                                }
                                                            ]
                                                        },
                                                        "callSignature": {
                                                            "kind": "CallSignature",
                                                            "fullStart": 794,
                                                            "fullEnd": 797,
                                                            "start": 794,
                                                            "end": 796,
                                                            "fullWidth": 3,
                                                            "width": 2,
                                                            "parameterList": {
                                                                "kind": "ParameterList",
                                                                "fullStart": 794,
                                                                "fullEnd": 797,
                                                                "start": 794,
                                                                "end": 796,
                                                                "fullWidth": 3,
                                                                "width": 2,
                                                                "openParenToken": {
                                                                    "kind": "OpenParenToken",
                                                                    "fullStart": 794,
                                                                    "fullEnd": 795,
                                                                    "start": 794,
                                                                    "end": 795,
                                                                    "fullWidth": 1,
                                                                    "width": 1,
                                                                    "text": "(",
                                                                    "value": "(",
                                                                    "valueText": "("
                                                                },
                                                                "parameters": [],
                                                                "closeParenToken": {
                                                                    "kind": "CloseParenToken",
                                                                    "fullStart": 795,
                                                                    "fullEnd": 797,
                                                                    "start": 795,
                                                                    "end": 796,
                                                                    "fullWidth": 2,
                                                                    "width": 1,
                                                                    "text": ")",
                                                                    "value": ")",
                                                                    "valueText": ")",
                                                                    "hasTrailingTrivia": true,
                                                                    "trailingTrivia": [
                                                                        {
                                                                            "kind": "WhitespaceTrivia",
                                                                            "text": " "
                                                                        }
                                                                    ]
                                                                }
                                                            }
                                                        },
                                                        "block": {
                                                            "kind": "Block",
                                                            "fullStart": 797,
                                                            "fullEnd": 914,
                                                            "start": 797,
                                                            "end": 912,
                                                            "fullWidth": 117,
                                                            "width": 115,
                                                            "openBraceToken": {
                                                                "kind": "OpenBraceToken",
                                                                "fullStart": 797,
                                                                "fullEnd": 800,
                                                                "start": 797,
                                                                "end": 798,
                                                                "fullWidth": 3,
                                                                "width": 1,
                                                                "text": "{",
                                                                "value": "{",
                                                                "valueText": "{",
                                                                "hasTrailingTrivia": true,
                                                                "hasTrailingNewLine": true,
                                                                "trailingTrivia": [
                                                                    {
                                                                        "kind": "NewLineTrivia",
                                                                        "text": "\r\n"
                                                                    }
                                                                ]
                                                            },
                                                            "statements": [
                                                                {
                                                                    "kind": "ReturnStatement",
                                                                    "fullStart": 800,
                                                                    "fullEnd": 899,
                                                                    "start": 816,
                                                                    "end": 897,
                                                                    "fullWidth": 99,
                                                                    "width": 81,
                                                                    "returnKeyword": {
                                                                        "kind": "ReturnKeyword",
                                                                        "fullStart": 800,
                                                                        "fullEnd": 823,
                                                                        "start": 816,
                                                                        "end": 822,
                                                                        "fullWidth": 23,
                                                                        "width": 6,
                                                                        "text": "return",
                                                                        "value": "return",
                                                                        "valueText": "return",
                                                                        "hasLeadingTrivia": true,
                                                                        "hasTrailingTrivia": true,
                                                                        "leadingTrivia": [
                                                                            {
                                                                                "kind": "WhitespaceTrivia",
                                                                                "text": "                "
                                                                            }
                                                                        ],
                                                                        "trailingTrivia": [
                                                                            {
                                                                                "kind": "WhitespaceTrivia",
                                                                                "text": " "
                                                                            }
                                                                        ]
                                                                    },
                                                                    "expression": {
                                                                        "kind": "FunctionExpression",
                                                                        "fullStart": 823,
                                                                        "fullEnd": 896,
                                                                        "start": 823,
                                                                        "end": 896,
                                                                        "fullWidth": 73,
                                                                        "width": 73,
                                                                        "functionKeyword": {
                                                                            "kind": "FunctionKeyword",
                                                                            "fullStart": 823,
                                                                            "fullEnd": 832,
                                                                            "start": 823,
                                                                            "end": 831,
                                                                            "fullWidth": 9,
                                                                            "width": 8,
                                                                            "text": "function",
                                                                            "value": "function",
                                                                            "valueText": "function",
                                                                            "hasTrailingTrivia": true,
                                                                            "trailingTrivia": [
                                                                                {
                                                                                    "kind": "WhitespaceTrivia",
                                                                                    "text": " "
                                                                                }
                                                                            ]
                                                                        },
                                                                        "callSignature": {
                                                                            "kind": "CallSignature",
                                                                            "fullStart": 832,
                                                                            "fullEnd": 840,
                                                                            "start": 832,
                                                                            "end": 839,
                                                                            "fullWidth": 8,
                                                                            "width": 7,
                                                                            "parameterList": {
                                                                                "kind": "ParameterList",
                                                                                "fullStart": 832,
                                                                                "fullEnd": 840,
                                                                                "start": 832,
                                                                                "end": 839,
                                                                                "fullWidth": 8,
                                                                                "width": 7,
                                                                                "openParenToken": {
                                                                                    "kind": "OpenParenToken",
                                                                                    "fullStart": 832,
                                                                                    "fullEnd": 833,
                                                                                    "start": 832,
                                                                                    "end": 833,
                                                                                    "fullWidth": 1,
                                                                                    "width": 1,
                                                                                    "text": "(",
                                                                                    "value": "(",
                                                                                    "valueText": "("
                                                                                },
                                                                                "parameters": [
                                                                                    {
                                                                                        "kind": "Parameter",
                                                                                        "fullStart": 833,
                                                                                        "fullEnd": 838,
                                                                                        "start": 833,
                                                                                        "end": 838,
                                                                                        "fullWidth": 5,
                                                                                        "width": 5,
                                                                                        "modifiers": [],
                                                                                        "identifier": {
                                                                                            "kind": "IdentifierName",
                                                                                            "fullStart": 833,
                                                                                            "fullEnd": 838,
                                                                                            "start": 833,
                                                                                            "end": 838,
                                                                                            "fullWidth": 5,
                                                                                            "width": 5,
                                                                                            "text": "value",
                                                                                            "value": "value",
                                                                                            "valueText": "value"
                                                                                        }
                                                                                    }
                                                                                ],
                                                                                "closeParenToken": {
                                                                                    "kind": "CloseParenToken",
                                                                                    "fullStart": 838,
                                                                                    "fullEnd": 840,
                                                                                    "start": 838,
                                                                                    "end": 839,
                                                                                    "fullWidth": 2,
                                                                                    "width": 1,
                                                                                    "text": ")",
                                                                                    "value": ")",
                                                                                    "valueText": ")",
                                                                                    "hasTrailingTrivia": true,
                                                                                    "trailingTrivia": [
                                                                                        {
                                                                                            "kind": "WhitespaceTrivia",
                                                                                            "text": " "
                                                                                        }
                                                                                    ]
                                                                                }
                                                                            }
                                                                        },
                                                                        "block": {
                                                                            "kind": "Block",
                                                                            "fullStart": 840,
                                                                            "fullEnd": 896,
                                                                            "start": 840,
                                                                            "end": 896,
                                                                            "fullWidth": 56,
                                                                            "width": 56,
                                                                            "openBraceToken": {
                                                                                "kind": "OpenBraceToken",
                                                                                "fullStart": 840,
                                                                                "fullEnd": 843,
                                                                                "start": 840,
                                                                                "end": 841,
                                                                                "fullWidth": 3,
                                                                                "width": 1,
                                                                                "text": "{",
                                                                                "value": "{",
                                                                                "valueText": "{",
                                                                                "hasTrailingTrivia": true,
                                                                                "hasTrailingNewLine": true,
                                                                                "trailingTrivia": [
                                                                                    {
                                                                                        "kind": "NewLineTrivia",
                                                                                        "text": "\r\n"
                                                                                    }
                                                                                ]
                                                                            },
                                                                            "statements": [
                                                                                {
                                                                                    "kind": "ExpressionStatement",
                                                                                    "fullStart": 843,
                                                                                    "fullEnd": 879,
                                                                                    "start": 863,
                                                                                    "end": 877,
                                                                                    "fullWidth": 36,
                                                                                    "width": 14,
                                                                                    "expression": {
                                                                                        "kind": "AssignmentExpression",
                                                                                        "fullStart": 843,
                                                                                        "fullEnd": 876,
                                                                                        "start": 863,
                                                                                        "end": 876,
                                                                                        "fullWidth": 33,
                                                                                        "width": 13,
                                                                                        "left": {
                                                                                            "kind": "IdentifierName",
                                                                                            "fullStart": 843,
                                                                                            "fullEnd": 869,
                                                                                            "start": 863,
                                                                                            "end": 868,
                                                                                            "fullWidth": 26,
                                                                                            "width": 5,
                                                                                            "text": "data2",
                                                                                            "value": "data2",
                                                                                            "valueText": "data2",
                                                                                            "hasLeadingTrivia": true,
                                                                                            "hasTrailingTrivia": true,
                                                                                            "leadingTrivia": [
                                                                                                {
                                                                                                    "kind": "WhitespaceTrivia",
                                                                                                    "text": "                    "
                                                                                                }
                                                                                            ],
                                                                                            "trailingTrivia": [
                                                                                                {
                                                                                                    "kind": "WhitespaceTrivia",
                                                                                                    "text": " "
                                                                                                }
                                                                                            ]
                                                                                        },
                                                                                        "operatorToken": {
                                                                                            "kind": "EqualsToken",
                                                                                            "fullStart": 869,
                                                                                            "fullEnd": 871,
                                                                                            "start": 869,
                                                                                            "end": 870,
                                                                                            "fullWidth": 2,
                                                                                            "width": 1,
                                                                                            "text": "=",
                                                                                            "value": "=",
                                                                                            "valueText": "=",
                                                                                            "hasTrailingTrivia": true,
                                                                                            "trailingTrivia": [
                                                                                                {
                                                                                                    "kind": "WhitespaceTrivia",
                                                                                                    "text": " "
                                                                                                }
                                                                                            ]
                                                                                        },
                                                                                        "right": {
                                                                                            "kind": "IdentifierName",
                                                                                            "fullStart": 871,
                                                                                            "fullEnd": 876,
                                                                                            "start": 871,
                                                                                            "end": 876,
                                                                                            "fullWidth": 5,
                                                                                            "width": 5,
                                                                                            "text": "value",
                                                                                            "value": "value",
                                                                                            "valueText": "value"
                                                                                        }
                                                                                    },
                                                                                    "semicolonToken": {
                                                                                        "kind": "SemicolonToken",
                                                                                        "fullStart": 876,
                                                                                        "fullEnd": 879,
                                                                                        "start": 876,
                                                                                        "end": 877,
                                                                                        "fullWidth": 3,
                                                                                        "width": 1,
                                                                                        "text": ";",
                                                                                        "value": ";",
                                                                                        "valueText": ";",
                                                                                        "hasTrailingTrivia": true,
                                                                                        "hasTrailingNewLine": true,
                                                                                        "trailingTrivia": [
                                                                                            {
                                                                                                "kind": "NewLineTrivia",
                                                                                                "text": "\r\n"
                                                                                            }
                                                                                        ]
                                                                                    }
                                                                                }
                                                                            ],
                                                                            "closeBraceToken": {
                                                                                "kind": "CloseBraceToken",
                                                                                "fullStart": 879,
                                                                                "fullEnd": 896,
                                                                                "start": 895,
                                                                                "end": 896,
                                                                                "fullWidth": 17,
                                                                                "width": 1,
                                                                                "text": "}",
                                                                                "value": "}",
                                                                                "valueText": "}",
                                                                                "hasLeadingTrivia": true,
                                                                                "leadingTrivia": [
                                                                                    {
                                                                                        "kind": "WhitespaceTrivia",
                                                                                        "text": "                "
                                                                                    }
                                                                                ]
                                                                            }
                                                                        }
                                                                    },
                                                                    "semicolonToken": {
                                                                        "kind": "SemicolonToken",
                                                                        "fullStart": 896,
                                                                        "fullEnd": 899,
                                                                        "start": 896,
                                                                        "end": 897,
                                                                        "fullWidth": 3,
                                                                        "width": 1,
                                                                        "text": ";",
                                                                        "value": ";",
                                                                        "valueText": ";",
                                                                        "hasTrailingTrivia": true,
                                                                        "hasTrailingNewLine": true,
                                                                        "trailingTrivia": [
                                                                            {
                                                                                "kind": "NewLineTrivia",
                                                                                "text": "\r\n"
                                                                            }
                                                                        ]
                                                                    }
                                                                }
                                                            ],
                                                            "closeBraceToken": {
                                                                "kind": "CloseBraceToken",
                                                                "fullStart": 899,
                                                                "fullEnd": 914,
                                                                "start": 911,
                                                                "end": 912,
                                                                "fullWidth": 15,
                                                                "width": 1,
                                                                "text": "}",
                                                                "value": "}",
                                                                "valueText": "}",
                                                                "hasLeadingTrivia": true,
                                                                "hasTrailingTrivia": true,
                                                                "hasTrailingNewLine": true,
                                                                "leadingTrivia": [
                                                                    {
                                                                        "kind": "WhitespaceTrivia",
                                                                        "text": "            "
                                                                    }
                                                                ],
                                                                "trailingTrivia": [
                                                                    {
                                                                        "kind": "NewLineTrivia",
                                                                        "text": "\r\n"
                                                                    }
                                                                ]
                                                            }
                                                        }
                                                    }
                                                }
                                            ],
                                            "closeBraceToken": {
                                                "kind": "CloseBraceToken",
                                                "fullStart": 914,
                                                "fullEnd": 923,
                                                "start": 922,
                                                "end": 923,
                                                "fullWidth": 9,
                                                "width": 1,
                                                "text": "}",
                                                "value": "}",
                                                "valueText": "}",
                                                "hasLeadingTrivia": true,
                                                "leadingTrivia": [
                                                    {
                                                        "kind": "WhitespaceTrivia",
                                                        "text": "        "
                                                    }
                                                ]
                                            }
                                        }
                                    ],
                                    "closeParenToken": {
                                        "kind": "CloseParenToken",
                                        "fullStart": 923,
                                        "fullEnd": 924,
                                        "start": 923,
                                        "end": 924,
                                        "fullWidth": 1,
                                        "width": 1,
                                        "text": ")",
                                        "value": ")",
                                        "valueText": ")"
                                    }
                                }
                            },
                            "semicolonToken": {
                                "kind": "SemicolonToken",
                                "fullStart": 924,
                                "fullEnd": 927,
                                "start": 924,
                                "end": 925,
                                "fullWidth": 3,
                                "width": 1,
                                "text": ";",
                                "value": ";",
                                "valueText": ";",
                                "hasTrailingTrivia": true,
                                "hasTrailingNewLine": true,
                                "trailingTrivia": [
                                    {
                                        "kind": "NewLineTrivia",
                                        "text": "\r\n"
                                    }
                                ]
                            }
                        },
                        {
                            "kind": "VariableStatement",
                            "fullStart": 927,
                            "fullEnd": 974,
                            "start": 937,
                            "end": 972,
                            "fullWidth": 47,
                            "width": 35,
                            "modifiers": [],
                            "variableDeclaration": {
                                "kind": "VariableDeclaration",
                                "fullStart": 927,
                                "fullEnd": 971,
                                "start": 937,
                                "end": 971,
                                "fullWidth": 44,
                                "width": 34,
                                "varKeyword": {
                                    "kind": "VarKeyword",
                                    "fullStart": 927,
                                    "fullEnd": 941,
                                    "start": 937,
                                    "end": 940,
                                    "fullWidth": 14,
                                    "width": 3,
                                    "text": "var",
                                    "value": "var",
                                    "valueText": "var",
                                    "hasLeadingTrivia": true,
                                    "hasLeadingNewLine": true,
                                    "hasTrailingTrivia": true,
                                    "leadingTrivia": [
                                        {
                                            "kind": "NewLineTrivia",
                                            "text": "\r\n"
                                        },
                                        {
                                            "kind": "WhitespaceTrivia",
                                            "text": "        "
                                        }
                                    ],
                                    "trailingTrivia": [
                                        {
                                            "kind": "WhitespaceTrivia",
                                            "text": " "
                                        }
                                    ]
                                },
                                "variableDeclarators": [
                                    {
                                        "kind": "VariableDeclarator",
                                        "fullStart": 941,
                                        "fullEnd": 971,
                                        "start": 941,
                                        "end": 971,
                                        "fullWidth": 30,
<<<<<<< HEAD
                                        "width": 30,
                                        "identifier": {
=======
                                        "propertyName": {
>>>>>>> 85e84683
                                            "kind": "IdentifierName",
                                            "fullStart": 941,
                                            "fullEnd": 954,
                                            "start": 941,
                                            "end": 953,
                                            "fullWidth": 13,
                                            "width": 12,
                                            "text": "ConstructFun",
                                            "value": "ConstructFun",
                                            "valueText": "ConstructFun",
                                            "hasTrailingTrivia": true,
                                            "trailingTrivia": [
                                                {
                                                    "kind": "WhitespaceTrivia",
                                                    "text": " "
                                                }
                                            ]
                                        },
                                        "equalsValueClause": {
                                            "kind": "EqualsValueClause",
                                            "fullStart": 954,
                                            "fullEnd": 971,
                                            "start": 954,
                                            "end": 971,
                                            "fullWidth": 17,
                                            "width": 17,
                                            "equalsToken": {
                                                "kind": "EqualsToken",
                                                "fullStart": 954,
                                                "fullEnd": 956,
                                                "start": 954,
                                                "end": 955,
                                                "fullWidth": 2,
                                                "width": 1,
                                                "text": "=",
                                                "value": "=",
                                                "valueText": "=",
                                                "hasTrailingTrivia": true,
                                                "trailingTrivia": [
                                                    {
                                                        "kind": "WhitespaceTrivia",
                                                        "text": " "
                                                    }
                                                ]
                                            },
                                            "value": {
                                                "kind": "FunctionExpression",
                                                "fullStart": 956,
                                                "fullEnd": 971,
                                                "start": 956,
                                                "end": 971,
                                                "fullWidth": 15,
                                                "width": 15,
                                                "functionKeyword": {
                                                    "kind": "FunctionKeyword",
                                                    "fullStart": 956,
                                                    "fullEnd": 965,
                                                    "start": 956,
                                                    "end": 964,
                                                    "fullWidth": 9,
                                                    "width": 8,
                                                    "text": "function",
                                                    "value": "function",
                                                    "valueText": "function",
                                                    "hasTrailingTrivia": true,
                                                    "trailingTrivia": [
                                                        {
                                                            "kind": "WhitespaceTrivia",
                                                            "text": " "
                                                        }
                                                    ]
                                                },
                                                "callSignature": {
                                                    "kind": "CallSignature",
                                                    "fullStart": 965,
                                                    "fullEnd": 968,
                                                    "start": 965,
                                                    "end": 967,
                                                    "fullWidth": 3,
                                                    "width": 2,
                                                    "parameterList": {
                                                        "kind": "ParameterList",
                                                        "fullStart": 965,
                                                        "fullEnd": 968,
                                                        "start": 965,
                                                        "end": 967,
                                                        "fullWidth": 3,
                                                        "width": 2,
                                                        "openParenToken": {
                                                            "kind": "OpenParenToken",
                                                            "fullStart": 965,
                                                            "fullEnd": 966,
                                                            "start": 965,
                                                            "end": 966,
                                                            "fullWidth": 1,
                                                            "width": 1,
                                                            "text": "(",
                                                            "value": "(",
                                                            "valueText": "("
                                                        },
                                                        "parameters": [],
                                                        "closeParenToken": {
                                                            "kind": "CloseParenToken",
                                                            "fullStart": 966,
                                                            "fullEnd": 968,
                                                            "start": 966,
                                                            "end": 967,
                                                            "fullWidth": 2,
                                                            "width": 1,
                                                            "text": ")",
                                                            "value": ")",
                                                            "valueText": ")",
                                                            "hasTrailingTrivia": true,
                                                            "trailingTrivia": [
                                                                {
                                                                    "kind": "WhitespaceTrivia",
                                                                    "text": " "
                                                                }
                                                            ]
                                                        }
                                                    }
                                                },
                                                "block": {
                                                    "kind": "Block",
                                                    "fullStart": 968,
                                                    "fullEnd": 971,
                                                    "start": 968,
                                                    "end": 971,
                                                    "fullWidth": 3,
                                                    "width": 3,
                                                    "openBraceToken": {
                                                        "kind": "OpenBraceToken",
                                                        "fullStart": 968,
                                                        "fullEnd": 970,
                                                        "start": 968,
                                                        "end": 969,
                                                        "fullWidth": 2,
                                                        "width": 1,
                                                        "text": "{",
                                                        "value": "{",
                                                        "valueText": "{",
                                                        "hasTrailingTrivia": true,
                                                        "trailingTrivia": [
                                                            {
                                                                "kind": "WhitespaceTrivia",
                                                                "text": " "
                                                            }
                                                        ]
                                                    },
                                                    "statements": [],
                                                    "closeBraceToken": {
                                                        "kind": "CloseBraceToken",
                                                        "fullStart": 970,
                                                        "fullEnd": 971,
                                                        "start": 970,
                                                        "end": 971,
                                                        "fullWidth": 1,
                                                        "width": 1,
                                                        "text": "}",
                                                        "value": "}",
                                                        "valueText": "}"
                                                    }
                                                }
                                            }
                                        }
                                    }
                                ]
                            },
                            "semicolonToken": {
                                "kind": "SemicolonToken",
                                "fullStart": 971,
                                "fullEnd": 974,
                                "start": 971,
                                "end": 972,
                                "fullWidth": 3,
                                "width": 1,
                                "text": ";",
                                "value": ";",
                                "valueText": ";",
                                "hasTrailingTrivia": true,
                                "hasTrailingNewLine": true,
                                "trailingTrivia": [
                                    {
                                        "kind": "NewLineTrivia",
                                        "text": "\r\n"
                                    }
                                ]
                            }
                        },
                        {
                            "kind": "ExpressionStatement",
                            "fullStart": 974,
                            "fullEnd": 1015,
                            "start": 982,
                            "end": 1013,
                            "fullWidth": 41,
                            "width": 31,
                            "expression": {
                                "kind": "AssignmentExpression",
                                "fullStart": 974,
                                "fullEnd": 1012,
                                "start": 982,
                                "end": 1012,
                                "fullWidth": 38,
                                "width": 30,
                                "left": {
                                    "kind": "MemberAccessExpression",
                                    "fullStart": 974,
                                    "fullEnd": 1005,
                                    "start": 982,
                                    "end": 1004,
                                    "fullWidth": 31,
                                    "width": 22,
                                    "expression": {
                                        "kind": "IdentifierName",
                                        "fullStart": 974,
                                        "fullEnd": 994,
                                        "start": 982,
                                        "end": 994,
                                        "fullWidth": 20,
                                        "width": 12,
                                        "text": "ConstructFun",
                                        "value": "ConstructFun",
                                        "valueText": "ConstructFun",
                                        "hasLeadingTrivia": true,
                                        "leadingTrivia": [
                                            {
                                                "kind": "WhitespaceTrivia",
                                                "text": "        "
                                            }
                                        ]
                                    },
                                    "dotToken": {
                                        "kind": "DotToken",
                                        "fullStart": 994,
                                        "fullEnd": 995,
                                        "start": 994,
                                        "end": 995,
                                        "fullWidth": 1,
                                        "width": 1,
                                        "text": ".",
                                        "value": ".",
                                        "valueText": "."
                                    },
                                    "name": {
                                        "kind": "IdentifierName",
                                        "fullStart": 995,
                                        "fullEnd": 1005,
                                        "start": 995,
                                        "end": 1004,
                                        "fullWidth": 10,
                                        "width": 9,
                                        "text": "prototype",
                                        "value": "prototype",
                                        "valueText": "prototype",
                                        "hasTrailingTrivia": true,
                                        "trailingTrivia": [
                                            {
                                                "kind": "WhitespaceTrivia",
                                                "text": " "
                                            }
                                        ]
                                    }
                                },
                                "operatorToken": {
                                    "kind": "EqualsToken",
                                    "fullStart": 1005,
                                    "fullEnd": 1007,
                                    "start": 1005,
                                    "end": 1006,
                                    "fullWidth": 2,
                                    "width": 1,
                                    "text": "=",
                                    "value": "=",
                                    "valueText": "=",
                                    "hasTrailingTrivia": true,
                                    "trailingTrivia": [
                                        {
                                            "kind": "WhitespaceTrivia",
                                            "text": " "
                                        }
                                    ]
                                },
                                "right": {
                                    "kind": "IdentifierName",
                                    "fullStart": 1007,
                                    "fullEnd": 1012,
                                    "start": 1007,
                                    "end": 1012,
                                    "fullWidth": 5,
                                    "width": 5,
                                    "text": "proto",
                                    "value": "proto",
                                    "valueText": "proto"
                                }
                            },
                            "semicolonToken": {
                                "kind": "SemicolonToken",
                                "fullStart": 1012,
                                "fullEnd": 1015,
                                "start": 1012,
                                "end": 1013,
                                "fullWidth": 3,
                                "width": 1,
                                "text": ";",
                                "value": ";",
                                "valueText": ";",
                                "hasTrailingTrivia": true,
                                "hasTrailingNewLine": true,
                                "trailingTrivia": [
                                    {
                                        "kind": "NewLineTrivia",
                                        "text": "\r\n"
                                    }
                                ]
                            }
                        },
                        {
                            "kind": "VariableStatement",
                            "fullStart": 1015,
                            "fullEnd": 1056,
                            "start": 1023,
                            "end": 1054,
                            "fullWidth": 41,
                            "width": 31,
                            "modifiers": [],
                            "variableDeclaration": {
                                "kind": "VariableDeclaration",
                                "fullStart": 1015,
                                "fullEnd": 1053,
                                "start": 1023,
                                "end": 1053,
                                "fullWidth": 38,
                                "width": 30,
                                "varKeyword": {
                                    "kind": "VarKeyword",
                                    "fullStart": 1015,
                                    "fullEnd": 1027,
                                    "start": 1023,
                                    "end": 1026,
                                    "fullWidth": 12,
                                    "width": 3,
                                    "text": "var",
                                    "value": "var",
                                    "valueText": "var",
                                    "hasLeadingTrivia": true,
                                    "hasTrailingTrivia": true,
                                    "leadingTrivia": [
                                        {
                                            "kind": "WhitespaceTrivia",
                                            "text": "        "
                                        }
                                    ],
                                    "trailingTrivia": [
                                        {
                                            "kind": "WhitespaceTrivia",
                                            "text": " "
                                        }
                                    ]
                                },
                                "variableDeclarators": [
                                    {
                                        "kind": "VariableDeclarator",
                                        "fullStart": 1027,
                                        "fullEnd": 1053,
                                        "start": 1027,
                                        "end": 1053,
                                        "fullWidth": 26,
<<<<<<< HEAD
                                        "width": 26,
                                        "identifier": {
=======
                                        "propertyName": {
>>>>>>> 85e84683
                                            "kind": "IdentifierName",
                                            "fullStart": 1027,
                                            "fullEnd": 1033,
                                            "start": 1027,
                                            "end": 1032,
                                            "fullWidth": 6,
                                            "width": 5,
                                            "text": "child",
                                            "value": "child",
                                            "valueText": "child",
                                            "hasTrailingTrivia": true,
                                            "trailingTrivia": [
                                                {
                                                    "kind": "WhitespaceTrivia",
                                                    "text": " "
                                                }
                                            ]
                                        },
                                        "equalsValueClause": {
                                            "kind": "EqualsValueClause",
                                            "fullStart": 1033,
                                            "fullEnd": 1053,
                                            "start": 1033,
                                            "end": 1053,
                                            "fullWidth": 20,
                                            "width": 20,
                                            "equalsToken": {
                                                "kind": "EqualsToken",
                                                "fullStart": 1033,
                                                "fullEnd": 1035,
                                                "start": 1033,
                                                "end": 1034,
                                                "fullWidth": 2,
                                                "width": 1,
                                                "text": "=",
                                                "value": "=",
                                                "valueText": "=",
                                                "hasTrailingTrivia": true,
                                                "trailingTrivia": [
                                                    {
                                                        "kind": "WhitespaceTrivia",
                                                        "text": " "
                                                    }
                                                ]
                                            },
                                            "value": {
                                                "kind": "ObjectCreationExpression",
                                                "fullStart": 1035,
                                                "fullEnd": 1053,
                                                "start": 1035,
                                                "end": 1053,
                                                "fullWidth": 18,
                                                "width": 18,
                                                "newKeyword": {
                                                    "kind": "NewKeyword",
                                                    "fullStart": 1035,
                                                    "fullEnd": 1039,
                                                    "start": 1035,
                                                    "end": 1038,
                                                    "fullWidth": 4,
                                                    "width": 3,
                                                    "text": "new",
                                                    "value": "new",
                                                    "valueText": "new",
                                                    "hasTrailingTrivia": true,
                                                    "trailingTrivia": [
                                                        {
                                                            "kind": "WhitespaceTrivia",
                                                            "text": " "
                                                        }
                                                    ]
                                                },
                                                "expression": {
                                                    "kind": "IdentifierName",
                                                    "fullStart": 1039,
                                                    "fullEnd": 1051,
                                                    "start": 1039,
                                                    "end": 1051,
                                                    "fullWidth": 12,
                                                    "width": 12,
                                                    "text": "ConstructFun",
                                                    "value": "ConstructFun",
                                                    "valueText": "ConstructFun"
                                                },
                                                "argumentList": {
                                                    "kind": "ArgumentList",
                                                    "fullStart": 1051,
                                                    "fullEnd": 1053,
                                                    "start": 1051,
                                                    "end": 1053,
                                                    "fullWidth": 2,
                                                    "width": 2,
                                                    "openParenToken": {
                                                        "kind": "OpenParenToken",
                                                        "fullStart": 1051,
                                                        "fullEnd": 1052,
                                                        "start": 1051,
                                                        "end": 1052,
                                                        "fullWidth": 1,
                                                        "width": 1,
                                                        "text": "(",
                                                        "value": "(",
                                                        "valueText": "("
                                                    },
                                                    "arguments": [],
                                                    "closeParenToken": {
                                                        "kind": "CloseParenToken",
                                                        "fullStart": 1052,
                                                        "fullEnd": 1053,
                                                        "start": 1052,
                                                        "end": 1053,
                                                        "fullWidth": 1,
                                                        "width": 1,
                                                        "text": ")",
                                                        "value": ")",
                                                        "valueText": ")"
                                                    }
                                                }
                                            }
                                        }
                                    }
                                ]
                            },
                            "semicolonToken": {
                                "kind": "SemicolonToken",
                                "fullStart": 1053,
                                "fullEnd": 1056,
                                "start": 1053,
                                "end": 1054,
                                "fullWidth": 3,
                                "width": 1,
                                "text": ";",
                                "value": ";",
                                "valueText": ";",
                                "hasTrailingTrivia": true,
                                "hasTrailingNewLine": true,
                                "trailingTrivia": [
                                    {
                                        "kind": "NewLineTrivia",
                                        "text": "\r\n"
                                    }
                                ]
                            }
                        },
                        {
                            "kind": "ExpressionStatement",
                            "fullStart": 1056,
                            "fullEnd": 1202,
                            "start": 1064,
                            "end": 1200,
                            "fullWidth": 146,
                            "width": 136,
                            "expression": {
                                "kind": "InvocationExpression",
                                "fullStart": 1056,
                                "fullEnd": 1199,
                                "start": 1064,
                                "end": 1199,
                                "fullWidth": 143,
                                "width": 135,
                                "expression": {
                                    "kind": "MemberAccessExpression",
                                    "fullStart": 1056,
                                    "fullEnd": 1085,
                                    "start": 1064,
                                    "end": 1085,
                                    "fullWidth": 29,
                                    "width": 21,
                                    "expression": {
                                        "kind": "IdentifierName",
                                        "fullStart": 1056,
                                        "fullEnd": 1070,
                                        "start": 1064,
                                        "end": 1070,
                                        "fullWidth": 14,
                                        "width": 6,
                                        "text": "Object",
                                        "value": "Object",
                                        "valueText": "Object",
                                        "hasLeadingTrivia": true,
                                        "leadingTrivia": [
                                            {
                                                "kind": "WhitespaceTrivia",
                                                "text": "        "
                                            }
                                        ]
                                    },
                                    "dotToken": {
                                        "kind": "DotToken",
                                        "fullStart": 1070,
                                        "fullEnd": 1071,
                                        "start": 1070,
                                        "end": 1071,
                                        "fullWidth": 1,
                                        "width": 1,
                                        "text": ".",
                                        "value": ".",
                                        "valueText": "."
                                    },
                                    "name": {
                                        "kind": "IdentifierName",
                                        "fullStart": 1071,
                                        "fullEnd": 1085,
                                        "start": 1071,
                                        "end": 1085,
                                        "fullWidth": 14,
                                        "width": 14,
                                        "text": "defineProperty",
                                        "value": "defineProperty",
                                        "valueText": "defineProperty"
                                    }
                                },
                                "argumentList": {
                                    "kind": "ArgumentList",
                                    "fullStart": 1085,
                                    "fullEnd": 1199,
                                    "start": 1085,
                                    "end": 1199,
                                    "fullWidth": 114,
                                    "width": 114,
                                    "openParenToken": {
                                        "kind": "OpenParenToken",
                                        "fullStart": 1085,
                                        "fullEnd": 1086,
                                        "start": 1085,
                                        "end": 1086,
                                        "fullWidth": 1,
                                        "width": 1,
                                        "text": "(",
                                        "value": "(",
                                        "valueText": "("
                                    },
                                    "arguments": [
                                        {
                                            "kind": "IdentifierName",
                                            "fullStart": 1086,
                                            "fullEnd": 1091,
                                            "start": 1086,
                                            "end": 1091,
                                            "fullWidth": 5,
                                            "width": 5,
                                            "text": "child",
                                            "value": "child",
                                            "valueText": "child"
                                        },
                                        {
                                            "kind": "CommaToken",
                                            "fullStart": 1091,
                                            "fullEnd": 1093,
                                            "start": 1091,
                                            "end": 1092,
                                            "fullWidth": 2,
                                            "width": 1,
                                            "text": ",",
                                            "value": ",",
                                            "valueText": ",",
                                            "hasTrailingTrivia": true,
                                            "trailingTrivia": [
                                                {
                                                    "kind": "WhitespaceTrivia",
                                                    "text": " "
                                                }
                                            ]
                                        },
                                        {
                                            "kind": "StringLiteral",
                                            "fullStart": 1093,
                                            "fullEnd": 1098,
                                            "start": 1093,
                                            "end": 1098,
                                            "fullWidth": 5,
                                            "width": 5,
                                            "text": "\"set\"",
                                            "value": "set",
                                            "valueText": "set"
                                        },
                                        {
                                            "kind": "CommaToken",
                                            "fullStart": 1098,
                                            "fullEnd": 1100,
                                            "start": 1098,
                                            "end": 1099,
                                            "fullWidth": 2,
                                            "width": 1,
                                            "text": ",",
                                            "value": ",",
                                            "valueText": ",",
                                            "hasTrailingTrivia": true,
                                            "trailingTrivia": [
                                                {
                                                    "kind": "WhitespaceTrivia",
                                                    "text": " "
                                                }
                                            ]
                                        },
                                        {
                                            "kind": "ObjectLiteralExpression",
                                            "fullStart": 1100,
                                            "fullEnd": 1198,
                                            "start": 1100,
                                            "end": 1198,
                                            "fullWidth": 98,
                                            "width": 98,
                                            "openBraceToken": {
                                                "kind": "OpenBraceToken",
                                                "fullStart": 1100,
                                                "fullEnd": 1103,
                                                "start": 1100,
                                                "end": 1101,
                                                "fullWidth": 3,
                                                "width": 1,
                                                "text": "{",
                                                "value": "{",
                                                "valueText": "{",
                                                "hasTrailingTrivia": true,
                                                "hasTrailingNewLine": true,
                                                "trailingTrivia": [
                                                    {
                                                        "kind": "NewLineTrivia",
                                                        "text": "\r\n"
                                                    }
                                                ]
                                            },
                                            "propertyAssignments": [
                                                {
                                                    "kind": "SimplePropertyAssignment",
                                                    "fullStart": 1103,
                                                    "fullEnd": 1189,
                                                    "start": 1115,
                                                    "end": 1187,
                                                    "fullWidth": 86,
                                                    "width": 72,
                                                    "propertyName": {
                                                        "kind": "IdentifierName",
                                                        "fullStart": 1103,
                                                        "fullEnd": 1120,
                                                        "start": 1115,
                                                        "end": 1120,
                                                        "fullWidth": 17,
                                                        "width": 5,
                                                        "text": "value",
                                                        "value": "value",
                                                        "valueText": "value",
                                                        "hasLeadingTrivia": true,
                                                        "leadingTrivia": [
                                                            {
                                                                "kind": "WhitespaceTrivia",
                                                                "text": "            "
                                                            }
                                                        ]
                                                    },
                                                    "colonToken": {
                                                        "kind": "ColonToken",
                                                        "fullStart": 1120,
                                                        "fullEnd": 1122,
                                                        "start": 1120,
                                                        "end": 1121,
                                                        "fullWidth": 2,
                                                        "width": 1,
                                                        "text": ":",
                                                        "value": ":",
                                                        "valueText": ":",
                                                        "hasTrailingTrivia": true,
                                                        "trailingTrivia": [
                                                            {
                                                                "kind": "WhitespaceTrivia",
                                                                "text": " "
                                                            }
                                                        ]
                                                    },
                                                    "expression": {
                                                        "kind": "FunctionExpression",
                                                        "fullStart": 1122,
                                                        "fullEnd": 1189,
                                                        "start": 1122,
                                                        "end": 1187,
                                                        "fullWidth": 67,
                                                        "width": 65,
                                                        "functionKeyword": {
                                                            "kind": "FunctionKeyword",
                                                            "fullStart": 1122,
                                                            "fullEnd": 1131,
                                                            "start": 1122,
                                                            "end": 1130,
                                                            "fullWidth": 9,
                                                            "width": 8,
                                                            "text": "function",
                                                            "value": "function",
                                                            "valueText": "function",
                                                            "hasTrailingTrivia": true,
                                                            "trailingTrivia": [
                                                                {
                                                                    "kind": "WhitespaceTrivia",
                                                                    "text": " "
                                                                }
                                                            ]
                                                        },
                                                        "callSignature": {
                                                            "kind": "CallSignature",
                                                            "fullStart": 1131,
                                                            "fullEnd": 1139,
                                                            "start": 1131,
                                                            "end": 1138,
                                                            "fullWidth": 8,
                                                            "width": 7,
                                                            "parameterList": {
                                                                "kind": "ParameterList",
                                                                "fullStart": 1131,
                                                                "fullEnd": 1139,
                                                                "start": 1131,
                                                                "end": 1138,
                                                                "fullWidth": 8,
                                                                "width": 7,
                                                                "openParenToken": {
                                                                    "kind": "OpenParenToken",
                                                                    "fullStart": 1131,
                                                                    "fullEnd": 1132,
                                                                    "start": 1131,
                                                                    "end": 1132,
                                                                    "fullWidth": 1,
                                                                    "width": 1,
                                                                    "text": "(",
                                                                    "value": "(",
                                                                    "valueText": "("
                                                                },
                                                                "parameters": [
                                                                    {
                                                                        "kind": "Parameter",
                                                                        "fullStart": 1132,
                                                                        "fullEnd": 1137,
                                                                        "start": 1132,
                                                                        "end": 1137,
                                                                        "fullWidth": 5,
                                                                        "width": 5,
                                                                        "modifiers": [],
                                                                        "identifier": {
                                                                            "kind": "IdentifierName",
                                                                            "fullStart": 1132,
                                                                            "fullEnd": 1137,
                                                                            "start": 1132,
                                                                            "end": 1137,
                                                                            "fullWidth": 5,
                                                                            "width": 5,
                                                                            "text": "value",
                                                                            "value": "value",
                                                                            "valueText": "value"
                                                                        }
                                                                    }
                                                                ],
                                                                "closeParenToken": {
                                                                    "kind": "CloseParenToken",
                                                                    "fullStart": 1137,
                                                                    "fullEnd": 1139,
                                                                    "start": 1137,
                                                                    "end": 1138,
                                                                    "fullWidth": 2,
                                                                    "width": 1,
                                                                    "text": ")",
                                                                    "value": ")",
                                                                    "valueText": ")",
                                                                    "hasTrailingTrivia": true,
                                                                    "trailingTrivia": [
                                                                        {
                                                                            "kind": "WhitespaceTrivia",
                                                                            "text": " "
                                                                        }
                                                                    ]
                                                                }
                                                            }
                                                        },
                                                        "block": {
                                                            "kind": "Block",
                                                            "fullStart": 1139,
                                                            "fullEnd": 1189,
                                                            "start": 1139,
                                                            "end": 1187,
                                                            "fullWidth": 50,
                                                            "width": 48,
                                                            "openBraceToken": {
                                                                "kind": "OpenBraceToken",
                                                                "fullStart": 1139,
                                                                "fullEnd": 1142,
                                                                "start": 1139,
                                                                "end": 1140,
                                                                "fullWidth": 3,
                                                                "width": 1,
                                                                "text": "{",
                                                                "value": "{",
                                                                "valueText": "{",
                                                                "hasTrailingTrivia": true,
                                                                "hasTrailingNewLine": true,
                                                                "trailingTrivia": [
                                                                    {
                                                                        "kind": "NewLineTrivia",
                                                                        "text": "\r\n"
                                                                    }
                                                                ]
                                                            },
                                                            "statements": [
                                                                {
                                                                    "kind": "ExpressionStatement",
                                                                    "fullStart": 1142,
                                                                    "fullEnd": 1174,
                                                                    "start": 1158,
                                                                    "end": 1172,
                                                                    "fullWidth": 32,
                                                                    "width": 14,
                                                                    "expression": {
                                                                        "kind": "AssignmentExpression",
                                                                        "fullStart": 1142,
                                                                        "fullEnd": 1171,
                                                                        "start": 1158,
                                                                        "end": 1171,
                                                                        "fullWidth": 29,
                                                                        "width": 13,
                                                                        "left": {
                                                                            "kind": "IdentifierName",
                                                                            "fullStart": 1142,
                                                                            "fullEnd": 1164,
                                                                            "start": 1158,
                                                                            "end": 1163,
                                                                            "fullWidth": 22,
                                                                            "width": 5,
                                                                            "text": "data1",
                                                                            "value": "data1",
                                                                            "valueText": "data1",
                                                                            "hasLeadingTrivia": true,
                                                                            "hasTrailingTrivia": true,
                                                                            "leadingTrivia": [
                                                                                {
                                                                                    "kind": "WhitespaceTrivia",
                                                                                    "text": "                "
                                                                                }
                                                                            ],
                                                                            "trailingTrivia": [
                                                                                {
                                                                                    "kind": "WhitespaceTrivia",
                                                                                    "text": " "
                                                                                }
                                                                            ]
                                                                        },
                                                                        "operatorToken": {
                                                                            "kind": "EqualsToken",
                                                                            "fullStart": 1164,
                                                                            "fullEnd": 1166,
                                                                            "start": 1164,
                                                                            "end": 1165,
                                                                            "fullWidth": 2,
                                                                            "width": 1,
                                                                            "text": "=",
                                                                            "value": "=",
                                                                            "valueText": "=",
                                                                            "hasTrailingTrivia": true,
                                                                            "trailingTrivia": [
                                                                                {
                                                                                    "kind": "WhitespaceTrivia",
                                                                                    "text": " "
                                                                                }
                                                                            ]
                                                                        },
                                                                        "right": {
                                                                            "kind": "IdentifierName",
                                                                            "fullStart": 1166,
                                                                            "fullEnd": 1171,
                                                                            "start": 1166,
                                                                            "end": 1171,
                                                                            "fullWidth": 5,
                                                                            "width": 5,
                                                                            "text": "value",
                                                                            "value": "value",
                                                                            "valueText": "value"
                                                                        }
                                                                    },
                                                                    "semicolonToken": {
                                                                        "kind": "SemicolonToken",
                                                                        "fullStart": 1171,
                                                                        "fullEnd": 1174,
                                                                        "start": 1171,
                                                                        "end": 1172,
                                                                        "fullWidth": 3,
                                                                        "width": 1,
                                                                        "text": ";",
                                                                        "value": ";",
                                                                        "valueText": ";",
                                                                        "hasTrailingTrivia": true,
                                                                        "hasTrailingNewLine": true,
                                                                        "trailingTrivia": [
                                                                            {
                                                                                "kind": "NewLineTrivia",
                                                                                "text": "\r\n"
                                                                            }
                                                                        ]
                                                                    }
                                                                }
                                                            ],
                                                            "closeBraceToken": {
                                                                "kind": "CloseBraceToken",
                                                                "fullStart": 1174,
                                                                "fullEnd": 1189,
                                                                "start": 1186,
                                                                "end": 1187,
                                                                "fullWidth": 15,
                                                                "width": 1,
                                                                "text": "}",
                                                                "value": "}",
                                                                "valueText": "}",
                                                                "hasLeadingTrivia": true,
                                                                "hasTrailingTrivia": true,
                                                                "hasTrailingNewLine": true,
                                                                "leadingTrivia": [
                                                                    {
                                                                        "kind": "WhitespaceTrivia",
                                                                        "text": "            "
                                                                    }
                                                                ],
                                                                "trailingTrivia": [
                                                                    {
                                                                        "kind": "NewLineTrivia",
                                                                        "text": "\r\n"
                                                                    }
                                                                ]
                                                            }
                                                        }
                                                    }
                                                }
                                            ],
                                            "closeBraceToken": {
                                                "kind": "CloseBraceToken",
                                                "fullStart": 1189,
                                                "fullEnd": 1198,
                                                "start": 1197,
                                                "end": 1198,
                                                "fullWidth": 9,
                                                "width": 1,
                                                "text": "}",
                                                "value": "}",
                                                "valueText": "}",
                                                "hasLeadingTrivia": true,
                                                "leadingTrivia": [
                                                    {
                                                        "kind": "WhitespaceTrivia",
                                                        "text": "        "
                                                    }
                                                ]
                                            }
                                        }
                                    ],
                                    "closeParenToken": {
                                        "kind": "CloseParenToken",
                                        "fullStart": 1198,
                                        "fullEnd": 1199,
                                        "start": 1198,
                                        "end": 1199,
                                        "fullWidth": 1,
                                        "width": 1,
                                        "text": ")",
                                        "value": ")",
                                        "valueText": ")"
                                    }
                                }
                            },
                            "semicolonToken": {
                                "kind": "SemicolonToken",
                                "fullStart": 1199,
                                "fullEnd": 1202,
                                "start": 1199,
                                "end": 1200,
                                "fullWidth": 3,
                                "width": 1,
                                "text": ";",
                                "value": ";",
                                "valueText": ";",
                                "hasTrailingTrivia": true,
                                "hasTrailingNewLine": true,
                                "trailingTrivia": [
                                    {
                                        "kind": "NewLineTrivia",
                                        "text": "\r\n"
                                    }
                                ]
                            }
                        },
                        {
                            "kind": "VariableStatement",
                            "fullStart": 1202,
                            "fullEnd": 1285,
                            "start": 1212,
                            "end": 1283,
                            "fullWidth": 83,
                            "width": 71,
                            "modifiers": [],
                            "variableDeclaration": {
                                "kind": "VariableDeclaration",
                                "fullStart": 1202,
                                "fullEnd": 1282,
                                "start": 1212,
                                "end": 1282,
                                "fullWidth": 80,
                                "width": 70,
                                "varKeyword": {
                                    "kind": "VarKeyword",
                                    "fullStart": 1202,
                                    "fullEnd": 1216,
                                    "start": 1212,
                                    "end": 1215,
                                    "fullWidth": 14,
                                    "width": 3,
                                    "text": "var",
                                    "value": "var",
                                    "valueText": "var",
                                    "hasLeadingTrivia": true,
                                    "hasLeadingNewLine": true,
                                    "hasTrailingTrivia": true,
                                    "leadingTrivia": [
                                        {
                                            "kind": "NewLineTrivia",
                                            "text": "\r\n"
                                        },
                                        {
                                            "kind": "WhitespaceTrivia",
                                            "text": "        "
                                        }
                                    ],
                                    "trailingTrivia": [
                                        {
                                            "kind": "WhitespaceTrivia",
                                            "text": " "
                                        }
                                    ]
                                },
                                "variableDeclarators": [
                                    {
                                        "kind": "VariableDeclarator",
                                        "fullStart": 1216,
                                        "fullEnd": 1282,
                                        "start": 1216,
                                        "end": 1282,
                                        "fullWidth": 66,
<<<<<<< HEAD
                                        "width": 66,
                                        "identifier": {
=======
                                        "propertyName": {
>>>>>>> 85e84683
                                            "kind": "IdentifierName",
                                            "fullStart": 1216,
                                            "fullEnd": 1223,
                                            "start": 1216,
                                            "end": 1222,
                                            "fullWidth": 7,
                                            "width": 6,
                                            "text": "newObj",
                                            "value": "newObj",
                                            "valueText": "newObj",
                                            "hasTrailingTrivia": true,
                                            "trailingTrivia": [
                                                {
                                                    "kind": "WhitespaceTrivia",
                                                    "text": " "
                                                }
                                            ]
                                        },
                                        "equalsValueClause": {
                                            "kind": "EqualsValueClause",
                                            "fullStart": 1223,
                                            "fullEnd": 1282,
                                            "start": 1223,
                                            "end": 1282,
                                            "fullWidth": 59,
                                            "width": 59,
                                            "equalsToken": {
                                                "kind": "EqualsToken",
                                                "fullStart": 1223,
                                                "fullEnd": 1225,
                                                "start": 1223,
                                                "end": 1224,
                                                "fullWidth": 2,
                                                "width": 1,
                                                "text": "=",
                                                "value": "=",
                                                "valueText": "=",
                                                "hasTrailingTrivia": true,
                                                "trailingTrivia": [
                                                    {
                                                        "kind": "WhitespaceTrivia",
                                                        "text": " "
                                                    }
                                                ]
                                            },
                                            "value": {
                                                "kind": "InvocationExpression",
                                                "fullStart": 1225,
                                                "fullEnd": 1282,
                                                "start": 1225,
                                                "end": 1282,
                                                "fullWidth": 57,
                                                "width": 57,
                                                "expression": {
                                                    "kind": "MemberAccessExpression",
                                                    "fullStart": 1225,
                                                    "fullEnd": 1238,
                                                    "start": 1225,
                                                    "end": 1238,
                                                    "fullWidth": 13,
                                                    "width": 13,
                                                    "expression": {
                                                        "kind": "IdentifierName",
                                                        "fullStart": 1225,
                                                        "fullEnd": 1231,
                                                        "start": 1225,
                                                        "end": 1231,
                                                        "fullWidth": 6,
                                                        "width": 6,
                                                        "text": "Object",
                                                        "value": "Object",
                                                        "valueText": "Object"
                                                    },
                                                    "dotToken": {
                                                        "kind": "DotToken",
                                                        "fullStart": 1231,
                                                        "fullEnd": 1232,
                                                        "start": 1231,
                                                        "end": 1232,
                                                        "fullWidth": 1,
                                                        "width": 1,
                                                        "text": ".",
                                                        "value": ".",
                                                        "valueText": "."
                                                    },
                                                    "name": {
                                                        "kind": "IdentifierName",
                                                        "fullStart": 1232,
                                                        "fullEnd": 1238,
                                                        "start": 1232,
                                                        "end": 1238,
                                                        "fullWidth": 6,
                                                        "width": 6,
                                                        "text": "create",
                                                        "value": "create",
                                                        "valueText": "create"
                                                    }
                                                },
                                                "argumentList": {
                                                    "kind": "ArgumentList",
                                                    "fullStart": 1238,
                                                    "fullEnd": 1282,
                                                    "start": 1238,
                                                    "end": 1282,
                                                    "fullWidth": 44,
                                                    "width": 44,
                                                    "openParenToken": {
                                                        "kind": "OpenParenToken",
                                                        "fullStart": 1238,
                                                        "fullEnd": 1239,
                                                        "start": 1238,
                                                        "end": 1239,
                                                        "fullWidth": 1,
                                                        "width": 1,
                                                        "text": "(",
                                                        "value": "(",
                                                        "valueText": "("
                                                    },
                                                    "arguments": [
                                                        {
                                                            "kind": "ObjectLiteralExpression",
                                                            "fullStart": 1239,
                                                            "fullEnd": 1241,
                                                            "start": 1239,
                                                            "end": 1241,
                                                            "fullWidth": 2,
                                                            "width": 2,
                                                            "openBraceToken": {
                                                                "kind": "OpenBraceToken",
                                                                "fullStart": 1239,
                                                                "fullEnd": 1240,
                                                                "start": 1239,
                                                                "end": 1240,
                                                                "fullWidth": 1,
                                                                "width": 1,
                                                                "text": "{",
                                                                "value": "{",
                                                                "valueText": "{"
                                                            },
                                                            "propertyAssignments": [],
                                                            "closeBraceToken": {
                                                                "kind": "CloseBraceToken",
                                                                "fullStart": 1240,
                                                                "fullEnd": 1241,
                                                                "start": 1240,
                                                                "end": 1241,
                                                                "fullWidth": 1,
                                                                "width": 1,
                                                                "text": "}",
                                                                "value": "}",
                                                                "valueText": "}"
                                                            }
                                                        },
                                                        {
                                                            "kind": "CommaToken",
                                                            "fullStart": 1241,
                                                            "fullEnd": 1243,
                                                            "start": 1241,
                                                            "end": 1242,
                                                            "fullWidth": 2,
                                                            "width": 1,
                                                            "text": ",",
                                                            "value": ",",
                                                            "valueText": ",",
                                                            "hasTrailingTrivia": true,
                                                            "trailingTrivia": [
                                                                {
                                                                    "kind": "WhitespaceTrivia",
                                                                    "text": " "
                                                                }
                                                            ]
                                                        },
                                                        {
                                                            "kind": "ObjectLiteralExpression",
                                                            "fullStart": 1243,
                                                            "fullEnd": 1281,
                                                            "start": 1243,
                                                            "end": 1281,
                                                            "fullWidth": 38,
                                                            "width": 38,
                                                            "openBraceToken": {
                                                                "kind": "OpenBraceToken",
                                                                "fullStart": 1243,
                                                                "fullEnd": 1246,
                                                                "start": 1243,
                                                                "end": 1244,
                                                                "fullWidth": 3,
                                                                "width": 1,
                                                                "text": "{",
                                                                "value": "{",
                                                                "valueText": "{",
                                                                "hasTrailingTrivia": true,
                                                                "hasTrailingNewLine": true,
                                                                "trailingTrivia": [
                                                                    {
                                                                        "kind": "NewLineTrivia",
                                                                        "text": "\r\n"
                                                                    }
                                                                ]
                                                            },
                                                            "propertyAssignments": [
                                                                {
                                                                    "kind": "SimplePropertyAssignment",
                                                                    "fullStart": 1246,
                                                                    "fullEnd": 1272,
                                                                    "start": 1258,
                                                                    "end": 1269,
                                                                    "fullWidth": 26,
                                                                    "width": 11,
                                                                    "propertyName": {
                                                                        "kind": "IdentifierName",
                                                                        "fullStart": 1246,
                                                                        "fullEnd": 1262,
                                                                        "start": 1258,
                                                                        "end": 1262,
                                                                        "fullWidth": 16,
                                                                        "width": 4,
                                                                        "text": "prop",
                                                                        "value": "prop",
                                                                        "valueText": "prop",
                                                                        "hasLeadingTrivia": true,
                                                                        "leadingTrivia": [
                                                                            {
                                                                                "kind": "WhitespaceTrivia",
                                                                                "text": "            "
                                                                            }
                                                                        ]
                                                                    },
                                                                    "colonToken": {
                                                                        "kind": "ColonToken",
                                                                        "fullStart": 1262,
                                                                        "fullEnd": 1264,
                                                                        "start": 1262,
                                                                        "end": 1263,
                                                                        "fullWidth": 2,
                                                                        "width": 1,
                                                                        "text": ":",
                                                                        "value": ":",
                                                                        "valueText": ":",
                                                                        "hasTrailingTrivia": true,
                                                                        "trailingTrivia": [
                                                                            {
                                                                                "kind": "WhitespaceTrivia",
                                                                                "text": " "
                                                                            }
                                                                        ]
                                                                    },
                                                                    "expression": {
                                                                        "kind": "IdentifierName",
                                                                        "fullStart": 1264,
                                                                        "fullEnd": 1272,
                                                                        "start": 1264,
                                                                        "end": 1269,
                                                                        "fullWidth": 8,
                                                                        "width": 5,
                                                                        "text": "child",
                                                                        "value": "child",
                                                                        "valueText": "child",
                                                                        "hasTrailingTrivia": true,
                                                                        "hasTrailingNewLine": true,
                                                                        "trailingTrivia": [
                                                                            {
                                                                                "kind": "WhitespaceTrivia",
                                                                                "text": " "
                                                                            },
                                                                            {
                                                                                "kind": "NewLineTrivia",
                                                                                "text": "\r\n"
                                                                            }
                                                                        ]
                                                                    }
                                                                }
                                                            ],
                                                            "closeBraceToken": {
                                                                "kind": "CloseBraceToken",
                                                                "fullStart": 1272,
                                                                "fullEnd": 1281,
                                                                "start": 1280,
                                                                "end": 1281,
                                                                "fullWidth": 9,
                                                                "width": 1,
                                                                "text": "}",
                                                                "value": "}",
                                                                "valueText": "}",
                                                                "hasLeadingTrivia": true,
                                                                "leadingTrivia": [
                                                                    {
                                                                        "kind": "WhitespaceTrivia",
                                                                        "text": "        "
                                                                    }
                                                                ]
                                                            }
                                                        }
                                                    ],
                                                    "closeParenToken": {
                                                        "kind": "CloseParenToken",
                                                        "fullStart": 1281,
                                                        "fullEnd": 1282,
                                                        "start": 1281,
                                                        "end": 1282,
                                                        "fullWidth": 1,
                                                        "width": 1,
                                                        "text": ")",
                                                        "value": ")",
                                                        "valueText": ")"
                                                    }
                                                }
                                            }
                                        }
                                    }
                                ]
                            },
                            "semicolonToken": {
                                "kind": "SemicolonToken",
                                "fullStart": 1282,
                                "fullEnd": 1285,
                                "start": 1282,
                                "end": 1283,
                                "fullWidth": 3,
                                "width": 1,
                                "text": ";",
                                "value": ";",
                                "valueText": ";",
                                "hasTrailingTrivia": true,
                                "hasTrailingNewLine": true,
                                "trailingTrivia": [
                                    {
                                        "kind": "NewLineTrivia",
                                        "text": "\r\n"
                                    }
                                ]
                            }
                        },
                        {
                            "kind": "VariableStatement",
                            "fullStart": 1285,
                            "fullEnd": 1345,
                            "start": 1295,
                            "end": 1343,
                            "fullWidth": 60,
                            "width": 48,
                            "modifiers": [],
                            "variableDeclaration": {
                                "kind": "VariableDeclaration",
                                "fullStart": 1285,
                                "fullEnd": 1342,
                                "start": 1295,
                                "end": 1342,
                                "fullWidth": 57,
                                "width": 47,
                                "varKeyword": {
                                    "kind": "VarKeyword",
                                    "fullStart": 1285,
                                    "fullEnd": 1299,
                                    "start": 1295,
                                    "end": 1298,
                                    "fullWidth": 14,
                                    "width": 3,
                                    "text": "var",
                                    "value": "var",
                                    "valueText": "var",
                                    "hasLeadingTrivia": true,
                                    "hasLeadingNewLine": true,
                                    "hasTrailingTrivia": true,
                                    "leadingTrivia": [
                                        {
                                            "kind": "NewLineTrivia",
                                            "text": "\r\n"
                                        },
                                        {
                                            "kind": "WhitespaceTrivia",
                                            "text": "        "
                                        }
                                    ],
                                    "trailingTrivia": [
                                        {
                                            "kind": "WhitespaceTrivia",
                                            "text": " "
                                        }
                                    ]
                                },
                                "variableDeclarators": [
                                    {
                                        "kind": "VariableDeclarator",
                                        "fullStart": 1299,
                                        "fullEnd": 1342,
                                        "start": 1299,
                                        "end": 1342,
                                        "fullWidth": 43,
<<<<<<< HEAD
                                        "width": 43,
                                        "identifier": {
=======
                                        "propertyName": {
>>>>>>> 85e84683
                                            "kind": "IdentifierName",
                                            "fullStart": 1299,
                                            "fullEnd": 1311,
                                            "start": 1299,
                                            "end": 1310,
                                            "fullWidth": 12,
                                            "width": 11,
                                            "text": "hasProperty",
                                            "value": "hasProperty",
                                            "valueText": "hasProperty",
                                            "hasTrailingTrivia": true,
                                            "trailingTrivia": [
                                                {
                                                    "kind": "WhitespaceTrivia",
                                                    "text": " "
                                                }
                                            ]
                                        },
                                        "equalsValueClause": {
                                            "kind": "EqualsValueClause",
                                            "fullStart": 1311,
                                            "fullEnd": 1342,
                                            "start": 1311,
                                            "end": 1342,
                                            "fullWidth": 31,
                                            "width": 31,
                                            "equalsToken": {
                                                "kind": "EqualsToken",
                                                "fullStart": 1311,
                                                "fullEnd": 1313,
                                                "start": 1311,
                                                "end": 1312,
                                                "fullWidth": 2,
                                                "width": 1,
                                                "text": "=",
                                                "value": "=",
                                                "valueText": "=",
                                                "hasTrailingTrivia": true,
                                                "trailingTrivia": [
                                                    {
                                                        "kind": "WhitespaceTrivia",
                                                        "text": " "
                                                    }
                                                ]
                                            },
                                            "value": {
                                                "kind": "InvocationExpression",
                                                "fullStart": 1313,
                                                "fullEnd": 1342,
                                                "start": 1313,
                                                "end": 1342,
                                                "fullWidth": 29,
                                                "width": 29,
                                                "expression": {
                                                    "kind": "MemberAccessExpression",
                                                    "fullStart": 1313,
                                                    "fullEnd": 1334,
                                                    "start": 1313,
                                                    "end": 1334,
                                                    "fullWidth": 21,
                                                    "width": 21,
                                                    "expression": {
                                                        "kind": "IdentifierName",
                                                        "fullStart": 1313,
                                                        "fullEnd": 1319,
                                                        "start": 1313,
                                                        "end": 1319,
                                                        "fullWidth": 6,
                                                        "width": 6,
                                                        "text": "newObj",
                                                        "value": "newObj",
                                                        "valueText": "newObj"
                                                    },
                                                    "dotToken": {
                                                        "kind": "DotToken",
                                                        "fullStart": 1319,
                                                        "fullEnd": 1320,
                                                        "start": 1319,
                                                        "end": 1320,
                                                        "fullWidth": 1,
                                                        "width": 1,
                                                        "text": ".",
                                                        "value": ".",
                                                        "valueText": "."
                                                    },
                                                    "name": {
                                                        "kind": "IdentifierName",
                                                        "fullStart": 1320,
                                                        "fullEnd": 1334,
                                                        "start": 1320,
                                                        "end": 1334,
                                                        "fullWidth": 14,
                                                        "width": 14,
                                                        "text": "hasOwnProperty",
                                                        "value": "hasOwnProperty",
                                                        "valueText": "hasOwnProperty"
                                                    }
                                                },
                                                "argumentList": {
                                                    "kind": "ArgumentList",
                                                    "fullStart": 1334,
                                                    "fullEnd": 1342,
                                                    "start": 1334,
                                                    "end": 1342,
                                                    "fullWidth": 8,
                                                    "width": 8,
                                                    "openParenToken": {
                                                        "kind": "OpenParenToken",
                                                        "fullStart": 1334,
                                                        "fullEnd": 1335,
                                                        "start": 1334,
                                                        "end": 1335,
                                                        "fullWidth": 1,
                                                        "width": 1,
                                                        "text": "(",
                                                        "value": "(",
                                                        "valueText": "("
                                                    },
                                                    "arguments": [
                                                        {
                                                            "kind": "StringLiteral",
                                                            "fullStart": 1335,
                                                            "fullEnd": 1341,
                                                            "start": 1335,
                                                            "end": 1341,
                                                            "fullWidth": 6,
                                                            "width": 6,
                                                            "text": "\"prop\"",
                                                            "value": "prop",
                                                            "valueText": "prop"
                                                        }
                                                    ],
                                                    "closeParenToken": {
                                                        "kind": "CloseParenToken",
                                                        "fullStart": 1341,
                                                        "fullEnd": 1342,
                                                        "start": 1341,
                                                        "end": 1342,
                                                        "fullWidth": 1,
                                                        "width": 1,
                                                        "text": ")",
                                                        "value": ")",
                                                        "valueText": ")"
                                                    }
                                                }
                                            }
                                        }
                                    }
                                ]
                            },
                            "semicolonToken": {
                                "kind": "SemicolonToken",
                                "fullStart": 1342,
                                "fullEnd": 1345,
                                "start": 1342,
                                "end": 1343,
                                "fullWidth": 3,
                                "width": 1,
                                "text": ";",
                                "value": ";",
                                "valueText": ";",
                                "hasTrailingTrivia": true,
                                "hasTrailingNewLine": true,
                                "trailingTrivia": [
                                    {
                                        "kind": "NewLineTrivia",
                                        "text": "\r\n"
                                    }
                                ]
                            }
                        },
                        {
                            "kind": "ExpressionStatement",
                            "fullStart": 1345,
                            "fullEnd": 1386,
                            "start": 1355,
                            "end": 1384,
                            "fullWidth": 41,
                            "width": 29,
                            "expression": {
                                "kind": "AssignmentExpression",
                                "fullStart": 1345,
                                "fullEnd": 1383,
                                "start": 1355,
                                "end": 1383,
                                "fullWidth": 38,
                                "width": 28,
                                "left": {
                                    "kind": "MemberAccessExpression",
                                    "fullStart": 1345,
                                    "fullEnd": 1367,
                                    "start": 1355,
                                    "end": 1366,
                                    "fullWidth": 22,
                                    "width": 11,
                                    "expression": {
                                        "kind": "IdentifierName",
                                        "fullStart": 1345,
                                        "fullEnd": 1361,
                                        "start": 1355,
                                        "end": 1361,
                                        "fullWidth": 16,
                                        "width": 6,
                                        "text": "newObj",
                                        "value": "newObj",
                                        "valueText": "newObj",
                                        "hasLeadingTrivia": true,
                                        "hasLeadingNewLine": true,
                                        "leadingTrivia": [
                                            {
                                                "kind": "NewLineTrivia",
                                                "text": "\r\n"
                                            },
                                            {
                                                "kind": "WhitespaceTrivia",
                                                "text": "        "
                                            }
                                        ]
                                    },
                                    "dotToken": {
                                        "kind": "DotToken",
                                        "fullStart": 1361,
                                        "fullEnd": 1362,
                                        "start": 1361,
                                        "end": 1362,
                                        "fullWidth": 1,
                                        "width": 1,
                                        "text": ".",
                                        "value": ".",
                                        "valueText": "."
                                    },
                                    "name": {
                                        "kind": "IdentifierName",
                                        "fullStart": 1362,
                                        "fullEnd": 1367,
                                        "start": 1362,
                                        "end": 1366,
                                        "fullWidth": 5,
                                        "width": 4,
                                        "text": "prop",
                                        "value": "prop",
                                        "valueText": "prop",
                                        "hasTrailingTrivia": true,
                                        "trailingTrivia": [
                                            {
                                                "kind": "WhitespaceTrivia",
                                                "text": " "
                                            }
                                        ]
                                    }
                                },
                                "operatorToken": {
                                    "kind": "EqualsToken",
                                    "fullStart": 1367,
                                    "fullEnd": 1369,
                                    "start": 1367,
                                    "end": 1368,
                                    "fullWidth": 2,
                                    "width": 1,
                                    "text": "=",
                                    "value": "=",
                                    "valueText": "=",
                                    "hasTrailingTrivia": true,
                                    "trailingTrivia": [
                                        {
                                            "kind": "WhitespaceTrivia",
                                            "text": " "
                                        }
                                    ]
                                },
                                "right": {
                                    "kind": "StringLiteral",
                                    "fullStart": 1369,
                                    "fullEnd": 1383,
                                    "start": 1369,
                                    "end": 1383,
                                    "fullWidth": 14,
                                    "width": 14,
                                    "text": "\"overrideData\"",
                                    "value": "overrideData",
                                    "valueText": "overrideData"
                                }
                            },
                            "semicolonToken": {
                                "kind": "SemicolonToken",
                                "fullStart": 1383,
                                "fullEnd": 1386,
                                "start": 1383,
                                "end": 1384,
                                "fullWidth": 3,
                                "width": 1,
                                "text": ";",
                                "value": ";",
                                "valueText": ";",
                                "hasTrailingTrivia": true,
                                "hasTrailingNewLine": true,
                                "trailingTrivia": [
                                    {
                                        "kind": "NewLineTrivia",
                                        "text": "\r\n"
                                    }
                                ]
                            }
                        },
                        {
                            "kind": "ReturnStatement",
                            "fullStart": 1386,
                            "fullEnd": 1465,
                            "start": 1396,
                            "end": 1463,
                            "fullWidth": 79,
                            "width": 67,
                            "returnKeyword": {
                                "kind": "ReturnKeyword",
                                "fullStart": 1386,
                                "fullEnd": 1403,
                                "start": 1396,
                                "end": 1402,
                                "fullWidth": 17,
                                "width": 6,
                                "text": "return",
                                "value": "return",
                                "valueText": "return",
                                "hasLeadingTrivia": true,
                                "hasLeadingNewLine": true,
                                "hasTrailingTrivia": true,
                                "leadingTrivia": [
                                    {
                                        "kind": "NewLineTrivia",
                                        "text": "\r\n"
                                    },
                                    {
                                        "kind": "WhitespaceTrivia",
                                        "text": "        "
                                    }
                                ],
                                "trailingTrivia": [
                                    {
                                        "kind": "WhitespaceTrivia",
                                        "text": " "
                                    }
                                ]
                            },
                            "expression": {
                                "kind": "LogicalAndExpression",
                                "fullStart": 1403,
                                "fullEnd": 1462,
                                "start": 1403,
                                "end": 1462,
                                "fullWidth": 59,
                                "width": 59,
                                "left": {
                                    "kind": "LogicalAndExpression",
                                    "fullStart": 1403,
                                    "fullEnd": 1443,
                                    "start": 1403,
                                    "end": 1442,
                                    "fullWidth": 40,
                                    "width": 39,
                                    "left": {
                                        "kind": "IdentifierName",
                                        "fullStart": 1403,
                                        "fullEnd": 1415,
                                        "start": 1403,
                                        "end": 1414,
                                        "fullWidth": 12,
                                        "width": 11,
                                        "text": "hasProperty",
                                        "value": "hasProperty",
                                        "valueText": "hasProperty",
                                        "hasTrailingTrivia": true,
                                        "trailingTrivia": [
                                            {
                                                "kind": "WhitespaceTrivia",
                                                "text": " "
                                            }
                                        ]
                                    },
                                    "operatorToken": {
                                        "kind": "AmpersandAmpersandToken",
                                        "fullStart": 1415,
                                        "fullEnd": 1418,
                                        "start": 1415,
                                        "end": 1417,
                                        "fullWidth": 3,
                                        "width": 2,
                                        "text": "&&",
                                        "value": "&&",
                                        "valueText": "&&",
                                        "hasTrailingTrivia": true,
                                        "trailingTrivia": [
                                            {
                                                "kind": "WhitespaceTrivia",
                                                "text": " "
                                            }
                                        ]
                                    },
                                    "right": {
                                        "kind": "EqualsExpression",
                                        "fullStart": 1418,
                                        "fullEnd": 1443,
                                        "start": 1418,
                                        "end": 1442,
                                        "fullWidth": 25,
                                        "width": 24,
                                        "left": {
                                            "kind": "IdentifierName",
                                            "fullStart": 1418,
                                            "fullEnd": 1424,
                                            "start": 1418,
                                            "end": 1423,
                                            "fullWidth": 6,
                                            "width": 5,
                                            "text": "data1",
                                            "value": "data1",
                                            "valueText": "data1",
                                            "hasTrailingTrivia": true,
                                            "trailingTrivia": [
                                                {
                                                    "kind": "WhitespaceTrivia",
                                                    "text": " "
                                                }
                                            ]
                                        },
                                        "operatorToken": {
                                            "kind": "EqualsEqualsEqualsToken",
                                            "fullStart": 1424,
                                            "fullEnd": 1428,
                                            "start": 1424,
                                            "end": 1427,
                                            "fullWidth": 4,
                                            "width": 3,
                                            "text": "===",
                                            "value": "===",
                                            "valueText": "===",
                                            "hasTrailingTrivia": true,
                                            "trailingTrivia": [
                                                {
                                                    "kind": "WhitespaceTrivia",
                                                    "text": " "
                                                }
                                            ]
                                        },
                                        "right": {
                                            "kind": "StringLiteral",
                                            "fullStart": 1428,
                                            "fullEnd": 1443,
                                            "start": 1428,
                                            "end": 1442,
                                            "fullWidth": 15,
                                            "width": 14,
                                            "text": "\"overrideData\"",
                                            "value": "overrideData",
                                            "valueText": "overrideData",
                                            "hasTrailingTrivia": true,
                                            "trailingTrivia": [
                                                {
                                                    "kind": "WhitespaceTrivia",
                                                    "text": " "
                                                }
                                            ]
                                        }
                                    }
                                },
                                "operatorToken": {
                                    "kind": "AmpersandAmpersandToken",
                                    "fullStart": 1443,
                                    "fullEnd": 1446,
                                    "start": 1443,
                                    "end": 1445,
                                    "fullWidth": 3,
                                    "width": 2,
                                    "text": "&&",
                                    "value": "&&",
                                    "valueText": "&&",
                                    "hasTrailingTrivia": true,
                                    "trailingTrivia": [
                                        {
                                            "kind": "WhitespaceTrivia",
                                            "text": " "
                                        }
                                    ]
                                },
                                "right": {
                                    "kind": "EqualsExpression",
                                    "fullStart": 1446,
                                    "fullEnd": 1462,
                                    "start": 1446,
                                    "end": 1462,
                                    "fullWidth": 16,
                                    "width": 16,
                                    "left": {
                                        "kind": "IdentifierName",
                                        "fullStart": 1446,
                                        "fullEnd": 1452,
                                        "start": 1446,
                                        "end": 1451,
                                        "fullWidth": 6,
                                        "width": 5,
                                        "text": "data2",
                                        "value": "data2",
                                        "valueText": "data2",
                                        "hasTrailingTrivia": true,
                                        "trailingTrivia": [
                                            {
                                                "kind": "WhitespaceTrivia",
                                                "text": " "
                                            }
                                        ]
                                    },
                                    "operatorToken": {
                                        "kind": "EqualsEqualsEqualsToken",
                                        "fullStart": 1452,
                                        "fullEnd": 1456,
                                        "start": 1452,
                                        "end": 1455,
                                        "fullWidth": 4,
                                        "width": 3,
                                        "text": "===",
                                        "value": "===",
                                        "valueText": "===",
                                        "hasTrailingTrivia": true,
                                        "trailingTrivia": [
                                            {
                                                "kind": "WhitespaceTrivia",
                                                "text": " "
                                            }
                                        ]
                                    },
                                    "right": {
                                        "kind": "StringLiteral",
                                        "fullStart": 1456,
                                        "fullEnd": 1462,
                                        "start": 1456,
                                        "end": 1462,
                                        "fullWidth": 6,
                                        "width": 6,
                                        "text": "\"data\"",
                                        "value": "data",
                                        "valueText": "data"
                                    }
                                }
                            },
                            "semicolonToken": {
                                "kind": "SemicolonToken",
                                "fullStart": 1462,
                                "fullEnd": 1465,
                                "start": 1462,
                                "end": 1463,
                                "fullWidth": 3,
                                "width": 1,
                                "text": ";",
                                "value": ";",
                                "valueText": ";",
                                "hasTrailingTrivia": true,
                                "hasTrailingNewLine": true,
                                "trailingTrivia": [
                                    {
                                        "kind": "NewLineTrivia",
                                        "text": "\r\n"
                                    }
                                ]
                            }
                        }
                    ],
                    "closeBraceToken": {
                        "kind": "CloseBraceToken",
                        "fullStart": 1465,
                        "fullEnd": 1472,
                        "start": 1469,
                        "end": 1470,
                        "fullWidth": 7,
                        "width": 1,
                        "text": "}",
                        "value": "}",
                        "valueText": "}",
                        "hasLeadingTrivia": true,
                        "hasTrailingTrivia": true,
                        "hasTrailingNewLine": true,
                        "leadingTrivia": [
                            {
                                "kind": "WhitespaceTrivia",
                                "text": "    "
                            }
                        ],
                        "trailingTrivia": [
                            {
                                "kind": "NewLineTrivia",
                                "text": "\r\n"
                            }
                        ]
                    }
                }
            },
            {
                "kind": "ExpressionStatement",
                "fullStart": 1472,
                "fullEnd": 1496,
                "start": 1472,
                "end": 1494,
                "fullWidth": 24,
                "width": 22,
                "expression": {
                    "kind": "InvocationExpression",
                    "fullStart": 1472,
                    "fullEnd": 1493,
                    "start": 1472,
                    "end": 1493,
                    "fullWidth": 21,
                    "width": 21,
                    "expression": {
                        "kind": "IdentifierName",
                        "fullStart": 1472,
                        "fullEnd": 1483,
                        "start": 1472,
                        "end": 1483,
                        "fullWidth": 11,
                        "width": 11,
                        "text": "runTestCase",
                        "value": "runTestCase",
                        "valueText": "runTestCase"
                    },
                    "argumentList": {
                        "kind": "ArgumentList",
                        "fullStart": 1483,
                        "fullEnd": 1493,
                        "start": 1483,
                        "end": 1493,
                        "fullWidth": 10,
                        "width": 10,
                        "openParenToken": {
                            "kind": "OpenParenToken",
                            "fullStart": 1483,
                            "fullEnd": 1484,
                            "start": 1483,
                            "end": 1484,
                            "fullWidth": 1,
                            "width": 1,
                            "text": "(",
                            "value": "(",
                            "valueText": "("
                        },
                        "arguments": [
                            {
                                "kind": "IdentifierName",
                                "fullStart": 1484,
                                "fullEnd": 1492,
                                "start": 1484,
                                "end": 1492,
                                "fullWidth": 8,
                                "width": 8,
                                "text": "testcase",
                                "value": "testcase",
                                "valueText": "testcase"
                            }
                        ],
                        "closeParenToken": {
                            "kind": "CloseParenToken",
                            "fullStart": 1492,
                            "fullEnd": 1493,
                            "start": 1492,
                            "end": 1493,
                            "fullWidth": 1,
                            "width": 1,
                            "text": ")",
                            "value": ")",
                            "valueText": ")"
                        }
                    }
                },
                "semicolonToken": {
                    "kind": "SemicolonToken",
                    "fullStart": 1493,
                    "fullEnd": 1496,
                    "start": 1493,
                    "end": 1494,
                    "fullWidth": 3,
                    "width": 1,
                    "text": ";",
                    "value": ";",
                    "valueText": ";",
                    "hasTrailingTrivia": true,
                    "hasTrailingNewLine": true,
                    "trailingTrivia": [
                        {
                            "kind": "NewLineTrivia",
                            "text": "\r\n"
                        }
                    ]
                }
            }
        ],
        "endOfFileToken": {
            "kind": "EndOfFileToken",
            "fullStart": 1496,
            "fullEnd": 1496,
            "start": 1496,
            "end": 1496,
            "fullWidth": 0,
            "width": 0,
            "text": ""
        }
    },
    "lineMap": {
        "lineStarts": [
            0,
            67,
            152,
            232,
            308,
            380,
            385,
            439,
            604,
            609,
            611,
            613,
            636,
            665,
            694,
            696,
            721,
            768,
            800,
            843,
            879,
            899,
            914,
            927,
            929,
            974,
            1015,
            1056,
            1103,
            1142,
            1174,
            1189,
            1202,
            1204,
            1246,
            1272,
            1285,
            1287,
            1345,
            1347,
            1386,
            1388,
            1465,
            1472,
            1496
        ],
        "length": 1496
    }
}<|MERGE_RESOLUTION|>--- conflicted
+++ resolved
@@ -247,12 +247,8 @@
                                         "start": 648,
                                         "end": 662,
                                         "fullWidth": 14,
-<<<<<<< HEAD
                                         "width": 14,
-                                        "identifier": {
-=======
                                         "propertyName": {
->>>>>>> 85e84683
                                             "kind": "IdentifierName",
                                             "fullStart": 648,
                                             "fullEnd": 654,
@@ -386,12 +382,8 @@
                                         "start": 677,
                                         "end": 691,
                                         "fullWidth": 14,
-<<<<<<< HEAD
                                         "width": 14,
-                                        "identifier": {
-=======
                                         "propertyName": {
->>>>>>> 85e84683
                                             "kind": "IdentifierName",
                                             "fullStart": 677,
                                             "fullEnd": 683,
@@ -530,12 +522,8 @@
                                         "start": 708,
                                         "end": 718,
                                         "fullWidth": 10,
-<<<<<<< HEAD
                                         "width": 10,
-                                        "identifier": {
-=======
                                         "propertyName": {
->>>>>>> 85e84683
                                             "kind": "IdentifierName",
                                             "fullStart": 708,
                                             "fullEnd": 714,
@@ -1422,12 +1410,8 @@
                                         "start": 941,
                                         "end": 971,
                                         "fullWidth": 30,
-<<<<<<< HEAD
                                         "width": 30,
-                                        "identifier": {
-=======
                                         "propertyName": {
->>>>>>> 85e84683
                                             "kind": "IdentifierName",
                                             "fullStart": 941,
                                             "fullEnd": 954,
@@ -1796,12 +1780,8 @@
                                         "start": 1027,
                                         "end": 1053,
                                         "fullWidth": 26,
-<<<<<<< HEAD
                                         "width": 26,
-                                        "identifier": {
-=======
                                         "propertyName": {
->>>>>>> 85e84683
                                             "kind": "IdentifierName",
                                             "fullStart": 1027,
                                             "fullEnd": 1033,
@@ -2540,12 +2520,8 @@
                                         "start": 1216,
                                         "end": 1282,
                                         "fullWidth": 66,
-<<<<<<< HEAD
                                         "width": 66,
-                                        "identifier": {
-=======
                                         "propertyName": {
->>>>>>> 85e84683
                                             "kind": "IdentifierName",
                                             "fullStart": 1216,
                                             "fullEnd": 1223,
@@ -2935,12 +2911,8 @@
                                         "start": 1299,
                                         "end": 1342,
                                         "fullWidth": 43,
-<<<<<<< HEAD
                                         "width": 43,
-                                        "identifier": {
-=======
                                         "propertyName": {
->>>>>>> 85e84683
                                             "kind": "IdentifierName",
                                             "fullStart": 1299,
                                             "fullEnd": 1311,
