{
    "isDeclaration": false,
    "languageVersion": "EcmaScript5",
    "parseOptions": {
        "allowAutomaticSemicolonInsertion": true
    },
    "sourceUnit": {
        "kind": "SourceUnit",
        "fullStart": 0,
        "fullEnd": 1036,
        "start": 617,
        "end": 1036,
        "fullWidth": 1036,
        "width": 419,
        "isIncrementallyUnusable": true,
        "moduleElements": [
            {
                "kind": "FunctionDeclaration",
                "fullStart": 0,
                "fullEnd": 1012,
                "start": 617,
                "end": 1010,
                "fullWidth": 1012,
                "width": 393,
                "modifiers": [],
                "functionKeyword": {
                    "kind": "FunctionKeyword",
                    "fullStart": 0,
                    "fullEnd": 626,
                    "start": 617,
                    "end": 625,
                    "fullWidth": 626,
                    "width": 8,
                    "text": "function",
                    "value": "function",
                    "valueText": "function",
                    "hasLeadingTrivia": true,
                    "hasLeadingComment": true,
                    "hasLeadingNewLine": true,
                    "hasTrailingTrivia": true,
                    "leadingTrivia": [
                        {
                            "kind": "SingleLineCommentTrivia",
                            "text": "/// Copyright (c) 2012 Ecma International.  All rights reserved. "
                        },
                        {
                            "kind": "NewLineTrivia",
                            "text": "\r\n"
                        },
                        {
                            "kind": "SingleLineCommentTrivia",
                            "text": "/// Ecma International makes this code available under the terms and conditions set"
                        },
                        {
                            "kind": "NewLineTrivia",
                            "text": "\r\n"
                        },
                        {
                            "kind": "SingleLineCommentTrivia",
                            "text": "/// forth on http://hg.ecmascript.org/tests/test262/raw-file/tip/LICENSE (the "
                        },
                        {
                            "kind": "NewLineTrivia",
                            "text": "\r\n"
                        },
                        {
                            "kind": "SingleLineCommentTrivia",
                            "text": "/// \"Use Terms\").   Any redistribution of this code must retain the above "
                        },
                        {
                            "kind": "NewLineTrivia",
                            "text": "\r\n"
                        },
                        {
                            "kind": "SingleLineCommentTrivia",
                            "text": "/// copyright and this notice and otherwise comply with the Use Terms."
                        },
                        {
                            "kind": "NewLineTrivia",
                            "text": "\r\n"
                        },
                        {
                            "kind": "MultiLineCommentTrivia",
                            "text": "/**\r\n * @path ch15/15.2/15.2.3/15.2.3.5/15.2.3.5-4-62.js\r\n * @description Object.create - one property in 'Properties' is a Boolean object that uses Object's [[Get]] method to access the 'enumerable' property (8.10.5 step 3.a)\r\n */"
                        },
                        {
                            "kind": "NewLineTrivia",
                            "text": "\r\n"
                        },
                        {
                            "kind": "NewLineTrivia",
                            "text": "\r\n"
                        },
                        {
                            "kind": "NewLineTrivia",
                            "text": "\r\n"
                        }
                    ],
                    "trailingTrivia": [
                        {
                            "kind": "WhitespaceTrivia",
                            "text": " "
                        }
                    ]
                },
                "identifier": {
                    "kind": "IdentifierName",
                    "fullStart": 626,
                    "fullEnd": 634,
                    "start": 626,
                    "end": 634,
                    "fullWidth": 8,
                    "width": 8,
                    "text": "testcase",
                    "value": "testcase",
                    "valueText": "testcase"
                },
                "callSignature": {
                    "kind": "CallSignature",
                    "fullStart": 634,
                    "fullEnd": 637,
                    "start": 634,
                    "end": 636,
                    "fullWidth": 3,
                    "width": 2,
                    "parameterList": {
                        "kind": "ParameterList",
                        "fullStart": 634,
                        "fullEnd": 637,
                        "start": 634,
                        "end": 636,
                        "fullWidth": 3,
                        "width": 2,
                        "openParenToken": {
                            "kind": "OpenParenToken",
                            "fullStart": 634,
                            "fullEnd": 635,
                            "start": 634,
                            "end": 635,
                            "fullWidth": 1,
                            "width": 1,
                            "text": "(",
                            "value": "(",
                            "valueText": "("
                        },
                        "parameters": [],
                        "closeParenToken": {
                            "kind": "CloseParenToken",
                            "fullStart": 635,
                            "fullEnd": 637,
                            "start": 635,
                            "end": 636,
                            "fullWidth": 2,
                            "width": 1,
                            "text": ")",
                            "value": ")",
                            "valueText": ")",
                            "hasTrailingTrivia": true,
                            "trailingTrivia": [
                                {
                                    "kind": "WhitespaceTrivia",
                                    "text": " "
                                }
                            ]
                        }
                    }
                },
                "block": {
                    "kind": "Block",
                    "fullStart": 637,
                    "fullEnd": 1012,
                    "start": 637,
                    "end": 1010,
                    "fullWidth": 375,
                    "width": 373,
                    "openBraceToken": {
                        "kind": "OpenBraceToken",
                        "fullStart": 637,
                        "fullEnd": 640,
                        "start": 637,
                        "end": 638,
                        "fullWidth": 3,
                        "width": 1,
                        "text": "{",
                        "value": "{",
                        "valueText": "{",
                        "hasTrailingTrivia": true,
                        "hasTrailingNewLine": true,
                        "trailingTrivia": [
                            {
                                "kind": "NewLineTrivia",
                                "text": "\r\n"
                            }
                        ]
                    },
                    "statements": [
                        {
                            "kind": "VariableStatement",
                            "fullStart": 640,
                            "fullEnd": 673,
                            "start": 650,
                            "end": 671,
                            "fullWidth": 33,
                            "width": 21,
                            "modifiers": [],
                            "variableDeclaration": {
                                "kind": "VariableDeclaration",
                                "fullStart": 640,
                                "fullEnd": 670,
                                "start": 650,
                                "end": 670,
                                "fullWidth": 30,
                                "width": 20,
                                "varKeyword": {
                                    "kind": "VarKeyword",
                                    "fullStart": 640,
                                    "fullEnd": 654,
                                    "start": 650,
                                    "end": 653,
                                    "fullWidth": 14,
                                    "width": 3,
                                    "text": "var",
                                    "value": "var",
                                    "valueText": "var",
                                    "hasLeadingTrivia": true,
                                    "hasLeadingNewLine": true,
                                    "hasTrailingTrivia": true,
                                    "leadingTrivia": [
                                        {
                                            "kind": "NewLineTrivia",
                                            "text": "\r\n"
                                        },
                                        {
                                            "kind": "WhitespaceTrivia",
                                            "text": "        "
                                        }
                                    ],
                                    "trailingTrivia": [
                                        {
                                            "kind": "WhitespaceTrivia",
                                            "text": " "
                                        }
                                    ]
                                },
                                "variableDeclarators": [
                                    {
                                        "kind": "VariableDeclarator",
                                        "fullStart": 654,
                                        "fullEnd": 670,
                                        "start": 654,
                                        "end": 670,
                                        "fullWidth": 16,
<<<<<<< HEAD
                                        "width": 16,
                                        "identifier": {
=======
                                        "propertyName": {
>>>>>>> 85e84683
                                            "kind": "IdentifierName",
                                            "fullStart": 654,
                                            "fullEnd": 663,
                                            "start": 654,
                                            "end": 662,
                                            "fullWidth": 9,
                                            "width": 8,
                                            "text": "accessed",
                                            "value": "accessed",
                                            "valueText": "accessed",
                                            "hasTrailingTrivia": true,
                                            "trailingTrivia": [
                                                {
                                                    "kind": "WhitespaceTrivia",
                                                    "text": " "
                                                }
                                            ]
                                        },
                                        "equalsValueClause": {
                                            "kind": "EqualsValueClause",
                                            "fullStart": 663,
                                            "fullEnd": 670,
                                            "start": 663,
                                            "end": 670,
                                            "fullWidth": 7,
                                            "width": 7,
                                            "equalsToken": {
                                                "kind": "EqualsToken",
                                                "fullStart": 663,
                                                "fullEnd": 665,
                                                "start": 663,
                                                "end": 664,
                                                "fullWidth": 2,
                                                "width": 1,
                                                "text": "=",
                                                "value": "=",
                                                "valueText": "=",
                                                "hasTrailingTrivia": true,
                                                "trailingTrivia": [
                                                    {
                                                        "kind": "WhitespaceTrivia",
                                                        "text": " "
                                                    }
                                                ]
                                            },
                                            "value": {
                                                "kind": "FalseKeyword",
                                                "fullStart": 665,
                                                "fullEnd": 670,
                                                "start": 665,
                                                "end": 670,
                                                "fullWidth": 5,
                                                "width": 5,
                                                "text": "false",
                                                "value": false,
                                                "valueText": "false"
                                            }
                                        }
                                    }
                                ]
                            },
                            "semicolonToken": {
                                "kind": "SemicolonToken",
                                "fullStart": 670,
                                "fullEnd": 673,
                                "start": 670,
                                "end": 671,
                                "fullWidth": 3,
                                "width": 1,
                                "text": ";",
                                "value": ";",
                                "valueText": ";",
                                "hasTrailingTrivia": true,
                                "hasTrailingNewLine": true,
                                "trailingTrivia": [
                                    {
                                        "kind": "NewLineTrivia",
                                        "text": "\r\n"
                                    }
                                ]
                            }
                        },
                        {
                            "kind": "VariableStatement",
                            "fullStart": 673,
                            "fullEnd": 716,
                            "start": 681,
                            "end": 714,
                            "fullWidth": 43,
                            "width": 33,
                            "modifiers": [],
                            "variableDeclaration": {
                                "kind": "VariableDeclaration",
                                "fullStart": 673,
                                "fullEnd": 713,
                                "start": 681,
                                "end": 713,
                                "fullWidth": 40,
                                "width": 32,
                                "varKeyword": {
                                    "kind": "VarKeyword",
                                    "fullStart": 673,
                                    "fullEnd": 685,
                                    "start": 681,
                                    "end": 684,
                                    "fullWidth": 12,
                                    "width": 3,
                                    "text": "var",
                                    "value": "var",
                                    "valueText": "var",
                                    "hasLeadingTrivia": true,
                                    "hasTrailingTrivia": true,
                                    "leadingTrivia": [
                                        {
                                            "kind": "WhitespaceTrivia",
                                            "text": "        "
                                        }
                                    ],
                                    "trailingTrivia": [
                                        {
                                            "kind": "WhitespaceTrivia",
                                            "text": " "
                                        }
                                    ]
                                },
                                "variableDeclarators": [
                                    {
                                        "kind": "VariableDeclarator",
                                        "fullStart": 685,
                                        "fullEnd": 713,
                                        "start": 685,
                                        "end": 713,
                                        "fullWidth": 28,
<<<<<<< HEAD
                                        "width": 28,
                                        "identifier": {
=======
                                        "propertyName": {
>>>>>>> 85e84683
                                            "kind": "IdentifierName",
                                            "fullStart": 685,
                                            "fullEnd": 693,
                                            "start": 685,
                                            "end": 692,
                                            "fullWidth": 8,
                                            "width": 7,
                                            "text": "descObj",
                                            "value": "descObj",
                                            "valueText": "descObj",
                                            "hasTrailingTrivia": true,
                                            "trailingTrivia": [
                                                {
                                                    "kind": "WhitespaceTrivia",
                                                    "text": " "
                                                }
                                            ]
                                        },
                                        "equalsValueClause": {
                                            "kind": "EqualsValueClause",
                                            "fullStart": 693,
                                            "fullEnd": 713,
                                            "start": 693,
                                            "end": 713,
                                            "fullWidth": 20,
                                            "width": 20,
                                            "equalsToken": {
                                                "kind": "EqualsToken",
                                                "fullStart": 693,
                                                "fullEnd": 695,
                                                "start": 693,
                                                "end": 694,
                                                "fullWidth": 2,
                                                "width": 1,
                                                "text": "=",
                                                "value": "=",
                                                "valueText": "=",
                                                "hasTrailingTrivia": true,
                                                "trailingTrivia": [
                                                    {
                                                        "kind": "WhitespaceTrivia",
                                                        "text": " "
                                                    }
                                                ]
                                            },
                                            "value": {
                                                "kind": "ObjectCreationExpression",
                                                "fullStart": 695,
                                                "fullEnd": 713,
                                                "start": 695,
                                                "end": 713,
                                                "fullWidth": 18,
                                                "width": 18,
                                                "newKeyword": {
                                                    "kind": "NewKeyword",
                                                    "fullStart": 695,
                                                    "fullEnd": 699,
                                                    "start": 695,
                                                    "end": 698,
                                                    "fullWidth": 4,
                                                    "width": 3,
                                                    "text": "new",
                                                    "value": "new",
                                                    "valueText": "new",
                                                    "hasTrailingTrivia": true,
                                                    "trailingTrivia": [
                                                        {
                                                            "kind": "WhitespaceTrivia",
                                                            "text": " "
                                                        }
                                                    ]
                                                },
                                                "expression": {
                                                    "kind": "IdentifierName",
                                                    "fullStart": 699,
                                                    "fullEnd": 706,
                                                    "start": 699,
                                                    "end": 706,
                                                    "fullWidth": 7,
                                                    "width": 7,
                                                    "text": "Boolean",
                                                    "value": "Boolean",
                                                    "valueText": "Boolean"
                                                },
                                                "argumentList": {
                                                    "kind": "ArgumentList",
                                                    "fullStart": 706,
                                                    "fullEnd": 713,
                                                    "start": 706,
                                                    "end": 713,
                                                    "fullWidth": 7,
                                                    "width": 7,
                                                    "openParenToken": {
                                                        "kind": "OpenParenToken",
                                                        "fullStart": 706,
                                                        "fullEnd": 707,
                                                        "start": 706,
                                                        "end": 707,
                                                        "fullWidth": 1,
                                                        "width": 1,
                                                        "text": "(",
                                                        "value": "(",
                                                        "valueText": "("
                                                    },
                                                    "arguments": [
                                                        {
                                                            "kind": "FalseKeyword",
                                                            "fullStart": 707,
                                                            "fullEnd": 712,
                                                            "start": 707,
                                                            "end": 712,
                                                            "fullWidth": 5,
                                                            "width": 5,
                                                            "text": "false",
                                                            "value": false,
                                                            "valueText": "false"
                                                        }
                                                    ],
                                                    "closeParenToken": {
                                                        "kind": "CloseParenToken",
                                                        "fullStart": 712,
                                                        "fullEnd": 713,
                                                        "start": 712,
                                                        "end": 713,
                                                        "fullWidth": 1,
                                                        "width": 1,
                                                        "text": ")",
                                                        "value": ")",
                                                        "valueText": ")"
                                                    }
                                                }
                                            }
                                        }
                                    }
                                ]
                            },
                            "semicolonToken": {
                                "kind": "SemicolonToken",
                                "fullStart": 713,
                                "fullEnd": 716,
                                "start": 713,
                                "end": 714,
                                "fullWidth": 3,
                                "width": 1,
                                "text": ";",
                                "value": ";",
                                "valueText": ";",
                                "hasTrailingTrivia": true,
                                "hasTrailingNewLine": true,
                                "trailingTrivia": [
                                    {
                                        "kind": "NewLineTrivia",
                                        "text": "\r\n"
                                    }
                                ]
                            }
                        },
                        {
                            "kind": "ExpressionStatement",
                            "fullStart": 716,
                            "fullEnd": 754,
                            "start": 726,
                            "end": 752,
                            "fullWidth": 38,
                            "width": 26,
                            "expression": {
                                "kind": "AssignmentExpression",
                                "fullStart": 716,
                                "fullEnd": 751,
                                "start": 726,
                                "end": 751,
                                "fullWidth": 35,
                                "width": 25,
                                "left": {
                                    "kind": "MemberAccessExpression",
                                    "fullStart": 716,
                                    "fullEnd": 745,
                                    "start": 726,
                                    "end": 744,
                                    "fullWidth": 29,
                                    "width": 18,
                                    "expression": {
                                        "kind": "IdentifierName",
                                        "fullStart": 716,
                                        "fullEnd": 733,
                                        "start": 726,
                                        "end": 733,
                                        "fullWidth": 17,
                                        "width": 7,
                                        "text": "descObj",
                                        "value": "descObj",
                                        "valueText": "descObj",
                                        "hasLeadingTrivia": true,
                                        "hasLeadingNewLine": true,
                                        "leadingTrivia": [
                                            {
                                                "kind": "NewLineTrivia",
                                                "text": "\r\n"
                                            },
                                            {
                                                "kind": "WhitespaceTrivia",
                                                "text": "        "
                                            }
                                        ]
                                    },
                                    "dotToken": {
                                        "kind": "DotToken",
                                        "fullStart": 733,
                                        "fullEnd": 734,
                                        "start": 733,
                                        "end": 734,
                                        "fullWidth": 1,
                                        "width": 1,
                                        "text": ".",
                                        "value": ".",
                                        "valueText": "."
                                    },
                                    "name": {
                                        "kind": "IdentifierName",
                                        "fullStart": 734,
                                        "fullEnd": 745,
                                        "start": 734,
                                        "end": 744,
                                        "fullWidth": 11,
                                        "width": 10,
                                        "text": "enumerable",
                                        "value": "enumerable",
                                        "valueText": "enumerable",
                                        "hasTrailingTrivia": true,
                                        "trailingTrivia": [
                                            {
                                                "kind": "WhitespaceTrivia",
                                                "text": " "
                                            }
                                        ]
                                    }
                                },
                                "operatorToken": {
                                    "kind": "EqualsToken",
                                    "fullStart": 745,
                                    "fullEnd": 747,
                                    "start": 745,
                                    "end": 746,
                                    "fullWidth": 2,
                                    "width": 1,
                                    "text": "=",
                                    "value": "=",
                                    "valueText": "=",
                                    "hasTrailingTrivia": true,
                                    "trailingTrivia": [
                                        {
                                            "kind": "WhitespaceTrivia",
                                            "text": " "
                                        }
                                    ]
                                },
                                "right": {
                                    "kind": "TrueKeyword",
                                    "fullStart": 747,
                                    "fullEnd": 751,
                                    "start": 747,
                                    "end": 751,
                                    "fullWidth": 4,
                                    "width": 4,
                                    "text": "true",
                                    "value": true,
                                    "valueText": "true"
                                }
                            },
                            "semicolonToken": {
                                "kind": "SemicolonToken",
                                "fullStart": 751,
                                "fullEnd": 754,
                                "start": 751,
                                "end": 752,
                                "fullWidth": 3,
                                "width": 1,
                                "text": ";",
                                "value": ";",
                                "valueText": ";",
                                "hasTrailingTrivia": true,
                                "hasTrailingNewLine": true,
                                "trailingTrivia": [
                                    {
                                        "kind": "NewLineTrivia",
                                        "text": "\r\n"
                                    }
                                ]
                            }
                        },
                        {
                            "kind": "VariableStatement",
                            "fullStart": 754,
                            "fullEnd": 839,
                            "start": 764,
                            "end": 837,
                            "fullWidth": 85,
                            "width": 73,
                            "modifiers": [],
                            "variableDeclaration": {
                                "kind": "VariableDeclaration",
                                "fullStart": 754,
                                "fullEnd": 836,
                                "start": 764,
                                "end": 836,
                                "fullWidth": 82,
                                "width": 72,
                                "varKeyword": {
                                    "kind": "VarKeyword",
                                    "fullStart": 754,
                                    "fullEnd": 768,
                                    "start": 764,
                                    "end": 767,
                                    "fullWidth": 14,
                                    "width": 3,
                                    "text": "var",
                                    "value": "var",
                                    "valueText": "var",
                                    "hasLeadingTrivia": true,
                                    "hasLeadingNewLine": true,
                                    "hasTrailingTrivia": true,
                                    "leadingTrivia": [
                                        {
                                            "kind": "NewLineTrivia",
                                            "text": "\r\n"
                                        },
                                        {
                                            "kind": "WhitespaceTrivia",
                                            "text": "        "
                                        }
                                    ],
                                    "trailingTrivia": [
                                        {
                                            "kind": "WhitespaceTrivia",
                                            "text": " "
                                        }
                                    ]
                                },
                                "variableDeclarators": [
                                    {
                                        "kind": "VariableDeclarator",
                                        "fullStart": 768,
                                        "fullEnd": 836,
                                        "start": 768,
                                        "end": 836,
                                        "fullWidth": 68,
<<<<<<< HEAD
                                        "width": 68,
                                        "identifier": {
=======
                                        "propertyName": {
>>>>>>> 85e84683
                                            "kind": "IdentifierName",
                                            "fullStart": 768,
                                            "fullEnd": 775,
                                            "start": 768,
                                            "end": 774,
                                            "fullWidth": 7,
                                            "width": 6,
                                            "text": "newObj",
                                            "value": "newObj",
                                            "valueText": "newObj",
                                            "hasTrailingTrivia": true,
                                            "trailingTrivia": [
                                                {
                                                    "kind": "WhitespaceTrivia",
                                                    "text": " "
                                                }
                                            ]
                                        },
                                        "equalsValueClause": {
                                            "kind": "EqualsValueClause",
                                            "fullStart": 775,
                                            "fullEnd": 836,
                                            "start": 775,
                                            "end": 836,
                                            "fullWidth": 61,
                                            "width": 61,
                                            "equalsToken": {
                                                "kind": "EqualsToken",
                                                "fullStart": 775,
                                                "fullEnd": 777,
                                                "start": 775,
                                                "end": 776,
                                                "fullWidth": 2,
                                                "width": 1,
                                                "text": "=",
                                                "value": "=",
                                                "valueText": "=",
                                                "hasTrailingTrivia": true,
                                                "trailingTrivia": [
                                                    {
                                                        "kind": "WhitespaceTrivia",
                                                        "text": " "
                                                    }
                                                ]
                                            },
                                            "value": {
                                                "kind": "InvocationExpression",
                                                "fullStart": 777,
                                                "fullEnd": 836,
                                                "start": 777,
                                                "end": 836,
                                                "fullWidth": 59,
                                                "width": 59,
                                                "expression": {
                                                    "kind": "MemberAccessExpression",
                                                    "fullStart": 777,
                                                    "fullEnd": 790,
                                                    "start": 777,
                                                    "end": 790,
                                                    "fullWidth": 13,
                                                    "width": 13,
                                                    "expression": {
                                                        "kind": "IdentifierName",
                                                        "fullStart": 777,
                                                        "fullEnd": 783,
                                                        "start": 777,
                                                        "end": 783,
                                                        "fullWidth": 6,
                                                        "width": 6,
                                                        "text": "Object",
                                                        "value": "Object",
                                                        "valueText": "Object"
                                                    },
                                                    "dotToken": {
                                                        "kind": "DotToken",
                                                        "fullStart": 783,
                                                        "fullEnd": 784,
                                                        "start": 783,
                                                        "end": 784,
                                                        "fullWidth": 1,
                                                        "width": 1,
                                                        "text": ".",
                                                        "value": ".",
                                                        "valueText": "."
                                                    },
                                                    "name": {
                                                        "kind": "IdentifierName",
                                                        "fullStart": 784,
                                                        "fullEnd": 790,
                                                        "start": 784,
                                                        "end": 790,
                                                        "fullWidth": 6,
                                                        "width": 6,
                                                        "text": "create",
                                                        "value": "create",
                                                        "valueText": "create"
                                                    }
                                                },
                                                "argumentList": {
                                                    "kind": "ArgumentList",
                                                    "fullStart": 790,
                                                    "fullEnd": 836,
                                                    "start": 790,
                                                    "end": 836,
                                                    "fullWidth": 46,
                                                    "width": 46,
                                                    "openParenToken": {
                                                        "kind": "OpenParenToken",
                                                        "fullStart": 790,
                                                        "fullEnd": 791,
                                                        "start": 790,
                                                        "end": 791,
                                                        "fullWidth": 1,
                                                        "width": 1,
                                                        "text": "(",
                                                        "value": "(",
                                                        "valueText": "("
                                                    },
                                                    "arguments": [
                                                        {
                                                            "kind": "ObjectLiteralExpression",
                                                            "fullStart": 791,
                                                            "fullEnd": 793,
                                                            "start": 791,
                                                            "end": 793,
                                                            "fullWidth": 2,
                                                            "width": 2,
                                                            "openBraceToken": {
                                                                "kind": "OpenBraceToken",
                                                                "fullStart": 791,
                                                                "fullEnd": 792,
                                                                "start": 791,
                                                                "end": 792,
                                                                "fullWidth": 1,
                                                                "width": 1,
                                                                "text": "{",
                                                                "value": "{",
                                                                "valueText": "{"
                                                            },
                                                            "propertyAssignments": [],
                                                            "closeBraceToken": {
                                                                "kind": "CloseBraceToken",
                                                                "fullStart": 792,
                                                                "fullEnd": 793,
                                                                "start": 792,
                                                                "end": 793,
                                                                "fullWidth": 1,
                                                                "width": 1,
                                                                "text": "}",
                                                                "value": "}",
                                                                "valueText": "}"
                                                            }
                                                        },
                                                        {
                                                            "kind": "CommaToken",
                                                            "fullStart": 793,
                                                            "fullEnd": 795,
                                                            "start": 793,
                                                            "end": 794,
                                                            "fullWidth": 2,
                                                            "width": 1,
                                                            "text": ",",
                                                            "value": ",",
                                                            "valueText": ",",
                                                            "hasTrailingTrivia": true,
                                                            "trailingTrivia": [
                                                                {
                                                                    "kind": "WhitespaceTrivia",
                                                                    "text": " "
                                                                }
                                                            ]
                                                        },
                                                        {
                                                            "kind": "ObjectLiteralExpression",
                                                            "fullStart": 795,
                                                            "fullEnd": 835,
                                                            "start": 795,
                                                            "end": 835,
                                                            "fullWidth": 40,
                                                            "width": 40,
                                                            "openBraceToken": {
                                                                "kind": "OpenBraceToken",
                                                                "fullStart": 795,
                                                                "fullEnd": 798,
                                                                "start": 795,
                                                                "end": 796,
                                                                "fullWidth": 3,
                                                                "width": 1,
                                                                "text": "{",
                                                                "value": "{",
                                                                "valueText": "{",
                                                                "hasTrailingTrivia": true,
                                                                "hasTrailingNewLine": true,
                                                                "trailingTrivia": [
                                                                    {
                                                                        "kind": "NewLineTrivia",
                                                                        "text": "\r\n"
                                                                    }
                                                                ]
                                                            },
                                                            "propertyAssignments": [
                                                                {
                                                                    "kind": "SimplePropertyAssignment",
                                                                    "fullStart": 798,
                                                                    "fullEnd": 826,
                                                                    "start": 810,
                                                                    "end": 823,
                                                                    "fullWidth": 28,
                                                                    "width": 13,
                                                                    "propertyName": {
                                                                        "kind": "IdentifierName",
                                                                        "fullStart": 798,
                                                                        "fullEnd": 814,
                                                                        "start": 810,
                                                                        "end": 814,
                                                                        "fullWidth": 16,
                                                                        "width": 4,
                                                                        "text": "prop",
                                                                        "value": "prop",
                                                                        "valueText": "prop",
                                                                        "hasLeadingTrivia": true,
                                                                        "leadingTrivia": [
                                                                            {
                                                                                "kind": "WhitespaceTrivia",
                                                                                "text": "            "
                                                                            }
                                                                        ]
                                                                    },
                                                                    "colonToken": {
                                                                        "kind": "ColonToken",
                                                                        "fullStart": 814,
                                                                        "fullEnd": 816,
                                                                        "start": 814,
                                                                        "end": 815,
                                                                        "fullWidth": 2,
                                                                        "width": 1,
                                                                        "text": ":",
                                                                        "value": ":",
                                                                        "valueText": ":",
                                                                        "hasTrailingTrivia": true,
                                                                        "trailingTrivia": [
                                                                            {
                                                                                "kind": "WhitespaceTrivia",
                                                                                "text": " "
                                                                            }
                                                                        ]
                                                                    },
                                                                    "expression": {
                                                                        "kind": "IdentifierName",
                                                                        "fullStart": 816,
                                                                        "fullEnd": 826,
                                                                        "start": 816,
                                                                        "end": 823,
                                                                        "fullWidth": 10,
                                                                        "width": 7,
                                                                        "text": "descObj",
                                                                        "value": "descObj",
                                                                        "valueText": "descObj",
                                                                        "hasTrailingTrivia": true,
                                                                        "hasTrailingNewLine": true,
                                                                        "trailingTrivia": [
                                                                            {
                                                                                "kind": "WhitespaceTrivia",
                                                                                "text": " "
                                                                            },
                                                                            {
                                                                                "kind": "NewLineTrivia",
                                                                                "text": "\r\n"
                                                                            }
                                                                        ]
                                                                    }
                                                                }
                                                            ],
                                                            "closeBraceToken": {
                                                                "kind": "CloseBraceToken",
                                                                "fullStart": 826,
                                                                "fullEnd": 835,
                                                                "start": 834,
                                                                "end": 835,
                                                                "fullWidth": 9,
                                                                "width": 1,
                                                                "text": "}",
                                                                "value": "}",
                                                                "valueText": "}",
                                                                "hasLeadingTrivia": true,
                                                                "leadingTrivia": [
                                                                    {
                                                                        "kind": "WhitespaceTrivia",
                                                                        "text": "        "
                                                                    }
                                                                ]
                                                            }
                                                        }
                                                    ],
                                                    "closeParenToken": {
                                                        "kind": "CloseParenToken",
                                                        "fullStart": 835,
                                                        "fullEnd": 836,
                                                        "start": 835,
                                                        "end": 836,
                                                        "fullWidth": 1,
                                                        "width": 1,
                                                        "text": ")",
                                                        "value": ")",
                                                        "valueText": ")"
                                                    }
                                                }
                                            }
                                        }
                                    }
                                ]
                            },
                            "semicolonToken": {
                                "kind": "SemicolonToken",
                                "fullStart": 836,
                                "fullEnd": 839,
                                "start": 836,
                                "end": 837,
                                "fullWidth": 3,
                                "width": 1,
                                "text": ";",
                                "value": ";",
                                "valueText": ";",
                                "hasTrailingTrivia": true,
                                "hasTrailingNewLine": true,
                                "trailingTrivia": [
                                    {
                                        "kind": "NewLineTrivia",
                                        "text": "\r\n"
                                    }
                                ]
                            }
                        },
                        {
                            "kind": "ForInStatement",
                            "fullStart": 839,
                            "fullEnd": 979,
                            "start": 847,
                            "end": 977,
                            "fullWidth": 140,
                            "width": 130,
                            "forKeyword": {
                                "kind": "ForKeyword",
                                "fullStart": 839,
                                "fullEnd": 851,
                                "start": 847,
                                "end": 850,
                                "fullWidth": 12,
                                "width": 3,
                                "text": "for",
                                "value": "for",
                                "valueText": "for",
                                "hasLeadingTrivia": true,
                                "hasTrailingTrivia": true,
                                "leadingTrivia": [
                                    {
                                        "kind": "WhitespaceTrivia",
                                        "text": "        "
                                    }
                                ],
                                "trailingTrivia": [
                                    {
                                        "kind": "WhitespaceTrivia",
                                        "text": " "
                                    }
                                ]
                            },
                            "openParenToken": {
                                "kind": "OpenParenToken",
                                "fullStart": 851,
                                "fullEnd": 852,
                                "start": 851,
                                "end": 852,
                                "fullWidth": 1,
                                "width": 1,
                                "text": "(",
                                "value": "(",
                                "valueText": "("
                            },
                            "variableDeclaration": {
                                "kind": "VariableDeclaration",
                                "fullStart": 852,
                                "fullEnd": 865,
                                "start": 852,
                                "end": 864,
                                "fullWidth": 13,
                                "width": 12,
                                "varKeyword": {
                                    "kind": "VarKeyword",
                                    "fullStart": 852,
                                    "fullEnd": 856,
                                    "start": 852,
                                    "end": 855,
                                    "fullWidth": 4,
                                    "width": 3,
                                    "text": "var",
                                    "value": "var",
                                    "valueText": "var",
                                    "hasTrailingTrivia": true,
                                    "trailingTrivia": [
                                        {
                                            "kind": "WhitespaceTrivia",
                                            "text": " "
                                        }
                                    ]
                                },
                                "variableDeclarators": [
                                    {
                                        "kind": "VariableDeclarator",
                                        "fullStart": 856,
                                        "fullEnd": 865,
                                        "start": 856,
                                        "end": 864,
                                        "fullWidth": 9,
<<<<<<< HEAD
                                        "width": 8,
                                        "identifier": {
=======
                                        "propertyName": {
>>>>>>> 85e84683
                                            "kind": "IdentifierName",
                                            "fullStart": 856,
                                            "fullEnd": 865,
                                            "start": 856,
                                            "end": 864,
                                            "fullWidth": 9,
                                            "width": 8,
                                            "text": "property",
                                            "value": "property",
                                            "valueText": "property",
                                            "hasTrailingTrivia": true,
                                            "trailingTrivia": [
                                                {
                                                    "kind": "WhitespaceTrivia",
                                                    "text": " "
                                                }
                                            ]
                                        }
                                    }
                                ]
                            },
                            "inKeyword": {
                                "kind": "InKeyword",
                                "fullStart": 865,
                                "fullEnd": 868,
                                "start": 865,
                                "end": 867,
                                "fullWidth": 3,
                                "width": 2,
                                "text": "in",
                                "value": "in",
                                "valueText": "in",
                                "hasTrailingTrivia": true,
                                "trailingTrivia": [
                                    {
                                        "kind": "WhitespaceTrivia",
                                        "text": " "
                                    }
                                ]
                            },
                            "expression": {
                                "kind": "IdentifierName",
                                "fullStart": 868,
                                "fullEnd": 874,
                                "start": 868,
                                "end": 874,
                                "fullWidth": 6,
                                "width": 6,
                                "text": "newObj",
                                "value": "newObj",
                                "valueText": "newObj"
                            },
                            "closeParenToken": {
                                "kind": "CloseParenToken",
                                "fullStart": 874,
                                "fullEnd": 876,
                                "start": 874,
                                "end": 875,
                                "fullWidth": 2,
                                "width": 1,
                                "text": ")",
                                "value": ")",
                                "valueText": ")",
                                "hasTrailingTrivia": true,
                                "trailingTrivia": [
                                    {
                                        "kind": "WhitespaceTrivia",
                                        "text": " "
                                    }
                                ]
                            },
                            "statement": {
                                "kind": "Block",
                                "fullStart": 876,
                                "fullEnd": 979,
                                "start": 876,
                                "end": 977,
                                "fullWidth": 103,
                                "width": 101,
                                "openBraceToken": {
                                    "kind": "OpenBraceToken",
                                    "fullStart": 876,
                                    "fullEnd": 879,
                                    "start": 876,
                                    "end": 877,
                                    "fullWidth": 3,
                                    "width": 1,
                                    "text": "{",
                                    "value": "{",
                                    "valueText": "{",
                                    "hasTrailingTrivia": true,
                                    "hasTrailingNewLine": true,
                                    "trailingTrivia": [
                                        {
                                            "kind": "NewLineTrivia",
                                            "text": "\r\n"
                                        }
                                    ]
                                },
                                "statements": [
                                    {
                                        "kind": "IfStatement",
                                        "fullStart": 879,
                                        "fullEnd": 968,
                                        "start": 891,
                                        "end": 966,
                                        "fullWidth": 89,
                                        "width": 75,
                                        "ifKeyword": {
                                            "kind": "IfKeyword",
                                            "fullStart": 879,
                                            "fullEnd": 894,
                                            "start": 891,
                                            "end": 893,
                                            "fullWidth": 15,
                                            "width": 2,
                                            "text": "if",
                                            "value": "if",
                                            "valueText": "if",
                                            "hasLeadingTrivia": true,
                                            "hasTrailingTrivia": true,
                                            "leadingTrivia": [
                                                {
                                                    "kind": "WhitespaceTrivia",
                                                    "text": "            "
                                                }
                                            ],
                                            "trailingTrivia": [
                                                {
                                                    "kind": "WhitespaceTrivia",
                                                    "text": " "
                                                }
                                            ]
                                        },
                                        "openParenToken": {
                                            "kind": "OpenParenToken",
                                            "fullStart": 894,
                                            "fullEnd": 895,
                                            "start": 894,
                                            "end": 895,
                                            "fullWidth": 1,
                                            "width": 1,
                                            "text": "(",
                                            "value": "(",
                                            "valueText": "("
                                        },
                                        "condition": {
                                            "kind": "EqualsExpression",
                                            "fullStart": 895,
                                            "fullEnd": 914,
                                            "start": 895,
                                            "end": 914,
                                            "fullWidth": 19,
                                            "width": 19,
                                            "left": {
                                                "kind": "IdentifierName",
                                                "fullStart": 895,
                                                "fullEnd": 904,
                                                "start": 895,
                                                "end": 903,
                                                "fullWidth": 9,
                                                "width": 8,
                                                "text": "property",
                                                "value": "property",
                                                "valueText": "property",
                                                "hasTrailingTrivia": true,
                                                "trailingTrivia": [
                                                    {
                                                        "kind": "WhitespaceTrivia",
                                                        "text": " "
                                                    }
                                                ]
                                            },
                                            "operatorToken": {
                                                "kind": "EqualsEqualsEqualsToken",
                                                "fullStart": 904,
                                                "fullEnd": 908,
                                                "start": 904,
                                                "end": 907,
                                                "fullWidth": 4,
                                                "width": 3,
                                                "text": "===",
                                                "value": "===",
                                                "valueText": "===",
                                                "hasTrailingTrivia": true,
                                                "trailingTrivia": [
                                                    {
                                                        "kind": "WhitespaceTrivia",
                                                        "text": " "
                                                    }
                                                ]
                                            },
                                            "right": {
                                                "kind": "StringLiteral",
                                                "fullStart": 908,
                                                "fullEnd": 914,
                                                "start": 908,
                                                "end": 914,
                                                "fullWidth": 6,
                                                "width": 6,
                                                "text": "\"prop\"",
                                                "value": "prop",
                                                "valueText": "prop"
                                            }
                                        },
                                        "closeParenToken": {
                                            "kind": "CloseParenToken",
                                            "fullStart": 914,
                                            "fullEnd": 916,
                                            "start": 914,
                                            "end": 915,
                                            "fullWidth": 2,
                                            "width": 1,
                                            "text": ")",
                                            "value": ")",
                                            "valueText": ")",
                                            "hasTrailingTrivia": true,
                                            "trailingTrivia": [
                                                {
                                                    "kind": "WhitespaceTrivia",
                                                    "text": " "
                                                }
                                            ]
                                        },
                                        "statement": {
                                            "kind": "Block",
                                            "fullStart": 916,
                                            "fullEnd": 968,
                                            "start": 916,
                                            "end": 966,
                                            "fullWidth": 52,
                                            "width": 50,
                                            "openBraceToken": {
                                                "kind": "OpenBraceToken",
                                                "fullStart": 916,
                                                "fullEnd": 919,
                                                "start": 916,
                                                "end": 917,
                                                "fullWidth": 3,
                                                "width": 1,
                                                "text": "{",
                                                "value": "{",
                                                "valueText": "{",
                                                "hasTrailingTrivia": true,
                                                "hasTrailingNewLine": true,
                                                "trailingTrivia": [
                                                    {
                                                        "kind": "NewLineTrivia",
                                                        "text": "\r\n"
                                                    }
                                                ]
                                            },
                                            "statements": [
                                                {
                                                    "kind": "ExpressionStatement",
                                                    "fullStart": 919,
                                                    "fullEnd": 953,
                                                    "start": 935,
                                                    "end": 951,
                                                    "fullWidth": 34,
                                                    "width": 16,
                                                    "expression": {
                                                        "kind": "AssignmentExpression",
                                                        "fullStart": 919,
                                                        "fullEnd": 950,
                                                        "start": 935,
                                                        "end": 950,
                                                        "fullWidth": 31,
                                                        "width": 15,
                                                        "left": {
                                                            "kind": "IdentifierName",
                                                            "fullStart": 919,
                                                            "fullEnd": 944,
                                                            "start": 935,
                                                            "end": 943,
                                                            "fullWidth": 25,
                                                            "width": 8,
                                                            "text": "accessed",
                                                            "value": "accessed",
                                                            "valueText": "accessed",
                                                            "hasLeadingTrivia": true,
                                                            "hasTrailingTrivia": true,
                                                            "leadingTrivia": [
                                                                {
                                                                    "kind": "WhitespaceTrivia",
                                                                    "text": "                "
                                                                }
                                                            ],
                                                            "trailingTrivia": [
                                                                {
                                                                    "kind": "WhitespaceTrivia",
                                                                    "text": " "
                                                                }
                                                            ]
                                                        },
                                                        "operatorToken": {
                                                            "kind": "EqualsToken",
                                                            "fullStart": 944,
                                                            "fullEnd": 946,
                                                            "start": 944,
                                                            "end": 945,
                                                            "fullWidth": 2,
                                                            "width": 1,
                                                            "text": "=",
                                                            "value": "=",
                                                            "valueText": "=",
                                                            "hasTrailingTrivia": true,
                                                            "trailingTrivia": [
                                                                {
                                                                    "kind": "WhitespaceTrivia",
                                                                    "text": " "
                                                                }
                                                            ]
                                                        },
                                                        "right": {
                                                            "kind": "TrueKeyword",
                                                            "fullStart": 946,
                                                            "fullEnd": 950,
                                                            "start": 946,
                                                            "end": 950,
                                                            "fullWidth": 4,
                                                            "width": 4,
                                                            "text": "true",
                                                            "value": true,
                                                            "valueText": "true"
                                                        }
                                                    },
                                                    "semicolonToken": {
                                                        "kind": "SemicolonToken",
                                                        "fullStart": 950,
                                                        "fullEnd": 953,
                                                        "start": 950,
                                                        "end": 951,
                                                        "fullWidth": 3,
                                                        "width": 1,
                                                        "text": ";",
                                                        "value": ";",
                                                        "valueText": ";",
                                                        "hasTrailingTrivia": true,
                                                        "hasTrailingNewLine": true,
                                                        "trailingTrivia": [
                                                            {
                                                                "kind": "NewLineTrivia",
                                                                "text": "\r\n"
                                                            }
                                                        ]
                                                    }
                                                }
                                            ],
                                            "closeBraceToken": {
                                                "kind": "CloseBraceToken",
                                                "fullStart": 953,
                                                "fullEnd": 968,
                                                "start": 965,
                                                "end": 966,
                                                "fullWidth": 15,
                                                "width": 1,
                                                "text": "}",
                                                "value": "}",
                                                "valueText": "}",
                                                "hasLeadingTrivia": true,
                                                "hasTrailingTrivia": true,
                                                "hasTrailingNewLine": true,
                                                "leadingTrivia": [
                                                    {
                                                        "kind": "WhitespaceTrivia",
                                                        "text": "            "
                                                    }
                                                ],
                                                "trailingTrivia": [
                                                    {
                                                        "kind": "NewLineTrivia",
                                                        "text": "\r\n"
                                                    }
                                                ]
                                            }
                                        }
                                    }
                                ],
                                "closeBraceToken": {
                                    "kind": "CloseBraceToken",
                                    "fullStart": 968,
                                    "fullEnd": 979,
                                    "start": 976,
                                    "end": 977,
                                    "fullWidth": 11,
                                    "width": 1,
                                    "text": "}",
                                    "value": "}",
                                    "valueText": "}",
                                    "hasLeadingTrivia": true,
                                    "hasTrailingTrivia": true,
                                    "hasTrailingNewLine": true,
                                    "leadingTrivia": [
                                        {
                                            "kind": "WhitespaceTrivia",
                                            "text": "        "
                                        }
                                    ],
                                    "trailingTrivia": [
                                        {
                                            "kind": "NewLineTrivia",
                                            "text": "\r\n"
                                        }
                                    ]
                                }
                            }
                        },
                        {
                            "kind": "ReturnStatement",
                            "fullStart": 979,
                            "fullEnd": 1005,
                            "start": 987,
                            "end": 1003,
                            "fullWidth": 26,
                            "width": 16,
                            "returnKeyword": {
                                "kind": "ReturnKeyword",
                                "fullStart": 979,
                                "fullEnd": 994,
                                "start": 987,
                                "end": 993,
                                "fullWidth": 15,
                                "width": 6,
                                "text": "return",
                                "value": "return",
                                "valueText": "return",
                                "hasLeadingTrivia": true,
                                "hasTrailingTrivia": true,
                                "leadingTrivia": [
                                    {
                                        "kind": "WhitespaceTrivia",
                                        "text": "        "
                                    }
                                ],
                                "trailingTrivia": [
                                    {
                                        "kind": "WhitespaceTrivia",
                                        "text": " "
                                    }
                                ]
                            },
                            "expression": {
                                "kind": "IdentifierName",
                                "fullStart": 994,
                                "fullEnd": 1002,
                                "start": 994,
                                "end": 1002,
                                "fullWidth": 8,
                                "width": 8,
                                "text": "accessed",
                                "value": "accessed",
                                "valueText": "accessed"
                            },
                            "semicolonToken": {
                                "kind": "SemicolonToken",
                                "fullStart": 1002,
                                "fullEnd": 1005,
                                "start": 1002,
                                "end": 1003,
                                "fullWidth": 3,
                                "width": 1,
                                "text": ";",
                                "value": ";",
                                "valueText": ";",
                                "hasTrailingTrivia": true,
                                "hasTrailingNewLine": true,
                                "trailingTrivia": [
                                    {
                                        "kind": "NewLineTrivia",
                                        "text": "\r\n"
                                    }
                                ]
                            }
                        }
                    ],
                    "closeBraceToken": {
                        "kind": "CloseBraceToken",
                        "fullStart": 1005,
                        "fullEnd": 1012,
                        "start": 1009,
                        "end": 1010,
                        "fullWidth": 7,
                        "width": 1,
                        "text": "}",
                        "value": "}",
                        "valueText": "}",
                        "hasLeadingTrivia": true,
                        "hasTrailingTrivia": true,
                        "hasTrailingNewLine": true,
                        "leadingTrivia": [
                            {
                                "kind": "WhitespaceTrivia",
                                "text": "    "
                            }
                        ],
                        "trailingTrivia": [
                            {
                                "kind": "NewLineTrivia",
                                "text": "\r\n"
                            }
                        ]
                    }
                }
            },
            {
                "kind": "ExpressionStatement",
                "fullStart": 1012,
                "fullEnd": 1036,
                "start": 1012,
                "end": 1034,
                "fullWidth": 24,
                "width": 22,
                "expression": {
                    "kind": "InvocationExpression",
                    "fullStart": 1012,
                    "fullEnd": 1033,
                    "start": 1012,
                    "end": 1033,
                    "fullWidth": 21,
                    "width": 21,
                    "expression": {
                        "kind": "IdentifierName",
                        "fullStart": 1012,
                        "fullEnd": 1023,
                        "start": 1012,
                        "end": 1023,
                        "fullWidth": 11,
                        "width": 11,
                        "text": "runTestCase",
                        "value": "runTestCase",
                        "valueText": "runTestCase"
                    },
                    "argumentList": {
                        "kind": "ArgumentList",
                        "fullStart": 1023,
                        "fullEnd": 1033,
                        "start": 1023,
                        "end": 1033,
                        "fullWidth": 10,
                        "width": 10,
                        "openParenToken": {
                            "kind": "OpenParenToken",
                            "fullStart": 1023,
                            "fullEnd": 1024,
                            "start": 1023,
                            "end": 1024,
                            "fullWidth": 1,
                            "width": 1,
                            "text": "(",
                            "value": "(",
                            "valueText": "("
                        },
                        "arguments": [
                            {
                                "kind": "IdentifierName",
                                "fullStart": 1024,
                                "fullEnd": 1032,
                                "start": 1024,
                                "end": 1032,
                                "fullWidth": 8,
                                "width": 8,
                                "text": "testcase",
                                "value": "testcase",
                                "valueText": "testcase"
                            }
                        ],
                        "closeParenToken": {
                            "kind": "CloseParenToken",
                            "fullStart": 1032,
                            "fullEnd": 1033,
                            "start": 1032,
                            "end": 1033,
                            "fullWidth": 1,
                            "width": 1,
                            "text": ")",
                            "value": ")",
                            "valueText": ")"
                        }
                    }
                },
                "semicolonToken": {
                    "kind": "SemicolonToken",
                    "fullStart": 1033,
                    "fullEnd": 1036,
                    "start": 1033,
                    "end": 1034,
                    "fullWidth": 3,
                    "width": 1,
                    "text": ";",
                    "value": ";",
                    "valueText": ";",
                    "hasTrailingTrivia": true,
                    "hasTrailingNewLine": true,
                    "trailingTrivia": [
                        {
                            "kind": "NewLineTrivia",
                            "text": "\r\n"
                        }
                    ]
                }
            }
        ],
        "endOfFileToken": {
            "kind": "EndOfFileToken",
            "fullStart": 1036,
            "fullEnd": 1036,
            "start": 1036,
            "end": 1036,
            "fullWidth": 0,
            "width": 0,
            "text": ""
        }
    },
    "lineMap": {
        "lineStarts": [
            0,
            67,
            152,
            232,
            308,
            380,
            385,
            438,
            608,
            613,
            615,
            617,
            640,
            642,
            673,
            716,
            718,
            754,
            756,
            798,
            826,
            839,
            879,
            919,
            953,
            968,
            979,
            1005,
            1012,
            1036
        ],
        "length": 1036
    }
}<|MERGE_RESOLUTION|>--- conflicted
+++ resolved
@@ -250,12 +250,8 @@
                                         "start": 654,
                                         "end": 670,
                                         "fullWidth": 16,
-<<<<<<< HEAD
                                         "width": 16,
-                                        "identifier": {
-=======
                                         "propertyName": {
->>>>>>> 85e84683
                                             "kind": "IdentifierName",
                                             "fullStart": 654,
                                             "fullEnd": 663,
@@ -389,12 +385,8 @@
                                         "start": 685,
                                         "end": 713,
                                         "fullWidth": 28,
-<<<<<<< HEAD
                                         "width": 28,
-                                        "identifier": {
-=======
                                         "propertyName": {
->>>>>>> 85e84683
                                             "kind": "IdentifierName",
                                             "fullStart": 685,
                                             "fullEnd": 693,
@@ -741,12 +733,8 @@
                                         "start": 768,
                                         "end": 836,
                                         "fullWidth": 68,
-<<<<<<< HEAD
                                         "width": 68,
-                                        "identifier": {
-=======
                                         "propertyName": {
->>>>>>> 85e84683
                                             "kind": "IdentifierName",
                                             "fullStart": 768,
                                             "fullEnd": 775,
@@ -1161,12 +1149,8 @@
                                         "start": 856,
                                         "end": 864,
                                         "fullWidth": 9,
-<<<<<<< HEAD
                                         "width": 8,
-                                        "identifier": {
-=======
                                         "propertyName": {
->>>>>>> 85e84683
                                             "kind": "IdentifierName",
                                             "fullStart": 856,
                                             "fullEnd": 865,
