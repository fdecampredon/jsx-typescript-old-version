--- conflicted
+++ resolved
@@ -927,11 +927,8 @@
                                                                                         "start": 765,
                                                                                         "end": 770,
                                                                                         "fullWidth": 5,
-<<<<<<< HEAD
                                                                                         "width": 5,
-=======
                                                                                         "modifiers": [],
->>>>>>> e3c38734
                                                                                         "identifier": {
                                                                                             "kind": "IdentifierName",
                                                                                             "fullStart": 765,
