--- conflicted
+++ resolved
@@ -252,12 +252,8 @@
                                         "start": 655,
                                         "end": 665,
                                         "fullWidth": 10,
-<<<<<<< HEAD
                                         "width": 10,
-                                        "identifier": {
-=======
                                         "propertyName": {
->>>>>>> 85e84683
                                             "kind": "IdentifierName",
                                             "fullStart": 655,
                                             "fullEnd": 661,
@@ -915,12 +911,8 @@
                                         "start": 827,
                                         "end": 857,
                                         "fullWidth": 30,
-<<<<<<< HEAD
                                         "width": 30,
-                                        "identifier": {
-=======
                                         "propertyName": {
->>>>>>> 85e84683
                                             "kind": "IdentifierName",
                                             "fullStart": 827,
                                             "fullEnd": 840,
@@ -1294,12 +1286,8 @@
                                         "start": 915,
                                         "end": 943,
                                         "fullWidth": 28,
-<<<<<<< HEAD
                                         "width": 28,
-                                        "identifier": {
-=======
                                         "propertyName": {
->>>>>>> 85e84683
                                             "kind": "IdentifierName",
                                             "fullStart": 915,
                                             "fullEnd": 923,
@@ -1809,12 +1797,8 @@
                                         "start": 1054,
                                         "end": 1121,
                                         "fullWidth": 67,
-<<<<<<< HEAD
                                         "width": 67,
-                                        "identifier": {
-=======
                                         "propertyName": {
->>>>>>> 85e84683
                                             "kind": "IdentifierName",
                                             "fullStart": 1054,
                                             "fullEnd": 1061,
@@ -2200,12 +2184,8 @@
                                         "start": 1138,
                                         "end": 1223,
                                         "fullWidth": 85,
-<<<<<<< HEAD
                                         "width": 85,
-                                        "identifier": {
-=======
                                         "propertyName": {
->>>>>>> 85e84683
                                             "kind": "IdentifierName",
                                             "fullStart": 1138,
                                             "fullEnd": 1150,
@@ -2787,12 +2767,8 @@
                                         "start": 1279,
                                         "end": 1322,
                                         "fullWidth": 43,
-<<<<<<< HEAD
                                         "width": 43,
-                                        "identifier": {
-=======
                                         "propertyName": {
->>>>>>> 85e84683
                                             "kind": "IdentifierName",
                                             "fullStart": 1279,
                                             "fullEnd": 1290,
