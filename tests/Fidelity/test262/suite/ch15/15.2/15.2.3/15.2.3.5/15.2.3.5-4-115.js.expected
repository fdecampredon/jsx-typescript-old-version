{
    "isDeclaration": false,
    "languageVersion": "EcmaScript5",
    "parseOptions": {
        "allowAutomaticSemicolonInsertion": true
    },
    "sourceUnit": {
        "kind": "SourceUnit",
        "fullStart": 0,
        "fullEnd": 1040,
        "start": 620,
        "end": 1040,
        "fullWidth": 1040,
        "width": 420,
        "isIncrementallyUnusable": true,
        "moduleElements": [
            {
                "kind": "FunctionDeclaration",
                "fullStart": 0,
                "fullEnd": 1016,
                "start": 620,
                "end": 1014,
                "fullWidth": 1016,
                "width": 394,
                "modifiers": [],
                "functionKeyword": {
                    "kind": "FunctionKeyword",
                    "fullStart": 0,
                    "fullEnd": 629,
                    "start": 620,
                    "end": 628,
                    "fullWidth": 629,
                    "width": 8,
                    "text": "function",
                    "value": "function",
                    "valueText": "function",
                    "hasLeadingTrivia": true,
                    "hasLeadingComment": true,
                    "hasLeadingNewLine": true,
                    "hasTrailingTrivia": true,
                    "leadingTrivia": [
                        {
                            "kind": "SingleLineCommentTrivia",
                            "text": "/// Copyright (c) 2012 Ecma International.  All rights reserved. "
                        },
                        {
                            "kind": "NewLineTrivia",
                            "text": "\r\n"
                        },
                        {
                            "kind": "SingleLineCommentTrivia",
                            "text": "/// Ecma International makes this code available under the terms and conditions set"
                        },
                        {
                            "kind": "NewLineTrivia",
                            "text": "\r\n"
                        },
                        {
                            "kind": "SingleLineCommentTrivia",
                            "text": "/// forth on http://hg.ecmascript.org/tests/test262/raw-file/tip/LICENSE (the "
                        },
                        {
                            "kind": "NewLineTrivia",
                            "text": "\r\n"
                        },
                        {
                            "kind": "SingleLineCommentTrivia",
                            "text": "/// \"Use Terms\").   Any redistribution of this code must retain the above "
                        },
                        {
                            "kind": "NewLineTrivia",
                            "text": "\r\n"
                        },
                        {
                            "kind": "SingleLineCommentTrivia",
                            "text": "/// copyright and this notice and otherwise comply with the Use Terms."
                        },
                        {
                            "kind": "NewLineTrivia",
                            "text": "\r\n"
                        },
                        {
                            "kind": "MultiLineCommentTrivia",
                            "text": "/**\r\n * @path ch15/15.2/15.2.3/15.2.3.5/15.2.3.5-4-115.js\r\n * @description Object.create - one property in 'Properties' is a Boolean object that uses Object's [[Get]] method to access the 'configurable' property (8.10.5 step 4.a)\r\n */"
                        },
                        {
                            "kind": "NewLineTrivia",
                            "text": "\r\n"
                        },
                        {
                            "kind": "NewLineTrivia",
                            "text": "\r\n"
                        },
                        {
                            "kind": "NewLineTrivia",
                            "text": "\r\n"
                        }
                    ],
                    "trailingTrivia": [
                        {
                            "kind": "WhitespaceTrivia",
                            "text": " "
                        }
                    ]
                },
                "identifier": {
                    "kind": "IdentifierName",
                    "fullStart": 629,
                    "fullEnd": 637,
                    "start": 629,
                    "end": 637,
                    "fullWidth": 8,
                    "width": 8,
                    "text": "testcase",
                    "value": "testcase",
                    "valueText": "testcase"
                },
                "callSignature": {
                    "kind": "CallSignature",
                    "fullStart": 637,
                    "fullEnd": 640,
                    "start": 637,
                    "end": 639,
                    "fullWidth": 3,
                    "width": 2,
                    "parameterList": {
                        "kind": "ParameterList",
                        "fullStart": 637,
                        "fullEnd": 640,
                        "start": 637,
                        "end": 639,
                        "fullWidth": 3,
                        "width": 2,
                        "openParenToken": {
                            "kind": "OpenParenToken",
                            "fullStart": 637,
                            "fullEnd": 638,
                            "start": 637,
                            "end": 638,
                            "fullWidth": 1,
                            "width": 1,
                            "text": "(",
                            "value": "(",
                            "valueText": "("
                        },
                        "parameters": [],
                        "closeParenToken": {
                            "kind": "CloseParenToken",
                            "fullStart": 638,
                            "fullEnd": 640,
                            "start": 638,
                            "end": 639,
                            "fullWidth": 2,
                            "width": 1,
                            "text": ")",
                            "value": ")",
                            "valueText": ")",
                            "hasTrailingTrivia": true,
                            "trailingTrivia": [
                                {
                                    "kind": "WhitespaceTrivia",
                                    "text": " "
                                }
                            ]
                        }
                    }
                },
                "block": {
                    "kind": "Block",
                    "fullStart": 640,
                    "fullEnd": 1016,
                    "start": 640,
                    "end": 1014,
                    "fullWidth": 376,
                    "width": 374,
                    "openBraceToken": {
                        "kind": "OpenBraceToken",
                        "fullStart": 640,
                        "fullEnd": 643,
                        "start": 640,
                        "end": 641,
                        "fullWidth": 3,
                        "width": 1,
                        "text": "{",
                        "value": "{",
                        "valueText": "{",
                        "hasTrailingTrivia": true,
                        "hasTrailingNewLine": true,
                        "trailingTrivia": [
                            {
                                "kind": "NewLineTrivia",
                                "text": "\r\n"
                            }
                        ]
                    },
                    "statements": [
                        {
                            "kind": "VariableStatement",
                            "fullStart": 643,
                            "fullEnd": 688,
                            "start": 653,
                            "end": 686,
                            "fullWidth": 45,
                            "width": 33,
                            "modifiers": [],
                            "variableDeclaration": {
                                "kind": "VariableDeclaration",
                                "fullStart": 643,
                                "fullEnd": 685,
                                "start": 653,
                                "end": 685,
                                "fullWidth": 42,
                                "width": 32,
                                "varKeyword": {
                                    "kind": "VarKeyword",
                                    "fullStart": 643,
                                    "fullEnd": 657,
                                    "start": 653,
                                    "end": 656,
                                    "fullWidth": 14,
                                    "width": 3,
                                    "text": "var",
                                    "value": "var",
                                    "valueText": "var",
                                    "hasLeadingTrivia": true,
                                    "hasLeadingNewLine": true,
                                    "hasTrailingTrivia": true,
                                    "leadingTrivia": [
                                        {
                                            "kind": "NewLineTrivia",
                                            "text": "\r\n"
                                        },
                                        {
                                            "kind": "WhitespaceTrivia",
                                            "text": "        "
                                        }
                                    ],
                                    "trailingTrivia": [
                                        {
                                            "kind": "WhitespaceTrivia",
                                            "text": " "
                                        }
                                    ]
                                },
                                "variableDeclarators": [
                                    {
                                        "kind": "VariableDeclarator",
                                        "fullStart": 657,
                                        "fullEnd": 685,
                                        "start": 657,
                                        "end": 685,
                                        "fullWidth": 28,
<<<<<<< HEAD
                                        "width": 28,
                                        "identifier": {
=======
                                        "propertyName": {
>>>>>>> 85e84683
                                            "kind": "IdentifierName",
                                            "fullStart": 657,
                                            "fullEnd": 665,
                                            "start": 657,
                                            "end": 664,
                                            "fullWidth": 8,
                                            "width": 7,
                                            "text": "descObj",
                                            "value": "descObj",
                                            "valueText": "descObj",
                                            "hasTrailingTrivia": true,
                                            "trailingTrivia": [
                                                {
                                                    "kind": "WhitespaceTrivia",
                                                    "text": " "
                                                }
                                            ]
                                        },
                                        "equalsValueClause": {
                                            "kind": "EqualsValueClause",
                                            "fullStart": 665,
                                            "fullEnd": 685,
                                            "start": 665,
                                            "end": 685,
                                            "fullWidth": 20,
                                            "width": 20,
                                            "equalsToken": {
                                                "kind": "EqualsToken",
                                                "fullStart": 665,
                                                "fullEnd": 667,
                                                "start": 665,
                                                "end": 666,
                                                "fullWidth": 2,
                                                "width": 1,
                                                "text": "=",
                                                "value": "=",
                                                "valueText": "=",
                                                "hasTrailingTrivia": true,
                                                "trailingTrivia": [
                                                    {
                                                        "kind": "WhitespaceTrivia",
                                                        "text": " "
                                                    }
                                                ]
                                            },
                                            "value": {
                                                "kind": "ObjectCreationExpression",
                                                "fullStart": 667,
                                                "fullEnd": 685,
                                                "start": 667,
                                                "end": 685,
                                                "fullWidth": 18,
                                                "width": 18,
                                                "newKeyword": {
                                                    "kind": "NewKeyword",
                                                    "fullStart": 667,
                                                    "fullEnd": 671,
                                                    "start": 667,
                                                    "end": 670,
                                                    "fullWidth": 4,
                                                    "width": 3,
                                                    "text": "new",
                                                    "value": "new",
                                                    "valueText": "new",
                                                    "hasTrailingTrivia": true,
                                                    "trailingTrivia": [
                                                        {
                                                            "kind": "WhitespaceTrivia",
                                                            "text": " "
                                                        }
                                                    ]
                                                },
                                                "expression": {
                                                    "kind": "IdentifierName",
                                                    "fullStart": 671,
                                                    "fullEnd": 678,
                                                    "start": 671,
                                                    "end": 678,
                                                    "fullWidth": 7,
                                                    "width": 7,
                                                    "text": "Boolean",
                                                    "value": "Boolean",
                                                    "valueText": "Boolean"
                                                },
                                                "argumentList": {
                                                    "kind": "ArgumentList",
                                                    "fullStart": 678,
                                                    "fullEnd": 685,
                                                    "start": 678,
                                                    "end": 685,
                                                    "fullWidth": 7,
                                                    "width": 7,
                                                    "openParenToken": {
                                                        "kind": "OpenParenToken",
                                                        "fullStart": 678,
                                                        "fullEnd": 679,
                                                        "start": 678,
                                                        "end": 679,
                                                        "fullWidth": 1,
                                                        "width": 1,
                                                        "text": "(",
                                                        "value": "(",
                                                        "valueText": "("
                                                    },
                                                    "arguments": [
                                                        {
                                                            "kind": "FalseKeyword",
                                                            "fullStart": 679,
                                                            "fullEnd": 684,
                                                            "start": 679,
                                                            "end": 684,
                                                            "fullWidth": 5,
                                                            "width": 5,
                                                            "text": "false",
                                                            "value": false,
                                                            "valueText": "false"
                                                        }
                                                    ],
                                                    "closeParenToken": {
                                                        "kind": "CloseParenToken",
                                                        "fullStart": 684,
                                                        "fullEnd": 685,
                                                        "start": 684,
                                                        "end": 685,
                                                        "fullWidth": 1,
                                                        "width": 1,
                                                        "text": ")",
                                                        "value": ")",
                                                        "valueText": ")"
                                                    }
                                                }
                                            }
                                        }
                                    }
                                ]
                            },
                            "semicolonToken": {
                                "kind": "SemicolonToken",
                                "fullStart": 685,
                                "fullEnd": 688,
                                "start": 685,
                                "end": 686,
                                "fullWidth": 3,
                                "width": 1,
                                "text": ";",
                                "value": ";",
                                "valueText": ";",
                                "hasTrailingTrivia": true,
                                "hasTrailingNewLine": true,
                                "trailingTrivia": [
                                    {
                                        "kind": "NewLineTrivia",
                                        "text": "\r\n"
                                    }
                                ]
                            }
                        },
                        {
                            "kind": "ExpressionStatement",
                            "fullStart": 688,
                            "fullEnd": 728,
                            "start": 698,
                            "end": 726,
                            "fullWidth": 40,
                            "width": 28,
                            "expression": {
                                "kind": "AssignmentExpression",
                                "fullStart": 688,
                                "fullEnd": 725,
                                "start": 698,
                                "end": 725,
                                "fullWidth": 37,
                                "width": 27,
                                "left": {
                                    "kind": "MemberAccessExpression",
                                    "fullStart": 688,
                                    "fullEnd": 719,
                                    "start": 698,
                                    "end": 718,
                                    "fullWidth": 31,
                                    "width": 20,
                                    "expression": {
                                        "kind": "IdentifierName",
                                        "fullStart": 688,
                                        "fullEnd": 705,
                                        "start": 698,
                                        "end": 705,
                                        "fullWidth": 17,
                                        "width": 7,
                                        "text": "descObj",
                                        "value": "descObj",
                                        "valueText": "descObj",
                                        "hasLeadingTrivia": true,
                                        "hasLeadingNewLine": true,
                                        "leadingTrivia": [
                                            {
                                                "kind": "NewLineTrivia",
                                                "text": "\r\n"
                                            },
                                            {
                                                "kind": "WhitespaceTrivia",
                                                "text": "        "
                                            }
                                        ]
                                    },
                                    "dotToken": {
                                        "kind": "DotToken",
                                        "fullStart": 705,
                                        "fullEnd": 706,
                                        "start": 705,
                                        "end": 706,
                                        "fullWidth": 1,
                                        "width": 1,
                                        "text": ".",
                                        "value": ".",
                                        "valueText": "."
                                    },
                                    "name": {
                                        "kind": "IdentifierName",
                                        "fullStart": 706,
                                        "fullEnd": 719,
                                        "start": 706,
                                        "end": 718,
                                        "fullWidth": 13,
                                        "width": 12,
                                        "text": "configurable",
                                        "value": "configurable",
                                        "valueText": "configurable",
                                        "hasTrailingTrivia": true,
                                        "trailingTrivia": [
                                            {
                                                "kind": "WhitespaceTrivia",
                                                "text": " "
                                            }
                                        ]
                                    }
                                },
                                "operatorToken": {
                                    "kind": "EqualsToken",
                                    "fullStart": 719,
                                    "fullEnd": 721,
                                    "start": 719,
                                    "end": 720,
                                    "fullWidth": 2,
                                    "width": 1,
                                    "text": "=",
                                    "value": "=",
                                    "valueText": "=",
                                    "hasTrailingTrivia": true,
                                    "trailingTrivia": [
                                        {
                                            "kind": "WhitespaceTrivia",
                                            "text": " "
                                        }
                                    ]
                                },
                                "right": {
                                    "kind": "TrueKeyword",
                                    "fullStart": 721,
                                    "fullEnd": 725,
                                    "start": 721,
                                    "end": 725,
                                    "fullWidth": 4,
                                    "width": 4,
                                    "text": "true",
                                    "value": true,
                                    "valueText": "true"
                                }
                            },
                            "semicolonToken": {
                                "kind": "SemicolonToken",
                                "fullStart": 725,
                                "fullEnd": 728,
                                "start": 725,
                                "end": 726,
                                "fullWidth": 3,
                                "width": 1,
                                "text": ";",
                                "value": ";",
                                "valueText": ";",
                                "hasTrailingTrivia": true,
                                "hasTrailingNewLine": true,
                                "trailingTrivia": [
                                    {
                                        "kind": "NewLineTrivia",
                                        "text": "\r\n"
                                    }
                                ]
                            }
                        },
                        {
                            "kind": "VariableStatement",
                            "fullStart": 728,
                            "fullEnd": 813,
                            "start": 738,
                            "end": 811,
                            "fullWidth": 85,
                            "width": 73,
                            "modifiers": [],
                            "variableDeclaration": {
                                "kind": "VariableDeclaration",
                                "fullStart": 728,
                                "fullEnd": 810,
                                "start": 738,
                                "end": 810,
                                "fullWidth": 82,
                                "width": 72,
                                "varKeyword": {
                                    "kind": "VarKeyword",
                                    "fullStart": 728,
                                    "fullEnd": 742,
                                    "start": 738,
                                    "end": 741,
                                    "fullWidth": 14,
                                    "width": 3,
                                    "text": "var",
                                    "value": "var",
                                    "valueText": "var",
                                    "hasLeadingTrivia": true,
                                    "hasLeadingNewLine": true,
                                    "hasTrailingTrivia": true,
                                    "leadingTrivia": [
                                        {
                                            "kind": "NewLineTrivia",
                                            "text": "\r\n"
                                        },
                                        {
                                            "kind": "WhitespaceTrivia",
                                            "text": "        "
                                        }
                                    ],
                                    "trailingTrivia": [
                                        {
                                            "kind": "WhitespaceTrivia",
                                            "text": " "
                                        }
                                    ]
                                },
                                "variableDeclarators": [
                                    {
                                        "kind": "VariableDeclarator",
                                        "fullStart": 742,
                                        "fullEnd": 810,
                                        "start": 742,
                                        "end": 810,
                                        "fullWidth": 68,
<<<<<<< HEAD
                                        "width": 68,
                                        "identifier": {
=======
                                        "propertyName": {
>>>>>>> 85e84683
                                            "kind": "IdentifierName",
                                            "fullStart": 742,
                                            "fullEnd": 749,
                                            "start": 742,
                                            "end": 748,
                                            "fullWidth": 7,
                                            "width": 6,
                                            "text": "newObj",
                                            "value": "newObj",
                                            "valueText": "newObj",
                                            "hasTrailingTrivia": true,
                                            "trailingTrivia": [
                                                {
                                                    "kind": "WhitespaceTrivia",
                                                    "text": " "
                                                }
                                            ]
                                        },
                                        "equalsValueClause": {
                                            "kind": "EqualsValueClause",
                                            "fullStart": 749,
                                            "fullEnd": 810,
                                            "start": 749,
                                            "end": 810,
                                            "fullWidth": 61,
                                            "width": 61,
                                            "equalsToken": {
                                                "kind": "EqualsToken",
                                                "fullStart": 749,
                                                "fullEnd": 751,
                                                "start": 749,
                                                "end": 750,
                                                "fullWidth": 2,
                                                "width": 1,
                                                "text": "=",
                                                "value": "=",
                                                "valueText": "=",
                                                "hasTrailingTrivia": true,
                                                "trailingTrivia": [
                                                    {
                                                        "kind": "WhitespaceTrivia",
                                                        "text": " "
                                                    }
                                                ]
                                            },
                                            "value": {
                                                "kind": "InvocationExpression",
                                                "fullStart": 751,
                                                "fullEnd": 810,
                                                "start": 751,
                                                "end": 810,
                                                "fullWidth": 59,
                                                "width": 59,
                                                "expression": {
                                                    "kind": "MemberAccessExpression",
                                                    "fullStart": 751,
                                                    "fullEnd": 764,
                                                    "start": 751,
                                                    "end": 764,
                                                    "fullWidth": 13,
                                                    "width": 13,
                                                    "expression": {
                                                        "kind": "IdentifierName",
                                                        "fullStart": 751,
                                                        "fullEnd": 757,
                                                        "start": 751,
                                                        "end": 757,
                                                        "fullWidth": 6,
                                                        "width": 6,
                                                        "text": "Object",
                                                        "value": "Object",
                                                        "valueText": "Object"
                                                    },
                                                    "dotToken": {
                                                        "kind": "DotToken",
                                                        "fullStart": 757,
                                                        "fullEnd": 758,
                                                        "start": 757,
                                                        "end": 758,
                                                        "fullWidth": 1,
                                                        "width": 1,
                                                        "text": ".",
                                                        "value": ".",
                                                        "valueText": "."
                                                    },
                                                    "name": {
                                                        "kind": "IdentifierName",
                                                        "fullStart": 758,
                                                        "fullEnd": 764,
                                                        "start": 758,
                                                        "end": 764,
                                                        "fullWidth": 6,
                                                        "width": 6,
                                                        "text": "create",
                                                        "value": "create",
                                                        "valueText": "create"
                                                    }
                                                },
                                                "argumentList": {
                                                    "kind": "ArgumentList",
                                                    "fullStart": 764,
                                                    "fullEnd": 810,
                                                    "start": 764,
                                                    "end": 810,
                                                    "fullWidth": 46,
                                                    "width": 46,
                                                    "openParenToken": {
                                                        "kind": "OpenParenToken",
                                                        "fullStart": 764,
                                                        "fullEnd": 765,
                                                        "start": 764,
                                                        "end": 765,
                                                        "fullWidth": 1,
                                                        "width": 1,
                                                        "text": "(",
                                                        "value": "(",
                                                        "valueText": "("
                                                    },
                                                    "arguments": [
                                                        {
                                                            "kind": "ObjectLiteralExpression",
                                                            "fullStart": 765,
                                                            "fullEnd": 767,
                                                            "start": 765,
                                                            "end": 767,
                                                            "fullWidth": 2,
                                                            "width": 2,
                                                            "openBraceToken": {
                                                                "kind": "OpenBraceToken",
                                                                "fullStart": 765,
                                                                "fullEnd": 766,
                                                                "start": 765,
                                                                "end": 766,
                                                                "fullWidth": 1,
                                                                "width": 1,
                                                                "text": "{",
                                                                "value": "{",
                                                                "valueText": "{"
                                                            },
                                                            "propertyAssignments": [],
                                                            "closeBraceToken": {
                                                                "kind": "CloseBraceToken",
                                                                "fullStart": 766,
                                                                "fullEnd": 767,
                                                                "start": 766,
                                                                "end": 767,
                                                                "fullWidth": 1,
                                                                "width": 1,
                                                                "text": "}",
                                                                "value": "}",
                                                                "valueText": "}"
                                                            }
                                                        },
                                                        {
                                                            "kind": "CommaToken",
                                                            "fullStart": 767,
                                                            "fullEnd": 769,
                                                            "start": 767,
                                                            "end": 768,
                                                            "fullWidth": 2,
                                                            "width": 1,
                                                            "text": ",",
                                                            "value": ",",
                                                            "valueText": ",",
                                                            "hasTrailingTrivia": true,
                                                            "trailingTrivia": [
                                                                {
                                                                    "kind": "WhitespaceTrivia",
                                                                    "text": " "
                                                                }
                                                            ]
                                                        },
                                                        {
                                                            "kind": "ObjectLiteralExpression",
                                                            "fullStart": 769,
                                                            "fullEnd": 809,
                                                            "start": 769,
                                                            "end": 809,
                                                            "fullWidth": 40,
                                                            "width": 40,
                                                            "openBraceToken": {
                                                                "kind": "OpenBraceToken",
                                                                "fullStart": 769,
                                                                "fullEnd": 772,
                                                                "start": 769,
                                                                "end": 770,
                                                                "fullWidth": 3,
                                                                "width": 1,
                                                                "text": "{",
                                                                "value": "{",
                                                                "valueText": "{",
                                                                "hasTrailingTrivia": true,
                                                                "hasTrailingNewLine": true,
                                                                "trailingTrivia": [
                                                                    {
                                                                        "kind": "NewLineTrivia",
                                                                        "text": "\r\n"
                                                                    }
                                                                ]
                                                            },
                                                            "propertyAssignments": [
                                                                {
                                                                    "kind": "SimplePropertyAssignment",
                                                                    "fullStart": 772,
                                                                    "fullEnd": 800,
                                                                    "start": 784,
                                                                    "end": 797,
                                                                    "fullWidth": 28,
                                                                    "width": 13,
                                                                    "propertyName": {
                                                                        "kind": "IdentifierName",
                                                                        "fullStart": 772,
                                                                        "fullEnd": 788,
                                                                        "start": 784,
                                                                        "end": 788,
                                                                        "fullWidth": 16,
                                                                        "width": 4,
                                                                        "text": "prop",
                                                                        "value": "prop",
                                                                        "valueText": "prop",
                                                                        "hasLeadingTrivia": true,
                                                                        "leadingTrivia": [
                                                                            {
                                                                                "kind": "WhitespaceTrivia",
                                                                                "text": "            "
                                                                            }
                                                                        ]
                                                                    },
                                                                    "colonToken": {
                                                                        "kind": "ColonToken",
                                                                        "fullStart": 788,
                                                                        "fullEnd": 790,
                                                                        "start": 788,
                                                                        "end": 789,
                                                                        "fullWidth": 2,
                                                                        "width": 1,
                                                                        "text": ":",
                                                                        "value": ":",
                                                                        "valueText": ":",
                                                                        "hasTrailingTrivia": true,
                                                                        "trailingTrivia": [
                                                                            {
                                                                                "kind": "WhitespaceTrivia",
                                                                                "text": " "
                                                                            }
                                                                        ]
                                                                    },
                                                                    "expression": {
                                                                        "kind": "IdentifierName",
                                                                        "fullStart": 790,
                                                                        "fullEnd": 800,
                                                                        "start": 790,
                                                                        "end": 797,
                                                                        "fullWidth": 10,
                                                                        "width": 7,
                                                                        "text": "descObj",
                                                                        "value": "descObj",
                                                                        "valueText": "descObj",
                                                                        "hasTrailingTrivia": true,
                                                                        "hasTrailingNewLine": true,
                                                                        "trailingTrivia": [
                                                                            {
                                                                                "kind": "WhitespaceTrivia",
                                                                                "text": " "
                                                                            },
                                                                            {
                                                                                "kind": "NewLineTrivia",
                                                                                "text": "\r\n"
                                                                            }
                                                                        ]
                                                                    }
                                                                }
                                                            ],
                                                            "closeBraceToken": {
                                                                "kind": "CloseBraceToken",
                                                                "fullStart": 800,
                                                                "fullEnd": 809,
                                                                "start": 808,
                                                                "end": 809,
                                                                "fullWidth": 9,
                                                                "width": 1,
                                                                "text": "}",
                                                                "value": "}",
                                                                "valueText": "}",
                                                                "hasLeadingTrivia": true,
                                                                "leadingTrivia": [
                                                                    {
                                                                        "kind": "WhitespaceTrivia",
                                                                        "text": "        "
                                                                    }
                                                                ]
                                                            }
                                                        }
                                                    ],
                                                    "closeParenToken": {
                                                        "kind": "CloseParenToken",
                                                        "fullStart": 809,
                                                        "fullEnd": 810,
                                                        "start": 809,
                                                        "end": 810,
                                                        "fullWidth": 1,
                                                        "width": 1,
                                                        "text": ")",
                                                        "value": ")",
                                                        "valueText": ")"
                                                    }
                                                }
                                            }
                                        }
                                    }
                                ]
                            },
                            "semicolonToken": {
                                "kind": "SemicolonToken",
                                "fullStart": 810,
                                "fullEnd": 813,
                                "start": 810,
                                "end": 811,
                                "fullWidth": 3,
                                "width": 1,
                                "text": ";",
                                "value": ";",
                                "valueText": ";",
                                "hasTrailingTrivia": true,
                                "hasTrailingNewLine": true,
                                "trailingTrivia": [
                                    {
                                        "kind": "NewLineTrivia",
                                        "text": "\r\n"
                                    }
                                ]
                            }
                        },
                        {
                            "kind": "VariableStatement",
                            "fullStart": 813,
                            "fullEnd": 869,
                            "start": 823,
                            "end": 867,
                            "fullWidth": 56,
                            "width": 44,
                            "modifiers": [],
                            "variableDeclaration": {
                                "kind": "VariableDeclaration",
                                "fullStart": 813,
                                "fullEnd": 866,
                                "start": 823,
                                "end": 866,
                                "fullWidth": 53,
                                "width": 43,
                                "varKeyword": {
                                    "kind": "VarKeyword",
                                    "fullStart": 813,
                                    "fullEnd": 827,
                                    "start": 823,
                                    "end": 826,
                                    "fullWidth": 14,
                                    "width": 3,
                                    "text": "var",
                                    "value": "var",
                                    "valueText": "var",
                                    "hasLeadingTrivia": true,
                                    "hasLeadingNewLine": true,
                                    "hasTrailingTrivia": true,
                                    "leadingTrivia": [
                                        {
                                            "kind": "NewLineTrivia",
                                            "text": "\r\n"
                                        },
                                        {
                                            "kind": "WhitespaceTrivia",
                                            "text": "        "
                                        }
                                    ],
                                    "trailingTrivia": [
                                        {
                                            "kind": "WhitespaceTrivia",
                                            "text": " "
                                        }
                                    ]
                                },
                                "variableDeclarators": [
                                    {
                                        "kind": "VariableDeclarator",
                                        "fullStart": 827,
                                        "fullEnd": 866,
                                        "start": 827,
                                        "end": 866,
                                        "fullWidth": 39,
<<<<<<< HEAD
                                        "width": 39,
                                        "identifier": {
=======
                                        "propertyName": {
>>>>>>> 85e84683
                                            "kind": "IdentifierName",
                                            "fullStart": 827,
                                            "fullEnd": 835,
                                            "start": 827,
                                            "end": 834,
                                            "fullWidth": 8,
                                            "width": 7,
                                            "text": "result1",
                                            "value": "result1",
                                            "valueText": "result1",
                                            "hasTrailingTrivia": true,
                                            "trailingTrivia": [
                                                {
                                                    "kind": "WhitespaceTrivia",
                                                    "text": " "
                                                }
                                            ]
                                        },
                                        "equalsValueClause": {
                                            "kind": "EqualsValueClause",
                                            "fullStart": 835,
                                            "fullEnd": 866,
                                            "start": 835,
                                            "end": 866,
                                            "fullWidth": 31,
                                            "width": 31,
                                            "equalsToken": {
                                                "kind": "EqualsToken",
                                                "fullStart": 835,
                                                "fullEnd": 837,
                                                "start": 835,
                                                "end": 836,
                                                "fullWidth": 2,
                                                "width": 1,
                                                "text": "=",
                                                "value": "=",
                                                "valueText": "=",
                                                "hasTrailingTrivia": true,
                                                "trailingTrivia": [
                                                    {
                                                        "kind": "WhitespaceTrivia",
                                                        "text": " "
                                                    }
                                                ]
                                            },
                                            "value": {
                                                "kind": "InvocationExpression",
                                                "fullStart": 837,
                                                "fullEnd": 866,
                                                "start": 837,
                                                "end": 866,
                                                "fullWidth": 29,
                                                "width": 29,
                                                "expression": {
                                                    "kind": "MemberAccessExpression",
                                                    "fullStart": 837,
                                                    "fullEnd": 858,
                                                    "start": 837,
                                                    "end": 858,
                                                    "fullWidth": 21,
                                                    "width": 21,
                                                    "expression": {
                                                        "kind": "IdentifierName",
                                                        "fullStart": 837,
                                                        "fullEnd": 843,
                                                        "start": 837,
                                                        "end": 843,
                                                        "fullWidth": 6,
                                                        "width": 6,
                                                        "text": "newObj",
                                                        "value": "newObj",
                                                        "valueText": "newObj"
                                                    },
                                                    "dotToken": {
                                                        "kind": "DotToken",
                                                        "fullStart": 843,
                                                        "fullEnd": 844,
                                                        "start": 843,
                                                        "end": 844,
                                                        "fullWidth": 1,
                                                        "width": 1,
                                                        "text": ".",
                                                        "value": ".",
                                                        "valueText": "."
                                                    },
                                                    "name": {
                                                        "kind": "IdentifierName",
                                                        "fullStart": 844,
                                                        "fullEnd": 858,
                                                        "start": 844,
                                                        "end": 858,
                                                        "fullWidth": 14,
                                                        "width": 14,
                                                        "text": "hasOwnProperty",
                                                        "value": "hasOwnProperty",
                                                        "valueText": "hasOwnProperty"
                                                    }
                                                },
                                                "argumentList": {
                                                    "kind": "ArgumentList",
                                                    "fullStart": 858,
                                                    "fullEnd": 866,
                                                    "start": 858,
                                                    "end": 866,
                                                    "fullWidth": 8,
                                                    "width": 8,
                                                    "openParenToken": {
                                                        "kind": "OpenParenToken",
                                                        "fullStart": 858,
                                                        "fullEnd": 859,
                                                        "start": 858,
                                                        "end": 859,
                                                        "fullWidth": 1,
                                                        "width": 1,
                                                        "text": "(",
                                                        "value": "(",
                                                        "valueText": "("
                                                    },
                                                    "arguments": [
                                                        {
                                                            "kind": "StringLiteral",
                                                            "fullStart": 859,
                                                            "fullEnd": 865,
                                                            "start": 859,
                                                            "end": 865,
                                                            "fullWidth": 6,
                                                            "width": 6,
                                                            "text": "\"prop\"",
                                                            "value": "prop",
                                                            "valueText": "prop"
                                                        }
                                                    ],
                                                    "closeParenToken": {
                                                        "kind": "CloseParenToken",
                                                        "fullStart": 865,
                                                        "fullEnd": 866,
                                                        "start": 865,
                                                        "end": 866,
                                                        "fullWidth": 1,
                                                        "width": 1,
                                                        "text": ")",
                                                        "value": ")",
                                                        "valueText": ")"
                                                    }
                                                }
                                            }
                                        }
                                    }
                                ]
                            },
                            "semicolonToken": {
                                "kind": "SemicolonToken",
                                "fullStart": 866,
                                "fullEnd": 869,
                                "start": 866,
                                "end": 867,
                                "fullWidth": 3,
                                "width": 1,
                                "text": ";",
                                "value": ";",
                                "valueText": ";",
                                "hasTrailingTrivia": true,
                                "hasTrailingNewLine": true,
                                "trailingTrivia": [
                                    {
                                        "kind": "NewLineTrivia",
                                        "text": "\r\n"
                                    }
                                ]
                            }
                        },
                        {
                            "kind": "ExpressionStatement",
                            "fullStart": 869,
                            "fullEnd": 898,
                            "start": 877,
                            "end": 896,
                            "fullWidth": 29,
                            "width": 19,
                            "expression": {
                                "kind": "DeleteExpression",
                                "fullStart": 869,
                                "fullEnd": 895,
                                "start": 877,
                                "end": 895,
                                "fullWidth": 26,
                                "width": 18,
                                "deleteKeyword": {
                                    "kind": "DeleteKeyword",
                                    "fullStart": 869,
                                    "fullEnd": 884,
                                    "start": 877,
                                    "end": 883,
                                    "fullWidth": 15,
                                    "width": 6,
                                    "text": "delete",
                                    "value": "delete",
                                    "valueText": "delete",
                                    "hasLeadingTrivia": true,
                                    "hasTrailingTrivia": true,
                                    "leadingTrivia": [
                                        {
                                            "kind": "WhitespaceTrivia",
                                            "text": "        "
                                        }
                                    ],
                                    "trailingTrivia": [
                                        {
                                            "kind": "WhitespaceTrivia",
                                            "text": " "
                                        }
                                    ]
                                },
                                "expression": {
                                    "kind": "MemberAccessExpression",
                                    "fullStart": 884,
                                    "fullEnd": 895,
                                    "start": 884,
                                    "end": 895,
                                    "fullWidth": 11,
                                    "width": 11,
                                    "expression": {
                                        "kind": "IdentifierName",
                                        "fullStart": 884,
                                        "fullEnd": 890,
                                        "start": 884,
                                        "end": 890,
                                        "fullWidth": 6,
                                        "width": 6,
                                        "text": "newObj",
                                        "value": "newObj",
                                        "valueText": "newObj"
                                    },
                                    "dotToken": {
                                        "kind": "DotToken",
                                        "fullStart": 890,
                                        "fullEnd": 891,
                                        "start": 890,
                                        "end": 891,
                                        "fullWidth": 1,
                                        "width": 1,
                                        "text": ".",
                                        "value": ".",
                                        "valueText": "."
                                    },
                                    "name": {
                                        "kind": "IdentifierName",
                                        "fullStart": 891,
                                        "fullEnd": 895,
                                        "start": 891,
                                        "end": 895,
                                        "fullWidth": 4,
                                        "width": 4,
                                        "text": "prop",
                                        "value": "prop",
                                        "valueText": "prop"
                                    }
                                }
                            },
                            "semicolonToken": {
                                "kind": "SemicolonToken",
                                "fullStart": 895,
                                "fullEnd": 898,
                                "start": 895,
                                "end": 896,
                                "fullWidth": 3,
                                "width": 1,
                                "text": ";",
                                "value": ";",
                                "valueText": ";",
                                "hasTrailingTrivia": true,
                                "hasTrailingNewLine": true,
                                "trailingTrivia": [
                                    {
                                        "kind": "NewLineTrivia",
                                        "text": "\r\n"
                                    }
                                ]
                            }
                        },
                        {
                            "kind": "VariableStatement",
                            "fullStart": 898,
                            "fullEnd": 952,
                            "start": 906,
                            "end": 950,
                            "fullWidth": 54,
                            "width": 44,
                            "modifiers": [],
                            "variableDeclaration": {
                                "kind": "VariableDeclaration",
                                "fullStart": 898,
                                "fullEnd": 949,
                                "start": 906,
                                "end": 949,
                                "fullWidth": 51,
                                "width": 43,
                                "varKeyword": {
                                    "kind": "VarKeyword",
                                    "fullStart": 898,
                                    "fullEnd": 910,
                                    "start": 906,
                                    "end": 909,
                                    "fullWidth": 12,
                                    "width": 3,
                                    "text": "var",
                                    "value": "var",
                                    "valueText": "var",
                                    "hasLeadingTrivia": true,
                                    "hasTrailingTrivia": true,
                                    "leadingTrivia": [
                                        {
                                            "kind": "WhitespaceTrivia",
                                            "text": "        "
                                        }
                                    ],
                                    "trailingTrivia": [
                                        {
                                            "kind": "WhitespaceTrivia",
                                            "text": " "
                                        }
                                    ]
                                },
                                "variableDeclarators": [
                                    {
                                        "kind": "VariableDeclarator",
                                        "fullStart": 910,
                                        "fullEnd": 949,
                                        "start": 910,
                                        "end": 949,
                                        "fullWidth": 39,
<<<<<<< HEAD
                                        "width": 39,
                                        "identifier": {
=======
                                        "propertyName": {
>>>>>>> 85e84683
                                            "kind": "IdentifierName",
                                            "fullStart": 910,
                                            "fullEnd": 918,
                                            "start": 910,
                                            "end": 917,
                                            "fullWidth": 8,
                                            "width": 7,
                                            "text": "result2",
                                            "value": "result2",
                                            "valueText": "result2",
                                            "hasTrailingTrivia": true,
                                            "trailingTrivia": [
                                                {
                                                    "kind": "WhitespaceTrivia",
                                                    "text": " "
                                                }
                                            ]
                                        },
                                        "equalsValueClause": {
                                            "kind": "EqualsValueClause",
                                            "fullStart": 918,
                                            "fullEnd": 949,
                                            "start": 918,
                                            "end": 949,
                                            "fullWidth": 31,
                                            "width": 31,
                                            "equalsToken": {
                                                "kind": "EqualsToken",
                                                "fullStart": 918,
                                                "fullEnd": 920,
                                                "start": 918,
                                                "end": 919,
                                                "fullWidth": 2,
                                                "width": 1,
                                                "text": "=",
                                                "value": "=",
                                                "valueText": "=",
                                                "hasTrailingTrivia": true,
                                                "trailingTrivia": [
                                                    {
                                                        "kind": "WhitespaceTrivia",
                                                        "text": " "
                                                    }
                                                ]
                                            },
                                            "value": {
                                                "kind": "InvocationExpression",
                                                "fullStart": 920,
                                                "fullEnd": 949,
                                                "start": 920,
                                                "end": 949,
                                                "fullWidth": 29,
                                                "width": 29,
                                                "expression": {
                                                    "kind": "MemberAccessExpression",
                                                    "fullStart": 920,
                                                    "fullEnd": 941,
                                                    "start": 920,
                                                    "end": 941,
                                                    "fullWidth": 21,
                                                    "width": 21,
                                                    "expression": {
                                                        "kind": "IdentifierName",
                                                        "fullStart": 920,
                                                        "fullEnd": 926,
                                                        "start": 920,
                                                        "end": 926,
                                                        "fullWidth": 6,
                                                        "width": 6,
                                                        "text": "newObj",
                                                        "value": "newObj",
                                                        "valueText": "newObj"
                                                    },
                                                    "dotToken": {
                                                        "kind": "DotToken",
                                                        "fullStart": 926,
                                                        "fullEnd": 927,
                                                        "start": 926,
                                                        "end": 927,
                                                        "fullWidth": 1,
                                                        "width": 1,
                                                        "text": ".",
                                                        "value": ".",
                                                        "valueText": "."
                                                    },
                                                    "name": {
                                                        "kind": "IdentifierName",
                                                        "fullStart": 927,
                                                        "fullEnd": 941,
                                                        "start": 927,
                                                        "end": 941,
                                                        "fullWidth": 14,
                                                        "width": 14,
                                                        "text": "hasOwnProperty",
                                                        "value": "hasOwnProperty",
                                                        "valueText": "hasOwnProperty"
                                                    }
                                                },
                                                "argumentList": {
                                                    "kind": "ArgumentList",
                                                    "fullStart": 941,
                                                    "fullEnd": 949,
                                                    "start": 941,
                                                    "end": 949,
                                                    "fullWidth": 8,
                                                    "width": 8,
                                                    "openParenToken": {
                                                        "kind": "OpenParenToken",
                                                        "fullStart": 941,
                                                        "fullEnd": 942,
                                                        "start": 941,
                                                        "end": 942,
                                                        "fullWidth": 1,
                                                        "width": 1,
                                                        "text": "(",
                                                        "value": "(",
                                                        "valueText": "("
                                                    },
                                                    "arguments": [
                                                        {
                                                            "kind": "StringLiteral",
                                                            "fullStart": 942,
                                                            "fullEnd": 948,
                                                            "start": 942,
                                                            "end": 948,
                                                            "fullWidth": 6,
                                                            "width": 6,
                                                            "text": "\"prop\"",
                                                            "value": "prop",
                                                            "valueText": "prop"
                                                        }
                                                    ],
                                                    "closeParenToken": {
                                                        "kind": "CloseParenToken",
                                                        "fullStart": 948,
                                                        "fullEnd": 949,
                                                        "start": 948,
                                                        "end": 949,
                                                        "fullWidth": 1,
                                                        "width": 1,
                                                        "text": ")",
                                                        "value": ")",
                                                        "valueText": ")"
                                                    }
                                                }
                                            }
                                        }
                                    }
                                ]
                            },
                            "semicolonToken": {
                                "kind": "SemicolonToken",
                                "fullStart": 949,
                                "fullEnd": 952,
                                "start": 949,
                                "end": 950,
                                "fullWidth": 3,
                                "width": 1,
                                "text": ";",
                                "value": ";",
                                "valueText": ";",
                                "hasTrailingTrivia": true,
                                "hasTrailingNewLine": true,
                                "trailingTrivia": [
                                    {
                                        "kind": "NewLineTrivia",
                                        "text": "\r\n"
                                    }
                                ]
                            }
                        },
                        {
                            "kind": "ReturnStatement",
                            "fullStart": 952,
                            "fullEnd": 1009,
                            "start": 962,
                            "end": 1007,
                            "fullWidth": 57,
                            "width": 45,
                            "returnKeyword": {
                                "kind": "ReturnKeyword",
                                "fullStart": 952,
                                "fullEnd": 969,
                                "start": 962,
                                "end": 968,
                                "fullWidth": 17,
                                "width": 6,
                                "text": "return",
                                "value": "return",
                                "valueText": "return",
                                "hasLeadingTrivia": true,
                                "hasLeadingNewLine": true,
                                "hasTrailingTrivia": true,
                                "leadingTrivia": [
                                    {
                                        "kind": "NewLineTrivia",
                                        "text": "\r\n"
                                    },
                                    {
                                        "kind": "WhitespaceTrivia",
                                        "text": "        "
                                    }
                                ],
                                "trailingTrivia": [
                                    {
                                        "kind": "WhitespaceTrivia",
                                        "text": " "
                                    }
                                ]
                            },
                            "expression": {
                                "kind": "LogicalAndExpression",
                                "fullStart": 969,
                                "fullEnd": 1006,
                                "start": 969,
                                "end": 1006,
                                "fullWidth": 37,
                                "width": 37,
                                "left": {
                                    "kind": "EqualsExpression",
                                    "fullStart": 969,
                                    "fullEnd": 986,
                                    "start": 969,
                                    "end": 985,
                                    "fullWidth": 17,
                                    "width": 16,
                                    "left": {
                                        "kind": "IdentifierName",
                                        "fullStart": 969,
                                        "fullEnd": 977,
                                        "start": 969,
                                        "end": 976,
                                        "fullWidth": 8,
                                        "width": 7,
                                        "text": "result1",
                                        "value": "result1",
                                        "valueText": "result1",
                                        "hasTrailingTrivia": true,
                                        "trailingTrivia": [
                                            {
                                                "kind": "WhitespaceTrivia",
                                                "text": " "
                                            }
                                        ]
                                    },
                                    "operatorToken": {
                                        "kind": "EqualsEqualsEqualsToken",
                                        "fullStart": 977,
                                        "fullEnd": 981,
                                        "start": 977,
                                        "end": 980,
                                        "fullWidth": 4,
                                        "width": 3,
                                        "text": "===",
                                        "value": "===",
                                        "valueText": "===",
                                        "hasTrailingTrivia": true,
                                        "trailingTrivia": [
                                            {
                                                "kind": "WhitespaceTrivia",
                                                "text": " "
                                            }
                                        ]
                                    },
                                    "right": {
                                        "kind": "TrueKeyword",
                                        "fullStart": 981,
                                        "fullEnd": 986,
                                        "start": 981,
                                        "end": 985,
                                        "fullWidth": 5,
                                        "width": 4,
                                        "text": "true",
                                        "value": true,
                                        "valueText": "true",
                                        "hasTrailingTrivia": true,
                                        "trailingTrivia": [
                                            {
                                                "kind": "WhitespaceTrivia",
                                                "text": " "
                                            }
                                        ]
                                    }
                                },
                                "operatorToken": {
                                    "kind": "AmpersandAmpersandToken",
                                    "fullStart": 986,
                                    "fullEnd": 989,
                                    "start": 986,
                                    "end": 988,
                                    "fullWidth": 3,
                                    "width": 2,
                                    "text": "&&",
                                    "value": "&&",
                                    "valueText": "&&",
                                    "hasTrailingTrivia": true,
                                    "trailingTrivia": [
                                        {
                                            "kind": "WhitespaceTrivia",
                                            "text": " "
                                        }
                                    ]
                                },
                                "right": {
                                    "kind": "EqualsExpression",
                                    "fullStart": 989,
                                    "fullEnd": 1006,
                                    "start": 989,
                                    "end": 1006,
                                    "fullWidth": 17,
                                    "width": 17,
                                    "left": {
                                        "kind": "IdentifierName",
                                        "fullStart": 989,
                                        "fullEnd": 997,
                                        "start": 989,
                                        "end": 996,
                                        "fullWidth": 8,
                                        "width": 7,
                                        "text": "result2",
                                        "value": "result2",
                                        "valueText": "result2",
                                        "hasTrailingTrivia": true,
                                        "trailingTrivia": [
                                            {
                                                "kind": "WhitespaceTrivia",
                                                "text": " "
                                            }
                                        ]
                                    },
                                    "operatorToken": {
                                        "kind": "EqualsEqualsEqualsToken",
                                        "fullStart": 997,
                                        "fullEnd": 1001,
                                        "start": 997,
                                        "end": 1000,
                                        "fullWidth": 4,
                                        "width": 3,
                                        "text": "===",
                                        "value": "===",
                                        "valueText": "===",
                                        "hasTrailingTrivia": true,
                                        "trailingTrivia": [
                                            {
                                                "kind": "WhitespaceTrivia",
                                                "text": " "
                                            }
                                        ]
                                    },
                                    "right": {
                                        "kind": "FalseKeyword",
                                        "fullStart": 1001,
                                        "fullEnd": 1006,
                                        "start": 1001,
                                        "end": 1006,
                                        "fullWidth": 5,
                                        "width": 5,
                                        "text": "false",
                                        "value": false,
                                        "valueText": "false"
                                    }
                                }
                            },
                            "semicolonToken": {
                                "kind": "SemicolonToken",
                                "fullStart": 1006,
                                "fullEnd": 1009,
                                "start": 1006,
                                "end": 1007,
                                "fullWidth": 3,
                                "width": 1,
                                "text": ";",
                                "value": ";",
                                "valueText": ";",
                                "hasTrailingTrivia": true,
                                "hasTrailingNewLine": true,
                                "trailingTrivia": [
                                    {
                                        "kind": "NewLineTrivia",
                                        "text": "\r\n"
                                    }
                                ]
                            }
                        }
                    ],
                    "closeBraceToken": {
                        "kind": "CloseBraceToken",
                        "fullStart": 1009,
                        "fullEnd": 1016,
                        "start": 1013,
                        "end": 1014,
                        "fullWidth": 7,
                        "width": 1,
                        "text": "}",
                        "value": "}",
                        "valueText": "}",
                        "hasLeadingTrivia": true,
                        "hasTrailingTrivia": true,
                        "hasTrailingNewLine": true,
                        "leadingTrivia": [
                            {
                                "kind": "WhitespaceTrivia",
                                "text": "    "
                            }
                        ],
                        "trailingTrivia": [
                            {
                                "kind": "NewLineTrivia",
                                "text": "\r\n"
                            }
                        ]
                    }
                }
            },
            {
                "kind": "ExpressionStatement",
                "fullStart": 1016,
                "fullEnd": 1040,
                "start": 1016,
                "end": 1038,
                "fullWidth": 24,
                "width": 22,
                "expression": {
                    "kind": "InvocationExpression",
                    "fullStart": 1016,
                    "fullEnd": 1037,
                    "start": 1016,
                    "end": 1037,
                    "fullWidth": 21,
                    "width": 21,
                    "expression": {
                        "kind": "IdentifierName",
                        "fullStart": 1016,
                        "fullEnd": 1027,
                        "start": 1016,
                        "end": 1027,
                        "fullWidth": 11,
                        "width": 11,
                        "text": "runTestCase",
                        "value": "runTestCase",
                        "valueText": "runTestCase"
                    },
                    "argumentList": {
                        "kind": "ArgumentList",
                        "fullStart": 1027,
                        "fullEnd": 1037,
                        "start": 1027,
                        "end": 1037,
                        "fullWidth": 10,
                        "width": 10,
                        "openParenToken": {
                            "kind": "OpenParenToken",
                            "fullStart": 1027,
                            "fullEnd": 1028,
                            "start": 1027,
                            "end": 1028,
                            "fullWidth": 1,
                            "width": 1,
                            "text": "(",
                            "value": "(",
                            "valueText": "("
                        },
                        "arguments": [
                            {
                                "kind": "IdentifierName",
                                "fullStart": 1028,
                                "fullEnd": 1036,
                                "start": 1028,
                                "end": 1036,
                                "fullWidth": 8,
                                "width": 8,
                                "text": "testcase",
                                "value": "testcase",
                                "valueText": "testcase"
                            }
                        ],
                        "closeParenToken": {
                            "kind": "CloseParenToken",
                            "fullStart": 1036,
                            "fullEnd": 1037,
                            "start": 1036,
                            "end": 1037,
                            "fullWidth": 1,
                            "width": 1,
                            "text": ")",
                            "value": ")",
                            "valueText": ")"
                        }
                    }
                },
                "semicolonToken": {
                    "kind": "SemicolonToken",
                    "fullStart": 1037,
                    "fullEnd": 1040,
                    "start": 1037,
                    "end": 1038,
                    "fullWidth": 3,
                    "width": 1,
                    "text": ";",
                    "value": ";",
                    "valueText": ";",
                    "hasTrailingTrivia": true,
                    "hasTrailingNewLine": true,
                    "trailingTrivia": [
                        {
                            "kind": "NewLineTrivia",
                            "text": "\r\n"
                        }
                    ]
                }
            }
        ],
        "endOfFileToken": {
            "kind": "EndOfFileToken",
            "fullStart": 1040,
            "fullEnd": 1040,
            "start": 1040,
            "end": 1040,
            "fullWidth": 0,
            "width": 0,
            "text": ""
        }
    },
    "lineMap": {
        "lineStarts": [
            0,
            67,
            152,
            232,
            308,
            380,
            385,
            439,
            611,
            616,
            618,
            620,
            643,
            645,
            688,
            690,
            728,
            730,
            772,
            800,
            813,
            815,
            869,
            898,
            952,
            954,
            1009,
            1016,
            1040
        ],
        "length": 1040
    }
}<|MERGE_RESOLUTION|>--- conflicted
+++ resolved
@@ -250,12 +250,8 @@
                                         "start": 657,
                                         "end": 685,
                                         "fullWidth": 28,
-<<<<<<< HEAD
                                         "width": 28,
-                                        "identifier": {
-=======
                                         "propertyName": {
->>>>>>> 85e84683
                                             "kind": "IdentifierName",
                                             "fullStart": 657,
                                             "fullEnd": 665,
@@ -602,12 +598,8 @@
                                         "start": 742,
                                         "end": 810,
                                         "fullWidth": 68,
-<<<<<<< HEAD
                                         "width": 68,
-                                        "identifier": {
-=======
                                         "propertyName": {
->>>>>>> 85e84683
                                             "kind": "IdentifierName",
                                             "fullStart": 742,
                                             "fullEnd": 749,
@@ -997,12 +989,8 @@
                                         "start": 827,
                                         "end": 866,
                                         "fullWidth": 39,
-<<<<<<< HEAD
                                         "width": 39,
-                                        "identifier": {
-=======
                                         "propertyName": {
->>>>>>> 85e84683
                                             "kind": "IdentifierName",
                                             "fullStart": 827,
                                             "fullEnd": 835,
@@ -1334,12 +1322,8 @@
                                         "start": 910,
                                         "end": 949,
                                         "fullWidth": 39,
-<<<<<<< HEAD
                                         "width": 39,
-                                        "identifier": {
-=======
                                         "propertyName": {
->>>>>>> 85e84683
                                             "kind": "IdentifierName",
                                             "fullStart": 910,
                                             "fullEnd": 918,
