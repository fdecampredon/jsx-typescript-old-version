--- conflicted
+++ resolved
@@ -250,12 +250,8 @@
                                         "start": 651,
                                         "end": 700,
                                         "fullWidth": 49,
-<<<<<<< HEAD
                                         "width": 49,
-                                        "identifier": {
-=======
                                         "propertyName": {
->>>>>>> 85e84683
                                             "kind": "IdentifierName",
                                             "fullStart": 651,
                                             "fullEnd": 657,
@@ -499,12 +495,8 @@
                                         "start": 717,
                                         "end": 747,
                                         "fullWidth": 30,
-<<<<<<< HEAD
                                         "width": 30,
-                                        "identifier": {
-=======
                                         "propertyName": {
->>>>>>> 85e84683
                                             "kind": "IdentifierName",
                                             "fullStart": 717,
                                             "fullEnd": 730,
@@ -878,12 +870,8 @@
                                         "start": 805,
                                         "end": 833,
                                         "fullWidth": 28,
-<<<<<<< HEAD
                                         "width": 28,
-                                        "identifier": {
-=======
                                         "propertyName": {
->>>>>>> 85e84683
                                             "kind": "IdentifierName",
                                             "fullStart": 805,
                                             "fullEnd": 813,
@@ -1217,12 +1205,8 @@
                                         "start": 886,
                                         "end": 953,
                                         "fullWidth": 67,
-<<<<<<< HEAD
                                         "width": 67,
-                                        "identifier": {
-=======
                                         "propertyName": {
->>>>>>> 85e84683
                                             "kind": "IdentifierName",
                                             "fullStart": 886,
                                             "fullEnd": 893,
@@ -1608,12 +1592,8 @@
                                         "start": 970,
                                         "end": 1055,
                                         "fullWidth": 85,
-<<<<<<< HEAD
                                         "width": 85,
-                                        "identifier": {
-=======
                                         "propertyName": {
->>>>>>> 85e84683
                                             "kind": "IdentifierName",
                                             "fullStart": 970,
                                             "fullEnd": 982,
@@ -2195,12 +2175,8 @@
                                         "start": 1111,
                                         "end": 1154,
                                         "fullWidth": 43,
-<<<<<<< HEAD
                                         "width": 43,
-                                        "identifier": {
-=======
                                         "propertyName": {
->>>>>>> 85e84683
                                             "kind": "IdentifierName",
                                             "fullStart": 1111,
                                             "fullEnd": 1122,
