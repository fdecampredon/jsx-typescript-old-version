{
    "isDeclaration": false,
    "languageVersion": "EcmaScript5",
    "parseOptions": {
        "allowAutomaticSemicolonInsertion": true
    },
    "sourceUnit": {
        "kind": "SourceUnit",
        "fullStart": 0,
        "fullEnd": 1004,
        "start": 610,
        "end": 1004,
        "fullWidth": 1004,
        "width": 394,
        "isIncrementallyUnusable": true,
        "moduleElements": [
            {
                "kind": "FunctionDeclaration",
                "fullStart": 0,
                "fullEnd": 980,
                "start": 610,
                "end": 978,
                "fullWidth": 980,
                "width": 368,
                "modifiers": [],
                "functionKeyword": {
                    "kind": "FunctionKeyword",
                    "fullStart": 0,
                    "fullEnd": 619,
                    "start": 610,
                    "end": 618,
                    "fullWidth": 619,
                    "width": 8,
                    "text": "function",
                    "value": "function",
                    "valueText": "function",
                    "hasLeadingTrivia": true,
                    "hasLeadingComment": true,
                    "hasLeadingNewLine": true,
                    "hasTrailingTrivia": true,
                    "leadingTrivia": [
                        {
                            "kind": "SingleLineCommentTrivia",
                            "text": "/// Copyright (c) 2012 Ecma International.  All rights reserved. "
                        },
                        {
                            "kind": "NewLineTrivia",
                            "text": "\r\n"
                        },
                        {
                            "kind": "SingleLineCommentTrivia",
                            "text": "/// Ecma International makes this code available under the terms and conditions set"
                        },
                        {
                            "kind": "NewLineTrivia",
                            "text": "\r\n"
                        },
                        {
                            "kind": "SingleLineCommentTrivia",
                            "text": "/// forth on http://hg.ecmascript.org/tests/test262/raw-file/tip/LICENSE (the "
                        },
                        {
                            "kind": "NewLineTrivia",
                            "text": "\r\n"
                        },
                        {
                            "kind": "SingleLineCommentTrivia",
                            "text": "/// \"Use Terms\").   Any redistribution of this code must retain the above "
                        },
                        {
                            "kind": "NewLineTrivia",
                            "text": "\r\n"
                        },
                        {
                            "kind": "SingleLineCommentTrivia",
                            "text": "/// copyright and this notice and otherwise comply with the Use Terms."
                        },
                        {
                            "kind": "NewLineTrivia",
                            "text": "\r\n"
                        },
                        {
                            "kind": "MultiLineCommentTrivia",
                            "text": "/**\r\n * @path ch15/15.2/15.2.3/15.2.3.5/15.2.3.5-4-98.js\r\n * @description Object.create - 'enumerable' property of one property in 'Properties' is new Boolean(false), which is treated as the value true (8.10.5 step 3.b)\r\n */"
                        },
                        {
                            "kind": "NewLineTrivia",
                            "text": "\r\n"
                        },
                        {
                            "kind": "NewLineTrivia",
                            "text": "\r\n"
                        },
                        {
                            "kind": "NewLineTrivia",
                            "text": "\r\n"
                        }
                    ],
                    "trailingTrivia": [
                        {
                            "kind": "WhitespaceTrivia",
                            "text": " "
                        }
                    ]
                },
                "identifier": {
                    "kind": "IdentifierName",
                    "fullStart": 619,
                    "fullEnd": 627,
                    "start": 619,
                    "end": 627,
                    "fullWidth": 8,
                    "width": 8,
                    "text": "testcase",
                    "value": "testcase",
                    "valueText": "testcase"
                },
                "callSignature": {
                    "kind": "CallSignature",
                    "fullStart": 627,
                    "fullEnd": 630,
                    "start": 627,
                    "end": 629,
                    "fullWidth": 3,
                    "width": 2,
                    "parameterList": {
                        "kind": "ParameterList",
                        "fullStart": 627,
                        "fullEnd": 630,
                        "start": 627,
                        "end": 629,
                        "fullWidth": 3,
                        "width": 2,
                        "openParenToken": {
                            "kind": "OpenParenToken",
                            "fullStart": 627,
                            "fullEnd": 628,
                            "start": 627,
                            "end": 628,
                            "fullWidth": 1,
                            "width": 1,
                            "text": "(",
                            "value": "(",
                            "valueText": "("
                        },
                        "parameters": [],
                        "closeParenToken": {
                            "kind": "CloseParenToken",
                            "fullStart": 628,
                            "fullEnd": 630,
                            "start": 628,
                            "end": 629,
                            "fullWidth": 2,
                            "width": 1,
                            "text": ")",
                            "value": ")",
                            "valueText": ")",
                            "hasTrailingTrivia": true,
                            "trailingTrivia": [
                                {
                                    "kind": "WhitespaceTrivia",
                                    "text": " "
                                }
                            ]
                        }
                    }
                },
                "block": {
                    "kind": "Block",
                    "fullStart": 630,
                    "fullEnd": 980,
                    "start": 630,
                    "end": 978,
                    "fullWidth": 350,
                    "width": 348,
                    "openBraceToken": {
                        "kind": "OpenBraceToken",
                        "fullStart": 630,
                        "fullEnd": 633,
                        "start": 630,
                        "end": 631,
                        "fullWidth": 3,
                        "width": 1,
                        "text": "{",
                        "value": "{",
                        "valueText": "{",
                        "hasTrailingTrivia": true,
                        "hasTrailingNewLine": true,
                        "trailingTrivia": [
                            {
                                "kind": "NewLineTrivia",
                                "text": "\r\n"
                            }
                        ]
                    },
                    "statements": [
                        {
                            "kind": "VariableStatement",
                            "fullStart": 633,
                            "fullEnd": 666,
                            "start": 643,
                            "end": 664,
                            "fullWidth": 33,
                            "width": 21,
                            "modifiers": [],
                            "variableDeclaration": {
                                "kind": "VariableDeclaration",
                                "fullStart": 633,
                                "fullEnd": 663,
                                "start": 643,
                                "end": 663,
                                "fullWidth": 30,
                                "width": 20,
                                "varKeyword": {
                                    "kind": "VarKeyword",
                                    "fullStart": 633,
                                    "fullEnd": 647,
                                    "start": 643,
                                    "end": 646,
                                    "fullWidth": 14,
                                    "width": 3,
                                    "text": "var",
                                    "value": "var",
                                    "valueText": "var",
                                    "hasLeadingTrivia": true,
                                    "hasLeadingNewLine": true,
                                    "hasTrailingTrivia": true,
                                    "leadingTrivia": [
                                        {
                                            "kind": "NewLineTrivia",
                                            "text": "\r\n"
                                        },
                                        {
                                            "kind": "WhitespaceTrivia",
                                            "text": "        "
                                        }
                                    ],
                                    "trailingTrivia": [
                                        {
                                            "kind": "WhitespaceTrivia",
                                            "text": " "
                                        }
                                    ]
                                },
                                "variableDeclarators": [
                                    {
                                        "kind": "VariableDeclarator",
                                        "fullStart": 647,
                                        "fullEnd": 663,
                                        "start": 647,
                                        "end": 663,
                                        "fullWidth": 16,
<<<<<<< HEAD
                                        "width": 16,
                                        "identifier": {
=======
                                        "propertyName": {
>>>>>>> 85e84683
                                            "kind": "IdentifierName",
                                            "fullStart": 647,
                                            "fullEnd": 656,
                                            "start": 647,
                                            "end": 655,
                                            "fullWidth": 9,
                                            "width": 8,
                                            "text": "accessed",
                                            "value": "accessed",
                                            "valueText": "accessed",
                                            "hasTrailingTrivia": true,
                                            "trailingTrivia": [
                                                {
                                                    "kind": "WhitespaceTrivia",
                                                    "text": " "
                                                }
                                            ]
                                        },
                                        "equalsValueClause": {
                                            "kind": "EqualsValueClause",
                                            "fullStart": 656,
                                            "fullEnd": 663,
                                            "start": 656,
                                            "end": 663,
                                            "fullWidth": 7,
                                            "width": 7,
                                            "equalsToken": {
                                                "kind": "EqualsToken",
                                                "fullStart": 656,
                                                "fullEnd": 658,
                                                "start": 656,
                                                "end": 657,
                                                "fullWidth": 2,
                                                "width": 1,
                                                "text": "=",
                                                "value": "=",
                                                "valueText": "=",
                                                "hasTrailingTrivia": true,
                                                "trailingTrivia": [
                                                    {
                                                        "kind": "WhitespaceTrivia",
                                                        "text": " "
                                                    }
                                                ]
                                            },
                                            "value": {
                                                "kind": "FalseKeyword",
                                                "fullStart": 658,
                                                "fullEnd": 663,
                                                "start": 658,
                                                "end": 663,
                                                "fullWidth": 5,
                                                "width": 5,
                                                "text": "false",
                                                "value": false,
                                                "valueText": "false"
                                            }
                                        }
                                    }
                                ]
                            },
                            "semicolonToken": {
                                "kind": "SemicolonToken",
                                "fullStart": 663,
                                "fullEnd": 666,
                                "start": 663,
                                "end": 664,
                                "fullWidth": 3,
                                "width": 1,
                                "text": ";",
                                "value": ";",
                                "valueText": ";",
                                "hasTrailingTrivia": true,
                                "hasTrailingNewLine": true,
                                "trailingTrivia": [
                                    {
                                        "kind": "NewLineTrivia",
                                        "text": "\r\n"
                                    }
                                ]
                            }
                        },
                        {
                            "kind": "VariableStatement",
                            "fullStart": 666,
                            "fullEnd": 807,
                            "start": 676,
                            "end": 805,
                            "fullWidth": 141,
                            "width": 129,
                            "modifiers": [],
                            "variableDeclaration": {
                                "kind": "VariableDeclaration",
                                "fullStart": 666,
                                "fullEnd": 804,
                                "start": 676,
                                "end": 804,
                                "fullWidth": 138,
                                "width": 128,
                                "varKeyword": {
                                    "kind": "VarKeyword",
                                    "fullStart": 666,
                                    "fullEnd": 680,
                                    "start": 676,
                                    "end": 679,
                                    "fullWidth": 14,
                                    "width": 3,
                                    "text": "var",
                                    "value": "var",
                                    "valueText": "var",
                                    "hasLeadingTrivia": true,
                                    "hasLeadingNewLine": true,
                                    "hasTrailingTrivia": true,
                                    "leadingTrivia": [
                                        {
                                            "kind": "NewLineTrivia",
                                            "text": "\r\n"
                                        },
                                        {
                                            "kind": "WhitespaceTrivia",
                                            "text": "        "
                                        }
                                    ],
                                    "trailingTrivia": [
                                        {
                                            "kind": "WhitespaceTrivia",
                                            "text": " "
                                        }
                                    ]
                                },
                                "variableDeclarators": [
                                    {
                                        "kind": "VariableDeclarator",
                                        "fullStart": 680,
                                        "fullEnd": 804,
                                        "start": 680,
                                        "end": 804,
                                        "fullWidth": 124,
<<<<<<< HEAD
                                        "width": 124,
                                        "identifier": {
=======
                                        "propertyName": {
>>>>>>> 85e84683
                                            "kind": "IdentifierName",
                                            "fullStart": 680,
                                            "fullEnd": 687,
                                            "start": 680,
                                            "end": 686,
                                            "fullWidth": 7,
                                            "width": 6,
                                            "text": "newObj",
                                            "value": "newObj",
                                            "valueText": "newObj",
                                            "hasTrailingTrivia": true,
                                            "trailingTrivia": [
                                                {
                                                    "kind": "WhitespaceTrivia",
                                                    "text": " "
                                                }
                                            ]
                                        },
                                        "equalsValueClause": {
                                            "kind": "EqualsValueClause",
                                            "fullStart": 687,
                                            "fullEnd": 804,
                                            "start": 687,
                                            "end": 804,
                                            "fullWidth": 117,
                                            "width": 117,
                                            "equalsToken": {
                                                "kind": "EqualsToken",
                                                "fullStart": 687,
                                                "fullEnd": 689,
                                                "start": 687,
                                                "end": 688,
                                                "fullWidth": 2,
                                                "width": 1,
                                                "text": "=",
                                                "value": "=",
                                                "valueText": "=",
                                                "hasTrailingTrivia": true,
                                                "trailingTrivia": [
                                                    {
                                                        "kind": "WhitespaceTrivia",
                                                        "text": " "
                                                    }
                                                ]
                                            },
                                            "value": {
                                                "kind": "InvocationExpression",
                                                "fullStart": 689,
                                                "fullEnd": 804,
                                                "start": 689,
                                                "end": 804,
                                                "fullWidth": 115,
                                                "width": 115,
                                                "expression": {
                                                    "kind": "MemberAccessExpression",
                                                    "fullStart": 689,
                                                    "fullEnd": 702,
                                                    "start": 689,
                                                    "end": 702,
                                                    "fullWidth": 13,
                                                    "width": 13,
                                                    "expression": {
                                                        "kind": "IdentifierName",
                                                        "fullStart": 689,
                                                        "fullEnd": 695,
                                                        "start": 689,
                                                        "end": 695,
                                                        "fullWidth": 6,
                                                        "width": 6,
                                                        "text": "Object",
                                                        "value": "Object",
                                                        "valueText": "Object"
                                                    },
                                                    "dotToken": {
                                                        "kind": "DotToken",
                                                        "fullStart": 695,
                                                        "fullEnd": 696,
                                                        "start": 695,
                                                        "end": 696,
                                                        "fullWidth": 1,
                                                        "width": 1,
                                                        "text": ".",
                                                        "value": ".",
                                                        "valueText": "."
                                                    },
                                                    "name": {
                                                        "kind": "IdentifierName",
                                                        "fullStart": 696,
                                                        "fullEnd": 702,
                                                        "start": 696,
                                                        "end": 702,
                                                        "fullWidth": 6,
                                                        "width": 6,
                                                        "text": "create",
                                                        "value": "create",
                                                        "valueText": "create"
                                                    }
                                                },
                                                "argumentList": {
                                                    "kind": "ArgumentList",
                                                    "fullStart": 702,
                                                    "fullEnd": 804,
                                                    "start": 702,
                                                    "end": 804,
                                                    "fullWidth": 102,
                                                    "width": 102,
                                                    "openParenToken": {
                                                        "kind": "OpenParenToken",
                                                        "fullStart": 702,
                                                        "fullEnd": 703,
                                                        "start": 702,
                                                        "end": 703,
                                                        "fullWidth": 1,
                                                        "width": 1,
                                                        "text": "(",
                                                        "value": "(",
                                                        "valueText": "("
                                                    },
                                                    "arguments": [
                                                        {
                                                            "kind": "ObjectLiteralExpression",
                                                            "fullStart": 703,
                                                            "fullEnd": 705,
                                                            "start": 703,
                                                            "end": 705,
                                                            "fullWidth": 2,
                                                            "width": 2,
                                                            "openBraceToken": {
                                                                "kind": "OpenBraceToken",
                                                                "fullStart": 703,
                                                                "fullEnd": 704,
                                                                "start": 703,
                                                                "end": 704,
                                                                "fullWidth": 1,
                                                                "width": 1,
                                                                "text": "{",
                                                                "value": "{",
                                                                "valueText": "{"
                                                            },
                                                            "propertyAssignments": [],
                                                            "closeBraceToken": {
                                                                "kind": "CloseBraceToken",
                                                                "fullStart": 704,
                                                                "fullEnd": 705,
                                                                "start": 704,
                                                                "end": 705,
                                                                "fullWidth": 1,
                                                                "width": 1,
                                                                "text": "}",
                                                                "value": "}",
                                                                "valueText": "}"
                                                            }
                                                        },
                                                        {
                                                            "kind": "CommaToken",
                                                            "fullStart": 705,
                                                            "fullEnd": 707,
                                                            "start": 705,
                                                            "end": 706,
                                                            "fullWidth": 2,
                                                            "width": 1,
                                                            "text": ",",
                                                            "value": ",",
                                                            "valueText": ",",
                                                            "hasTrailingTrivia": true,
                                                            "trailingTrivia": [
                                                                {
                                                                    "kind": "WhitespaceTrivia",
                                                                    "text": " "
                                                                }
                                                            ]
                                                        },
                                                        {
                                                            "kind": "ObjectLiteralExpression",
                                                            "fullStart": 707,
                                                            "fullEnd": 803,
                                                            "start": 707,
                                                            "end": 803,
                                                            "fullWidth": 96,
                                                            "width": 96,
                                                            "openBraceToken": {
                                                                "kind": "OpenBraceToken",
                                                                "fullStart": 707,
                                                                "fullEnd": 710,
                                                                "start": 707,
                                                                "end": 708,
                                                                "fullWidth": 3,
                                                                "width": 1,
                                                                "text": "{",
                                                                "value": "{",
                                                                "valueText": "{",
                                                                "hasTrailingTrivia": true,
                                                                "hasTrailingNewLine": true,
                                                                "trailingTrivia": [
                                                                    {
                                                                        "kind": "NewLineTrivia",
                                                                        "text": "\r\n"
                                                                    }
                                                                ]
                                                            },
                                                            "propertyAssignments": [
                                                                {
                                                                    "kind": "SimplePropertyAssignment",
                                                                    "fullStart": 710,
                                                                    "fullEnd": 794,
                                                                    "start": 722,
                                                                    "end": 792,
                                                                    "fullWidth": 84,
                                                                    "width": 70,
                                                                    "propertyName": {
                                                                        "kind": "IdentifierName",
                                                                        "fullStart": 710,
                                                                        "fullEnd": 726,
                                                                        "start": 722,
                                                                        "end": 726,
                                                                        "fullWidth": 16,
                                                                        "width": 4,
                                                                        "text": "prop",
                                                                        "value": "prop",
                                                                        "valueText": "prop",
                                                                        "hasLeadingTrivia": true,
                                                                        "leadingTrivia": [
                                                                            {
                                                                                "kind": "WhitespaceTrivia",
                                                                                "text": "            "
                                                                            }
                                                                        ]
                                                                    },
                                                                    "colonToken": {
                                                                        "kind": "ColonToken",
                                                                        "fullStart": 726,
                                                                        "fullEnd": 728,
                                                                        "start": 726,
                                                                        "end": 727,
                                                                        "fullWidth": 2,
                                                                        "width": 1,
                                                                        "text": ":",
                                                                        "value": ":",
                                                                        "valueText": ":",
                                                                        "hasTrailingTrivia": true,
                                                                        "trailingTrivia": [
                                                                            {
                                                                                "kind": "WhitespaceTrivia",
                                                                                "text": " "
                                                                            }
                                                                        ]
                                                                    },
                                                                    "expression": {
                                                                        "kind": "ObjectLiteralExpression",
                                                                        "fullStart": 728,
                                                                        "fullEnd": 794,
                                                                        "start": 728,
                                                                        "end": 792,
                                                                        "fullWidth": 66,
                                                                        "width": 64,
                                                                        "openBraceToken": {
                                                                            "kind": "OpenBraceToken",
                                                                            "fullStart": 728,
                                                                            "fullEnd": 731,
                                                                            "start": 728,
                                                                            "end": 729,
                                                                            "fullWidth": 3,
                                                                            "width": 1,
                                                                            "text": "{",
                                                                            "value": "{",
                                                                            "valueText": "{",
                                                                            "hasTrailingTrivia": true,
                                                                            "hasTrailingNewLine": true,
                                                                            "trailingTrivia": [
                                                                                {
                                                                                    "kind": "NewLineTrivia",
                                                                                    "text": "\r\n"
                                                                                }
                                                                            ]
                                                                        },
                                                                        "propertyAssignments": [
                                                                            {
                                                                                "kind": "SimplePropertyAssignment",
                                                                                "fullStart": 731,
                                                                                "fullEnd": 779,
                                                                                "start": 747,
                                                                                "end": 777,
                                                                                "fullWidth": 48,
                                                                                "width": 30,
                                                                                "propertyName": {
                                                                                    "kind": "IdentifierName",
                                                                                    "fullStart": 731,
                                                                                    "fullEnd": 757,
                                                                                    "start": 747,
                                                                                    "end": 757,
                                                                                    "fullWidth": 26,
                                                                                    "width": 10,
                                                                                    "text": "enumerable",
                                                                                    "value": "enumerable",
                                                                                    "valueText": "enumerable",
                                                                                    "hasLeadingTrivia": true,
                                                                                    "leadingTrivia": [
                                                                                        {
                                                                                            "kind": "WhitespaceTrivia",
                                                                                            "text": "                "
                                                                                        }
                                                                                    ]
                                                                                },
                                                                                "colonToken": {
                                                                                    "kind": "ColonToken",
                                                                                    "fullStart": 757,
                                                                                    "fullEnd": 759,
                                                                                    "start": 757,
                                                                                    "end": 758,
                                                                                    "fullWidth": 2,
                                                                                    "width": 1,
                                                                                    "text": ":",
                                                                                    "value": ":",
                                                                                    "valueText": ":",
                                                                                    "hasTrailingTrivia": true,
                                                                                    "trailingTrivia": [
                                                                                        {
                                                                                            "kind": "WhitespaceTrivia",
                                                                                            "text": " "
                                                                                        }
                                                                                    ]
                                                                                },
                                                                                "expression": {
                                                                                    "kind": "ObjectCreationExpression",
                                                                                    "fullStart": 759,
                                                                                    "fullEnd": 779,
                                                                                    "start": 759,
                                                                                    "end": 777,
                                                                                    "fullWidth": 20,
                                                                                    "width": 18,
                                                                                    "newKeyword": {
                                                                                        "kind": "NewKeyword",
                                                                                        "fullStart": 759,
                                                                                        "fullEnd": 763,
                                                                                        "start": 759,
                                                                                        "end": 762,
                                                                                        "fullWidth": 4,
                                                                                        "width": 3,
                                                                                        "text": "new",
                                                                                        "value": "new",
                                                                                        "valueText": "new",
                                                                                        "hasTrailingTrivia": true,
                                                                                        "trailingTrivia": [
                                                                                            {
                                                                                                "kind": "WhitespaceTrivia",
                                                                                                "text": " "
                                                                                            }
                                                                                        ]
                                                                                    },
                                                                                    "expression": {
                                                                                        "kind": "IdentifierName",
                                                                                        "fullStart": 763,
                                                                                        "fullEnd": 770,
                                                                                        "start": 763,
                                                                                        "end": 770,
                                                                                        "fullWidth": 7,
                                                                                        "width": 7,
                                                                                        "text": "Boolean",
                                                                                        "value": "Boolean",
                                                                                        "valueText": "Boolean"
                                                                                    },
                                                                                    "argumentList": {
                                                                                        "kind": "ArgumentList",
                                                                                        "fullStart": 770,
                                                                                        "fullEnd": 779,
                                                                                        "start": 770,
                                                                                        "end": 777,
                                                                                        "fullWidth": 9,
                                                                                        "width": 7,
                                                                                        "openParenToken": {
                                                                                            "kind": "OpenParenToken",
                                                                                            "fullStart": 770,
                                                                                            "fullEnd": 771,
                                                                                            "start": 770,
                                                                                            "end": 771,
                                                                                            "fullWidth": 1,
                                                                                            "width": 1,
                                                                                            "text": "(",
                                                                                            "value": "(",
                                                                                            "valueText": "("
                                                                                        },
                                                                                        "arguments": [
                                                                                            {
                                                                                                "kind": "FalseKeyword",
                                                                                                "fullStart": 771,
                                                                                                "fullEnd": 776,
                                                                                                "start": 771,
                                                                                                "end": 776,
                                                                                                "fullWidth": 5,
                                                                                                "width": 5,
                                                                                                "text": "false",
                                                                                                "value": false,
                                                                                                "valueText": "false"
                                                                                            }
                                                                                        ],
                                                                                        "closeParenToken": {
                                                                                            "kind": "CloseParenToken",
                                                                                            "fullStart": 776,
                                                                                            "fullEnd": 779,
                                                                                            "start": 776,
                                                                                            "end": 777,
                                                                                            "fullWidth": 3,
                                                                                            "width": 1,
                                                                                            "text": ")",
                                                                                            "value": ")",
                                                                                            "valueText": ")",
                                                                                            "hasTrailingTrivia": true,
                                                                                            "hasTrailingNewLine": true,
                                                                                            "trailingTrivia": [
                                                                                                {
                                                                                                    "kind": "NewLineTrivia",
                                                                                                    "text": "\r\n"
                                                                                                }
                                                                                            ]
                                                                                        }
                                                                                    }
                                                                                }
                                                                            }
                                                                        ],
                                                                        "closeBraceToken": {
                                                                            "kind": "CloseBraceToken",
                                                                            "fullStart": 779,
                                                                            "fullEnd": 794,
                                                                            "start": 791,
                                                                            "end": 792,
                                                                            "fullWidth": 15,
                                                                            "width": 1,
                                                                            "text": "}",
                                                                            "value": "}",
                                                                            "valueText": "}",
                                                                            "hasLeadingTrivia": true,
                                                                            "hasTrailingTrivia": true,
                                                                            "hasTrailingNewLine": true,
                                                                            "leadingTrivia": [
                                                                                {
                                                                                    "kind": "WhitespaceTrivia",
                                                                                    "text": "            "
                                                                                }
                                                                            ],
                                                                            "trailingTrivia": [
                                                                                {
                                                                                    "kind": "NewLineTrivia",
                                                                                    "text": "\r\n"
                                                                                }
                                                                            ]
                                                                        }
                                                                    }
                                                                }
                                                            ],
                                                            "closeBraceToken": {
                                                                "kind": "CloseBraceToken",
                                                                "fullStart": 794,
                                                                "fullEnd": 803,
                                                                "start": 802,
                                                                "end": 803,
                                                                "fullWidth": 9,
                                                                "width": 1,
                                                                "text": "}",
                                                                "value": "}",
                                                                "valueText": "}",
                                                                "hasLeadingTrivia": true,
                                                                "leadingTrivia": [
                                                                    {
                                                                        "kind": "WhitespaceTrivia",
                                                                        "text": "        "
                                                                    }
                                                                ]
                                                            }
                                                        }
                                                    ],
                                                    "closeParenToken": {
                                                        "kind": "CloseParenToken",
                                                        "fullStart": 803,
                                                        "fullEnd": 804,
                                                        "start": 803,
                                                        "end": 804,
                                                        "fullWidth": 1,
                                                        "width": 1,
                                                        "text": ")",
                                                        "value": ")",
                                                        "valueText": ")"
                                                    }
                                                }
                                            }
                                        }
                                    }
                                ]
                            },
                            "semicolonToken": {
                                "kind": "SemicolonToken",
                                "fullStart": 804,
                                "fullEnd": 807,
                                "start": 804,
                                "end": 805,
                                "fullWidth": 3,
                                "width": 1,
                                "text": ";",
                                "value": ";",
                                "valueText": ";",
                                "hasTrailingTrivia": true,
                                "hasTrailingNewLine": true,
                                "trailingTrivia": [
                                    {
                                        "kind": "NewLineTrivia",
                                        "text": "\r\n"
                                    }
                                ]
                            }
                        },
                        {
                            "kind": "ForInStatement",
                            "fullStart": 807,
                            "fullEnd": 947,
                            "start": 815,
                            "end": 945,
                            "fullWidth": 140,
                            "width": 130,
                            "forKeyword": {
                                "kind": "ForKeyword",
                                "fullStart": 807,
                                "fullEnd": 819,
                                "start": 815,
                                "end": 818,
                                "fullWidth": 12,
                                "width": 3,
                                "text": "for",
                                "value": "for",
                                "valueText": "for",
                                "hasLeadingTrivia": true,
                                "hasTrailingTrivia": true,
                                "leadingTrivia": [
                                    {
                                        "kind": "WhitespaceTrivia",
                                        "text": "        "
                                    }
                                ],
                                "trailingTrivia": [
                                    {
                                        "kind": "WhitespaceTrivia",
                                        "text": " "
                                    }
                                ]
                            },
                            "openParenToken": {
                                "kind": "OpenParenToken",
                                "fullStart": 819,
                                "fullEnd": 820,
                                "start": 819,
                                "end": 820,
                                "fullWidth": 1,
                                "width": 1,
                                "text": "(",
                                "value": "(",
                                "valueText": "("
                            },
                            "variableDeclaration": {
                                "kind": "VariableDeclaration",
                                "fullStart": 820,
                                "fullEnd": 833,
                                "start": 820,
                                "end": 832,
                                "fullWidth": 13,
                                "width": 12,
                                "varKeyword": {
                                    "kind": "VarKeyword",
                                    "fullStart": 820,
                                    "fullEnd": 824,
                                    "start": 820,
                                    "end": 823,
                                    "fullWidth": 4,
                                    "width": 3,
                                    "text": "var",
                                    "value": "var",
                                    "valueText": "var",
                                    "hasTrailingTrivia": true,
                                    "trailingTrivia": [
                                        {
                                            "kind": "WhitespaceTrivia",
                                            "text": " "
                                        }
                                    ]
                                },
                                "variableDeclarators": [
                                    {
                                        "kind": "VariableDeclarator",
                                        "fullStart": 824,
                                        "fullEnd": 833,
                                        "start": 824,
                                        "end": 832,
                                        "fullWidth": 9,
<<<<<<< HEAD
                                        "width": 8,
                                        "identifier": {
=======
                                        "propertyName": {
>>>>>>> 85e84683
                                            "kind": "IdentifierName",
                                            "fullStart": 824,
                                            "fullEnd": 833,
                                            "start": 824,
                                            "end": 832,
                                            "fullWidth": 9,
                                            "width": 8,
                                            "text": "property",
                                            "value": "property",
                                            "valueText": "property",
                                            "hasTrailingTrivia": true,
                                            "trailingTrivia": [
                                                {
                                                    "kind": "WhitespaceTrivia",
                                                    "text": " "
                                                }
                                            ]
                                        }
                                    }
                                ]
                            },
                            "inKeyword": {
                                "kind": "InKeyword",
                                "fullStart": 833,
                                "fullEnd": 836,
                                "start": 833,
                                "end": 835,
                                "fullWidth": 3,
                                "width": 2,
                                "text": "in",
                                "value": "in",
                                "valueText": "in",
                                "hasTrailingTrivia": true,
                                "trailingTrivia": [
                                    {
                                        "kind": "WhitespaceTrivia",
                                        "text": " "
                                    }
                                ]
                            },
                            "expression": {
                                "kind": "IdentifierName",
                                "fullStart": 836,
                                "fullEnd": 842,
                                "start": 836,
                                "end": 842,
                                "fullWidth": 6,
                                "width": 6,
                                "text": "newObj",
                                "value": "newObj",
                                "valueText": "newObj"
                            },
                            "closeParenToken": {
                                "kind": "CloseParenToken",
                                "fullStart": 842,
                                "fullEnd": 844,
                                "start": 842,
                                "end": 843,
                                "fullWidth": 2,
                                "width": 1,
                                "text": ")",
                                "value": ")",
                                "valueText": ")",
                                "hasTrailingTrivia": true,
                                "trailingTrivia": [
                                    {
                                        "kind": "WhitespaceTrivia",
                                        "text": " "
                                    }
                                ]
                            },
                            "statement": {
                                "kind": "Block",
                                "fullStart": 844,
                                "fullEnd": 947,
                                "start": 844,
                                "end": 945,
                                "fullWidth": 103,
                                "width": 101,
                                "openBraceToken": {
                                    "kind": "OpenBraceToken",
                                    "fullStart": 844,
                                    "fullEnd": 847,
                                    "start": 844,
                                    "end": 845,
                                    "fullWidth": 3,
                                    "width": 1,
                                    "text": "{",
                                    "value": "{",
                                    "valueText": "{",
                                    "hasTrailingTrivia": true,
                                    "hasTrailingNewLine": true,
                                    "trailingTrivia": [
                                        {
                                            "kind": "NewLineTrivia",
                                            "text": "\r\n"
                                        }
                                    ]
                                },
                                "statements": [
                                    {
                                        "kind": "IfStatement",
                                        "fullStart": 847,
                                        "fullEnd": 936,
                                        "start": 859,
                                        "end": 934,
                                        "fullWidth": 89,
                                        "width": 75,
                                        "ifKeyword": {
                                            "kind": "IfKeyword",
                                            "fullStart": 847,
                                            "fullEnd": 862,
                                            "start": 859,
                                            "end": 861,
                                            "fullWidth": 15,
                                            "width": 2,
                                            "text": "if",
                                            "value": "if",
                                            "valueText": "if",
                                            "hasLeadingTrivia": true,
                                            "hasTrailingTrivia": true,
                                            "leadingTrivia": [
                                                {
                                                    "kind": "WhitespaceTrivia",
                                                    "text": "            "
                                                }
                                            ],
                                            "trailingTrivia": [
                                                {
                                                    "kind": "WhitespaceTrivia",
                                                    "text": " "
                                                }
                                            ]
                                        },
                                        "openParenToken": {
                                            "kind": "OpenParenToken",
                                            "fullStart": 862,
                                            "fullEnd": 863,
                                            "start": 862,
                                            "end": 863,
                                            "fullWidth": 1,
                                            "width": 1,
                                            "text": "(",
                                            "value": "(",
                                            "valueText": "("
                                        },
                                        "condition": {
                                            "kind": "EqualsExpression",
                                            "fullStart": 863,
                                            "fullEnd": 882,
                                            "start": 863,
                                            "end": 882,
                                            "fullWidth": 19,
                                            "width": 19,
                                            "left": {
                                                "kind": "IdentifierName",
                                                "fullStart": 863,
                                                "fullEnd": 872,
                                                "start": 863,
                                                "end": 871,
                                                "fullWidth": 9,
                                                "width": 8,
                                                "text": "property",
                                                "value": "property",
                                                "valueText": "property",
                                                "hasTrailingTrivia": true,
                                                "trailingTrivia": [
                                                    {
                                                        "kind": "WhitespaceTrivia",
                                                        "text": " "
                                                    }
                                                ]
                                            },
                                            "operatorToken": {
                                                "kind": "EqualsEqualsEqualsToken",
                                                "fullStart": 872,
                                                "fullEnd": 876,
                                                "start": 872,
                                                "end": 875,
                                                "fullWidth": 4,
                                                "width": 3,
                                                "text": "===",
                                                "value": "===",
                                                "valueText": "===",
                                                "hasTrailingTrivia": true,
                                                "trailingTrivia": [
                                                    {
                                                        "kind": "WhitespaceTrivia",
                                                        "text": " "
                                                    }
                                                ]
                                            },
                                            "right": {
                                                "kind": "StringLiteral",
                                                "fullStart": 876,
                                                "fullEnd": 882,
                                                "start": 876,
                                                "end": 882,
                                                "fullWidth": 6,
                                                "width": 6,
                                                "text": "\"prop\"",
                                                "value": "prop",
                                                "valueText": "prop"
                                            }
                                        },
                                        "closeParenToken": {
                                            "kind": "CloseParenToken",
                                            "fullStart": 882,
                                            "fullEnd": 884,
                                            "start": 882,
                                            "end": 883,
                                            "fullWidth": 2,
                                            "width": 1,
                                            "text": ")",
                                            "value": ")",
                                            "valueText": ")",
                                            "hasTrailingTrivia": true,
                                            "trailingTrivia": [
                                                {
                                                    "kind": "WhitespaceTrivia",
                                                    "text": " "
                                                }
                                            ]
                                        },
                                        "statement": {
                                            "kind": "Block",
                                            "fullStart": 884,
                                            "fullEnd": 936,
                                            "start": 884,
                                            "end": 934,
                                            "fullWidth": 52,
                                            "width": 50,
                                            "openBraceToken": {
                                                "kind": "OpenBraceToken",
                                                "fullStart": 884,
                                                "fullEnd": 887,
                                                "start": 884,
                                                "end": 885,
                                                "fullWidth": 3,
                                                "width": 1,
                                                "text": "{",
                                                "value": "{",
                                                "valueText": "{",
                                                "hasTrailingTrivia": true,
                                                "hasTrailingNewLine": true,
                                                "trailingTrivia": [
                                                    {
                                                        "kind": "NewLineTrivia",
                                                        "text": "\r\n"
                                                    }
                                                ]
                                            },
                                            "statements": [
                                                {
                                                    "kind": "ExpressionStatement",
                                                    "fullStart": 887,
                                                    "fullEnd": 921,
                                                    "start": 903,
                                                    "end": 919,
                                                    "fullWidth": 34,
                                                    "width": 16,
                                                    "expression": {
                                                        "kind": "AssignmentExpression",
                                                        "fullStart": 887,
                                                        "fullEnd": 918,
                                                        "start": 903,
                                                        "end": 918,
                                                        "fullWidth": 31,
                                                        "width": 15,
                                                        "left": {
                                                            "kind": "IdentifierName",
                                                            "fullStart": 887,
                                                            "fullEnd": 912,
                                                            "start": 903,
                                                            "end": 911,
                                                            "fullWidth": 25,
                                                            "width": 8,
                                                            "text": "accessed",
                                                            "value": "accessed",
                                                            "valueText": "accessed",
                                                            "hasLeadingTrivia": true,
                                                            "hasTrailingTrivia": true,
                                                            "leadingTrivia": [
                                                                {
                                                                    "kind": "WhitespaceTrivia",
                                                                    "text": "                "
                                                                }
                                                            ],
                                                            "trailingTrivia": [
                                                                {
                                                                    "kind": "WhitespaceTrivia",
                                                                    "text": " "
                                                                }
                                                            ]
                                                        },
                                                        "operatorToken": {
                                                            "kind": "EqualsToken",
                                                            "fullStart": 912,
                                                            "fullEnd": 914,
                                                            "start": 912,
                                                            "end": 913,
                                                            "fullWidth": 2,
                                                            "width": 1,
                                                            "text": "=",
                                                            "value": "=",
                                                            "valueText": "=",
                                                            "hasTrailingTrivia": true,
                                                            "trailingTrivia": [
                                                                {
                                                                    "kind": "WhitespaceTrivia",
                                                                    "text": " "
                                                                }
                                                            ]
                                                        },
                                                        "right": {
                                                            "kind": "TrueKeyword",
                                                            "fullStart": 914,
                                                            "fullEnd": 918,
                                                            "start": 914,
                                                            "end": 918,
                                                            "fullWidth": 4,
                                                            "width": 4,
                                                            "text": "true",
                                                            "value": true,
                                                            "valueText": "true"
                                                        }
                                                    },
                                                    "semicolonToken": {
                                                        "kind": "SemicolonToken",
                                                        "fullStart": 918,
                                                        "fullEnd": 921,
                                                        "start": 918,
                                                        "end": 919,
                                                        "fullWidth": 3,
                                                        "width": 1,
                                                        "text": ";",
                                                        "value": ";",
                                                        "valueText": ";",
                                                        "hasTrailingTrivia": true,
                                                        "hasTrailingNewLine": true,
                                                        "trailingTrivia": [
                                                            {
                                                                "kind": "NewLineTrivia",
                                                                "text": "\r\n"
                                                            }
                                                        ]
                                                    }
                                                }
                                            ],
                                            "closeBraceToken": {
                                                "kind": "CloseBraceToken",
                                                "fullStart": 921,
                                                "fullEnd": 936,
                                                "start": 933,
                                                "end": 934,
                                                "fullWidth": 15,
                                                "width": 1,
                                                "text": "}",
                                                "value": "}",
                                                "valueText": "}",
                                                "hasLeadingTrivia": true,
                                                "hasTrailingTrivia": true,
                                                "hasTrailingNewLine": true,
                                                "leadingTrivia": [
                                                    {
                                                        "kind": "WhitespaceTrivia",
                                                        "text": "            "
                                                    }
                                                ],
                                                "trailingTrivia": [
                                                    {
                                                        "kind": "NewLineTrivia",
                                                        "text": "\r\n"
                                                    }
                                                ]
                                            }
                                        }
                                    }
                                ],
                                "closeBraceToken": {
                                    "kind": "CloseBraceToken",
                                    "fullStart": 936,
                                    "fullEnd": 947,
                                    "start": 944,
                                    "end": 945,
                                    "fullWidth": 11,
                                    "width": 1,
                                    "text": "}",
                                    "value": "}",
                                    "valueText": "}",
                                    "hasLeadingTrivia": true,
                                    "hasTrailingTrivia": true,
                                    "hasTrailingNewLine": true,
                                    "leadingTrivia": [
                                        {
                                            "kind": "WhitespaceTrivia",
                                            "text": "        "
                                        }
                                    ],
                                    "trailingTrivia": [
                                        {
                                            "kind": "NewLineTrivia",
                                            "text": "\r\n"
                                        }
                                    ]
                                }
                            }
                        },
                        {
                            "kind": "ReturnStatement",
                            "fullStart": 947,
                            "fullEnd": 973,
                            "start": 955,
                            "end": 971,
                            "fullWidth": 26,
                            "width": 16,
                            "returnKeyword": {
                                "kind": "ReturnKeyword",
                                "fullStart": 947,
                                "fullEnd": 962,
                                "start": 955,
                                "end": 961,
                                "fullWidth": 15,
                                "width": 6,
                                "text": "return",
                                "value": "return",
                                "valueText": "return",
                                "hasLeadingTrivia": true,
                                "hasTrailingTrivia": true,
                                "leadingTrivia": [
                                    {
                                        "kind": "WhitespaceTrivia",
                                        "text": "        "
                                    }
                                ],
                                "trailingTrivia": [
                                    {
                                        "kind": "WhitespaceTrivia",
                                        "text": " "
                                    }
                                ]
                            },
                            "expression": {
                                "kind": "IdentifierName",
                                "fullStart": 962,
                                "fullEnd": 970,
                                "start": 962,
                                "end": 970,
                                "fullWidth": 8,
                                "width": 8,
                                "text": "accessed",
                                "value": "accessed",
                                "valueText": "accessed"
                            },
                            "semicolonToken": {
                                "kind": "SemicolonToken",
                                "fullStart": 970,
                                "fullEnd": 973,
                                "start": 970,
                                "end": 971,
                                "fullWidth": 3,
                                "width": 1,
                                "text": ";",
                                "value": ";",
                                "valueText": ";",
                                "hasTrailingTrivia": true,
                                "hasTrailingNewLine": true,
                                "trailingTrivia": [
                                    {
                                        "kind": "NewLineTrivia",
                                        "text": "\r\n"
                                    }
                                ]
                            }
                        }
                    ],
                    "closeBraceToken": {
                        "kind": "CloseBraceToken",
                        "fullStart": 973,
                        "fullEnd": 980,
                        "start": 977,
                        "end": 978,
                        "fullWidth": 7,
                        "width": 1,
                        "text": "}",
                        "value": "}",
                        "valueText": "}",
                        "hasLeadingTrivia": true,
                        "hasTrailingTrivia": true,
                        "hasTrailingNewLine": true,
                        "leadingTrivia": [
                            {
                                "kind": "WhitespaceTrivia",
                                "text": "    "
                            }
                        ],
                        "trailingTrivia": [
                            {
                                "kind": "NewLineTrivia",
                                "text": "\r\n"
                            }
                        ]
                    }
                }
            },
            {
                "kind": "ExpressionStatement",
                "fullStart": 980,
                "fullEnd": 1004,
                "start": 980,
                "end": 1002,
                "fullWidth": 24,
                "width": 22,
                "expression": {
                    "kind": "InvocationExpression",
                    "fullStart": 980,
                    "fullEnd": 1001,
                    "start": 980,
                    "end": 1001,
                    "fullWidth": 21,
                    "width": 21,
                    "expression": {
                        "kind": "IdentifierName",
                        "fullStart": 980,
                        "fullEnd": 991,
                        "start": 980,
                        "end": 991,
                        "fullWidth": 11,
                        "width": 11,
                        "text": "runTestCase",
                        "value": "runTestCase",
                        "valueText": "runTestCase"
                    },
                    "argumentList": {
                        "kind": "ArgumentList",
                        "fullStart": 991,
                        "fullEnd": 1001,
                        "start": 991,
                        "end": 1001,
                        "fullWidth": 10,
                        "width": 10,
                        "openParenToken": {
                            "kind": "OpenParenToken",
                            "fullStart": 991,
                            "fullEnd": 992,
                            "start": 991,
                            "end": 992,
                            "fullWidth": 1,
                            "width": 1,
                            "text": "(",
                            "value": "(",
                            "valueText": "("
                        },
                        "arguments": [
                            {
                                "kind": "IdentifierName",
                                "fullStart": 992,
                                "fullEnd": 1000,
                                "start": 992,
                                "end": 1000,
                                "fullWidth": 8,
                                "width": 8,
                                "text": "testcase",
                                "value": "testcase",
                                "valueText": "testcase"
                            }
                        ],
                        "closeParenToken": {
                            "kind": "CloseParenToken",
                            "fullStart": 1000,
                            "fullEnd": 1001,
                            "start": 1000,
                            "end": 1001,
                            "fullWidth": 1,
                            "width": 1,
                            "text": ")",
                            "value": ")",
                            "valueText": ")"
                        }
                    }
                },
                "semicolonToken": {
                    "kind": "SemicolonToken",
                    "fullStart": 1001,
                    "fullEnd": 1004,
                    "start": 1001,
                    "end": 1002,
                    "fullWidth": 3,
                    "width": 1,
                    "text": ";",
                    "value": ";",
                    "valueText": ";",
                    "hasTrailingTrivia": true,
                    "hasTrailingNewLine": true,
                    "trailingTrivia": [
                        {
                            "kind": "NewLineTrivia",
                            "text": "\r\n"
                        }
                    ]
                }
            }
        ],
        "endOfFileToken": {
            "kind": "EndOfFileToken",
            "fullStart": 1004,
            "fullEnd": 1004,
            "start": 1004,
            "end": 1004,
            "fullWidth": 0,
            "width": 0,
            "text": ""
        }
    },
    "lineMap": {
        "lineStarts": [
            0,
            67,
            152,
            232,
            308,
            380,
            385,
            438,
            601,
            606,
            608,
            610,
            633,
            635,
            666,
            668,
            710,
            731,
            779,
            794,
            807,
            847,
            887,
            921,
            936,
            947,
            973,
            980,
            1004
        ],
        "length": 1004
    }
}<|MERGE_RESOLUTION|>--- conflicted
+++ resolved
@@ -250,12 +250,8 @@
                                         "start": 647,
                                         "end": 663,
                                         "fullWidth": 16,
-<<<<<<< HEAD
                                         "width": 16,
-                                        "identifier": {
-=======
                                         "propertyName": {
->>>>>>> 85e84683
                                             "kind": "IdentifierName",
                                             "fullStart": 647,
                                             "fullEnd": 656,
@@ -394,12 +390,8 @@
                                         "start": 680,
                                         "end": 804,
                                         "fullWidth": 124,
-<<<<<<< HEAD
                                         "width": 124,
-                                        "identifier": {
-=======
                                         "propertyName": {
->>>>>>> 85e84683
                                             "kind": "IdentifierName",
                                             "fullStart": 680,
                                             "fullEnd": 687,
@@ -990,12 +982,8 @@
                                         "start": 824,
                                         "end": 832,
                                         "fullWidth": 9,
-<<<<<<< HEAD
                                         "width": 8,
-                                        "identifier": {
-=======
                                         "propertyName": {
->>>>>>> 85e84683
                                             "kind": "IdentifierName",
                                             "fullStart": 824,
                                             "fullEnd": 833,
