--- conflicted
+++ resolved
@@ -252,12 +252,8 @@
                                         "start": 580,
                                         "end": 594,
                                         "fullWidth": 14,
-<<<<<<< HEAD
                                         "width": 14,
-                                        "identifier": {
-=======
                                         "propertyName": {
->>>>>>> 85e84683
                                             "kind": "IdentifierName",
                                             "fullStart": 580,
                                             "fullEnd": 587,
@@ -396,12 +392,8 @@
                                         "start": 611,
                                         "end": 657,
                                         "fullWidth": 46,
-<<<<<<< HEAD
                                         "width": 46,
-                                        "identifier": {
-=======
                                         "propertyName": {
->>>>>>> 85e84683
                                             "kind": "IdentifierName",
                                             "fullStart": 611,
                                             "fullEnd": 618,
@@ -1711,12 +1703,8 @@
                                         "start": 935,
                                         "end": 969,
                                         "fullWidth": 34,
-<<<<<<< HEAD
                                         "width": 34,
-                                        "identifier": {
-=======
                                         "propertyName": {
->>>>>>> 85e84683
                                             "kind": "IdentifierName",
                                             "fullStart": 935,
                                             "fullEnd": 942,
