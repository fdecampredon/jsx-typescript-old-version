--- conflicted
+++ resolved
@@ -250,12 +250,8 @@
                                         "start": 617,
                                         "end": 627,
                                         "fullWidth": 10,
-<<<<<<< HEAD
                                         "width": 10,
-                                        "identifier": {
-=======
                                         "propertyName": {
->>>>>>> 85e84683
                                             "kind": "IdentifierName",
                                             "fullStart": 617,
                                             "fullEnd": 623,
@@ -816,12 +812,8 @@
                                         "start": 758,
                                         "end": 791,
                                         "fullWidth": 33,
-<<<<<<< HEAD
                                         "width": 33,
-                                        "identifier": {
-=======
                                         "propertyName": {
->>>>>>> 85e84683
                                             "kind": "IdentifierName",
                                             "fullStart": 758,
                                             "fullEnd": 765,
