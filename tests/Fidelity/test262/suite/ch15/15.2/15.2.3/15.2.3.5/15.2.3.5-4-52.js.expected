--- conflicted
+++ resolved
@@ -252,12 +252,8 @@
                                         "start": 615,
                                         "end": 631,
                                         "fullWidth": 16,
-<<<<<<< HEAD
                                         "width": 16,
-                                        "identifier": {
-=======
                                         "propertyName": {
->>>>>>> 85e84683
                                             "kind": "IdentifierName",
                                             "fullStart": 615,
                                             "fullEnd": 624,
@@ -396,12 +392,8 @@
                                         "start": 648,
                                         "end": 660,
                                         "fullWidth": 12,
-<<<<<<< HEAD
                                         "width": 12,
-                                        "identifier": {
-=======
                                         "propertyName": {
->>>>>>> 85e84683
                                             "kind": "IdentifierName",
                                             "fullStart": 648,
                                             "fullEnd": 656,
@@ -1054,12 +1046,8 @@
                                         "start": 823,
                                         "end": 890,
                                         "fullWidth": 67,
-<<<<<<< HEAD
                                         "width": 67,
-                                        "identifier": {
-=======
                                         "propertyName": {
->>>>>>> 85e84683
                                             "kind": "IdentifierName",
                                             "fullStart": 823,
                                             "fullEnd": 830,
@@ -1475,12 +1463,8 @@
                                         "start": 912,
                                         "end": 920,
                                         "fullWidth": 9,
-<<<<<<< HEAD
                                         "width": 8,
-                                        "identifier": {
-=======
                                         "propertyName": {
->>>>>>> 85e84683
                                             "kind": "IdentifierName",
                                             "fullStart": 912,
                                             "fullEnd": 921,
