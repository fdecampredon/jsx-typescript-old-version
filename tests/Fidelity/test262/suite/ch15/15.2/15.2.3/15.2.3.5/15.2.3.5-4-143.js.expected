{
    "isDeclaration": false,
    "languageVersion": "EcmaScript5",
    "parseOptions": {
        "allowAutomaticSemicolonInsertion": true
    },
    "sourceUnit": {
        "kind": "SourceUnit",
        "fullStart": 0,
        "fullEnd": 983,
        "start": 572,
        "end": 983,
        "fullWidth": 983,
        "width": 411,
        "isIncrementallyUnusable": true,
        "moduleElements": [
            {
                "kind": "FunctionDeclaration",
                "fullStart": 0,
                "fullEnd": 959,
                "start": 572,
                "end": 957,
                "fullWidth": 959,
                "width": 385,
                "modifiers": [],
                "functionKeyword": {
                    "kind": "FunctionKeyword",
                    "fullStart": 0,
                    "fullEnd": 581,
                    "start": 572,
                    "end": 580,
                    "fullWidth": 581,
                    "width": 8,
                    "text": "function",
                    "value": "function",
                    "valueText": "function",
                    "hasLeadingTrivia": true,
                    "hasLeadingComment": true,
                    "hasLeadingNewLine": true,
                    "hasTrailingTrivia": true,
                    "leadingTrivia": [
                        {
                            "kind": "SingleLineCommentTrivia",
                            "text": "/// Copyright (c) 2012 Ecma International.  All rights reserved. "
                        },
                        {
                            "kind": "NewLineTrivia",
                            "text": "\r\n"
                        },
                        {
                            "kind": "SingleLineCommentTrivia",
                            "text": "/// Ecma International makes this code available under the terms and conditions set"
                        },
                        {
                            "kind": "NewLineTrivia",
                            "text": "\r\n"
                        },
                        {
                            "kind": "SingleLineCommentTrivia",
                            "text": "/// forth on http://hg.ecmascript.org/tests/test262/raw-file/tip/LICENSE (the "
                        },
                        {
                            "kind": "NewLineTrivia",
                            "text": "\r\n"
                        },
                        {
                            "kind": "SingleLineCommentTrivia",
                            "text": "/// \"Use Terms\").   Any redistribution of this code must retain the above "
                        },
                        {
                            "kind": "NewLineTrivia",
                            "text": "\r\n"
                        },
                        {
                            "kind": "SingleLineCommentTrivia",
                            "text": "/// copyright and this notice and otherwise comply with the Use Terms."
                        },
                        {
                            "kind": "NewLineTrivia",
                            "text": "\r\n"
                        },
                        {
                            "kind": "MultiLineCommentTrivia",
                            "text": "/**\r\n * @path ch15/15.2/15.2.3/15.2.3.5/15.2.3.5-4-143.js\r\n * @description Object.create - 'configurable' property of one property in 'Properties' is a Date object (8.10.5 step 4.b)\r\n */"
                        },
                        {
                            "kind": "NewLineTrivia",
                            "text": "\r\n"
                        },
                        {
                            "kind": "NewLineTrivia",
                            "text": "\r\n"
                        },
                        {
                            "kind": "NewLineTrivia",
                            "text": "\r\n"
                        }
                    ],
                    "trailingTrivia": [
                        {
                            "kind": "WhitespaceTrivia",
                            "text": " "
                        }
                    ]
                },
                "identifier": {
                    "kind": "IdentifierName",
                    "fullStart": 581,
                    "fullEnd": 589,
                    "start": 581,
                    "end": 589,
                    "fullWidth": 8,
                    "width": 8,
                    "text": "testcase",
                    "value": "testcase",
                    "valueText": "testcase"
                },
                "callSignature": {
                    "kind": "CallSignature",
                    "fullStart": 589,
                    "fullEnd": 592,
                    "start": 589,
                    "end": 591,
                    "fullWidth": 3,
                    "width": 2,
                    "parameterList": {
                        "kind": "ParameterList",
                        "fullStart": 589,
                        "fullEnd": 592,
                        "start": 589,
                        "end": 591,
                        "fullWidth": 3,
                        "width": 2,
                        "openParenToken": {
                            "kind": "OpenParenToken",
                            "fullStart": 589,
                            "fullEnd": 590,
                            "start": 589,
                            "end": 590,
                            "fullWidth": 1,
                            "width": 1,
                            "text": "(",
                            "value": "(",
                            "valueText": "("
                        },
                        "parameters": [],
                        "closeParenToken": {
                            "kind": "CloseParenToken",
                            "fullStart": 590,
                            "fullEnd": 592,
                            "start": 590,
                            "end": 591,
                            "fullWidth": 2,
                            "width": 1,
                            "text": ")",
                            "value": ")",
                            "valueText": ")",
                            "hasTrailingTrivia": true,
                            "trailingTrivia": [
                                {
                                    "kind": "WhitespaceTrivia",
                                    "text": " "
                                }
                            ]
                        }
                    }
                },
                "block": {
                    "kind": "Block",
                    "fullStart": 592,
                    "fullEnd": 959,
                    "start": 592,
                    "end": 957,
                    "fullWidth": 367,
                    "width": 365,
                    "openBraceToken": {
                        "kind": "OpenBraceToken",
                        "fullStart": 592,
                        "fullEnd": 595,
                        "start": 592,
                        "end": 593,
                        "fullWidth": 3,
                        "width": 1,
                        "text": "{",
                        "value": "{",
                        "valueText": "{",
                        "hasTrailingTrivia": true,
                        "hasTrailingNewLine": true,
                        "trailingTrivia": [
                            {
                                "kind": "NewLineTrivia",
                                "text": "\r\n"
                            }
                        ]
                    },
                    "statements": [
                        {
                            "kind": "VariableStatement",
                            "fullStart": 595,
                            "fullEnd": 730,
                            "start": 605,
                            "end": 728,
                            "fullWidth": 135,
                            "width": 123,
                            "modifiers": [],
                            "variableDeclaration": {
                                "kind": "VariableDeclaration",
                                "fullStart": 595,
                                "fullEnd": 727,
                                "start": 605,
                                "end": 727,
                                "fullWidth": 132,
                                "width": 122,
                                "varKeyword": {
                                    "kind": "VarKeyword",
                                    "fullStart": 595,
                                    "fullEnd": 609,
                                    "start": 605,
                                    "end": 608,
                                    "fullWidth": 14,
                                    "width": 3,
                                    "text": "var",
                                    "value": "var",
                                    "valueText": "var",
                                    "hasLeadingTrivia": true,
                                    "hasLeadingNewLine": true,
                                    "hasTrailingTrivia": true,
                                    "leadingTrivia": [
                                        {
                                            "kind": "NewLineTrivia",
                                            "text": "\r\n"
                                        },
                                        {
                                            "kind": "WhitespaceTrivia",
                                            "text": "        "
                                        }
                                    ],
                                    "trailingTrivia": [
                                        {
                                            "kind": "WhitespaceTrivia",
                                            "text": " "
                                        }
                                    ]
                                },
                                "variableDeclarators": [
                                    {
                                        "kind": "VariableDeclarator",
                                        "fullStart": 609,
                                        "fullEnd": 727,
                                        "start": 609,
                                        "end": 727,
                                        "fullWidth": 118,
<<<<<<< HEAD
                                        "width": 118,
                                        "identifier": {
=======
                                        "propertyName": {
>>>>>>> 85e84683
                                            "kind": "IdentifierName",
                                            "fullStart": 609,
                                            "fullEnd": 616,
                                            "start": 609,
                                            "end": 615,
                                            "fullWidth": 7,
                                            "width": 6,
                                            "text": "newObj",
                                            "value": "newObj",
                                            "valueText": "newObj",
                                            "hasTrailingTrivia": true,
                                            "trailingTrivia": [
                                                {
                                                    "kind": "WhitespaceTrivia",
                                                    "text": " "
                                                }
                                            ]
                                        },
                                        "equalsValueClause": {
                                            "kind": "EqualsValueClause",
                                            "fullStart": 616,
                                            "fullEnd": 727,
                                            "start": 616,
                                            "end": 727,
                                            "fullWidth": 111,
                                            "width": 111,
                                            "equalsToken": {
                                                "kind": "EqualsToken",
                                                "fullStart": 616,
                                                "fullEnd": 618,
                                                "start": 616,
                                                "end": 617,
                                                "fullWidth": 2,
                                                "width": 1,
                                                "text": "=",
                                                "value": "=",
                                                "valueText": "=",
                                                "hasTrailingTrivia": true,
                                                "trailingTrivia": [
                                                    {
                                                        "kind": "WhitespaceTrivia",
                                                        "text": " "
                                                    }
                                                ]
                                            },
                                            "value": {
                                                "kind": "InvocationExpression",
                                                "fullStart": 618,
                                                "fullEnd": 727,
                                                "start": 618,
                                                "end": 727,
                                                "fullWidth": 109,
                                                "width": 109,
                                                "expression": {
                                                    "kind": "MemberAccessExpression",
                                                    "fullStart": 618,
                                                    "fullEnd": 631,
                                                    "start": 618,
                                                    "end": 631,
                                                    "fullWidth": 13,
                                                    "width": 13,
                                                    "expression": {
                                                        "kind": "IdentifierName",
                                                        "fullStart": 618,
                                                        "fullEnd": 624,
                                                        "start": 618,
                                                        "end": 624,
                                                        "fullWidth": 6,
                                                        "width": 6,
                                                        "text": "Object",
                                                        "value": "Object",
                                                        "valueText": "Object"
                                                    },
                                                    "dotToken": {
                                                        "kind": "DotToken",
                                                        "fullStart": 624,
                                                        "fullEnd": 625,
                                                        "start": 624,
                                                        "end": 625,
                                                        "fullWidth": 1,
                                                        "width": 1,
                                                        "text": ".",
                                                        "value": ".",
                                                        "valueText": "."
                                                    },
                                                    "name": {
                                                        "kind": "IdentifierName",
                                                        "fullStart": 625,
                                                        "fullEnd": 631,
                                                        "start": 625,
                                                        "end": 631,
                                                        "fullWidth": 6,
                                                        "width": 6,
                                                        "text": "create",
                                                        "value": "create",
                                                        "valueText": "create"
                                                    }
                                                },
                                                "argumentList": {
                                                    "kind": "ArgumentList",
                                                    "fullStart": 631,
                                                    "fullEnd": 727,
                                                    "start": 631,
                                                    "end": 727,
                                                    "fullWidth": 96,
                                                    "width": 96,
                                                    "openParenToken": {
                                                        "kind": "OpenParenToken",
                                                        "fullStart": 631,
                                                        "fullEnd": 632,
                                                        "start": 631,
                                                        "end": 632,
                                                        "fullWidth": 1,
                                                        "width": 1,
                                                        "text": "(",
                                                        "value": "(",
                                                        "valueText": "("
                                                    },
                                                    "arguments": [
                                                        {
                                                            "kind": "ObjectLiteralExpression",
                                                            "fullStart": 632,
                                                            "fullEnd": 634,
                                                            "start": 632,
                                                            "end": 634,
                                                            "fullWidth": 2,
                                                            "width": 2,
                                                            "openBraceToken": {
                                                                "kind": "OpenBraceToken",
                                                                "fullStart": 632,
                                                                "fullEnd": 633,
                                                                "start": 632,
                                                                "end": 633,
                                                                "fullWidth": 1,
                                                                "width": 1,
                                                                "text": "{",
                                                                "value": "{",
                                                                "valueText": "{"
                                                            },
                                                            "propertyAssignments": [],
                                                            "closeBraceToken": {
                                                                "kind": "CloseBraceToken",
                                                                "fullStart": 633,
                                                                "fullEnd": 634,
                                                                "start": 633,
                                                                "end": 634,
                                                                "fullWidth": 1,
                                                                "width": 1,
                                                                "text": "}",
                                                                "value": "}",
                                                                "valueText": "}"
                                                            }
                                                        },
                                                        {
                                                            "kind": "CommaToken",
                                                            "fullStart": 634,
                                                            "fullEnd": 636,
                                                            "start": 634,
                                                            "end": 635,
                                                            "fullWidth": 2,
                                                            "width": 1,
                                                            "text": ",",
                                                            "value": ",",
                                                            "valueText": ",",
                                                            "hasTrailingTrivia": true,
                                                            "trailingTrivia": [
                                                                {
                                                                    "kind": "WhitespaceTrivia",
                                                                    "text": " "
                                                                }
                                                            ]
                                                        },
                                                        {
                                                            "kind": "ObjectLiteralExpression",
                                                            "fullStart": 636,
                                                            "fullEnd": 726,
                                                            "start": 636,
                                                            "end": 726,
                                                            "fullWidth": 90,
                                                            "width": 90,
                                                            "openBraceToken": {
                                                                "kind": "OpenBraceToken",
                                                                "fullStart": 636,
                                                                "fullEnd": 639,
                                                                "start": 636,
                                                                "end": 637,
                                                                "fullWidth": 3,
                                                                "width": 1,
                                                                "text": "{",
                                                                "value": "{",
                                                                "valueText": "{",
                                                                "hasTrailingTrivia": true,
                                                                "hasTrailingNewLine": true,
                                                                "trailingTrivia": [
                                                                    {
                                                                        "kind": "NewLineTrivia",
                                                                        "text": "\r\n"
                                                                    }
                                                                ]
                                                            },
                                                            "propertyAssignments": [
                                                                {
                                                                    "kind": "SimplePropertyAssignment",
                                                                    "fullStart": 639,
                                                                    "fullEnd": 717,
                                                                    "start": 651,
                                                                    "end": 715,
                                                                    "fullWidth": 78,
                                                                    "width": 64,
                                                                    "propertyName": {
                                                                        "kind": "IdentifierName",
                                                                        "fullStart": 639,
                                                                        "fullEnd": 655,
                                                                        "start": 651,
                                                                        "end": 655,
                                                                        "fullWidth": 16,
                                                                        "width": 4,
                                                                        "text": "prop",
                                                                        "value": "prop",
                                                                        "valueText": "prop",
                                                                        "hasLeadingTrivia": true,
                                                                        "leadingTrivia": [
                                                                            {
                                                                                "kind": "WhitespaceTrivia",
                                                                                "text": "            "
                                                                            }
                                                                        ]
                                                                    },
                                                                    "colonToken": {
                                                                        "kind": "ColonToken",
                                                                        "fullStart": 655,
                                                                        "fullEnd": 657,
                                                                        "start": 655,
                                                                        "end": 656,
                                                                        "fullWidth": 2,
                                                                        "width": 1,
                                                                        "text": ":",
                                                                        "value": ":",
                                                                        "valueText": ":",
                                                                        "hasTrailingTrivia": true,
                                                                        "trailingTrivia": [
                                                                            {
                                                                                "kind": "WhitespaceTrivia",
                                                                                "text": " "
                                                                            }
                                                                        ]
                                                                    },
                                                                    "expression": {
                                                                        "kind": "ObjectLiteralExpression",
                                                                        "fullStart": 657,
                                                                        "fullEnd": 717,
                                                                        "start": 657,
                                                                        "end": 715,
                                                                        "fullWidth": 60,
                                                                        "width": 58,
                                                                        "openBraceToken": {
                                                                            "kind": "OpenBraceToken",
                                                                            "fullStart": 657,
                                                                            "fullEnd": 660,
                                                                            "start": 657,
                                                                            "end": 658,
                                                                            "fullWidth": 3,
                                                                            "width": 1,
                                                                            "text": "{",
                                                                            "value": "{",
                                                                            "valueText": "{",
                                                                            "hasTrailingTrivia": true,
                                                                            "hasTrailingNewLine": true,
                                                                            "trailingTrivia": [
                                                                                {
                                                                                    "kind": "NewLineTrivia",
                                                                                    "text": "\r\n"
                                                                                }
                                                                            ]
                                                                        },
                                                                        "propertyAssignments": [
                                                                            {
                                                                                "kind": "SimplePropertyAssignment",
                                                                                "fullStart": 660,
                                                                                "fullEnd": 702,
                                                                                "start": 676,
                                                                                "end": 700,
                                                                                "fullWidth": 42,
                                                                                "width": 24,
                                                                                "propertyName": {
                                                                                    "kind": "IdentifierName",
                                                                                    "fullStart": 660,
                                                                                    "fullEnd": 688,
                                                                                    "start": 676,
                                                                                    "end": 688,
                                                                                    "fullWidth": 28,
                                                                                    "width": 12,
                                                                                    "text": "configurable",
                                                                                    "value": "configurable",
                                                                                    "valueText": "configurable",
                                                                                    "hasLeadingTrivia": true,
                                                                                    "leadingTrivia": [
                                                                                        {
                                                                                            "kind": "WhitespaceTrivia",
                                                                                            "text": "                "
                                                                                        }
                                                                                    ]
                                                                                },
                                                                                "colonToken": {
                                                                                    "kind": "ColonToken",
                                                                                    "fullStart": 688,
                                                                                    "fullEnd": 690,
                                                                                    "start": 688,
                                                                                    "end": 689,
                                                                                    "fullWidth": 2,
                                                                                    "width": 1,
                                                                                    "text": ":",
                                                                                    "value": ":",
                                                                                    "valueText": ":",
                                                                                    "hasTrailingTrivia": true,
                                                                                    "trailingTrivia": [
                                                                                        {
                                                                                            "kind": "WhitespaceTrivia",
                                                                                            "text": " "
                                                                                        }
                                                                                    ]
                                                                                },
                                                                                "expression": {
                                                                                    "kind": "ObjectCreationExpression",
                                                                                    "fullStart": 690,
                                                                                    "fullEnd": 702,
                                                                                    "start": 690,
                                                                                    "end": 700,
                                                                                    "fullWidth": 12,
                                                                                    "width": 10,
                                                                                    "newKeyword": {
                                                                                        "kind": "NewKeyword",
                                                                                        "fullStart": 690,
                                                                                        "fullEnd": 694,
                                                                                        "start": 690,
                                                                                        "end": 693,
                                                                                        "fullWidth": 4,
                                                                                        "width": 3,
                                                                                        "text": "new",
                                                                                        "value": "new",
                                                                                        "valueText": "new",
                                                                                        "hasTrailingTrivia": true,
                                                                                        "trailingTrivia": [
                                                                                            {
                                                                                                "kind": "WhitespaceTrivia",
                                                                                                "text": " "
                                                                                            }
                                                                                        ]
                                                                                    },
                                                                                    "expression": {
                                                                                        "kind": "IdentifierName",
                                                                                        "fullStart": 694,
                                                                                        "fullEnd": 698,
                                                                                        "start": 694,
                                                                                        "end": 698,
                                                                                        "fullWidth": 4,
                                                                                        "width": 4,
                                                                                        "text": "Date",
                                                                                        "value": "Date",
                                                                                        "valueText": "Date"
                                                                                    },
                                                                                    "argumentList": {
                                                                                        "kind": "ArgumentList",
                                                                                        "fullStart": 698,
                                                                                        "fullEnd": 702,
                                                                                        "start": 698,
                                                                                        "end": 700,
                                                                                        "fullWidth": 4,
                                                                                        "width": 2,
                                                                                        "openParenToken": {
                                                                                            "kind": "OpenParenToken",
                                                                                            "fullStart": 698,
                                                                                            "fullEnd": 699,
                                                                                            "start": 698,
                                                                                            "end": 699,
                                                                                            "fullWidth": 1,
                                                                                            "width": 1,
                                                                                            "text": "(",
                                                                                            "value": "(",
                                                                                            "valueText": "("
                                                                                        },
                                                                                        "arguments": [],
                                                                                        "closeParenToken": {
                                                                                            "kind": "CloseParenToken",
                                                                                            "fullStart": 699,
                                                                                            "fullEnd": 702,
                                                                                            "start": 699,
                                                                                            "end": 700,
                                                                                            "fullWidth": 3,
                                                                                            "width": 1,
                                                                                            "text": ")",
                                                                                            "value": ")",
                                                                                            "valueText": ")",
                                                                                            "hasTrailingTrivia": true,
                                                                                            "hasTrailingNewLine": true,
                                                                                            "trailingTrivia": [
                                                                                                {
                                                                                                    "kind": "NewLineTrivia",
                                                                                                    "text": "\r\n"
                                                                                                }
                                                                                            ]
                                                                                        }
                                                                                    }
                                                                                }
                                                                            }
                                                                        ],
                                                                        "closeBraceToken": {
                                                                            "kind": "CloseBraceToken",
                                                                            "fullStart": 702,
                                                                            "fullEnd": 717,
                                                                            "start": 714,
                                                                            "end": 715,
                                                                            "fullWidth": 15,
                                                                            "width": 1,
                                                                            "text": "}",
                                                                            "value": "}",
                                                                            "valueText": "}",
                                                                            "hasLeadingTrivia": true,
                                                                            "hasTrailingTrivia": true,
                                                                            "hasTrailingNewLine": true,
                                                                            "leadingTrivia": [
                                                                                {
                                                                                    "kind": "WhitespaceTrivia",
                                                                                    "text": "            "
                                                                                }
                                                                            ],
                                                                            "trailingTrivia": [
                                                                                {
                                                                                    "kind": "NewLineTrivia",
                                                                                    "text": "\r\n"
                                                                                }
                                                                            ]
                                                                        }
                                                                    }
                                                                }
                                                            ],
                                                            "closeBraceToken": {
                                                                "kind": "CloseBraceToken",
                                                                "fullStart": 717,
                                                                "fullEnd": 726,
                                                                "start": 725,
                                                                "end": 726,
                                                                "fullWidth": 9,
                                                                "width": 1,
                                                                "text": "}",
                                                                "value": "}",
                                                                "valueText": "}",
                                                                "hasLeadingTrivia": true,
                                                                "leadingTrivia": [
                                                                    {
                                                                        "kind": "WhitespaceTrivia",
                                                                        "text": "        "
                                                                    }
                                                                ]
                                                            }
                                                        }
                                                    ],
                                                    "closeParenToken": {
                                                        "kind": "CloseParenToken",
                                                        "fullStart": 726,
                                                        "fullEnd": 727,
                                                        "start": 726,
                                                        "end": 727,
                                                        "fullWidth": 1,
                                                        "width": 1,
                                                        "text": ")",
                                                        "value": ")",
                                                        "valueText": ")"
                                                    }
                                                }
                                            }
                                        }
                                    }
                                ]
                            },
                            "semicolonToken": {
                                "kind": "SemicolonToken",
                                "fullStart": 727,
                                "fullEnd": 730,
                                "start": 727,
                                "end": 728,
                                "fullWidth": 3,
                                "width": 1,
                                "text": ";",
                                "value": ";",
                                "valueText": ";",
                                "hasTrailingTrivia": true,
                                "hasTrailingNewLine": true,
                                "trailingTrivia": [
                                    {
                                        "kind": "NewLineTrivia",
                                        "text": "\r\n"
                                    }
                                ]
                            }
                        },
                        {
                            "kind": "VariableStatement",
                            "fullStart": 730,
                            "fullEnd": 792,
                            "start": 740,
                            "end": 790,
                            "fullWidth": 62,
                            "width": 50,
                            "modifiers": [],
                            "variableDeclaration": {
                                "kind": "VariableDeclaration",
                                "fullStart": 730,
                                "fullEnd": 789,
                                "start": 740,
                                "end": 789,
                                "fullWidth": 59,
                                "width": 49,
                                "varKeyword": {
                                    "kind": "VarKeyword",
                                    "fullStart": 730,
                                    "fullEnd": 744,
                                    "start": 740,
                                    "end": 743,
                                    "fullWidth": 14,
                                    "width": 3,
                                    "text": "var",
                                    "value": "var",
                                    "valueText": "var",
                                    "hasLeadingTrivia": true,
                                    "hasLeadingNewLine": true,
                                    "hasTrailingTrivia": true,
                                    "leadingTrivia": [
                                        {
                                            "kind": "NewLineTrivia",
                                            "text": "\r\n"
                                        },
                                        {
                                            "kind": "WhitespaceTrivia",
                                            "text": "        "
                                        }
                                    ],
                                    "trailingTrivia": [
                                        {
                                            "kind": "WhitespaceTrivia",
                                            "text": " "
                                        }
                                    ]
                                },
                                "variableDeclarators": [
                                    {
                                        "kind": "VariableDeclarator",
                                        "fullStart": 744,
                                        "fullEnd": 789,
                                        "start": 744,
                                        "end": 789,
                                        "fullWidth": 45,
<<<<<<< HEAD
                                        "width": 45,
                                        "identifier": {
=======
                                        "propertyName": {
>>>>>>> 85e84683
                                            "kind": "IdentifierName",
                                            "fullStart": 744,
                                            "fullEnd": 758,
                                            "start": 744,
                                            "end": 757,
                                            "fullWidth": 14,
                                            "width": 13,
                                            "text": "beforeDeleted",
                                            "value": "beforeDeleted",
                                            "valueText": "beforeDeleted",
                                            "hasTrailingTrivia": true,
                                            "trailingTrivia": [
                                                {
                                                    "kind": "WhitespaceTrivia",
                                                    "text": " "
                                                }
                                            ]
                                        },
                                        "equalsValueClause": {
                                            "kind": "EqualsValueClause",
                                            "fullStart": 758,
                                            "fullEnd": 789,
                                            "start": 758,
                                            "end": 789,
                                            "fullWidth": 31,
                                            "width": 31,
                                            "equalsToken": {
                                                "kind": "EqualsToken",
                                                "fullStart": 758,
                                                "fullEnd": 760,
                                                "start": 758,
                                                "end": 759,
                                                "fullWidth": 2,
                                                "width": 1,
                                                "text": "=",
                                                "value": "=",
                                                "valueText": "=",
                                                "hasTrailingTrivia": true,
                                                "trailingTrivia": [
                                                    {
                                                        "kind": "WhitespaceTrivia",
                                                        "text": " "
                                                    }
                                                ]
                                            },
                                            "value": {
                                                "kind": "InvocationExpression",
                                                "fullStart": 760,
                                                "fullEnd": 789,
                                                "start": 760,
                                                "end": 789,
                                                "fullWidth": 29,
                                                "width": 29,
                                                "expression": {
                                                    "kind": "MemberAccessExpression",
                                                    "fullStart": 760,
                                                    "fullEnd": 781,
                                                    "start": 760,
                                                    "end": 781,
                                                    "fullWidth": 21,
                                                    "width": 21,
                                                    "expression": {
                                                        "kind": "IdentifierName",
                                                        "fullStart": 760,
                                                        "fullEnd": 766,
                                                        "start": 760,
                                                        "end": 766,
                                                        "fullWidth": 6,
                                                        "width": 6,
                                                        "text": "newObj",
                                                        "value": "newObj",
                                                        "valueText": "newObj"
                                                    },
                                                    "dotToken": {
                                                        "kind": "DotToken",
                                                        "fullStart": 766,
                                                        "fullEnd": 767,
                                                        "start": 766,
                                                        "end": 767,
                                                        "fullWidth": 1,
                                                        "width": 1,
                                                        "text": ".",
                                                        "value": ".",
                                                        "valueText": "."
                                                    },
                                                    "name": {
                                                        "kind": "IdentifierName",
                                                        "fullStart": 767,
                                                        "fullEnd": 781,
                                                        "start": 767,
                                                        "end": 781,
                                                        "fullWidth": 14,
                                                        "width": 14,
                                                        "text": "hasOwnProperty",
                                                        "value": "hasOwnProperty",
                                                        "valueText": "hasOwnProperty"
                                                    }
                                                },
                                                "argumentList": {
                                                    "kind": "ArgumentList",
                                                    "fullStart": 781,
                                                    "fullEnd": 789,
                                                    "start": 781,
                                                    "end": 789,
                                                    "fullWidth": 8,
                                                    "width": 8,
                                                    "openParenToken": {
                                                        "kind": "OpenParenToken",
                                                        "fullStart": 781,
                                                        "fullEnd": 782,
                                                        "start": 781,
                                                        "end": 782,
                                                        "fullWidth": 1,
                                                        "width": 1,
                                                        "text": "(",
                                                        "value": "(",
                                                        "valueText": "("
                                                    },
                                                    "arguments": [
                                                        {
                                                            "kind": "StringLiteral",
                                                            "fullStart": 782,
                                                            "fullEnd": 788,
                                                            "start": 782,
                                                            "end": 788,
                                                            "fullWidth": 6,
                                                            "width": 6,
                                                            "text": "\"prop\"",
                                                            "value": "prop",
                                                            "valueText": "prop"
                                                        }
                                                    ],
                                                    "closeParenToken": {
                                                        "kind": "CloseParenToken",
                                                        "fullStart": 788,
                                                        "fullEnd": 789,
                                                        "start": 788,
                                                        "end": 789,
                                                        "fullWidth": 1,
                                                        "width": 1,
                                                        "text": ")",
                                                        "value": ")",
                                                        "valueText": ")"
                                                    }
                                                }
                                            }
                                        }
                                    }
                                ]
                            },
                            "semicolonToken": {
                                "kind": "SemicolonToken",
                                "fullStart": 789,
                                "fullEnd": 792,
                                "start": 789,
                                "end": 790,
                                "fullWidth": 3,
                                "width": 1,
                                "text": ";",
                                "value": ";",
                                "valueText": ";",
                                "hasTrailingTrivia": true,
                                "hasTrailingNewLine": true,
                                "trailingTrivia": [
                                    {
                                        "kind": "NewLineTrivia",
                                        "text": "\r\n"
                                    }
                                ]
                            }
                        },
                        {
                            "kind": "ExpressionStatement",
                            "fullStart": 792,
                            "fullEnd": 823,
                            "start": 802,
                            "end": 821,
                            "fullWidth": 31,
                            "width": 19,
                            "expression": {
                                "kind": "DeleteExpression",
                                "fullStart": 792,
                                "fullEnd": 820,
                                "start": 802,
                                "end": 820,
                                "fullWidth": 28,
                                "width": 18,
                                "deleteKeyword": {
                                    "kind": "DeleteKeyword",
                                    "fullStart": 792,
                                    "fullEnd": 809,
                                    "start": 802,
                                    "end": 808,
                                    "fullWidth": 17,
                                    "width": 6,
                                    "text": "delete",
                                    "value": "delete",
                                    "valueText": "delete",
                                    "hasLeadingTrivia": true,
                                    "hasLeadingNewLine": true,
                                    "hasTrailingTrivia": true,
                                    "leadingTrivia": [
                                        {
                                            "kind": "NewLineTrivia",
                                            "text": "\r\n"
                                        },
                                        {
                                            "kind": "WhitespaceTrivia",
                                            "text": "        "
                                        }
                                    ],
                                    "trailingTrivia": [
                                        {
                                            "kind": "WhitespaceTrivia",
                                            "text": " "
                                        }
                                    ]
                                },
                                "expression": {
                                    "kind": "MemberAccessExpression",
                                    "fullStart": 809,
                                    "fullEnd": 820,
                                    "start": 809,
                                    "end": 820,
                                    "fullWidth": 11,
                                    "width": 11,
                                    "expression": {
                                        "kind": "IdentifierName",
                                        "fullStart": 809,
                                        "fullEnd": 815,
                                        "start": 809,
                                        "end": 815,
                                        "fullWidth": 6,
                                        "width": 6,
                                        "text": "newObj",
                                        "value": "newObj",
                                        "valueText": "newObj"
                                    },
                                    "dotToken": {
                                        "kind": "DotToken",
                                        "fullStart": 815,
                                        "fullEnd": 816,
                                        "start": 815,
                                        "end": 816,
                                        "fullWidth": 1,
                                        "width": 1,
                                        "text": ".",
                                        "value": ".",
                                        "valueText": "."
                                    },
                                    "name": {
                                        "kind": "IdentifierName",
                                        "fullStart": 816,
                                        "fullEnd": 820,
                                        "start": 816,
                                        "end": 820,
                                        "fullWidth": 4,
                                        "width": 4,
                                        "text": "prop",
                                        "value": "prop",
                                        "valueText": "prop"
                                    }
                                }
                            },
                            "semicolonToken": {
                                "kind": "SemicolonToken",
                                "fullStart": 820,
                                "fullEnd": 823,
                                "start": 820,
                                "end": 821,
                                "fullWidth": 3,
                                "width": 1,
                                "text": ";",
                                "value": ";",
                                "valueText": ";",
                                "hasTrailingTrivia": true,
                                "hasTrailingNewLine": true,
                                "trailingTrivia": [
                                    {
                                        "kind": "NewLineTrivia",
                                        "text": "\r\n"
                                    }
                                ]
                            }
                        },
                        {
                            "kind": "VariableStatement",
                            "fullStart": 823,
                            "fullEnd": 884,
                            "start": 833,
                            "end": 882,
                            "fullWidth": 61,
                            "width": 49,
                            "modifiers": [],
                            "variableDeclaration": {
                                "kind": "VariableDeclaration",
                                "fullStart": 823,
                                "fullEnd": 881,
                                "start": 833,
                                "end": 881,
                                "fullWidth": 58,
                                "width": 48,
                                "varKeyword": {
                                    "kind": "VarKeyword",
                                    "fullStart": 823,
                                    "fullEnd": 837,
                                    "start": 833,
                                    "end": 836,
                                    "fullWidth": 14,
                                    "width": 3,
                                    "text": "var",
                                    "value": "var",
                                    "valueText": "var",
                                    "hasLeadingTrivia": true,
                                    "hasLeadingNewLine": true,
                                    "hasTrailingTrivia": true,
                                    "leadingTrivia": [
                                        {
                                            "kind": "NewLineTrivia",
                                            "text": "\r\n"
                                        },
                                        {
                                            "kind": "WhitespaceTrivia",
                                            "text": "        "
                                        }
                                    ],
                                    "trailingTrivia": [
                                        {
                                            "kind": "WhitespaceTrivia",
                                            "text": " "
                                        }
                                    ]
                                },
                                "variableDeclarators": [
                                    {
                                        "kind": "VariableDeclarator",
                                        "fullStart": 837,
                                        "fullEnd": 881,
                                        "start": 837,
                                        "end": 881,
                                        "fullWidth": 44,
<<<<<<< HEAD
                                        "width": 44,
                                        "identifier": {
=======
                                        "propertyName": {
>>>>>>> 85e84683
                                            "kind": "IdentifierName",
                                            "fullStart": 837,
                                            "fullEnd": 850,
                                            "start": 837,
                                            "end": 849,
                                            "fullWidth": 13,
                                            "width": 12,
                                            "text": "afterDeleted",
                                            "value": "afterDeleted",
                                            "valueText": "afterDeleted",
                                            "hasTrailingTrivia": true,
                                            "trailingTrivia": [
                                                {
                                                    "kind": "WhitespaceTrivia",
                                                    "text": " "
                                                }
                                            ]
                                        },
                                        "equalsValueClause": {
                                            "kind": "EqualsValueClause",
                                            "fullStart": 850,
                                            "fullEnd": 881,
                                            "start": 850,
                                            "end": 881,
                                            "fullWidth": 31,
                                            "width": 31,
                                            "equalsToken": {
                                                "kind": "EqualsToken",
                                                "fullStart": 850,
                                                "fullEnd": 852,
                                                "start": 850,
                                                "end": 851,
                                                "fullWidth": 2,
                                                "width": 1,
                                                "text": "=",
                                                "value": "=",
                                                "valueText": "=",
                                                "hasTrailingTrivia": true,
                                                "trailingTrivia": [
                                                    {
                                                        "kind": "WhitespaceTrivia",
                                                        "text": " "
                                                    }
                                                ]
                                            },
                                            "value": {
                                                "kind": "InvocationExpression",
                                                "fullStart": 852,
                                                "fullEnd": 881,
                                                "start": 852,
                                                "end": 881,
                                                "fullWidth": 29,
                                                "width": 29,
                                                "expression": {
                                                    "kind": "MemberAccessExpression",
                                                    "fullStart": 852,
                                                    "fullEnd": 873,
                                                    "start": 852,
                                                    "end": 873,
                                                    "fullWidth": 21,
                                                    "width": 21,
                                                    "expression": {
                                                        "kind": "IdentifierName",
                                                        "fullStart": 852,
                                                        "fullEnd": 858,
                                                        "start": 852,
                                                        "end": 858,
                                                        "fullWidth": 6,
                                                        "width": 6,
                                                        "text": "newObj",
                                                        "value": "newObj",
                                                        "valueText": "newObj"
                                                    },
                                                    "dotToken": {
                                                        "kind": "DotToken",
                                                        "fullStart": 858,
                                                        "fullEnd": 859,
                                                        "start": 858,
                                                        "end": 859,
                                                        "fullWidth": 1,
                                                        "width": 1,
                                                        "text": ".",
                                                        "value": ".",
                                                        "valueText": "."
                                                    },
                                                    "name": {
                                                        "kind": "IdentifierName",
                                                        "fullStart": 859,
                                                        "fullEnd": 873,
                                                        "start": 859,
                                                        "end": 873,
                                                        "fullWidth": 14,
                                                        "width": 14,
                                                        "text": "hasOwnProperty",
                                                        "value": "hasOwnProperty",
                                                        "valueText": "hasOwnProperty"
                                                    }
                                                },
                                                "argumentList": {
                                                    "kind": "ArgumentList",
                                                    "fullStart": 873,
                                                    "fullEnd": 881,
                                                    "start": 873,
                                                    "end": 881,
                                                    "fullWidth": 8,
                                                    "width": 8,
                                                    "openParenToken": {
                                                        "kind": "OpenParenToken",
                                                        "fullStart": 873,
                                                        "fullEnd": 874,
                                                        "start": 873,
                                                        "end": 874,
                                                        "fullWidth": 1,
                                                        "width": 1,
                                                        "text": "(",
                                                        "value": "(",
                                                        "valueText": "("
                                                    },
                                                    "arguments": [
                                                        {
                                                            "kind": "StringLiteral",
                                                            "fullStart": 874,
                                                            "fullEnd": 880,
                                                            "start": 874,
                                                            "end": 880,
                                                            "fullWidth": 6,
                                                            "width": 6,
                                                            "text": "\"prop\"",
                                                            "value": "prop",
                                                            "valueText": "prop"
                                                        }
                                                    ],
                                                    "closeParenToken": {
                                                        "kind": "CloseParenToken",
                                                        "fullStart": 880,
                                                        "fullEnd": 881,
                                                        "start": 880,
                                                        "end": 881,
                                                        "fullWidth": 1,
                                                        "width": 1,
                                                        "text": ")",
                                                        "value": ")",
                                                        "valueText": ")"
                                                    }
                                                }
                                            }
                                        }
                                    }
                                ]
                            },
                            "semicolonToken": {
                                "kind": "SemicolonToken",
                                "fullStart": 881,
                                "fullEnd": 884,
                                "start": 881,
                                "end": 882,
                                "fullWidth": 3,
                                "width": 1,
                                "text": ";",
                                "value": ";",
                                "valueText": ";",
                                "hasTrailingTrivia": true,
                                "hasTrailingNewLine": true,
                                "trailingTrivia": [
                                    {
                                        "kind": "NewLineTrivia",
                                        "text": "\r\n"
                                    }
                                ]
                            }
                        },
                        {
                            "kind": "ReturnStatement",
                            "fullStart": 884,
                            "fullEnd": 952,
                            "start": 894,
                            "end": 950,
                            "fullWidth": 68,
                            "width": 56,
                            "returnKeyword": {
                                "kind": "ReturnKeyword",
                                "fullStart": 884,
                                "fullEnd": 901,
                                "start": 894,
                                "end": 900,
                                "fullWidth": 17,
                                "width": 6,
                                "text": "return",
                                "value": "return",
                                "valueText": "return",
                                "hasLeadingTrivia": true,
                                "hasLeadingNewLine": true,
                                "hasTrailingTrivia": true,
                                "leadingTrivia": [
                                    {
                                        "kind": "NewLineTrivia",
                                        "text": "\r\n"
                                    },
                                    {
                                        "kind": "WhitespaceTrivia",
                                        "text": "        "
                                    }
                                ],
                                "trailingTrivia": [
                                    {
                                        "kind": "WhitespaceTrivia",
                                        "text": " "
                                    }
                                ]
                            },
                            "expression": {
                                "kind": "LogicalAndExpression",
                                "fullStart": 901,
                                "fullEnd": 949,
                                "start": 901,
                                "end": 949,
                                "fullWidth": 48,
                                "width": 48,
                                "left": {
                                    "kind": "EqualsExpression",
                                    "fullStart": 901,
                                    "fullEnd": 924,
                                    "start": 901,
                                    "end": 923,
                                    "fullWidth": 23,
                                    "width": 22,
                                    "left": {
                                        "kind": "IdentifierName",
                                        "fullStart": 901,
                                        "fullEnd": 915,
                                        "start": 901,
                                        "end": 914,
                                        "fullWidth": 14,
                                        "width": 13,
                                        "text": "beforeDeleted",
                                        "value": "beforeDeleted",
                                        "valueText": "beforeDeleted",
                                        "hasTrailingTrivia": true,
                                        "trailingTrivia": [
                                            {
                                                "kind": "WhitespaceTrivia",
                                                "text": " "
                                            }
                                        ]
                                    },
                                    "operatorToken": {
                                        "kind": "EqualsEqualsEqualsToken",
                                        "fullStart": 915,
                                        "fullEnd": 919,
                                        "start": 915,
                                        "end": 918,
                                        "fullWidth": 4,
                                        "width": 3,
                                        "text": "===",
                                        "value": "===",
                                        "valueText": "===",
                                        "hasTrailingTrivia": true,
                                        "trailingTrivia": [
                                            {
                                                "kind": "WhitespaceTrivia",
                                                "text": " "
                                            }
                                        ]
                                    },
                                    "right": {
                                        "kind": "TrueKeyword",
                                        "fullStart": 919,
                                        "fullEnd": 924,
                                        "start": 919,
                                        "end": 923,
                                        "fullWidth": 5,
                                        "width": 4,
                                        "text": "true",
                                        "value": true,
                                        "valueText": "true",
                                        "hasTrailingTrivia": true,
                                        "trailingTrivia": [
                                            {
                                                "kind": "WhitespaceTrivia",
                                                "text": " "
                                            }
                                        ]
                                    }
                                },
                                "operatorToken": {
                                    "kind": "AmpersandAmpersandToken",
                                    "fullStart": 924,
                                    "fullEnd": 927,
                                    "start": 924,
                                    "end": 926,
                                    "fullWidth": 3,
                                    "width": 2,
                                    "text": "&&",
                                    "value": "&&",
                                    "valueText": "&&",
                                    "hasTrailingTrivia": true,
                                    "trailingTrivia": [
                                        {
                                            "kind": "WhitespaceTrivia",
                                            "text": " "
                                        }
                                    ]
                                },
                                "right": {
                                    "kind": "EqualsExpression",
                                    "fullStart": 927,
                                    "fullEnd": 949,
                                    "start": 927,
                                    "end": 949,
                                    "fullWidth": 22,
                                    "width": 22,
                                    "left": {
                                        "kind": "IdentifierName",
                                        "fullStart": 927,
                                        "fullEnd": 940,
                                        "start": 927,
                                        "end": 939,
                                        "fullWidth": 13,
                                        "width": 12,
                                        "text": "afterDeleted",
                                        "value": "afterDeleted",
                                        "valueText": "afterDeleted",
                                        "hasTrailingTrivia": true,
                                        "trailingTrivia": [
                                            {
                                                "kind": "WhitespaceTrivia",
                                                "text": " "
                                            }
                                        ]
                                    },
                                    "operatorToken": {
                                        "kind": "EqualsEqualsEqualsToken",
                                        "fullStart": 940,
                                        "fullEnd": 944,
                                        "start": 940,
                                        "end": 943,
                                        "fullWidth": 4,
                                        "width": 3,
                                        "text": "===",
                                        "value": "===",
                                        "valueText": "===",
                                        "hasTrailingTrivia": true,
                                        "trailingTrivia": [
                                            {
                                                "kind": "WhitespaceTrivia",
                                                "text": " "
                                            }
                                        ]
                                    },
                                    "right": {
                                        "kind": "FalseKeyword",
                                        "fullStart": 944,
                                        "fullEnd": 949,
                                        "start": 944,
                                        "end": 949,
                                        "fullWidth": 5,
                                        "width": 5,
                                        "text": "false",
                                        "value": false,
                                        "valueText": "false"
                                    }
                                }
                            },
                            "semicolonToken": {
                                "kind": "SemicolonToken",
                                "fullStart": 949,
                                "fullEnd": 952,
                                "start": 949,
                                "end": 950,
                                "fullWidth": 3,
                                "width": 1,
                                "text": ";",
                                "value": ";",
                                "valueText": ";",
                                "hasTrailingTrivia": true,
                                "hasTrailingNewLine": true,
                                "trailingTrivia": [
                                    {
                                        "kind": "NewLineTrivia",
                                        "text": "\r\n"
                                    }
                                ]
                            }
                        }
                    ],
                    "closeBraceToken": {
                        "kind": "CloseBraceToken",
                        "fullStart": 952,
                        "fullEnd": 959,
                        "start": 956,
                        "end": 957,
                        "fullWidth": 7,
                        "width": 1,
                        "text": "}",
                        "value": "}",
                        "valueText": "}",
                        "hasLeadingTrivia": true,
                        "hasTrailingTrivia": true,
                        "hasTrailingNewLine": true,
                        "leadingTrivia": [
                            {
                                "kind": "WhitespaceTrivia",
                                "text": "    "
                            }
                        ],
                        "trailingTrivia": [
                            {
                                "kind": "NewLineTrivia",
                                "text": "\r\n"
                            }
                        ]
                    }
                }
            },
            {
                "kind": "ExpressionStatement",
                "fullStart": 959,
                "fullEnd": 983,
                "start": 959,
                "end": 981,
                "fullWidth": 24,
                "width": 22,
                "expression": {
                    "kind": "InvocationExpression",
                    "fullStart": 959,
                    "fullEnd": 980,
                    "start": 959,
                    "end": 980,
                    "fullWidth": 21,
                    "width": 21,
                    "expression": {
                        "kind": "IdentifierName",
                        "fullStart": 959,
                        "fullEnd": 970,
                        "start": 959,
                        "end": 970,
                        "fullWidth": 11,
                        "width": 11,
                        "text": "runTestCase",
                        "value": "runTestCase",
                        "valueText": "runTestCase"
                    },
                    "argumentList": {
                        "kind": "ArgumentList",
                        "fullStart": 970,
                        "fullEnd": 980,
                        "start": 970,
                        "end": 980,
                        "fullWidth": 10,
                        "width": 10,
                        "openParenToken": {
                            "kind": "OpenParenToken",
                            "fullStart": 970,
                            "fullEnd": 971,
                            "start": 970,
                            "end": 971,
                            "fullWidth": 1,
                            "width": 1,
                            "text": "(",
                            "value": "(",
                            "valueText": "("
                        },
                        "arguments": [
                            {
                                "kind": "IdentifierName",
                                "fullStart": 971,
                                "fullEnd": 979,
                                "start": 971,
                                "end": 979,
                                "fullWidth": 8,
                                "width": 8,
                                "text": "testcase",
                                "value": "testcase",
                                "valueText": "testcase"
                            }
                        ],
                        "closeParenToken": {
                            "kind": "CloseParenToken",
                            "fullStart": 979,
                            "fullEnd": 980,
                            "start": 979,
                            "end": 980,
                            "fullWidth": 1,
                            "width": 1,
                            "text": ")",
                            "value": ")",
                            "valueText": ")"
                        }
                    }
                },
                "semicolonToken": {
                    "kind": "SemicolonToken",
                    "fullStart": 980,
                    "fullEnd": 983,
                    "start": 980,
                    "end": 981,
                    "fullWidth": 3,
                    "width": 1,
                    "text": ";",
                    "value": ";",
                    "valueText": ";",
                    "hasTrailingTrivia": true,
                    "hasTrailingNewLine": true,
                    "trailingTrivia": [
                        {
                            "kind": "NewLineTrivia",
                            "text": "\r\n"
                        }
                    ]
                }
            }
        ],
        "endOfFileToken": {
            "kind": "EndOfFileToken",
            "fullStart": 983,
            "fullEnd": 983,
            "start": 983,
            "end": 983,
            "fullWidth": 0,
            "width": 0,
            "text": ""
        }
    },
    "lineMap": {
        "lineStarts": [
            0,
            67,
            152,
            232,
            308,
            380,
            385,
            439,
            563,
            568,
            570,
            572,
            595,
            597,
            639,
            660,
            702,
            717,
            730,
            732,
            792,
            794,
            823,
            825,
            884,
            886,
            952,
            959,
            983
        ],
        "length": 983
    }
}<|MERGE_RESOLUTION|>--- conflicted
+++ resolved
@@ -250,12 +250,8 @@
                                         "start": 609,
                                         "end": 727,
                                         "fullWidth": 118,
-<<<<<<< HEAD
                                         "width": 118,
-                                        "identifier": {
-=======
                                         "propertyName": {
->>>>>>> 85e84683
                                             "kind": "IdentifierName",
                                             "fullStart": 609,
                                             "fullEnd": 616,
@@ -808,12 +804,8 @@
                                         "start": 744,
                                         "end": 789,
                                         "fullWidth": 45,
-<<<<<<< HEAD
                                         "width": 45,
-                                        "identifier": {
-=======
                                         "propertyName": {
->>>>>>> 85e84683
                                             "kind": "IdentifierName",
                                             "fullStart": 744,
                                             "fullEnd": 758,
@@ -1155,12 +1147,8 @@
                                         "start": 837,
                                         "end": 881,
                                         "fullWidth": 44,
-<<<<<<< HEAD
                                         "width": 44,
-                                        "identifier": {
-=======
                                         "propertyName": {
->>>>>>> 85e84683
                                             "kind": "IdentifierName",
                                             "fullStart": 837,
                                             "fullEnd": 850,
