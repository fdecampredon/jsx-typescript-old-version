{
    "isDeclaration": false,
    "languageVersion": "EcmaScript5",
    "parseOptions": {
        "allowAutomaticSemicolonInsertion": true
    },
    "sourceUnit": {
        "kind": "SourceUnit",
        "fullStart": 0,
        "fullEnd": 1147,
        "start": 576,
        "end": 1147,
        "fullWidth": 1147,
        "width": 571,
        "isIncrementallyUnusable": true,
        "moduleElements": [
            {
                "kind": "FunctionDeclaration",
                "fullStart": 0,
                "fullEnd": 1123,
                "start": 576,
                "end": 1121,
                "fullWidth": 1123,
                "width": 545,
                "isIncrementallyUnusable": true,
                "modifiers": [],
                "functionKeyword": {
                    "kind": "FunctionKeyword",
                    "fullStart": 0,
                    "fullEnd": 585,
                    "start": 576,
                    "end": 584,
                    "fullWidth": 585,
                    "width": 8,
                    "text": "function",
                    "value": "function",
                    "valueText": "function",
                    "hasLeadingTrivia": true,
                    "hasLeadingComment": true,
                    "hasLeadingNewLine": true,
                    "hasTrailingTrivia": true,
                    "leadingTrivia": [
                        {
                            "kind": "SingleLineCommentTrivia",
                            "text": "/// Copyright (c) 2012 Ecma International.  All rights reserved. "
                        },
                        {
                            "kind": "NewLineTrivia",
                            "text": "\r\n"
                        },
                        {
                            "kind": "SingleLineCommentTrivia",
                            "text": "/// Ecma International makes this code available under the terms and conditions set"
                        },
                        {
                            "kind": "NewLineTrivia",
                            "text": "\r\n"
                        },
                        {
                            "kind": "SingleLineCommentTrivia",
                            "text": "/// forth on http://hg.ecmascript.org/tests/test262/raw-file/tip/LICENSE (the "
                        },
                        {
                            "kind": "NewLineTrivia",
                            "text": "\r\n"
                        },
                        {
                            "kind": "SingleLineCommentTrivia",
                            "text": "/// \"Use Terms\").   Any redistribution of this code must retain the above "
                        },
                        {
                            "kind": "NewLineTrivia",
                            "text": "\r\n"
                        },
                        {
                            "kind": "SingleLineCommentTrivia",
                            "text": "/// copyright and this notice and otherwise comply with the Use Terms."
                        },
                        {
                            "kind": "NewLineTrivia",
                            "text": "\r\n"
                        },
                        {
                            "kind": "MultiLineCommentTrivia",
                            "text": "/**\r\n * @path ch15/15.2/15.2.3/15.2.3.5/15.2.3.5-4-269.js\r\n * @description Object.create - 'set' property of one property in 'Properties' is an inherited data property (8.10.5 step 8.a)\r\n */"
                        },
                        {
                            "kind": "NewLineTrivia",
                            "text": "\r\n"
                        },
                        {
                            "kind": "NewLineTrivia",
                            "text": "\r\n"
                        },
                        {
                            "kind": "NewLineTrivia",
                            "text": "\r\n"
                        }
                    ],
                    "trailingTrivia": [
                        {
                            "kind": "WhitespaceTrivia",
                            "text": " "
                        }
                    ]
                },
                "identifier": {
                    "kind": "IdentifierName",
                    "fullStart": 585,
                    "fullEnd": 593,
                    "start": 585,
                    "end": 593,
                    "fullWidth": 8,
                    "width": 8,
                    "text": "testcase",
                    "value": "testcase",
                    "valueText": "testcase"
                },
                "callSignature": {
                    "kind": "CallSignature",
                    "fullStart": 593,
                    "fullEnd": 596,
                    "start": 593,
                    "end": 595,
                    "fullWidth": 3,
                    "width": 2,
                    "parameterList": {
                        "kind": "ParameterList",
                        "fullStart": 593,
                        "fullEnd": 596,
                        "start": 593,
                        "end": 595,
                        "fullWidth": 3,
                        "width": 2,
                        "openParenToken": {
                            "kind": "OpenParenToken",
                            "fullStart": 593,
                            "fullEnd": 594,
                            "start": 593,
                            "end": 594,
                            "fullWidth": 1,
                            "width": 1,
                            "text": "(",
                            "value": "(",
                            "valueText": "("
                        },
                        "parameters": [],
                        "closeParenToken": {
                            "kind": "CloseParenToken",
                            "fullStart": 594,
                            "fullEnd": 596,
                            "start": 594,
                            "end": 595,
                            "fullWidth": 2,
                            "width": 1,
                            "text": ")",
                            "value": ")",
                            "valueText": ")",
                            "hasTrailingTrivia": true,
                            "trailingTrivia": [
                                {
                                    "kind": "WhitespaceTrivia",
                                    "text": " "
                                }
                            ]
                        }
                    }
                },
                "block": {
                    "kind": "Block",
                    "fullStart": 596,
                    "fullEnd": 1123,
                    "start": 596,
                    "end": 1121,
                    "fullWidth": 527,
                    "width": 525,
                    "isIncrementallyUnusable": true,
                    "openBraceToken": {
                        "kind": "OpenBraceToken",
                        "fullStart": 596,
                        "fullEnd": 599,
                        "start": 596,
                        "end": 597,
                        "fullWidth": 3,
                        "width": 1,
                        "text": "{",
                        "value": "{",
                        "valueText": "{",
                        "hasTrailingTrivia": true,
                        "hasTrailingNewLine": true,
                        "trailingTrivia": [
                            {
                                "kind": "NewLineTrivia",
                                "text": "\r\n"
                            }
                        ]
                    },
                    "statements": [
                        {
                            "kind": "VariableStatement",
                            "fullStart": 599,
                            "fullEnd": 627,
                            "start": 607,
                            "end": 625,
                            "fullWidth": 28,
                            "width": 18,
                            "modifiers": [],
                            "variableDeclaration": {
                                "kind": "VariableDeclaration",
                                "fullStart": 599,
                                "fullEnd": 624,
                                "start": 607,
                                "end": 624,
                                "fullWidth": 25,
                                "width": 17,
                                "varKeyword": {
                                    "kind": "VarKeyword",
                                    "fullStart": 599,
                                    "fullEnd": 611,
                                    "start": 607,
                                    "end": 610,
                                    "fullWidth": 12,
                                    "width": 3,
                                    "text": "var",
                                    "value": "var",
                                    "valueText": "var",
                                    "hasLeadingTrivia": true,
                                    "hasTrailingTrivia": true,
                                    "leadingTrivia": [
                                        {
                                            "kind": "WhitespaceTrivia",
                                            "text": "        "
                                        }
                                    ],
                                    "trailingTrivia": [
                                        {
                                            "kind": "WhitespaceTrivia",
                                            "text": " "
                                        }
                                    ]
                                },
                                "variableDeclarators": [
                                    {
                                        "kind": "VariableDeclarator",
                                        "fullStart": 611,
                                        "fullEnd": 624,
                                        "start": 611,
                                        "end": 624,
                                        "fullWidth": 13,
<<<<<<< HEAD
                                        "width": 13,
                                        "identifier": {
=======
                                        "propertyName": {
>>>>>>> 85e84683
                                            "kind": "IdentifierName",
                                            "fullStart": 611,
                                            "fullEnd": 616,
                                            "start": 611,
                                            "end": 615,
                                            "fullWidth": 5,
                                            "width": 4,
                                            "text": "data",
                                            "value": "data",
                                            "valueText": "data",
                                            "hasTrailingTrivia": true,
                                            "trailingTrivia": [
                                                {
                                                    "kind": "WhitespaceTrivia",
                                                    "text": " "
                                                }
                                            ]
                                        },
                                        "equalsValueClause": {
                                            "kind": "EqualsValueClause",
                                            "fullStart": 616,
                                            "fullEnd": 624,
                                            "start": 616,
                                            "end": 624,
                                            "fullWidth": 8,
                                            "width": 8,
                                            "equalsToken": {
                                                "kind": "EqualsToken",
                                                "fullStart": 616,
                                                "fullEnd": 618,
                                                "start": 616,
                                                "end": 617,
                                                "fullWidth": 2,
                                                "width": 1,
                                                "text": "=",
                                                "value": "=",
                                                "valueText": "=",
                                                "hasTrailingTrivia": true,
                                                "trailingTrivia": [
                                                    {
                                                        "kind": "WhitespaceTrivia",
                                                        "text": " "
                                                    }
                                                ]
                                            },
                                            "value": {
                                                "kind": "StringLiteral",
                                                "fullStart": 618,
                                                "fullEnd": 624,
                                                "start": 618,
                                                "end": 624,
                                                "fullWidth": 6,
                                                "width": 6,
                                                "text": "\"data\"",
                                                "value": "data",
                                                "valueText": "data"
                                            }
                                        }
                                    }
                                ]
                            },
                            "semicolonToken": {
                                "kind": "SemicolonToken",
                                "fullStart": 624,
                                "fullEnd": 627,
                                "start": 624,
                                "end": 625,
                                "fullWidth": 3,
                                "width": 1,
                                "text": ";",
                                "value": ";",
                                "valueText": ";",
                                "hasTrailingTrivia": true,
                                "hasTrailingNewLine": true,
                                "trailingTrivia": [
                                    {
                                        "kind": "NewLineTrivia",
                                        "text": "\r\n"
                                    }
                                ]
                            }
                        },
                        {
                            "kind": "VariableStatement",
                            "fullStart": 627,
                            "fullEnd": 745,
                            "start": 635,
                            "end": 743,
                            "fullWidth": 118,
                            "width": 108,
                            "isIncrementallyUnusable": true,
                            "modifiers": [],
                            "variableDeclaration": {
                                "kind": "VariableDeclaration",
                                "fullStart": 627,
                                "fullEnd": 742,
                                "start": 635,
                                "end": 742,
                                "fullWidth": 115,
                                "width": 107,
                                "isIncrementallyUnusable": true,
                                "varKeyword": {
                                    "kind": "VarKeyword",
                                    "fullStart": 627,
                                    "fullEnd": 639,
                                    "start": 635,
                                    "end": 638,
                                    "fullWidth": 12,
                                    "width": 3,
                                    "text": "var",
                                    "value": "var",
                                    "valueText": "var",
                                    "hasLeadingTrivia": true,
                                    "hasTrailingTrivia": true,
                                    "leadingTrivia": [
                                        {
                                            "kind": "WhitespaceTrivia",
                                            "text": "        "
                                        }
                                    ],
                                    "trailingTrivia": [
                                        {
                                            "kind": "WhitespaceTrivia",
                                            "text": " "
                                        }
                                    ]
                                },
                                "variableDeclarators": [
                                    {
                                        "kind": "VariableDeclarator",
                                        "fullStart": 639,
                                        "fullEnd": 742,
                                        "start": 639,
                                        "end": 742,
                                        "fullWidth": 103,
                                        "width": 103,
                                        "isIncrementallyUnusable": true,
                                        "propertyName": {
                                            "kind": "IdentifierName",
                                            "fullStart": 639,
                                            "fullEnd": 645,
                                            "start": 639,
                                            "end": 644,
                                            "fullWidth": 6,
                                            "width": 5,
                                            "text": "proto",
                                            "value": "proto",
                                            "valueText": "proto",
                                            "hasTrailingTrivia": true,
                                            "trailingTrivia": [
                                                {
                                                    "kind": "WhitespaceTrivia",
                                                    "text": " "
                                                }
                                            ]
                                        },
                                        "equalsValueClause": {
                                            "kind": "EqualsValueClause",
                                            "fullStart": 645,
                                            "fullEnd": 742,
                                            "start": 645,
                                            "end": 742,
                                            "fullWidth": 97,
                                            "width": 97,
                                            "isIncrementallyUnusable": true,
                                            "equalsToken": {
                                                "kind": "EqualsToken",
                                                "fullStart": 645,
                                                "fullEnd": 647,
                                                "start": 645,
                                                "end": 646,
                                                "fullWidth": 2,
                                                "width": 1,
                                                "text": "=",
                                                "value": "=",
                                                "valueText": "=",
                                                "hasTrailingTrivia": true,
                                                "trailingTrivia": [
                                                    {
                                                        "kind": "WhitespaceTrivia",
                                                        "text": " "
                                                    }
                                                ]
                                            },
                                            "value": {
                                                "kind": "ObjectLiteralExpression",
                                                "fullStart": 647,
                                                "fullEnd": 742,
                                                "start": 647,
                                                "end": 742,
                                                "fullWidth": 95,
                                                "width": 95,
                                                "isIncrementallyUnusable": true,
                                                "openBraceToken": {
                                                    "kind": "OpenBraceToken",
                                                    "fullStart": 647,
                                                    "fullEnd": 650,
                                                    "start": 647,
                                                    "end": 648,
                                                    "fullWidth": 3,
                                                    "width": 1,
                                                    "text": "{",
                                                    "value": "{",
                                                    "valueText": "{",
                                                    "hasTrailingTrivia": true,
                                                    "hasTrailingNewLine": true,
                                                    "trailingTrivia": [
                                                        {
                                                            "kind": "NewLineTrivia",
                                                            "text": "\r\n"
                                                        }
                                                    ]
                                                },
                                                "propertyAssignments": [
                                                    {
                                                        "kind": "SimplePropertyAssignment",
                                                        "fullStart": 650,
                                                        "fullEnd": 733,
                                                        "start": 662,
                                                        "end": 731,
                                                        "fullWidth": 83,
                                                        "width": 69,
                                                        "isIncrementallyUnusable": true,
                                                        "propertyName": {
                                                            "kind": "IdentifierName",
                                                            "fullStart": 650,
                                                            "fullEnd": 665,
                                                            "start": 662,
                                                            "end": 665,
                                                            "fullWidth": 15,
                                                            "width": 3,
                                                            "text": "set",
                                                            "value": "set",
                                                            "valueText": "set",
                                                            "hasLeadingTrivia": true,
                                                            "leadingTrivia": [
                                                                {
                                                                    "kind": "WhitespaceTrivia",
                                                                    "text": "            "
                                                                }
                                                            ]
                                                        },
                                                        "colonToken": {
                                                            "kind": "ColonToken",
                                                            "fullStart": 665,
                                                            "fullEnd": 667,
                                                            "start": 665,
                                                            "end": 666,
                                                            "fullWidth": 2,
                                                            "width": 1,
                                                            "text": ":",
                                                            "value": ":",
                                                            "valueText": ":",
                                                            "hasTrailingTrivia": true,
                                                            "trailingTrivia": [
                                                                {
                                                                    "kind": "WhitespaceTrivia",
                                                                    "text": " "
                                                                }
                                                            ]
                                                        },
                                                        "expression": {
                                                            "kind": "FunctionExpression",
                                                            "fullStart": 667,
                                                            "fullEnd": 733,
                                                            "start": 667,
                                                            "end": 731,
                                                            "fullWidth": 66,
                                                            "width": 64,
                                                            "functionKeyword": {
                                                                "kind": "FunctionKeyword",
                                                                "fullStart": 667,
                                                                "fullEnd": 676,
                                                                "start": 667,
                                                                "end": 675,
                                                                "fullWidth": 9,
                                                                "width": 8,
                                                                "text": "function",
                                                                "value": "function",
                                                                "valueText": "function",
                                                                "hasTrailingTrivia": true,
                                                                "trailingTrivia": [
                                                                    {
                                                                        "kind": "WhitespaceTrivia",
                                                                        "text": " "
                                                                    }
                                                                ]
                                                            },
                                                            "callSignature": {
                                                                "kind": "CallSignature",
                                                                "fullStart": 676,
                                                                "fullEnd": 684,
                                                                "start": 676,
                                                                "end": 683,
                                                                "fullWidth": 8,
                                                                "width": 7,
                                                                "parameterList": {
                                                                    "kind": "ParameterList",
                                                                    "fullStart": 676,
                                                                    "fullEnd": 684,
                                                                    "start": 676,
                                                                    "end": 683,
                                                                    "fullWidth": 8,
                                                                    "width": 7,
                                                                    "openParenToken": {
                                                                        "kind": "OpenParenToken",
                                                                        "fullStart": 676,
                                                                        "fullEnd": 677,
                                                                        "start": 676,
                                                                        "end": 677,
                                                                        "fullWidth": 1,
                                                                        "width": 1,
                                                                        "text": "(",
                                                                        "value": "(",
                                                                        "valueText": "("
                                                                    },
                                                                    "parameters": [
                                                                        {
                                                                            "kind": "Parameter",
                                                                            "fullStart": 677,
                                                                            "fullEnd": 682,
                                                                            "start": 677,
                                                                            "end": 682,
                                                                            "fullWidth": 5,
                                                                            "width": 5,
                                                                            "modifiers": [],
                                                                            "identifier": {
                                                                                "kind": "IdentifierName",
                                                                                "fullStart": 677,
                                                                                "fullEnd": 682,
                                                                                "start": 677,
                                                                                "end": 682,
                                                                                "fullWidth": 5,
                                                                                "width": 5,
                                                                                "text": "value",
                                                                                "value": "value",
                                                                                "valueText": "value"
                                                                            }
                                                                        }
                                                                    ],
                                                                    "closeParenToken": {
                                                                        "kind": "CloseParenToken",
                                                                        "fullStart": 682,
                                                                        "fullEnd": 684,
                                                                        "start": 682,
                                                                        "end": 683,
                                                                        "fullWidth": 2,
                                                                        "width": 1,
                                                                        "text": ")",
                                                                        "value": ")",
                                                                        "valueText": ")",
                                                                        "hasTrailingTrivia": true,
                                                                        "trailingTrivia": [
                                                                            {
                                                                                "kind": "WhitespaceTrivia",
                                                                                "text": " "
                                                                            }
                                                                        ]
                                                                    }
                                                                }
                                                            },
                                                            "block": {
                                                                "kind": "Block",
                                                                "fullStart": 684,
                                                                "fullEnd": 733,
                                                                "start": 684,
                                                                "end": 731,
                                                                "fullWidth": 49,
                                                                "width": 47,
                                                                "openBraceToken": {
                                                                    "kind": "OpenBraceToken",
                                                                    "fullStart": 684,
                                                                    "fullEnd": 687,
                                                                    "start": 684,
                                                                    "end": 685,
                                                                    "fullWidth": 3,
                                                                    "width": 1,
                                                                    "text": "{",
                                                                    "value": "{",
                                                                    "valueText": "{",
                                                                    "hasTrailingTrivia": true,
                                                                    "hasTrailingNewLine": true,
                                                                    "trailingTrivia": [
                                                                        {
                                                                            "kind": "NewLineTrivia",
                                                                            "text": "\r\n"
                                                                        }
                                                                    ]
                                                                },
                                                                "statements": [
                                                                    {
                                                                        "kind": "ExpressionStatement",
                                                                        "fullStart": 687,
                                                                        "fullEnd": 718,
                                                                        "start": 703,
                                                                        "end": 716,
                                                                        "fullWidth": 31,
                                                                        "width": 13,
                                                                        "expression": {
                                                                            "kind": "AssignmentExpression",
                                                                            "fullStart": 687,
                                                                            "fullEnd": 715,
                                                                            "start": 703,
                                                                            "end": 715,
                                                                            "fullWidth": 28,
                                                                            "width": 12,
                                                                            "left": {
                                                                                "kind": "IdentifierName",
                                                                                "fullStart": 687,
                                                                                "fullEnd": 708,
                                                                                "start": 703,
                                                                                "end": 707,
                                                                                "fullWidth": 21,
                                                                                "width": 4,
                                                                                "text": "data",
                                                                                "value": "data",
                                                                                "valueText": "data",
                                                                                "hasLeadingTrivia": true,
                                                                                "hasTrailingTrivia": true,
                                                                                "leadingTrivia": [
                                                                                    {
                                                                                        "kind": "WhitespaceTrivia",
                                                                                        "text": "                "
                                                                                    }
                                                                                ],
                                                                                "trailingTrivia": [
                                                                                    {
                                                                                        "kind": "WhitespaceTrivia",
                                                                                        "text": " "
                                                                                    }
                                                                                ]
                                                                            },
                                                                            "operatorToken": {
                                                                                "kind": "EqualsToken",
                                                                                "fullStart": 708,
                                                                                "fullEnd": 710,
                                                                                "start": 708,
                                                                                "end": 709,
                                                                                "fullWidth": 2,
                                                                                "width": 1,
                                                                                "text": "=",
                                                                                "value": "=",
                                                                                "valueText": "=",
                                                                                "hasTrailingTrivia": true,
                                                                                "trailingTrivia": [
                                                                                    {
                                                                                        "kind": "WhitespaceTrivia",
                                                                                        "text": " "
                                                                                    }
                                                                                ]
                                                                            },
                                                                            "right": {
                                                                                "kind": "IdentifierName",
                                                                                "fullStart": 710,
                                                                                "fullEnd": 715,
                                                                                "start": 710,
                                                                                "end": 715,
                                                                                "fullWidth": 5,
                                                                                "width": 5,
                                                                                "text": "value",
                                                                                "value": "value",
                                                                                "valueText": "value"
                                                                            }
                                                                        },
                                                                        "semicolonToken": {
                                                                            "kind": "SemicolonToken",
                                                                            "fullStart": 715,
                                                                            "fullEnd": 718,
                                                                            "start": 715,
                                                                            "end": 716,
                                                                            "fullWidth": 3,
                                                                            "width": 1,
                                                                            "text": ";",
                                                                            "value": ";",
                                                                            "valueText": ";",
                                                                            "hasTrailingTrivia": true,
                                                                            "hasTrailingNewLine": true,
                                                                            "trailingTrivia": [
                                                                                {
                                                                                    "kind": "NewLineTrivia",
                                                                                    "text": "\r\n"
                                                                                }
                                                                            ]
                                                                        }
                                                                    }
                                                                ],
                                                                "closeBraceToken": {
                                                                    "kind": "CloseBraceToken",
                                                                    "fullStart": 718,
                                                                    "fullEnd": 733,
                                                                    "start": 730,
                                                                    "end": 731,
                                                                    "fullWidth": 15,
                                                                    "width": 1,
                                                                    "text": "}",
                                                                    "value": "}",
                                                                    "valueText": "}",
                                                                    "hasLeadingTrivia": true,
                                                                    "hasTrailingTrivia": true,
                                                                    "hasTrailingNewLine": true,
                                                                    "leadingTrivia": [
                                                                        {
                                                                            "kind": "WhitespaceTrivia",
                                                                            "text": "            "
                                                                        }
                                                                    ],
                                                                    "trailingTrivia": [
                                                                        {
                                                                            "kind": "NewLineTrivia",
                                                                            "text": "\r\n"
                                                                        }
                                                                    ]
                                                                }
                                                            }
                                                        }
                                                    }
                                                ],
                                                "closeBraceToken": {
                                                    "kind": "CloseBraceToken",
                                                    "fullStart": 733,
                                                    "fullEnd": 742,
                                                    "start": 741,
                                                    "end": 742,
                                                    "fullWidth": 9,
                                                    "width": 1,
                                                    "text": "}",
                                                    "value": "}",
                                                    "valueText": "}",
                                                    "hasLeadingTrivia": true,
                                                    "leadingTrivia": [
                                                        {
                                                            "kind": "WhitespaceTrivia",
                                                            "text": "        "
                                                        }
                                                    ]
                                                }
                                            }
                                        }
                                    }
                                ]
                            },
                            "semicolonToken": {
                                "kind": "SemicolonToken",
                                "fullStart": 742,
                                "fullEnd": 745,
                                "start": 742,
                                "end": 743,
                                "fullWidth": 3,
                                "width": 1,
                                "text": ";",
                                "value": ";",
                                "valueText": ";",
                                "hasTrailingTrivia": true,
                                "hasTrailingNewLine": true,
                                "trailingTrivia": [
                                    {
                                        "kind": "NewLineTrivia",
                                        "text": "\r\n"
                                    }
                                ]
                            }
                        },
                        {
                            "kind": "VariableStatement",
                            "fullStart": 745,
                            "fullEnd": 792,
                            "start": 755,
                            "end": 790,
                            "fullWidth": 47,
                            "width": 35,
                            "modifiers": [],
                            "variableDeclaration": {
                                "kind": "VariableDeclaration",
                                "fullStart": 745,
                                "fullEnd": 789,
                                "start": 755,
                                "end": 789,
                                "fullWidth": 44,
                                "width": 34,
                                "varKeyword": {
                                    "kind": "VarKeyword",
                                    "fullStart": 745,
                                    "fullEnd": 759,
                                    "start": 755,
                                    "end": 758,
                                    "fullWidth": 14,
                                    "width": 3,
                                    "text": "var",
                                    "value": "var",
                                    "valueText": "var",
                                    "hasLeadingTrivia": true,
                                    "hasLeadingNewLine": true,
                                    "hasTrailingTrivia": true,
                                    "leadingTrivia": [
                                        {
                                            "kind": "NewLineTrivia",
                                            "text": "\r\n"
                                        },
                                        {
                                            "kind": "WhitespaceTrivia",
                                            "text": "        "
                                        }
                                    ],
                                    "trailingTrivia": [
                                        {
                                            "kind": "WhitespaceTrivia",
                                            "text": " "
                                        }
                                    ]
                                },
                                "variableDeclarators": [
                                    {
                                        "kind": "VariableDeclarator",
                                        "fullStart": 759,
                                        "fullEnd": 789,
                                        "start": 759,
                                        "end": 789,
                                        "fullWidth": 30,
<<<<<<< HEAD
                                        "width": 30,
                                        "identifier": {
=======
                                        "propertyName": {
>>>>>>> 85e84683
                                            "kind": "IdentifierName",
                                            "fullStart": 759,
                                            "fullEnd": 772,
                                            "start": 759,
                                            "end": 771,
                                            "fullWidth": 13,
                                            "width": 12,
                                            "text": "ConstructFun",
                                            "value": "ConstructFun",
                                            "valueText": "ConstructFun",
                                            "hasTrailingTrivia": true,
                                            "trailingTrivia": [
                                                {
                                                    "kind": "WhitespaceTrivia",
                                                    "text": " "
                                                }
                                            ]
                                        },
                                        "equalsValueClause": {
                                            "kind": "EqualsValueClause",
                                            "fullStart": 772,
                                            "fullEnd": 789,
                                            "start": 772,
                                            "end": 789,
                                            "fullWidth": 17,
                                            "width": 17,
                                            "equalsToken": {
                                                "kind": "EqualsToken",
                                                "fullStart": 772,
                                                "fullEnd": 774,
                                                "start": 772,
                                                "end": 773,
                                                "fullWidth": 2,
                                                "width": 1,
                                                "text": "=",
                                                "value": "=",
                                                "valueText": "=",
                                                "hasTrailingTrivia": true,
                                                "trailingTrivia": [
                                                    {
                                                        "kind": "WhitespaceTrivia",
                                                        "text": " "
                                                    }
                                                ]
                                            },
                                            "value": {
                                                "kind": "FunctionExpression",
                                                "fullStart": 774,
                                                "fullEnd": 789,
                                                "start": 774,
                                                "end": 789,
                                                "fullWidth": 15,
                                                "width": 15,
                                                "functionKeyword": {
                                                    "kind": "FunctionKeyword",
                                                    "fullStart": 774,
                                                    "fullEnd": 783,
                                                    "start": 774,
                                                    "end": 782,
                                                    "fullWidth": 9,
                                                    "width": 8,
                                                    "text": "function",
                                                    "value": "function",
                                                    "valueText": "function",
                                                    "hasTrailingTrivia": true,
                                                    "trailingTrivia": [
                                                        {
                                                            "kind": "WhitespaceTrivia",
                                                            "text": " "
                                                        }
                                                    ]
                                                },
                                                "callSignature": {
                                                    "kind": "CallSignature",
                                                    "fullStart": 783,
                                                    "fullEnd": 786,
                                                    "start": 783,
                                                    "end": 785,
                                                    "fullWidth": 3,
                                                    "width": 2,
                                                    "parameterList": {
                                                        "kind": "ParameterList",
                                                        "fullStart": 783,
                                                        "fullEnd": 786,
                                                        "start": 783,
                                                        "end": 785,
                                                        "fullWidth": 3,
                                                        "width": 2,
                                                        "openParenToken": {
                                                            "kind": "OpenParenToken",
                                                            "fullStart": 783,
                                                            "fullEnd": 784,
                                                            "start": 783,
                                                            "end": 784,
                                                            "fullWidth": 1,
                                                            "width": 1,
                                                            "text": "(",
                                                            "value": "(",
                                                            "valueText": "("
                                                        },
                                                        "parameters": [],
                                                        "closeParenToken": {
                                                            "kind": "CloseParenToken",
                                                            "fullStart": 784,
                                                            "fullEnd": 786,
                                                            "start": 784,
                                                            "end": 785,
                                                            "fullWidth": 2,
                                                            "width": 1,
                                                            "text": ")",
                                                            "value": ")",
                                                            "valueText": ")",
                                                            "hasTrailingTrivia": true,
                                                            "trailingTrivia": [
                                                                {
                                                                    "kind": "WhitespaceTrivia",
                                                                    "text": " "
                                                                }
                                                            ]
                                                        }
                                                    }
                                                },
                                                "block": {
                                                    "kind": "Block",
                                                    "fullStart": 786,
                                                    "fullEnd": 789,
                                                    "start": 786,
                                                    "end": 789,
                                                    "fullWidth": 3,
                                                    "width": 3,
                                                    "openBraceToken": {
                                                        "kind": "OpenBraceToken",
                                                        "fullStart": 786,
                                                        "fullEnd": 788,
                                                        "start": 786,
                                                        "end": 787,
                                                        "fullWidth": 2,
                                                        "width": 1,
                                                        "text": "{",
                                                        "value": "{",
                                                        "valueText": "{",
                                                        "hasTrailingTrivia": true,
                                                        "trailingTrivia": [
                                                            {
                                                                "kind": "WhitespaceTrivia",
                                                                "text": " "
                                                            }
                                                        ]
                                                    },
                                                    "statements": [],
                                                    "closeBraceToken": {
                                                        "kind": "CloseBraceToken",
                                                        "fullStart": 788,
                                                        "fullEnd": 789,
                                                        "start": 788,
                                                        "end": 789,
                                                        "fullWidth": 1,
                                                        "width": 1,
                                                        "text": "}",
                                                        "value": "}",
                                                        "valueText": "}"
                                                    }
                                                }
                                            }
                                        }
                                    }
                                ]
                            },
                            "semicolonToken": {
                                "kind": "SemicolonToken",
                                "fullStart": 789,
                                "fullEnd": 792,
                                "start": 789,
                                "end": 790,
                                "fullWidth": 3,
                                "width": 1,
                                "text": ";",
                                "value": ";",
                                "valueText": ";",
                                "hasTrailingTrivia": true,
                                "hasTrailingNewLine": true,
                                "trailingTrivia": [
                                    {
                                        "kind": "NewLineTrivia",
                                        "text": "\r\n"
                                    }
                                ]
                            }
                        },
                        {
                            "kind": "ExpressionStatement",
                            "fullStart": 792,
                            "fullEnd": 833,
                            "start": 800,
                            "end": 831,
                            "fullWidth": 41,
                            "width": 31,
                            "expression": {
                                "kind": "AssignmentExpression",
                                "fullStart": 792,
                                "fullEnd": 830,
                                "start": 800,
                                "end": 830,
                                "fullWidth": 38,
                                "width": 30,
                                "left": {
                                    "kind": "MemberAccessExpression",
                                    "fullStart": 792,
                                    "fullEnd": 823,
                                    "start": 800,
                                    "end": 822,
                                    "fullWidth": 31,
                                    "width": 22,
                                    "expression": {
                                        "kind": "IdentifierName",
                                        "fullStart": 792,
                                        "fullEnd": 812,
                                        "start": 800,
                                        "end": 812,
                                        "fullWidth": 20,
                                        "width": 12,
                                        "text": "ConstructFun",
                                        "value": "ConstructFun",
                                        "valueText": "ConstructFun",
                                        "hasLeadingTrivia": true,
                                        "leadingTrivia": [
                                            {
                                                "kind": "WhitespaceTrivia",
                                                "text": "        "
                                            }
                                        ]
                                    },
                                    "dotToken": {
                                        "kind": "DotToken",
                                        "fullStart": 812,
                                        "fullEnd": 813,
                                        "start": 812,
                                        "end": 813,
                                        "fullWidth": 1,
                                        "width": 1,
                                        "text": ".",
                                        "value": ".",
                                        "valueText": "."
                                    },
                                    "name": {
                                        "kind": "IdentifierName",
                                        "fullStart": 813,
                                        "fullEnd": 823,
                                        "start": 813,
                                        "end": 822,
                                        "fullWidth": 10,
                                        "width": 9,
                                        "text": "prototype",
                                        "value": "prototype",
                                        "valueText": "prototype",
                                        "hasTrailingTrivia": true,
                                        "trailingTrivia": [
                                            {
                                                "kind": "WhitespaceTrivia",
                                                "text": " "
                                            }
                                        ]
                                    }
                                },
                                "operatorToken": {
                                    "kind": "EqualsToken",
                                    "fullStart": 823,
                                    "fullEnd": 825,
                                    "start": 823,
                                    "end": 824,
                                    "fullWidth": 2,
                                    "width": 1,
                                    "text": "=",
                                    "value": "=",
                                    "valueText": "=",
                                    "hasTrailingTrivia": true,
                                    "trailingTrivia": [
                                        {
                                            "kind": "WhitespaceTrivia",
                                            "text": " "
                                        }
                                    ]
                                },
                                "right": {
                                    "kind": "IdentifierName",
                                    "fullStart": 825,
                                    "fullEnd": 830,
                                    "start": 825,
                                    "end": 830,
                                    "fullWidth": 5,
                                    "width": 5,
                                    "text": "proto",
                                    "value": "proto",
                                    "valueText": "proto"
                                }
                            },
                            "semicolonToken": {
                                "kind": "SemicolonToken",
                                "fullStart": 830,
                                "fullEnd": 833,
                                "start": 830,
                                "end": 831,
                                "fullWidth": 3,
                                "width": 1,
                                "text": ";",
                                "value": ";",
                                "valueText": ";",
                                "hasTrailingTrivia": true,
                                "hasTrailingNewLine": true,
                                "trailingTrivia": [
                                    {
                                        "kind": "NewLineTrivia",
                                        "text": "\r\n"
                                    }
                                ]
                            }
                        },
                        {
                            "kind": "VariableStatement",
                            "fullStart": 833,
                            "fullEnd": 874,
                            "start": 841,
                            "end": 872,
                            "fullWidth": 41,
                            "width": 31,
                            "modifiers": [],
                            "variableDeclaration": {
                                "kind": "VariableDeclaration",
                                "fullStart": 833,
                                "fullEnd": 871,
                                "start": 841,
                                "end": 871,
                                "fullWidth": 38,
                                "width": 30,
                                "varKeyword": {
                                    "kind": "VarKeyword",
                                    "fullStart": 833,
                                    "fullEnd": 845,
                                    "start": 841,
                                    "end": 844,
                                    "fullWidth": 12,
                                    "width": 3,
                                    "text": "var",
                                    "value": "var",
                                    "valueText": "var",
                                    "hasLeadingTrivia": true,
                                    "hasTrailingTrivia": true,
                                    "leadingTrivia": [
                                        {
                                            "kind": "WhitespaceTrivia",
                                            "text": "        "
                                        }
                                    ],
                                    "trailingTrivia": [
                                        {
                                            "kind": "WhitespaceTrivia",
                                            "text": " "
                                        }
                                    ]
                                },
                                "variableDeclarators": [
                                    {
                                        "kind": "VariableDeclarator",
                                        "fullStart": 845,
                                        "fullEnd": 871,
                                        "start": 845,
                                        "end": 871,
                                        "fullWidth": 26,
<<<<<<< HEAD
                                        "width": 26,
                                        "identifier": {
=======
                                        "propertyName": {
>>>>>>> 85e84683
                                            "kind": "IdentifierName",
                                            "fullStart": 845,
                                            "fullEnd": 851,
                                            "start": 845,
                                            "end": 850,
                                            "fullWidth": 6,
                                            "width": 5,
                                            "text": "child",
                                            "value": "child",
                                            "valueText": "child",
                                            "hasTrailingTrivia": true,
                                            "trailingTrivia": [
                                                {
                                                    "kind": "WhitespaceTrivia",
                                                    "text": " "
                                                }
                                            ]
                                        },
                                        "equalsValueClause": {
                                            "kind": "EqualsValueClause",
                                            "fullStart": 851,
                                            "fullEnd": 871,
                                            "start": 851,
                                            "end": 871,
                                            "fullWidth": 20,
                                            "width": 20,
                                            "equalsToken": {
                                                "kind": "EqualsToken",
                                                "fullStart": 851,
                                                "fullEnd": 853,
                                                "start": 851,
                                                "end": 852,
                                                "fullWidth": 2,
                                                "width": 1,
                                                "text": "=",
                                                "value": "=",
                                                "valueText": "=",
                                                "hasTrailingTrivia": true,
                                                "trailingTrivia": [
                                                    {
                                                        "kind": "WhitespaceTrivia",
                                                        "text": " "
                                                    }
                                                ]
                                            },
                                            "value": {
                                                "kind": "ObjectCreationExpression",
                                                "fullStart": 853,
                                                "fullEnd": 871,
                                                "start": 853,
                                                "end": 871,
                                                "fullWidth": 18,
                                                "width": 18,
                                                "newKeyword": {
                                                    "kind": "NewKeyword",
                                                    "fullStart": 853,
                                                    "fullEnd": 857,
                                                    "start": 853,
                                                    "end": 856,
                                                    "fullWidth": 4,
                                                    "width": 3,
                                                    "text": "new",
                                                    "value": "new",
                                                    "valueText": "new",
                                                    "hasTrailingTrivia": true,
                                                    "trailingTrivia": [
                                                        {
                                                            "kind": "WhitespaceTrivia",
                                                            "text": " "
                                                        }
                                                    ]
                                                },
                                                "expression": {
                                                    "kind": "IdentifierName",
                                                    "fullStart": 857,
                                                    "fullEnd": 869,
                                                    "start": 857,
                                                    "end": 869,
                                                    "fullWidth": 12,
                                                    "width": 12,
                                                    "text": "ConstructFun",
                                                    "value": "ConstructFun",
                                                    "valueText": "ConstructFun"
                                                },
                                                "argumentList": {
                                                    "kind": "ArgumentList",
                                                    "fullStart": 869,
                                                    "fullEnd": 871,
                                                    "start": 869,
                                                    "end": 871,
                                                    "fullWidth": 2,
                                                    "width": 2,
                                                    "openParenToken": {
                                                        "kind": "OpenParenToken",
                                                        "fullStart": 869,
                                                        "fullEnd": 870,
                                                        "start": 869,
                                                        "end": 870,
                                                        "fullWidth": 1,
                                                        "width": 1,
                                                        "text": "(",
                                                        "value": "(",
                                                        "valueText": "("
                                                    },
                                                    "arguments": [],
                                                    "closeParenToken": {
                                                        "kind": "CloseParenToken",
                                                        "fullStart": 870,
                                                        "fullEnd": 871,
                                                        "start": 870,
                                                        "end": 871,
                                                        "fullWidth": 1,
                                                        "width": 1,
                                                        "text": ")",
                                                        "value": ")",
                                                        "valueText": ")"
                                                    }
                                                }
                                            }
                                        }
                                    }
                                ]
                            },
                            "semicolonToken": {
                                "kind": "SemicolonToken",
                                "fullStart": 871,
                                "fullEnd": 874,
                                "start": 871,
                                "end": 872,
                                "fullWidth": 3,
                                "width": 1,
                                "text": ";",
                                "value": ";",
                                "valueText": ";",
                                "hasTrailingTrivia": true,
                                "hasTrailingNewLine": true,
                                "trailingTrivia": [
                                    {
                                        "kind": "NewLineTrivia",
                                        "text": "\r\n"
                                    }
                                ]
                            }
                        },
                        {
                            "kind": "VariableStatement",
                            "fullStart": 874,
                            "fullEnd": 957,
                            "start": 884,
                            "end": 955,
                            "fullWidth": 83,
                            "width": 71,
                            "modifiers": [],
                            "variableDeclaration": {
                                "kind": "VariableDeclaration",
                                "fullStart": 874,
                                "fullEnd": 954,
                                "start": 884,
                                "end": 954,
                                "fullWidth": 80,
                                "width": 70,
                                "varKeyword": {
                                    "kind": "VarKeyword",
                                    "fullStart": 874,
                                    "fullEnd": 888,
                                    "start": 884,
                                    "end": 887,
                                    "fullWidth": 14,
                                    "width": 3,
                                    "text": "var",
                                    "value": "var",
                                    "valueText": "var",
                                    "hasLeadingTrivia": true,
                                    "hasLeadingNewLine": true,
                                    "hasTrailingTrivia": true,
                                    "leadingTrivia": [
                                        {
                                            "kind": "NewLineTrivia",
                                            "text": "\r\n"
                                        },
                                        {
                                            "kind": "WhitespaceTrivia",
                                            "text": "        "
                                        }
                                    ],
                                    "trailingTrivia": [
                                        {
                                            "kind": "WhitespaceTrivia",
                                            "text": " "
                                        }
                                    ]
                                },
                                "variableDeclarators": [
                                    {
                                        "kind": "VariableDeclarator",
                                        "fullStart": 888,
                                        "fullEnd": 954,
                                        "start": 888,
                                        "end": 954,
                                        "fullWidth": 66,
<<<<<<< HEAD
                                        "width": 66,
                                        "identifier": {
=======
                                        "propertyName": {
>>>>>>> 85e84683
                                            "kind": "IdentifierName",
                                            "fullStart": 888,
                                            "fullEnd": 895,
                                            "start": 888,
                                            "end": 894,
                                            "fullWidth": 7,
                                            "width": 6,
                                            "text": "newObj",
                                            "value": "newObj",
                                            "valueText": "newObj",
                                            "hasTrailingTrivia": true,
                                            "trailingTrivia": [
                                                {
                                                    "kind": "WhitespaceTrivia",
                                                    "text": " "
                                                }
                                            ]
                                        },
                                        "equalsValueClause": {
                                            "kind": "EqualsValueClause",
                                            "fullStart": 895,
                                            "fullEnd": 954,
                                            "start": 895,
                                            "end": 954,
                                            "fullWidth": 59,
                                            "width": 59,
                                            "equalsToken": {
                                                "kind": "EqualsToken",
                                                "fullStart": 895,
                                                "fullEnd": 897,
                                                "start": 895,
                                                "end": 896,
                                                "fullWidth": 2,
                                                "width": 1,
                                                "text": "=",
                                                "value": "=",
                                                "valueText": "=",
                                                "hasTrailingTrivia": true,
                                                "trailingTrivia": [
                                                    {
                                                        "kind": "WhitespaceTrivia",
                                                        "text": " "
                                                    }
                                                ]
                                            },
                                            "value": {
                                                "kind": "InvocationExpression",
                                                "fullStart": 897,
                                                "fullEnd": 954,
                                                "start": 897,
                                                "end": 954,
                                                "fullWidth": 57,
                                                "width": 57,
                                                "expression": {
                                                    "kind": "MemberAccessExpression",
                                                    "fullStart": 897,
                                                    "fullEnd": 910,
                                                    "start": 897,
                                                    "end": 910,
                                                    "fullWidth": 13,
                                                    "width": 13,
                                                    "expression": {
                                                        "kind": "IdentifierName",
                                                        "fullStart": 897,
                                                        "fullEnd": 903,
                                                        "start": 897,
                                                        "end": 903,
                                                        "fullWidth": 6,
                                                        "width": 6,
                                                        "text": "Object",
                                                        "value": "Object",
                                                        "valueText": "Object"
                                                    },
                                                    "dotToken": {
                                                        "kind": "DotToken",
                                                        "fullStart": 903,
                                                        "fullEnd": 904,
                                                        "start": 903,
                                                        "end": 904,
                                                        "fullWidth": 1,
                                                        "width": 1,
                                                        "text": ".",
                                                        "value": ".",
                                                        "valueText": "."
                                                    },
                                                    "name": {
                                                        "kind": "IdentifierName",
                                                        "fullStart": 904,
                                                        "fullEnd": 910,
                                                        "start": 904,
                                                        "end": 910,
                                                        "fullWidth": 6,
                                                        "width": 6,
                                                        "text": "create",
                                                        "value": "create",
                                                        "valueText": "create"
                                                    }
                                                },
                                                "argumentList": {
                                                    "kind": "ArgumentList",
                                                    "fullStart": 910,
                                                    "fullEnd": 954,
                                                    "start": 910,
                                                    "end": 954,
                                                    "fullWidth": 44,
                                                    "width": 44,
                                                    "openParenToken": {
                                                        "kind": "OpenParenToken",
                                                        "fullStart": 910,
                                                        "fullEnd": 911,
                                                        "start": 910,
                                                        "end": 911,
                                                        "fullWidth": 1,
                                                        "width": 1,
                                                        "text": "(",
                                                        "value": "(",
                                                        "valueText": "("
                                                    },
                                                    "arguments": [
                                                        {
                                                            "kind": "ObjectLiteralExpression",
                                                            "fullStart": 911,
                                                            "fullEnd": 913,
                                                            "start": 911,
                                                            "end": 913,
                                                            "fullWidth": 2,
                                                            "width": 2,
                                                            "openBraceToken": {
                                                                "kind": "OpenBraceToken",
                                                                "fullStart": 911,
                                                                "fullEnd": 912,
                                                                "start": 911,
                                                                "end": 912,
                                                                "fullWidth": 1,
                                                                "width": 1,
                                                                "text": "{",
                                                                "value": "{",
                                                                "valueText": "{"
                                                            },
                                                            "propertyAssignments": [],
                                                            "closeBraceToken": {
                                                                "kind": "CloseBraceToken",
                                                                "fullStart": 912,
                                                                "fullEnd": 913,
                                                                "start": 912,
                                                                "end": 913,
                                                                "fullWidth": 1,
                                                                "width": 1,
                                                                "text": "}",
                                                                "value": "}",
                                                                "valueText": "}"
                                                            }
                                                        },
                                                        {
                                                            "kind": "CommaToken",
                                                            "fullStart": 913,
                                                            "fullEnd": 915,
                                                            "start": 913,
                                                            "end": 914,
                                                            "fullWidth": 2,
                                                            "width": 1,
                                                            "text": ",",
                                                            "value": ",",
                                                            "valueText": ",",
                                                            "hasTrailingTrivia": true,
                                                            "trailingTrivia": [
                                                                {
                                                                    "kind": "WhitespaceTrivia",
                                                                    "text": " "
                                                                }
                                                            ]
                                                        },
                                                        {
                                                            "kind": "ObjectLiteralExpression",
                                                            "fullStart": 915,
                                                            "fullEnd": 953,
                                                            "start": 915,
                                                            "end": 953,
                                                            "fullWidth": 38,
                                                            "width": 38,
                                                            "openBraceToken": {
                                                                "kind": "OpenBraceToken",
                                                                "fullStart": 915,
                                                                "fullEnd": 918,
                                                                "start": 915,
                                                                "end": 916,
                                                                "fullWidth": 3,
                                                                "width": 1,
                                                                "text": "{",
                                                                "value": "{",
                                                                "valueText": "{",
                                                                "hasTrailingTrivia": true,
                                                                "hasTrailingNewLine": true,
                                                                "trailingTrivia": [
                                                                    {
                                                                        "kind": "NewLineTrivia",
                                                                        "text": "\r\n"
                                                                    }
                                                                ]
                                                            },
                                                            "propertyAssignments": [
                                                                {
                                                                    "kind": "SimplePropertyAssignment",
                                                                    "fullStart": 918,
                                                                    "fullEnd": 944,
                                                                    "start": 930,
                                                                    "end": 941,
                                                                    "fullWidth": 26,
                                                                    "width": 11,
                                                                    "propertyName": {
                                                                        "kind": "IdentifierName",
                                                                        "fullStart": 918,
                                                                        "fullEnd": 934,
                                                                        "start": 930,
                                                                        "end": 934,
                                                                        "fullWidth": 16,
                                                                        "width": 4,
                                                                        "text": "prop",
                                                                        "value": "prop",
                                                                        "valueText": "prop",
                                                                        "hasLeadingTrivia": true,
                                                                        "leadingTrivia": [
                                                                            {
                                                                                "kind": "WhitespaceTrivia",
                                                                                "text": "            "
                                                                            }
                                                                        ]
                                                                    },
                                                                    "colonToken": {
                                                                        "kind": "ColonToken",
                                                                        "fullStart": 934,
                                                                        "fullEnd": 936,
                                                                        "start": 934,
                                                                        "end": 935,
                                                                        "fullWidth": 2,
                                                                        "width": 1,
                                                                        "text": ":",
                                                                        "value": ":",
                                                                        "valueText": ":",
                                                                        "hasTrailingTrivia": true,
                                                                        "trailingTrivia": [
                                                                            {
                                                                                "kind": "WhitespaceTrivia",
                                                                                "text": " "
                                                                            }
                                                                        ]
                                                                    },
                                                                    "expression": {
                                                                        "kind": "IdentifierName",
                                                                        "fullStart": 936,
                                                                        "fullEnd": 944,
                                                                        "start": 936,
                                                                        "end": 941,
                                                                        "fullWidth": 8,
                                                                        "width": 5,
                                                                        "text": "child",
                                                                        "value": "child",
                                                                        "valueText": "child",
                                                                        "hasTrailingTrivia": true,
                                                                        "hasTrailingNewLine": true,
                                                                        "trailingTrivia": [
                                                                            {
                                                                                "kind": "WhitespaceTrivia",
                                                                                "text": " "
                                                                            },
                                                                            {
                                                                                "kind": "NewLineTrivia",
                                                                                "text": "\r\n"
                                                                            }
                                                                        ]
                                                                    }
                                                                }
                                                            ],
                                                            "closeBraceToken": {
                                                                "kind": "CloseBraceToken",
                                                                "fullStart": 944,
                                                                "fullEnd": 953,
                                                                "start": 952,
                                                                "end": 953,
                                                                "fullWidth": 9,
                                                                "width": 1,
                                                                "text": "}",
                                                                "value": "}",
                                                                "valueText": "}",
                                                                "hasLeadingTrivia": true,
                                                                "leadingTrivia": [
                                                                    {
                                                                        "kind": "WhitespaceTrivia",
                                                                        "text": "        "
                                                                    }
                                                                ]
                                                            }
                                                        }
                                                    ],
                                                    "closeParenToken": {
                                                        "kind": "CloseParenToken",
                                                        "fullStart": 953,
                                                        "fullEnd": 954,
                                                        "start": 953,
                                                        "end": 954,
                                                        "fullWidth": 1,
                                                        "width": 1,
                                                        "text": ")",
                                                        "value": ")",
                                                        "valueText": ")"
                                                    }
                                                }
                                            }
                                        }
                                    }
                                ]
                            },
                            "semicolonToken": {
                                "kind": "SemicolonToken",
                                "fullStart": 954,
                                "fullEnd": 957,
                                "start": 954,
                                "end": 955,
                                "fullWidth": 3,
                                "width": 1,
                                "text": ";",
                                "value": ";",
                                "valueText": ";",
                                "hasTrailingTrivia": true,
                                "hasTrailingNewLine": true,
                                "trailingTrivia": [
                                    {
                                        "kind": "NewLineTrivia",
                                        "text": "\r\n"
                                    }
                                ]
                            }
                        },
                        {
                            "kind": "VariableStatement",
                            "fullStart": 957,
                            "fullEnd": 1017,
                            "start": 967,
                            "end": 1015,
                            "fullWidth": 60,
                            "width": 48,
                            "modifiers": [],
                            "variableDeclaration": {
                                "kind": "VariableDeclaration",
                                "fullStart": 957,
                                "fullEnd": 1014,
                                "start": 967,
                                "end": 1014,
                                "fullWidth": 57,
                                "width": 47,
                                "varKeyword": {
                                    "kind": "VarKeyword",
                                    "fullStart": 957,
                                    "fullEnd": 971,
                                    "start": 967,
                                    "end": 970,
                                    "fullWidth": 14,
                                    "width": 3,
                                    "text": "var",
                                    "value": "var",
                                    "valueText": "var",
                                    "hasLeadingTrivia": true,
                                    "hasLeadingNewLine": true,
                                    "hasTrailingTrivia": true,
                                    "leadingTrivia": [
                                        {
                                            "kind": "NewLineTrivia",
                                            "text": "\r\n"
                                        },
                                        {
                                            "kind": "WhitespaceTrivia",
                                            "text": "        "
                                        }
                                    ],
                                    "trailingTrivia": [
                                        {
                                            "kind": "WhitespaceTrivia",
                                            "text": " "
                                        }
                                    ]
                                },
                                "variableDeclarators": [
                                    {
                                        "kind": "VariableDeclarator",
                                        "fullStart": 971,
                                        "fullEnd": 1014,
                                        "start": 971,
                                        "end": 1014,
                                        "fullWidth": 43,
<<<<<<< HEAD
                                        "width": 43,
                                        "identifier": {
=======
                                        "propertyName": {
>>>>>>> 85e84683
                                            "kind": "IdentifierName",
                                            "fullStart": 971,
                                            "fullEnd": 983,
                                            "start": 971,
                                            "end": 982,
                                            "fullWidth": 12,
                                            "width": 11,
                                            "text": "hasProperty",
                                            "value": "hasProperty",
                                            "valueText": "hasProperty",
                                            "hasTrailingTrivia": true,
                                            "trailingTrivia": [
                                                {
                                                    "kind": "WhitespaceTrivia",
                                                    "text": " "
                                                }
                                            ]
                                        },
                                        "equalsValueClause": {
                                            "kind": "EqualsValueClause",
                                            "fullStart": 983,
                                            "fullEnd": 1014,
                                            "start": 983,
                                            "end": 1014,
                                            "fullWidth": 31,
                                            "width": 31,
                                            "equalsToken": {
                                                "kind": "EqualsToken",
                                                "fullStart": 983,
                                                "fullEnd": 985,
                                                "start": 983,
                                                "end": 984,
                                                "fullWidth": 2,
                                                "width": 1,
                                                "text": "=",
                                                "value": "=",
                                                "valueText": "=",
                                                "hasTrailingTrivia": true,
                                                "trailingTrivia": [
                                                    {
                                                        "kind": "WhitespaceTrivia",
                                                        "text": " "
                                                    }
                                                ]
                                            },
                                            "value": {
                                                "kind": "InvocationExpression",
                                                "fullStart": 985,
                                                "fullEnd": 1014,
                                                "start": 985,
                                                "end": 1014,
                                                "fullWidth": 29,
                                                "width": 29,
                                                "expression": {
                                                    "kind": "MemberAccessExpression",
                                                    "fullStart": 985,
                                                    "fullEnd": 1006,
                                                    "start": 985,
                                                    "end": 1006,
                                                    "fullWidth": 21,
                                                    "width": 21,
                                                    "expression": {
                                                        "kind": "IdentifierName",
                                                        "fullStart": 985,
                                                        "fullEnd": 991,
                                                        "start": 985,
                                                        "end": 991,
                                                        "fullWidth": 6,
                                                        "width": 6,
                                                        "text": "newObj",
                                                        "value": "newObj",
                                                        "valueText": "newObj"
                                                    },
                                                    "dotToken": {
                                                        "kind": "DotToken",
                                                        "fullStart": 991,
                                                        "fullEnd": 992,
                                                        "start": 991,
                                                        "end": 992,
                                                        "fullWidth": 1,
                                                        "width": 1,
                                                        "text": ".",
                                                        "value": ".",
                                                        "valueText": "."
                                                    },
                                                    "name": {
                                                        "kind": "IdentifierName",
                                                        "fullStart": 992,
                                                        "fullEnd": 1006,
                                                        "start": 992,
                                                        "end": 1006,
                                                        "fullWidth": 14,
                                                        "width": 14,
                                                        "text": "hasOwnProperty",
                                                        "value": "hasOwnProperty",
                                                        "valueText": "hasOwnProperty"
                                                    }
                                                },
                                                "argumentList": {
                                                    "kind": "ArgumentList",
                                                    "fullStart": 1006,
                                                    "fullEnd": 1014,
                                                    "start": 1006,
                                                    "end": 1014,
                                                    "fullWidth": 8,
                                                    "width": 8,
                                                    "openParenToken": {
                                                        "kind": "OpenParenToken",
                                                        "fullStart": 1006,
                                                        "fullEnd": 1007,
                                                        "start": 1006,
                                                        "end": 1007,
                                                        "fullWidth": 1,
                                                        "width": 1,
                                                        "text": "(",
                                                        "value": "(",
                                                        "valueText": "("
                                                    },
                                                    "arguments": [
                                                        {
                                                            "kind": "StringLiteral",
                                                            "fullStart": 1007,
                                                            "fullEnd": 1013,
                                                            "start": 1007,
                                                            "end": 1013,
                                                            "fullWidth": 6,
                                                            "width": 6,
                                                            "text": "\"prop\"",
                                                            "value": "prop",
                                                            "valueText": "prop"
                                                        }
                                                    ],
                                                    "closeParenToken": {
                                                        "kind": "CloseParenToken",
                                                        "fullStart": 1013,
                                                        "fullEnd": 1014,
                                                        "start": 1013,
                                                        "end": 1014,
                                                        "fullWidth": 1,
                                                        "width": 1,
                                                        "text": ")",
                                                        "value": ")",
                                                        "valueText": ")"
                                                    }
                                                }
                                            }
                                        }
                                    }
                                ]
                            },
                            "semicolonToken": {
                                "kind": "SemicolonToken",
                                "fullStart": 1014,
                                "fullEnd": 1017,
                                "start": 1014,
                                "end": 1015,
                                "fullWidth": 3,
                                "width": 1,
                                "text": ";",
                                "value": ";",
                                "valueText": ";",
                                "hasTrailingTrivia": true,
                                "hasTrailingNewLine": true,
                                "trailingTrivia": [
                                    {
                                        "kind": "NewLineTrivia",
                                        "text": "\r\n"
                                    }
                                ]
                            }
                        },
                        {
                            "kind": "ExpressionStatement",
                            "fullStart": 1017,
                            "fullEnd": 1058,
                            "start": 1027,
                            "end": 1056,
                            "fullWidth": 41,
                            "width": 29,
                            "expression": {
                                "kind": "AssignmentExpression",
                                "fullStart": 1017,
                                "fullEnd": 1055,
                                "start": 1027,
                                "end": 1055,
                                "fullWidth": 38,
                                "width": 28,
                                "left": {
                                    "kind": "MemberAccessExpression",
                                    "fullStart": 1017,
                                    "fullEnd": 1039,
                                    "start": 1027,
                                    "end": 1038,
                                    "fullWidth": 22,
                                    "width": 11,
                                    "expression": {
                                        "kind": "IdentifierName",
                                        "fullStart": 1017,
                                        "fullEnd": 1033,
                                        "start": 1027,
                                        "end": 1033,
                                        "fullWidth": 16,
                                        "width": 6,
                                        "text": "newObj",
                                        "value": "newObj",
                                        "valueText": "newObj",
                                        "hasLeadingTrivia": true,
                                        "hasLeadingNewLine": true,
                                        "leadingTrivia": [
                                            {
                                                "kind": "NewLineTrivia",
                                                "text": "\r\n"
                                            },
                                            {
                                                "kind": "WhitespaceTrivia",
                                                "text": "        "
                                            }
                                        ]
                                    },
                                    "dotToken": {
                                        "kind": "DotToken",
                                        "fullStart": 1033,
                                        "fullEnd": 1034,
                                        "start": 1033,
                                        "end": 1034,
                                        "fullWidth": 1,
                                        "width": 1,
                                        "text": ".",
                                        "value": ".",
                                        "valueText": "."
                                    },
                                    "name": {
                                        "kind": "IdentifierName",
                                        "fullStart": 1034,
                                        "fullEnd": 1039,
                                        "start": 1034,
                                        "end": 1038,
                                        "fullWidth": 5,
                                        "width": 4,
                                        "text": "prop",
                                        "value": "prop",
                                        "valueText": "prop",
                                        "hasTrailingTrivia": true,
                                        "trailingTrivia": [
                                            {
                                                "kind": "WhitespaceTrivia",
                                                "text": " "
                                            }
                                        ]
                                    }
                                },
                                "operatorToken": {
                                    "kind": "EqualsToken",
                                    "fullStart": 1039,
                                    "fullEnd": 1041,
                                    "start": 1039,
                                    "end": 1040,
                                    "fullWidth": 2,
                                    "width": 1,
                                    "text": "=",
                                    "value": "=",
                                    "valueText": "=",
                                    "hasTrailingTrivia": true,
                                    "trailingTrivia": [
                                        {
                                            "kind": "WhitespaceTrivia",
                                            "text": " "
                                        }
                                    ]
                                },
                                "right": {
                                    "kind": "StringLiteral",
                                    "fullStart": 1041,
                                    "fullEnd": 1055,
                                    "start": 1041,
                                    "end": 1055,
                                    "fullWidth": 14,
                                    "width": 14,
                                    "text": "\"overrideData\"",
                                    "value": "overrideData",
                                    "valueText": "overrideData"
                                }
                            },
                            "semicolonToken": {
                                "kind": "SemicolonToken",
                                "fullStart": 1055,
                                "fullEnd": 1058,
                                "start": 1055,
                                "end": 1056,
                                "fullWidth": 3,
                                "width": 1,
                                "text": ";",
                                "value": ";",
                                "valueText": ";",
                                "hasTrailingTrivia": true,
                                "hasTrailingNewLine": true,
                                "trailingTrivia": [
                                    {
                                        "kind": "NewLineTrivia",
                                        "text": "\r\n"
                                    }
                                ]
                            }
                        },
                        {
                            "kind": "ReturnStatement",
                            "fullStart": 1058,
                            "fullEnd": 1116,
                            "start": 1068,
                            "end": 1114,
                            "fullWidth": 58,
                            "width": 46,
                            "returnKeyword": {
                                "kind": "ReturnKeyword",
                                "fullStart": 1058,
                                "fullEnd": 1075,
                                "start": 1068,
                                "end": 1074,
                                "fullWidth": 17,
                                "width": 6,
                                "text": "return",
                                "value": "return",
                                "valueText": "return",
                                "hasLeadingTrivia": true,
                                "hasLeadingNewLine": true,
                                "hasTrailingTrivia": true,
                                "leadingTrivia": [
                                    {
                                        "kind": "NewLineTrivia",
                                        "text": "\r\n"
                                    },
                                    {
                                        "kind": "WhitespaceTrivia",
                                        "text": "        "
                                    }
                                ],
                                "trailingTrivia": [
                                    {
                                        "kind": "WhitespaceTrivia",
                                        "text": " "
                                    }
                                ]
                            },
                            "expression": {
                                "kind": "LogicalAndExpression",
                                "fullStart": 1075,
                                "fullEnd": 1113,
                                "start": 1075,
                                "end": 1113,
                                "fullWidth": 38,
                                "width": 38,
                                "left": {
                                    "kind": "IdentifierName",
                                    "fullStart": 1075,
                                    "fullEnd": 1087,
                                    "start": 1075,
                                    "end": 1086,
                                    "fullWidth": 12,
                                    "width": 11,
                                    "text": "hasProperty",
                                    "value": "hasProperty",
                                    "valueText": "hasProperty",
                                    "hasTrailingTrivia": true,
                                    "trailingTrivia": [
                                        {
                                            "kind": "WhitespaceTrivia",
                                            "text": " "
                                        }
                                    ]
                                },
                                "operatorToken": {
                                    "kind": "AmpersandAmpersandToken",
                                    "fullStart": 1087,
                                    "fullEnd": 1090,
                                    "start": 1087,
                                    "end": 1089,
                                    "fullWidth": 3,
                                    "width": 2,
                                    "text": "&&",
                                    "value": "&&",
                                    "valueText": "&&",
                                    "hasTrailingTrivia": true,
                                    "trailingTrivia": [
                                        {
                                            "kind": "WhitespaceTrivia",
                                            "text": " "
                                        }
                                    ]
                                },
                                "right": {
                                    "kind": "EqualsExpression",
                                    "fullStart": 1090,
                                    "fullEnd": 1113,
                                    "start": 1090,
                                    "end": 1113,
                                    "fullWidth": 23,
                                    "width": 23,
                                    "left": {
                                        "kind": "IdentifierName",
                                        "fullStart": 1090,
                                        "fullEnd": 1095,
                                        "start": 1090,
                                        "end": 1094,
                                        "fullWidth": 5,
                                        "width": 4,
                                        "text": "data",
                                        "value": "data",
                                        "valueText": "data",
                                        "hasTrailingTrivia": true,
                                        "trailingTrivia": [
                                            {
                                                "kind": "WhitespaceTrivia",
                                                "text": " "
                                            }
                                        ]
                                    },
                                    "operatorToken": {
                                        "kind": "EqualsEqualsEqualsToken",
                                        "fullStart": 1095,
                                        "fullEnd": 1099,
                                        "start": 1095,
                                        "end": 1098,
                                        "fullWidth": 4,
                                        "width": 3,
                                        "text": "===",
                                        "value": "===",
                                        "valueText": "===",
                                        "hasTrailingTrivia": true,
                                        "trailingTrivia": [
                                            {
                                                "kind": "WhitespaceTrivia",
                                                "text": " "
                                            }
                                        ]
                                    },
                                    "right": {
                                        "kind": "StringLiteral",
                                        "fullStart": 1099,
                                        "fullEnd": 1113,
                                        "start": 1099,
                                        "end": 1113,
                                        "fullWidth": 14,
                                        "width": 14,
                                        "text": "\"overrideData\"",
                                        "value": "overrideData",
                                        "valueText": "overrideData"
                                    }
                                }
                            },
                            "semicolonToken": {
                                "kind": "SemicolonToken",
                                "fullStart": 1113,
                                "fullEnd": 1116,
                                "start": 1113,
                                "end": 1114,
                                "fullWidth": 3,
                                "width": 1,
                                "text": ";",
                                "value": ";",
                                "valueText": ";",
                                "hasTrailingTrivia": true,
                                "hasTrailingNewLine": true,
                                "trailingTrivia": [
                                    {
                                        "kind": "NewLineTrivia",
                                        "text": "\r\n"
                                    }
                                ]
                            }
                        }
                    ],
                    "closeBraceToken": {
                        "kind": "CloseBraceToken",
                        "fullStart": 1116,
                        "fullEnd": 1123,
                        "start": 1120,
                        "end": 1121,
                        "fullWidth": 7,
                        "width": 1,
                        "text": "}",
                        "value": "}",
                        "valueText": "}",
                        "hasLeadingTrivia": true,
                        "hasTrailingTrivia": true,
                        "hasTrailingNewLine": true,
                        "leadingTrivia": [
                            {
                                "kind": "WhitespaceTrivia",
                                "text": "    "
                            }
                        ],
                        "trailingTrivia": [
                            {
                                "kind": "NewLineTrivia",
                                "text": "\r\n"
                            }
                        ]
                    }
                }
            },
            {
                "kind": "ExpressionStatement",
                "fullStart": 1123,
                "fullEnd": 1147,
                "start": 1123,
                "end": 1145,
                "fullWidth": 24,
                "width": 22,
                "expression": {
                    "kind": "InvocationExpression",
                    "fullStart": 1123,
                    "fullEnd": 1144,
                    "start": 1123,
                    "end": 1144,
                    "fullWidth": 21,
                    "width": 21,
                    "expression": {
                        "kind": "IdentifierName",
                        "fullStart": 1123,
                        "fullEnd": 1134,
                        "start": 1123,
                        "end": 1134,
                        "fullWidth": 11,
                        "width": 11,
                        "text": "runTestCase",
                        "value": "runTestCase",
                        "valueText": "runTestCase"
                    },
                    "argumentList": {
                        "kind": "ArgumentList",
                        "fullStart": 1134,
                        "fullEnd": 1144,
                        "start": 1134,
                        "end": 1144,
                        "fullWidth": 10,
                        "width": 10,
                        "openParenToken": {
                            "kind": "OpenParenToken",
                            "fullStart": 1134,
                            "fullEnd": 1135,
                            "start": 1134,
                            "end": 1135,
                            "fullWidth": 1,
                            "width": 1,
                            "text": "(",
                            "value": "(",
                            "valueText": "("
                        },
                        "arguments": [
                            {
                                "kind": "IdentifierName",
                                "fullStart": 1135,
                                "fullEnd": 1143,
                                "start": 1135,
                                "end": 1143,
                                "fullWidth": 8,
                                "width": 8,
                                "text": "testcase",
                                "value": "testcase",
                                "valueText": "testcase"
                            }
                        ],
                        "closeParenToken": {
                            "kind": "CloseParenToken",
                            "fullStart": 1143,
                            "fullEnd": 1144,
                            "start": 1143,
                            "end": 1144,
                            "fullWidth": 1,
                            "width": 1,
                            "text": ")",
                            "value": ")",
                            "valueText": ")"
                        }
                    }
                },
                "semicolonToken": {
                    "kind": "SemicolonToken",
                    "fullStart": 1144,
                    "fullEnd": 1147,
                    "start": 1144,
                    "end": 1145,
                    "fullWidth": 3,
                    "width": 1,
                    "text": ";",
                    "value": ";",
                    "valueText": ";",
                    "hasTrailingTrivia": true,
                    "hasTrailingNewLine": true,
                    "trailingTrivia": [
                        {
                            "kind": "NewLineTrivia",
                            "text": "\r\n"
                        }
                    ]
                }
            }
        ],
        "endOfFileToken": {
            "kind": "EndOfFileToken",
            "fullStart": 1147,
            "fullEnd": 1147,
            "start": 1147,
            "end": 1147,
            "fullWidth": 0,
            "width": 0,
            "text": ""
        }
    },
    "lineMap": {
        "lineStarts": [
            0,
            67,
            152,
            232,
            308,
            380,
            385,
            439,
            567,
            572,
            574,
            576,
            599,
            627,
            650,
            687,
            718,
            733,
            745,
            747,
            792,
            833,
            874,
            876,
            918,
            944,
            957,
            959,
            1017,
            1019,
            1058,
            1060,
            1116,
            1123,
            1147
        ],
        "length": 1147
    }
}<|MERGE_RESOLUTION|>--- conflicted
+++ resolved
@@ -247,12 +247,8 @@
                                         "start": 611,
                                         "end": 624,
                                         "fullWidth": 13,
-<<<<<<< HEAD
                                         "width": 13,
-                                        "identifier": {
-=======
                                         "propertyName": {
->>>>>>> 85e84683
                                             "kind": "IdentifierName",
                                             "fullStart": 611,
                                             "fullEnd": 616,
@@ -871,12 +867,8 @@
                                         "start": 759,
                                         "end": 789,
                                         "fullWidth": 30,
-<<<<<<< HEAD
                                         "width": 30,
-                                        "identifier": {
-=======
                                         "propertyName": {
->>>>>>> 85e84683
                                             "kind": "IdentifierName",
                                             "fullStart": 759,
                                             "fullEnd": 772,
@@ -1245,12 +1237,8 @@
                                         "start": 845,
                                         "end": 871,
                                         "fullWidth": 26,
-<<<<<<< HEAD
                                         "width": 26,
-                                        "identifier": {
-=======
                                         "propertyName": {
->>>>>>> 85e84683
                                             "kind": "IdentifierName",
                                             "fullStart": 845,
                                             "fullEnd": 851,
@@ -1451,12 +1439,8 @@
                                         "start": 888,
                                         "end": 954,
                                         "fullWidth": 66,
-<<<<<<< HEAD
                                         "width": 66,
-                                        "identifier": {
-=======
                                         "propertyName": {
->>>>>>> 85e84683
                                             "kind": "IdentifierName",
                                             "fullStart": 888,
                                             "fullEnd": 895,
@@ -1846,12 +1830,8 @@
                                         "start": 971,
                                         "end": 1014,
                                         "fullWidth": 43,
-<<<<<<< HEAD
                                         "width": 43,
-                                        "identifier": {
-=======
                                         "propertyName": {
->>>>>>> 85e84683
                                             "kind": "IdentifierName",
                                             "fullStart": 971,
                                             "fullEnd": 983,
