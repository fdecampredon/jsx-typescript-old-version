--- conflicted
+++ resolved
@@ -254,12 +254,8 @@
                                         "start": 671,
                                         "end": 687,
                                         "fullWidth": 16,
-<<<<<<< HEAD
                                         "width": 16,
-                                        "identifier": {
-=======
                                         "propertyName": {
->>>>>>> 85e84683
                                             "kind": "IdentifierName",
                                             "fullStart": 671,
                                             "fullEnd": 680,
@@ -393,12 +389,8 @@
                                         "start": 702,
                                         "end": 748,
                                         "fullWidth": 46,
-<<<<<<< HEAD
                                         "width": 46,
-                                        "identifier": {
-=======
                                         "propertyName": {
->>>>>>> 85e84683
                                             "kind": "IdentifierName",
                                             "fullStart": 702,
                                             "fullEnd": 709,
@@ -913,12 +905,8 @@
                                         "start": 802,
                                         "end": 868,
                                         "fullWidth": 66,
-<<<<<<< HEAD
                                         "width": 66,
-                                        "identifier": {
-=======
                                         "propertyName": {
->>>>>>> 85e84683
                                             "kind": "IdentifierName",
                                             "fullStart": 802,
                                             "fullEnd": 809,
@@ -1329,12 +1317,8 @@
                                         "start": 888,
                                         "end": 896,
                                         "fullWidth": 9,
-<<<<<<< HEAD
                                         "width": 8,
-                                        "identifier": {
-=======
                                         "propertyName": {
->>>>>>> 85e84683
                                             "kind": "IdentifierName",
                                             "fullStart": 888,
                                             "fullEnd": 897,
