--- conflicted
+++ resolved
@@ -932,12 +932,8 @@
                                         "start": 778,
                                         "end": 821,
                                         "fullWidth": 43,
-<<<<<<< HEAD
                                         "width": 43,
-                                        "identifier": {
-=======
                                         "propertyName": {
->>>>>>> 85e84683
                                             "kind": "IdentifierName",
                                             "fullStart": 778,
                                             "fullEnd": 790,
