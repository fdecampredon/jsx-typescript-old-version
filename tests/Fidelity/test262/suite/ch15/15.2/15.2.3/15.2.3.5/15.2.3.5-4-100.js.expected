{
    "isDeclaration": false,
    "languageVersion": "EcmaScript5",
    "parseOptions": {
        "allowAutomaticSemicolonInsertion": true
    },
    "sourceUnit": {
        "kind": "SourceUnit",
        "fullStart": 0,
        "fullEnd": 952,
        "start": 568,
        "end": 952,
        "fullWidth": 952,
        "width": 384,
        "isIncrementallyUnusable": true,
        "moduleElements": [
            {
                "kind": "FunctionDeclaration",
                "fullStart": 0,
                "fullEnd": 928,
                "start": 568,
                "end": 926,
                "fullWidth": 928,
                "width": 358,
                "modifiers": [],
                "functionKeyword": {
                    "kind": "FunctionKeyword",
                    "fullStart": 0,
                    "fullEnd": 577,
                    "start": 568,
                    "end": 576,
                    "fullWidth": 577,
                    "width": 8,
                    "text": "function",
                    "value": "function",
                    "valueText": "function",
                    "hasLeadingTrivia": true,
                    "hasLeadingComment": true,
                    "hasLeadingNewLine": true,
                    "hasTrailingTrivia": true,
                    "leadingTrivia": [
                        {
                            "kind": "SingleLineCommentTrivia",
                            "text": "/// Copyright (c) 2012 Ecma International.  All rights reserved. "
                        },
                        {
                            "kind": "NewLineTrivia",
                            "text": "\r\n"
                        },
                        {
                            "kind": "SingleLineCommentTrivia",
                            "text": "/// Ecma International makes this code available under the terms and conditions set"
                        },
                        {
                            "kind": "NewLineTrivia",
                            "text": "\r\n"
                        },
                        {
                            "kind": "SingleLineCommentTrivia",
                            "text": "/// forth on http://hg.ecmascript.org/tests/test262/raw-file/tip/LICENSE (the "
                        },
                        {
                            "kind": "NewLineTrivia",
                            "text": "\r\n"
                        },
                        {
                            "kind": "SingleLineCommentTrivia",
                            "text": "/// \"Use Terms\").   Any redistribution of this code must retain the above "
                        },
                        {
                            "kind": "NewLineTrivia",
                            "text": "\r\n"
                        },
                        {
                            "kind": "SingleLineCommentTrivia",
                            "text": "/// copyright and this notice and otherwise comply with the Use Terms."
                        },
                        {
                            "kind": "NewLineTrivia",
                            "text": "\r\n"
                        },
                        {
                            "kind": "MultiLineCommentTrivia",
                            "text": "/**\r\n * @path ch15/15.2/15.2.3/15.2.3.5/15.2.3.5-4-100.js\r\n * @description Object.create - 'configurable' property of one property in 'Properties' is not present (8.10.5 step 4)\r\n */"
                        },
                        {
                            "kind": "NewLineTrivia",
                            "text": "\r\n"
                        },
                        {
                            "kind": "NewLineTrivia",
                            "text": "\r\n"
                        },
                        {
                            "kind": "NewLineTrivia",
                            "text": "\r\n"
                        }
                    ],
                    "trailingTrivia": [
                        {
                            "kind": "WhitespaceTrivia",
                            "text": " "
                        }
                    ]
                },
                "identifier": {
                    "kind": "IdentifierName",
                    "fullStart": 577,
                    "fullEnd": 585,
                    "start": 577,
                    "end": 585,
                    "fullWidth": 8,
                    "width": 8,
                    "text": "testcase",
                    "value": "testcase",
                    "valueText": "testcase"
                },
                "callSignature": {
                    "kind": "CallSignature",
                    "fullStart": 585,
                    "fullEnd": 588,
                    "start": 585,
                    "end": 587,
                    "fullWidth": 3,
                    "width": 2,
                    "parameterList": {
                        "kind": "ParameterList",
                        "fullStart": 585,
                        "fullEnd": 588,
                        "start": 585,
                        "end": 587,
                        "fullWidth": 3,
                        "width": 2,
                        "openParenToken": {
                            "kind": "OpenParenToken",
                            "fullStart": 585,
                            "fullEnd": 586,
                            "start": 585,
                            "end": 586,
                            "fullWidth": 1,
                            "width": 1,
                            "text": "(",
                            "value": "(",
                            "valueText": "("
                        },
                        "parameters": [],
                        "closeParenToken": {
                            "kind": "CloseParenToken",
                            "fullStart": 586,
                            "fullEnd": 588,
                            "start": 586,
                            "end": 587,
                            "fullWidth": 2,
                            "width": 1,
                            "text": ")",
                            "value": ")",
                            "valueText": ")",
                            "hasTrailingTrivia": true,
                            "trailingTrivia": [
                                {
                                    "kind": "WhitespaceTrivia",
                                    "text": " "
                                }
                            ]
                        }
                    }
                },
                "block": {
                    "kind": "Block",
                    "fullStart": 588,
                    "fullEnd": 928,
                    "start": 588,
                    "end": 926,
                    "fullWidth": 340,
                    "width": 338,
                    "openBraceToken": {
                        "kind": "OpenBraceToken",
                        "fullStart": 588,
                        "fullEnd": 591,
                        "start": 588,
                        "end": 589,
                        "fullWidth": 3,
                        "width": 1,
                        "text": "{",
                        "value": "{",
                        "valueText": "{",
                        "hasTrailingTrivia": true,
                        "hasTrailingNewLine": true,
                        "trailingTrivia": [
                            {
                                "kind": "NewLineTrivia",
                                "text": "\r\n"
                            }
                        ]
                    },
                    "statements": [
                        {
                            "kind": "VariableStatement",
                            "fullStart": 591,
                            "fullEnd": 726,
                            "start": 601,
                            "end": 724,
                            "fullWidth": 135,
                            "width": 123,
                            "modifiers": [],
                            "variableDeclaration": {
                                "kind": "VariableDeclaration",
                                "fullStart": 591,
                                "fullEnd": 723,
                                "start": 601,
                                "end": 723,
                                "fullWidth": 132,
                                "width": 122,
                                "varKeyword": {
                                    "kind": "VarKeyword",
                                    "fullStart": 591,
                                    "fullEnd": 605,
                                    "start": 601,
                                    "end": 604,
                                    "fullWidth": 14,
                                    "width": 3,
                                    "text": "var",
                                    "value": "var",
                                    "valueText": "var",
                                    "hasLeadingTrivia": true,
                                    "hasLeadingNewLine": true,
                                    "hasTrailingTrivia": true,
                                    "leadingTrivia": [
                                        {
                                            "kind": "NewLineTrivia",
                                            "text": "\r\n"
                                        },
                                        {
                                            "kind": "WhitespaceTrivia",
                                            "text": "        "
                                        }
                                    ],
                                    "trailingTrivia": [
                                        {
                                            "kind": "WhitespaceTrivia",
                                            "text": " "
                                        }
                                    ]
                                },
                                "variableDeclarators": [
                                    {
                                        "kind": "VariableDeclarator",
                                        "fullStart": 605,
                                        "fullEnd": 723,
                                        "start": 605,
                                        "end": 723,
                                        "fullWidth": 118,
<<<<<<< HEAD
                                        "width": 118,
                                        "identifier": {
=======
                                        "propertyName": {
>>>>>>> 85e84683
                                            "kind": "IdentifierName",
                                            "fullStart": 605,
                                            "fullEnd": 612,
                                            "start": 605,
                                            "end": 611,
                                            "fullWidth": 7,
                                            "width": 6,
                                            "text": "newObj",
                                            "value": "newObj",
                                            "valueText": "newObj",
                                            "hasTrailingTrivia": true,
                                            "trailingTrivia": [
                                                {
                                                    "kind": "WhitespaceTrivia",
                                                    "text": " "
                                                }
                                            ]
                                        },
                                        "equalsValueClause": {
                                            "kind": "EqualsValueClause",
                                            "fullStart": 612,
                                            "fullEnd": 723,
                                            "start": 612,
                                            "end": 723,
                                            "fullWidth": 111,
                                            "width": 111,
                                            "equalsToken": {
                                                "kind": "EqualsToken",
                                                "fullStart": 612,
                                                "fullEnd": 614,
                                                "start": 612,
                                                "end": 613,
                                                "fullWidth": 2,
                                                "width": 1,
                                                "text": "=",
                                                "value": "=",
                                                "valueText": "=",
                                                "hasTrailingTrivia": true,
                                                "trailingTrivia": [
                                                    {
                                                        "kind": "WhitespaceTrivia",
                                                        "text": " "
                                                    }
                                                ]
                                            },
                                            "value": {
                                                "kind": "InvocationExpression",
                                                "fullStart": 614,
                                                "fullEnd": 723,
                                                "start": 614,
                                                "end": 723,
                                                "fullWidth": 109,
                                                "width": 109,
                                                "expression": {
                                                    "kind": "MemberAccessExpression",
                                                    "fullStart": 614,
                                                    "fullEnd": 627,
                                                    "start": 614,
                                                    "end": 627,
                                                    "fullWidth": 13,
                                                    "width": 13,
                                                    "expression": {
                                                        "kind": "IdentifierName",
                                                        "fullStart": 614,
                                                        "fullEnd": 620,
                                                        "start": 614,
                                                        "end": 620,
                                                        "fullWidth": 6,
                                                        "width": 6,
                                                        "text": "Object",
                                                        "value": "Object",
                                                        "valueText": "Object"
                                                    },
                                                    "dotToken": {
                                                        "kind": "DotToken",
                                                        "fullStart": 620,
                                                        "fullEnd": 621,
                                                        "start": 620,
                                                        "end": 621,
                                                        "fullWidth": 1,
                                                        "width": 1,
                                                        "text": ".",
                                                        "value": ".",
                                                        "valueText": "."
                                                    },
                                                    "name": {
                                                        "kind": "IdentifierName",
                                                        "fullStart": 621,
                                                        "fullEnd": 627,
                                                        "start": 621,
                                                        "end": 627,
                                                        "fullWidth": 6,
                                                        "width": 6,
                                                        "text": "create",
                                                        "value": "create",
                                                        "valueText": "create"
                                                    }
                                                },
                                                "argumentList": {
                                                    "kind": "ArgumentList",
                                                    "fullStart": 627,
                                                    "fullEnd": 723,
                                                    "start": 627,
                                                    "end": 723,
                                                    "fullWidth": 96,
                                                    "width": 96,
                                                    "openParenToken": {
                                                        "kind": "OpenParenToken",
                                                        "fullStart": 627,
                                                        "fullEnd": 628,
                                                        "start": 627,
                                                        "end": 628,
                                                        "fullWidth": 1,
                                                        "width": 1,
                                                        "text": "(",
                                                        "value": "(",
                                                        "valueText": "("
                                                    },
                                                    "arguments": [
                                                        {
                                                            "kind": "ObjectLiteralExpression",
                                                            "fullStart": 628,
                                                            "fullEnd": 630,
                                                            "start": 628,
                                                            "end": 630,
                                                            "fullWidth": 2,
                                                            "width": 2,
                                                            "openBraceToken": {
                                                                "kind": "OpenBraceToken",
                                                                "fullStart": 628,
                                                                "fullEnd": 629,
                                                                "start": 628,
                                                                "end": 629,
                                                                "fullWidth": 1,
                                                                "width": 1,
                                                                "text": "{",
                                                                "value": "{",
                                                                "valueText": "{"
                                                            },
                                                            "propertyAssignments": [],
                                                            "closeBraceToken": {
                                                                "kind": "CloseBraceToken",
                                                                "fullStart": 629,
                                                                "fullEnd": 630,
                                                                "start": 629,
                                                                "end": 630,
                                                                "fullWidth": 1,
                                                                "width": 1,
                                                                "text": "}",
                                                                "value": "}",
                                                                "valueText": "}"
                                                            }
                                                        },
                                                        {
                                                            "kind": "CommaToken",
                                                            "fullStart": 630,
                                                            "fullEnd": 632,
                                                            "start": 630,
                                                            "end": 631,
                                                            "fullWidth": 2,
                                                            "width": 1,
                                                            "text": ",",
                                                            "value": ",",
                                                            "valueText": ",",
                                                            "hasTrailingTrivia": true,
                                                            "trailingTrivia": [
                                                                {
                                                                    "kind": "WhitespaceTrivia",
                                                                    "text": " "
                                                                }
                                                            ]
                                                        },
                                                        {
                                                            "kind": "ObjectLiteralExpression",
                                                            "fullStart": 632,
                                                            "fullEnd": 722,
                                                            "start": 632,
                                                            "end": 722,
                                                            "fullWidth": 90,
                                                            "width": 90,
                                                            "openBraceToken": {
                                                                "kind": "OpenBraceToken",
                                                                "fullStart": 632,
                                                                "fullEnd": 635,
                                                                "start": 632,
                                                                "end": 633,
                                                                "fullWidth": 3,
                                                                "width": 1,
                                                                "text": "{",
                                                                "value": "{",
                                                                "valueText": "{",
                                                                "hasTrailingTrivia": true,
                                                                "hasTrailingNewLine": true,
                                                                "trailingTrivia": [
                                                                    {
                                                                        "kind": "NewLineTrivia",
                                                                        "text": "\r\n"
                                                                    }
                                                                ]
                                                            },
                                                            "propertyAssignments": [
                                                                {
                                                                    "kind": "SimplePropertyAssignment",
                                                                    "fullStart": 635,
                                                                    "fullEnd": 713,
                                                                    "start": 647,
                                                                    "end": 711,
                                                                    "fullWidth": 78,
                                                                    "width": 64,
                                                                    "propertyName": {
                                                                        "kind": "IdentifierName",
                                                                        "fullStart": 635,
                                                                        "fullEnd": 651,
                                                                        "start": 647,
                                                                        "end": 651,
                                                                        "fullWidth": 16,
                                                                        "width": 4,
                                                                        "text": "prop",
                                                                        "value": "prop",
                                                                        "valueText": "prop",
                                                                        "hasLeadingTrivia": true,
                                                                        "leadingTrivia": [
                                                                            {
                                                                                "kind": "WhitespaceTrivia",
                                                                                "text": "            "
                                                                            }
                                                                        ]
                                                                    },
                                                                    "colonToken": {
                                                                        "kind": "ColonToken",
                                                                        "fullStart": 651,
                                                                        "fullEnd": 653,
                                                                        "start": 651,
                                                                        "end": 652,
                                                                        "fullWidth": 2,
                                                                        "width": 1,
                                                                        "text": ":",
                                                                        "value": ":",
                                                                        "valueText": ":",
                                                                        "hasTrailingTrivia": true,
                                                                        "trailingTrivia": [
                                                                            {
                                                                                "kind": "WhitespaceTrivia",
                                                                                "text": " "
                                                                            }
                                                                        ]
                                                                    },
                                                                    "expression": {
                                                                        "kind": "ObjectLiteralExpression",
                                                                        "fullStart": 653,
                                                                        "fullEnd": 713,
                                                                        "start": 653,
                                                                        "end": 711,
                                                                        "fullWidth": 60,
                                                                        "width": 58,
                                                                        "openBraceToken": {
                                                                            "kind": "OpenBraceToken",
                                                                            "fullStart": 653,
                                                                            "fullEnd": 656,
                                                                            "start": 653,
                                                                            "end": 654,
                                                                            "fullWidth": 3,
                                                                            "width": 1,
                                                                            "text": "{",
                                                                            "value": "{",
                                                                            "valueText": "{",
                                                                            "hasTrailingTrivia": true,
                                                                            "hasTrailingNewLine": true,
                                                                            "trailingTrivia": [
                                                                                {
                                                                                    "kind": "NewLineTrivia",
                                                                                    "text": "\r\n"
                                                                                }
                                                                            ]
                                                                        },
                                                                        "propertyAssignments": [
                                                                            {
                                                                                "kind": "SimplePropertyAssignment",
                                                                                "fullStart": 656,
                                                                                "fullEnd": 698,
                                                                                "start": 672,
                                                                                "end": 696,
                                                                                "fullWidth": 42,
                                                                                "width": 24,
                                                                                "propertyName": {
                                                                                    "kind": "IdentifierName",
                                                                                    "fullStart": 656,
                                                                                    "fullEnd": 677,
                                                                                    "start": 672,
                                                                                    "end": 677,
                                                                                    "fullWidth": 21,
                                                                                    "width": 5,
                                                                                    "text": "value",
                                                                                    "value": "value",
                                                                                    "valueText": "value",
                                                                                    "hasLeadingTrivia": true,
                                                                                    "leadingTrivia": [
                                                                                        {
                                                                                            "kind": "WhitespaceTrivia",
                                                                                            "text": "                "
                                                                                        }
                                                                                    ]
                                                                                },
                                                                                "colonToken": {
                                                                                    "kind": "ColonToken",
                                                                                    "fullStart": 677,
                                                                                    "fullEnd": 679,
                                                                                    "start": 677,
                                                                                    "end": 678,
                                                                                    "fullWidth": 2,
                                                                                    "width": 1,
                                                                                    "text": ":",
                                                                                    "value": ":",
                                                                                    "valueText": ":",
                                                                                    "hasTrailingTrivia": true,
                                                                                    "trailingTrivia": [
                                                                                        {
                                                                                            "kind": "WhitespaceTrivia",
                                                                                            "text": " "
                                                                                        }
                                                                                    ]
                                                                                },
                                                                                "expression": {
                                                                                    "kind": "StringLiteral",
                                                                                    "fullStart": 679,
                                                                                    "fullEnd": 698,
                                                                                    "start": 679,
                                                                                    "end": 696,
                                                                                    "fullWidth": 19,
                                                                                    "width": 17,
                                                                                    "text": "\"ownDataProperty\"",
                                                                                    "value": "ownDataProperty",
                                                                                    "valueText": "ownDataProperty",
                                                                                    "hasTrailingTrivia": true,
                                                                                    "hasTrailingNewLine": true,
                                                                                    "trailingTrivia": [
                                                                                        {
                                                                                            "kind": "NewLineTrivia",
                                                                                            "text": "\r\n"
                                                                                        }
                                                                                    ]
                                                                                }
                                                                            }
                                                                        ],
                                                                        "closeBraceToken": {
                                                                            "kind": "CloseBraceToken",
                                                                            "fullStart": 698,
                                                                            "fullEnd": 713,
                                                                            "start": 710,
                                                                            "end": 711,
                                                                            "fullWidth": 15,
                                                                            "width": 1,
                                                                            "text": "}",
                                                                            "value": "}",
                                                                            "valueText": "}",
                                                                            "hasLeadingTrivia": true,
                                                                            "hasTrailingTrivia": true,
                                                                            "hasTrailingNewLine": true,
                                                                            "leadingTrivia": [
                                                                                {
                                                                                    "kind": "WhitespaceTrivia",
                                                                                    "text": "            "
                                                                                }
                                                                            ],
                                                                            "trailingTrivia": [
                                                                                {
                                                                                    "kind": "NewLineTrivia",
                                                                                    "text": "\r\n"
                                                                                }
                                                                            ]
                                                                        }
                                                                    }
                                                                }
                                                            ],
                                                            "closeBraceToken": {
                                                                "kind": "CloseBraceToken",
                                                                "fullStart": 713,
                                                                "fullEnd": 722,
                                                                "start": 721,
                                                                "end": 722,
                                                                "fullWidth": 9,
                                                                "width": 1,
                                                                "text": "}",
                                                                "value": "}",
                                                                "valueText": "}",
                                                                "hasLeadingTrivia": true,
                                                                "leadingTrivia": [
                                                                    {
                                                                        "kind": "WhitespaceTrivia",
                                                                        "text": "        "
                                                                    }
                                                                ]
                                                            }
                                                        }
                                                    ],
                                                    "closeParenToken": {
                                                        "kind": "CloseParenToken",
                                                        "fullStart": 722,
                                                        "fullEnd": 723,
                                                        "start": 722,
                                                        "end": 723,
                                                        "fullWidth": 1,
                                                        "width": 1,
                                                        "text": ")",
                                                        "value": ")",
                                                        "valueText": ")"
                                                    }
                                                }
                                            }
                                        }
                                    }
                                ]
                            },
                            "semicolonToken": {
                                "kind": "SemicolonToken",
                                "fullStart": 723,
                                "fullEnd": 726,
                                "start": 723,
                                "end": 724,
                                "fullWidth": 3,
                                "width": 1,
                                "text": ";",
                                "value": ";",
                                "valueText": ";",
                                "hasTrailingTrivia": true,
                                "hasTrailingNewLine": true,
                                "trailingTrivia": [
                                    {
                                        "kind": "NewLineTrivia",
                                        "text": "\r\n"
                                    }
                                ]
                            }
                        },
                        {
                            "kind": "VariableStatement",
                            "fullStart": 726,
                            "fullEnd": 782,
                            "start": 736,
                            "end": 780,
                            "fullWidth": 56,
                            "width": 44,
                            "modifiers": [],
                            "variableDeclaration": {
                                "kind": "VariableDeclaration",
                                "fullStart": 726,
                                "fullEnd": 779,
                                "start": 736,
                                "end": 779,
                                "fullWidth": 53,
                                "width": 43,
                                "varKeyword": {
                                    "kind": "VarKeyword",
                                    "fullStart": 726,
                                    "fullEnd": 740,
                                    "start": 736,
                                    "end": 739,
                                    "fullWidth": 14,
                                    "width": 3,
                                    "text": "var",
                                    "value": "var",
                                    "valueText": "var",
                                    "hasLeadingTrivia": true,
                                    "hasLeadingNewLine": true,
                                    "hasTrailingTrivia": true,
                                    "leadingTrivia": [
                                        {
                                            "kind": "NewLineTrivia",
                                            "text": "\r\n"
                                        },
                                        {
                                            "kind": "WhitespaceTrivia",
                                            "text": "        "
                                        }
                                    ],
                                    "trailingTrivia": [
                                        {
                                            "kind": "WhitespaceTrivia",
                                            "text": " "
                                        }
                                    ]
                                },
                                "variableDeclarators": [
                                    {
                                        "kind": "VariableDeclarator",
                                        "fullStart": 740,
                                        "fullEnd": 779,
                                        "start": 740,
                                        "end": 779,
                                        "fullWidth": 39,
<<<<<<< HEAD
                                        "width": 39,
                                        "identifier": {
=======
                                        "propertyName": {
>>>>>>> 85e84683
                                            "kind": "IdentifierName",
                                            "fullStart": 740,
                                            "fullEnd": 748,
                                            "start": 740,
                                            "end": 747,
                                            "fullWidth": 8,
                                            "width": 7,
                                            "text": "result1",
                                            "value": "result1",
                                            "valueText": "result1",
                                            "hasTrailingTrivia": true,
                                            "trailingTrivia": [
                                                {
                                                    "kind": "WhitespaceTrivia",
                                                    "text": " "
                                                }
                                            ]
                                        },
                                        "equalsValueClause": {
                                            "kind": "EqualsValueClause",
                                            "fullStart": 748,
                                            "fullEnd": 779,
                                            "start": 748,
                                            "end": 779,
                                            "fullWidth": 31,
                                            "width": 31,
                                            "equalsToken": {
                                                "kind": "EqualsToken",
                                                "fullStart": 748,
                                                "fullEnd": 750,
                                                "start": 748,
                                                "end": 749,
                                                "fullWidth": 2,
                                                "width": 1,
                                                "text": "=",
                                                "value": "=",
                                                "valueText": "=",
                                                "hasTrailingTrivia": true,
                                                "trailingTrivia": [
                                                    {
                                                        "kind": "WhitespaceTrivia",
                                                        "text": " "
                                                    }
                                                ]
                                            },
                                            "value": {
                                                "kind": "InvocationExpression",
                                                "fullStart": 750,
                                                "fullEnd": 779,
                                                "start": 750,
                                                "end": 779,
                                                "fullWidth": 29,
                                                "width": 29,
                                                "expression": {
                                                    "kind": "MemberAccessExpression",
                                                    "fullStart": 750,
                                                    "fullEnd": 771,
                                                    "start": 750,
                                                    "end": 771,
                                                    "fullWidth": 21,
                                                    "width": 21,
                                                    "expression": {
                                                        "kind": "IdentifierName",
                                                        "fullStart": 750,
                                                        "fullEnd": 756,
                                                        "start": 750,
                                                        "end": 756,
                                                        "fullWidth": 6,
                                                        "width": 6,
                                                        "text": "newObj",
                                                        "value": "newObj",
                                                        "valueText": "newObj"
                                                    },
                                                    "dotToken": {
                                                        "kind": "DotToken",
                                                        "fullStart": 756,
                                                        "fullEnd": 757,
                                                        "start": 756,
                                                        "end": 757,
                                                        "fullWidth": 1,
                                                        "width": 1,
                                                        "text": ".",
                                                        "value": ".",
                                                        "valueText": "."
                                                    },
                                                    "name": {
                                                        "kind": "IdentifierName",
                                                        "fullStart": 757,
                                                        "fullEnd": 771,
                                                        "start": 757,
                                                        "end": 771,
                                                        "fullWidth": 14,
                                                        "width": 14,
                                                        "text": "hasOwnProperty",
                                                        "value": "hasOwnProperty",
                                                        "valueText": "hasOwnProperty"
                                                    }
                                                },
                                                "argumentList": {
                                                    "kind": "ArgumentList",
                                                    "fullStart": 771,
                                                    "fullEnd": 779,
                                                    "start": 771,
                                                    "end": 779,
                                                    "fullWidth": 8,
                                                    "width": 8,
                                                    "openParenToken": {
                                                        "kind": "OpenParenToken",
                                                        "fullStart": 771,
                                                        "fullEnd": 772,
                                                        "start": 771,
                                                        "end": 772,
                                                        "fullWidth": 1,
                                                        "width": 1,
                                                        "text": "(",
                                                        "value": "(",
                                                        "valueText": "("
                                                    },
                                                    "arguments": [
                                                        {
                                                            "kind": "StringLiteral",
                                                            "fullStart": 772,
                                                            "fullEnd": 778,
                                                            "start": 772,
                                                            "end": 778,
                                                            "fullWidth": 6,
                                                            "width": 6,
                                                            "text": "\"prop\"",
                                                            "value": "prop",
                                                            "valueText": "prop"
                                                        }
                                                    ],
                                                    "closeParenToken": {
                                                        "kind": "CloseParenToken",
                                                        "fullStart": 778,
                                                        "fullEnd": 779,
                                                        "start": 778,
                                                        "end": 779,
                                                        "fullWidth": 1,
                                                        "width": 1,
                                                        "text": ")",
                                                        "value": ")",
                                                        "valueText": ")"
                                                    }
                                                }
                                            }
                                        }
                                    }
                                ]
                            },
                            "semicolonToken": {
                                "kind": "SemicolonToken",
                                "fullStart": 779,
                                "fullEnd": 782,
                                "start": 779,
                                "end": 780,
                                "fullWidth": 3,
                                "width": 1,
                                "text": ";",
                                "value": ";",
                                "valueText": ";",
                                "hasTrailingTrivia": true,
                                "hasTrailingNewLine": true,
                                "trailingTrivia": [
                                    {
                                        "kind": "NewLineTrivia",
                                        "text": "\r\n"
                                    }
                                ]
                            }
                        },
                        {
                            "kind": "ExpressionStatement",
                            "fullStart": 782,
                            "fullEnd": 811,
                            "start": 790,
                            "end": 809,
                            "fullWidth": 29,
                            "width": 19,
                            "expression": {
                                "kind": "DeleteExpression",
                                "fullStart": 782,
                                "fullEnd": 808,
                                "start": 790,
                                "end": 808,
                                "fullWidth": 26,
                                "width": 18,
                                "deleteKeyword": {
                                    "kind": "DeleteKeyword",
                                    "fullStart": 782,
                                    "fullEnd": 797,
                                    "start": 790,
                                    "end": 796,
                                    "fullWidth": 15,
                                    "width": 6,
                                    "text": "delete",
                                    "value": "delete",
                                    "valueText": "delete",
                                    "hasLeadingTrivia": true,
                                    "hasTrailingTrivia": true,
                                    "leadingTrivia": [
                                        {
                                            "kind": "WhitespaceTrivia",
                                            "text": "        "
                                        }
                                    ],
                                    "trailingTrivia": [
                                        {
                                            "kind": "WhitespaceTrivia",
                                            "text": " "
                                        }
                                    ]
                                },
                                "expression": {
                                    "kind": "MemberAccessExpression",
                                    "fullStart": 797,
                                    "fullEnd": 808,
                                    "start": 797,
                                    "end": 808,
                                    "fullWidth": 11,
                                    "width": 11,
                                    "expression": {
                                        "kind": "IdentifierName",
                                        "fullStart": 797,
                                        "fullEnd": 803,
                                        "start": 797,
                                        "end": 803,
                                        "fullWidth": 6,
                                        "width": 6,
                                        "text": "newObj",
                                        "value": "newObj",
                                        "valueText": "newObj"
                                    },
                                    "dotToken": {
                                        "kind": "DotToken",
                                        "fullStart": 803,
                                        "fullEnd": 804,
                                        "start": 803,
                                        "end": 804,
                                        "fullWidth": 1,
                                        "width": 1,
                                        "text": ".",
                                        "value": ".",
                                        "valueText": "."
                                    },
                                    "name": {
                                        "kind": "IdentifierName",
                                        "fullStart": 804,
                                        "fullEnd": 808,
                                        "start": 804,
                                        "end": 808,
                                        "fullWidth": 4,
                                        "width": 4,
                                        "text": "prop",
                                        "value": "prop",
                                        "valueText": "prop"
                                    }
                                }
                            },
                            "semicolonToken": {
                                "kind": "SemicolonToken",
                                "fullStart": 808,
                                "fullEnd": 811,
                                "start": 808,
                                "end": 809,
                                "fullWidth": 3,
                                "width": 1,
                                "text": ";",
                                "value": ";",
                                "valueText": ";",
                                "hasTrailingTrivia": true,
                                "hasTrailingNewLine": true,
                                "trailingTrivia": [
                                    {
                                        "kind": "NewLineTrivia",
                                        "text": "\r\n"
                                    }
                                ]
                            }
                        },
                        {
                            "kind": "VariableStatement",
                            "fullStart": 811,
                            "fullEnd": 865,
                            "start": 819,
                            "end": 863,
                            "fullWidth": 54,
                            "width": 44,
                            "modifiers": [],
                            "variableDeclaration": {
                                "kind": "VariableDeclaration",
                                "fullStart": 811,
                                "fullEnd": 862,
                                "start": 819,
                                "end": 862,
                                "fullWidth": 51,
                                "width": 43,
                                "varKeyword": {
                                    "kind": "VarKeyword",
                                    "fullStart": 811,
                                    "fullEnd": 823,
                                    "start": 819,
                                    "end": 822,
                                    "fullWidth": 12,
                                    "width": 3,
                                    "text": "var",
                                    "value": "var",
                                    "valueText": "var",
                                    "hasLeadingTrivia": true,
                                    "hasTrailingTrivia": true,
                                    "leadingTrivia": [
                                        {
                                            "kind": "WhitespaceTrivia",
                                            "text": "        "
                                        }
                                    ],
                                    "trailingTrivia": [
                                        {
                                            "kind": "WhitespaceTrivia",
                                            "text": " "
                                        }
                                    ]
                                },
                                "variableDeclarators": [
                                    {
                                        "kind": "VariableDeclarator",
                                        "fullStart": 823,
                                        "fullEnd": 862,
                                        "start": 823,
                                        "end": 862,
                                        "fullWidth": 39,
<<<<<<< HEAD
                                        "width": 39,
                                        "identifier": {
=======
                                        "propertyName": {
>>>>>>> 85e84683
                                            "kind": "IdentifierName",
                                            "fullStart": 823,
                                            "fullEnd": 831,
                                            "start": 823,
                                            "end": 830,
                                            "fullWidth": 8,
                                            "width": 7,
                                            "text": "result2",
                                            "value": "result2",
                                            "valueText": "result2",
                                            "hasTrailingTrivia": true,
                                            "trailingTrivia": [
                                                {
                                                    "kind": "WhitespaceTrivia",
                                                    "text": " "
                                                }
                                            ]
                                        },
                                        "equalsValueClause": {
                                            "kind": "EqualsValueClause",
                                            "fullStart": 831,
                                            "fullEnd": 862,
                                            "start": 831,
                                            "end": 862,
                                            "fullWidth": 31,
                                            "width": 31,
                                            "equalsToken": {
                                                "kind": "EqualsToken",
                                                "fullStart": 831,
                                                "fullEnd": 833,
                                                "start": 831,
                                                "end": 832,
                                                "fullWidth": 2,
                                                "width": 1,
                                                "text": "=",
                                                "value": "=",
                                                "valueText": "=",
                                                "hasTrailingTrivia": true,
                                                "trailingTrivia": [
                                                    {
                                                        "kind": "WhitespaceTrivia",
                                                        "text": " "
                                                    }
                                                ]
                                            },
                                            "value": {
                                                "kind": "InvocationExpression",
                                                "fullStart": 833,
                                                "fullEnd": 862,
                                                "start": 833,
                                                "end": 862,
                                                "fullWidth": 29,
                                                "width": 29,
                                                "expression": {
                                                    "kind": "MemberAccessExpression",
                                                    "fullStart": 833,
                                                    "fullEnd": 854,
                                                    "start": 833,
                                                    "end": 854,
                                                    "fullWidth": 21,
                                                    "width": 21,
                                                    "expression": {
                                                        "kind": "IdentifierName",
                                                        "fullStart": 833,
                                                        "fullEnd": 839,
                                                        "start": 833,
                                                        "end": 839,
                                                        "fullWidth": 6,
                                                        "width": 6,
                                                        "text": "newObj",
                                                        "value": "newObj",
                                                        "valueText": "newObj"
                                                    },
                                                    "dotToken": {
                                                        "kind": "DotToken",
                                                        "fullStart": 839,
                                                        "fullEnd": 840,
                                                        "start": 839,
                                                        "end": 840,
                                                        "fullWidth": 1,
                                                        "width": 1,
                                                        "text": ".",
                                                        "value": ".",
                                                        "valueText": "."
                                                    },
                                                    "name": {
                                                        "kind": "IdentifierName",
                                                        "fullStart": 840,
                                                        "fullEnd": 854,
                                                        "start": 840,
                                                        "end": 854,
                                                        "fullWidth": 14,
                                                        "width": 14,
                                                        "text": "hasOwnProperty",
                                                        "value": "hasOwnProperty",
                                                        "valueText": "hasOwnProperty"
                                                    }
                                                },
                                                "argumentList": {
                                                    "kind": "ArgumentList",
                                                    "fullStart": 854,
                                                    "fullEnd": 862,
                                                    "start": 854,
                                                    "end": 862,
                                                    "fullWidth": 8,
                                                    "width": 8,
                                                    "openParenToken": {
                                                        "kind": "OpenParenToken",
                                                        "fullStart": 854,
                                                        "fullEnd": 855,
                                                        "start": 854,
                                                        "end": 855,
                                                        "fullWidth": 1,
                                                        "width": 1,
                                                        "text": "(",
                                                        "value": "(",
                                                        "valueText": "("
                                                    },
                                                    "arguments": [
                                                        {
                                                            "kind": "StringLiteral",
                                                            "fullStart": 855,
                                                            "fullEnd": 861,
                                                            "start": 855,
                                                            "end": 861,
                                                            "fullWidth": 6,
                                                            "width": 6,
                                                            "text": "\"prop\"",
                                                            "value": "prop",
                                                            "valueText": "prop"
                                                        }
                                                    ],
                                                    "closeParenToken": {
                                                        "kind": "CloseParenToken",
                                                        "fullStart": 861,
                                                        "fullEnd": 862,
                                                        "start": 861,
                                                        "end": 862,
                                                        "fullWidth": 1,
                                                        "width": 1,
                                                        "text": ")",
                                                        "value": ")",
                                                        "valueText": ")"
                                                    }
                                                }
                                            }
                                        }
                                    }
                                ]
                            },
                            "semicolonToken": {
                                "kind": "SemicolonToken",
                                "fullStart": 862,
                                "fullEnd": 865,
                                "start": 862,
                                "end": 863,
                                "fullWidth": 3,
                                "width": 1,
                                "text": ";",
                                "value": ";",
                                "valueText": ";",
                                "hasTrailingTrivia": true,
                                "hasTrailingNewLine": true,
                                "trailingTrivia": [
                                    {
                                        "kind": "NewLineTrivia",
                                        "text": "\r\n"
                                    }
                                ]
                            }
                        },
                        {
                            "kind": "ReturnStatement",
                            "fullStart": 865,
                            "fullEnd": 921,
                            "start": 875,
                            "end": 919,
                            "fullWidth": 56,
                            "width": 44,
                            "returnKeyword": {
                                "kind": "ReturnKeyword",
                                "fullStart": 865,
                                "fullEnd": 882,
                                "start": 875,
                                "end": 881,
                                "fullWidth": 17,
                                "width": 6,
                                "text": "return",
                                "value": "return",
                                "valueText": "return",
                                "hasLeadingTrivia": true,
                                "hasLeadingNewLine": true,
                                "hasTrailingTrivia": true,
                                "leadingTrivia": [
                                    {
                                        "kind": "NewLineTrivia",
                                        "text": "\r\n"
                                    },
                                    {
                                        "kind": "WhitespaceTrivia",
                                        "text": "        "
                                    }
                                ],
                                "trailingTrivia": [
                                    {
                                        "kind": "WhitespaceTrivia",
                                        "text": " "
                                    }
                                ]
                            },
                            "expression": {
                                "kind": "LogicalAndExpression",
                                "fullStart": 882,
                                "fullEnd": 918,
                                "start": 882,
                                "end": 918,
                                "fullWidth": 36,
                                "width": 36,
                                "left": {
                                    "kind": "EqualsExpression",
                                    "fullStart": 882,
                                    "fullEnd": 899,
                                    "start": 882,
                                    "end": 898,
                                    "fullWidth": 17,
                                    "width": 16,
                                    "left": {
                                        "kind": "IdentifierName",
                                        "fullStart": 882,
                                        "fullEnd": 890,
                                        "start": 882,
                                        "end": 889,
                                        "fullWidth": 8,
                                        "width": 7,
                                        "text": "result1",
                                        "value": "result1",
                                        "valueText": "result1",
                                        "hasTrailingTrivia": true,
                                        "trailingTrivia": [
                                            {
                                                "kind": "WhitespaceTrivia",
                                                "text": " "
                                            }
                                        ]
                                    },
                                    "operatorToken": {
                                        "kind": "EqualsEqualsEqualsToken",
                                        "fullStart": 890,
                                        "fullEnd": 894,
                                        "start": 890,
                                        "end": 893,
                                        "fullWidth": 4,
                                        "width": 3,
                                        "text": "===",
                                        "value": "===",
                                        "valueText": "===",
                                        "hasTrailingTrivia": true,
                                        "trailingTrivia": [
                                            {
                                                "kind": "WhitespaceTrivia",
                                                "text": " "
                                            }
                                        ]
                                    },
                                    "right": {
                                        "kind": "TrueKeyword",
                                        "fullStart": 894,
                                        "fullEnd": 899,
                                        "start": 894,
                                        "end": 898,
                                        "fullWidth": 5,
                                        "width": 4,
                                        "text": "true",
                                        "value": true,
                                        "valueText": "true",
                                        "hasTrailingTrivia": true,
                                        "trailingTrivia": [
                                            {
                                                "kind": "WhitespaceTrivia",
                                                "text": " "
                                            }
                                        ]
                                    }
                                },
                                "operatorToken": {
                                    "kind": "AmpersandAmpersandToken",
                                    "fullStart": 899,
                                    "fullEnd": 902,
                                    "start": 899,
                                    "end": 901,
                                    "fullWidth": 3,
                                    "width": 2,
                                    "text": "&&",
                                    "value": "&&",
                                    "valueText": "&&",
                                    "hasTrailingTrivia": true,
                                    "trailingTrivia": [
                                        {
                                            "kind": "WhitespaceTrivia",
                                            "text": " "
                                        }
                                    ]
                                },
                                "right": {
                                    "kind": "EqualsExpression",
                                    "fullStart": 902,
                                    "fullEnd": 918,
                                    "start": 902,
                                    "end": 918,
                                    "fullWidth": 16,
                                    "width": 16,
                                    "left": {
                                        "kind": "IdentifierName",
                                        "fullStart": 902,
                                        "fullEnd": 910,
                                        "start": 902,
                                        "end": 909,
                                        "fullWidth": 8,
                                        "width": 7,
                                        "text": "result2",
                                        "value": "result2",
                                        "valueText": "result2",
                                        "hasTrailingTrivia": true,
                                        "trailingTrivia": [
                                            {
                                                "kind": "WhitespaceTrivia",
                                                "text": " "
                                            }
                                        ]
                                    },
                                    "operatorToken": {
                                        "kind": "EqualsEqualsEqualsToken",
                                        "fullStart": 910,
                                        "fullEnd": 914,
                                        "start": 910,
                                        "end": 913,
                                        "fullWidth": 4,
                                        "width": 3,
                                        "text": "===",
                                        "value": "===",
                                        "valueText": "===",
                                        "hasTrailingTrivia": true,
                                        "trailingTrivia": [
                                            {
                                                "kind": "WhitespaceTrivia",
                                                "text": " "
                                            }
                                        ]
                                    },
                                    "right": {
                                        "kind": "TrueKeyword",
                                        "fullStart": 914,
                                        "fullEnd": 918,
                                        "start": 914,
                                        "end": 918,
                                        "fullWidth": 4,
                                        "width": 4,
                                        "text": "true",
                                        "value": true,
                                        "valueText": "true"
                                    }
                                }
                            },
                            "semicolonToken": {
                                "kind": "SemicolonToken",
                                "fullStart": 918,
                                "fullEnd": 921,
                                "start": 918,
                                "end": 919,
                                "fullWidth": 3,
                                "width": 1,
                                "text": ";",
                                "value": ";",
                                "valueText": ";",
                                "hasTrailingTrivia": true,
                                "hasTrailingNewLine": true,
                                "trailingTrivia": [
                                    {
                                        "kind": "NewLineTrivia",
                                        "text": "\r\n"
                                    }
                                ]
                            }
                        }
                    ],
                    "closeBraceToken": {
                        "kind": "CloseBraceToken",
                        "fullStart": 921,
                        "fullEnd": 928,
                        "start": 925,
                        "end": 926,
                        "fullWidth": 7,
                        "width": 1,
                        "text": "}",
                        "value": "}",
                        "valueText": "}",
                        "hasLeadingTrivia": true,
                        "hasTrailingTrivia": true,
                        "hasTrailingNewLine": true,
                        "leadingTrivia": [
                            {
                                "kind": "WhitespaceTrivia",
                                "text": "    "
                            }
                        ],
                        "trailingTrivia": [
                            {
                                "kind": "NewLineTrivia",
                                "text": "\r\n"
                            }
                        ]
                    }
                }
            },
            {
                "kind": "ExpressionStatement",
                "fullStart": 928,
                "fullEnd": 952,
                "start": 928,
                "end": 950,
                "fullWidth": 24,
                "width": 22,
                "expression": {
                    "kind": "InvocationExpression",
                    "fullStart": 928,
                    "fullEnd": 949,
                    "start": 928,
                    "end": 949,
                    "fullWidth": 21,
                    "width": 21,
                    "expression": {
                        "kind": "IdentifierName",
                        "fullStart": 928,
                        "fullEnd": 939,
                        "start": 928,
                        "end": 939,
                        "fullWidth": 11,
                        "width": 11,
                        "text": "runTestCase",
                        "value": "runTestCase",
                        "valueText": "runTestCase"
                    },
                    "argumentList": {
                        "kind": "ArgumentList",
                        "fullStart": 939,
                        "fullEnd": 949,
                        "start": 939,
                        "end": 949,
                        "fullWidth": 10,
                        "width": 10,
                        "openParenToken": {
                            "kind": "OpenParenToken",
                            "fullStart": 939,
                            "fullEnd": 940,
                            "start": 939,
                            "end": 940,
                            "fullWidth": 1,
                            "width": 1,
                            "text": "(",
                            "value": "(",
                            "valueText": "("
                        },
                        "arguments": [
                            {
                                "kind": "IdentifierName",
                                "fullStart": 940,
                                "fullEnd": 948,
                                "start": 940,
                                "end": 948,
                                "fullWidth": 8,
                                "width": 8,
                                "text": "testcase",
                                "value": "testcase",
                                "valueText": "testcase"
                            }
                        ],
                        "closeParenToken": {
                            "kind": "CloseParenToken",
                            "fullStart": 948,
                            "fullEnd": 949,
                            "start": 948,
                            "end": 949,
                            "fullWidth": 1,
                            "width": 1,
                            "text": ")",
                            "value": ")",
                            "valueText": ")"
                        }
                    }
                },
                "semicolonToken": {
                    "kind": "SemicolonToken",
                    "fullStart": 949,
                    "fullEnd": 952,
                    "start": 949,
                    "end": 950,
                    "fullWidth": 3,
                    "width": 1,
                    "text": ";",
                    "value": ";",
                    "valueText": ";",
                    "hasTrailingTrivia": true,
                    "hasTrailingNewLine": true,
                    "trailingTrivia": [
                        {
                            "kind": "NewLineTrivia",
                            "text": "\r\n"
                        }
                    ]
                }
            }
        ],
        "endOfFileToken": {
            "kind": "EndOfFileToken",
            "fullStart": 952,
            "fullEnd": 952,
            "start": 952,
            "end": 952,
            "fullWidth": 0,
            "width": 0,
            "text": ""
        }
    },
    "lineMap": {
        "lineStarts": [
            0,
            67,
            152,
            232,
            308,
            380,
            385,
            439,
            559,
            564,
            566,
            568,
            591,
            593,
            635,
            656,
            698,
            713,
            726,
            728,
            782,
            811,
            865,
            867,
            921,
            928,
            952
        ],
        "length": 952
    }
}<|MERGE_RESOLUTION|>--- conflicted
+++ resolved
@@ -250,12 +250,8 @@
                                         "start": 605,
                                         "end": 723,
                                         "fullWidth": 118,
-<<<<<<< HEAD
                                         "width": 118,
-                                        "identifier": {
-=======
                                         "propertyName": {
->>>>>>> 85e84683
                                             "kind": "IdentifierName",
                                             "fullStart": 605,
                                             "fullEnd": 612,
@@ -746,12 +742,8 @@
                                         "start": 740,
                                         "end": 779,
                                         "fullWidth": 39,
-<<<<<<< HEAD
                                         "width": 39,
-                                        "identifier": {
-=======
                                         "propertyName": {
->>>>>>> 85e84683
                                             "kind": "IdentifierName",
                                             "fullStart": 740,
                                             "fullEnd": 748,
@@ -1083,12 +1075,8 @@
                                         "start": 823,
                                         "end": 862,
                                         "fullWidth": 39,
-<<<<<<< HEAD
                                         "width": 39,
-                                        "identifier": {
-=======
                                         "propertyName": {
->>>>>>> 85e84683
                                             "kind": "IdentifierName",
                                             "fullStart": 823,
                                             "fullEnd": 831,
