{
    "isDeclaration": false,
    "languageVersion": "EcmaScript5",
    "parseOptions": {
        "allowAutomaticSemicolonInsertion": true
    },
    "sourceUnit": {
        "kind": "SourceUnit",
        "fullStart": 0,
        "fullEnd": 991,
        "start": 610,
        "end": 991,
        "fullWidth": 991,
        "width": 381,
        "isIncrementallyUnusable": true,
        "moduleElements": [
            {
                "kind": "FunctionDeclaration",
                "fullStart": 0,
                "fullEnd": 967,
                "start": 610,
                "end": 965,
                "fullWidth": 967,
                "width": 355,
                "isIncrementallyUnusable": true,
                "modifiers": [],
                "functionKeyword": {
                    "kind": "FunctionKeyword",
                    "fullStart": 0,
                    "fullEnd": 619,
                    "start": 610,
                    "end": 618,
                    "fullWidth": 619,
                    "width": 8,
                    "text": "function",
                    "value": "function",
                    "valueText": "function",
                    "hasLeadingTrivia": true,
                    "hasLeadingComment": true,
                    "hasLeadingNewLine": true,
                    "hasTrailingTrivia": true,
                    "leadingTrivia": [
                        {
                            "kind": "SingleLineCommentTrivia",
                            "text": "/// Copyright (c) 2012 Ecma International.  All rights reserved. "
                        },
                        {
                            "kind": "NewLineTrivia",
                            "text": "\r\n"
                        },
                        {
                            "kind": "SingleLineCommentTrivia",
                            "text": "/// Ecma International makes this code available under the terms and conditions set"
                        },
                        {
                            "kind": "NewLineTrivia",
                            "text": "\r\n"
                        },
                        {
                            "kind": "SingleLineCommentTrivia",
                            "text": "/// forth on http://hg.ecmascript.org/tests/test262/raw-file/tip/LICENSE (the "
                        },
                        {
                            "kind": "NewLineTrivia",
                            "text": "\r\n"
                        },
                        {
                            "kind": "SingleLineCommentTrivia",
                            "text": "/// \"Use Terms\").   Any redistribution of this code must retain the above "
                        },
                        {
                            "kind": "NewLineTrivia",
                            "text": "\r\n"
                        },
                        {
                            "kind": "SingleLineCommentTrivia",
                            "text": "/// copyright and this notice and otherwise comply with the Use Terms."
                        },
                        {
                            "kind": "NewLineTrivia",
                            "text": "\r\n"
                        },
                        {
                            "kind": "MultiLineCommentTrivia",
                            "text": "/**\r\n * @path ch15/15.2/15.2.3/15.2.3.5/15.2.3.5-4-251.js\r\n * @description Object.create - one property in 'Properties' is the Math object that uses Object's [[Get]] method to access the 'get' property (8.10.5 step 7.a)\r\n */"
                        },
                        {
                            "kind": "NewLineTrivia",
                            "text": "\r\n"
                        },
                        {
                            "kind": "NewLineTrivia",
                            "text": "\r\n"
                        },
                        {
                            "kind": "NewLineTrivia",
                            "text": "\r\n"
                        }
                    ],
                    "trailingTrivia": [
                        {
                            "kind": "WhitespaceTrivia",
                            "text": " "
                        }
                    ]
                },
                "identifier": {
                    "kind": "IdentifierName",
                    "fullStart": 619,
                    "fullEnd": 627,
                    "start": 619,
                    "end": 627,
                    "fullWidth": 8,
                    "width": 8,
                    "text": "testcase",
                    "value": "testcase",
                    "valueText": "testcase"
                },
                "callSignature": {
                    "kind": "CallSignature",
                    "fullStart": 627,
                    "fullEnd": 630,
                    "start": 627,
                    "end": 629,
                    "fullWidth": 3,
                    "width": 2,
                    "parameterList": {
                        "kind": "ParameterList",
                        "fullStart": 627,
                        "fullEnd": 630,
                        "start": 627,
                        "end": 629,
                        "fullWidth": 3,
                        "width": 2,
                        "openParenToken": {
                            "kind": "OpenParenToken",
                            "fullStart": 627,
                            "fullEnd": 628,
                            "start": 627,
                            "end": 628,
                            "fullWidth": 1,
                            "width": 1,
                            "text": "(",
                            "value": "(",
                            "valueText": "("
                        },
                        "parameters": [],
                        "closeParenToken": {
                            "kind": "CloseParenToken",
                            "fullStart": 628,
                            "fullEnd": 630,
                            "start": 628,
                            "end": 629,
                            "fullWidth": 2,
                            "width": 1,
                            "text": ")",
                            "value": ")",
                            "valueText": ")",
                            "hasTrailingTrivia": true,
                            "trailingTrivia": [
                                {
                                    "kind": "WhitespaceTrivia",
                                    "text": " "
                                }
                            ]
                        }
                    }
                },
                "block": {
                    "kind": "Block",
                    "fullStart": 630,
                    "fullEnd": 967,
                    "start": 630,
                    "end": 965,
                    "fullWidth": 337,
                    "width": 335,
                    "isIncrementallyUnusable": true,
                    "openBraceToken": {
                        "kind": "OpenBraceToken",
                        "fullStart": 630,
                        "fullEnd": 633,
                        "start": 630,
                        "end": 631,
                        "fullWidth": 3,
                        "width": 1,
                        "text": "{",
                        "value": "{",
                        "valueText": "{",
                        "hasTrailingTrivia": true,
                        "hasTrailingNewLine": true,
                        "trailingTrivia": [
                            {
                                "kind": "NewLineTrivia",
                                "text": "\r\n"
                            }
                        ]
                    },
                    "statements": [
                        {
                            "kind": "TryStatement",
                            "fullStart": 633,
                            "fullEnd": 960,
                            "start": 641,
                            "end": 958,
                            "fullWidth": 327,
                            "width": 317,
                            "isIncrementallyUnusable": true,
                            "tryKeyword": {
                                "kind": "TryKeyword",
                                "fullStart": 633,
                                "fullEnd": 645,
                                "start": 641,
                                "end": 644,
                                "fullWidth": 12,
                                "width": 3,
                                "text": "try",
                                "value": "try",
                                "valueText": "try",
                                "hasLeadingTrivia": true,
                                "hasTrailingTrivia": true,
                                "leadingTrivia": [
                                    {
                                        "kind": "WhitespaceTrivia",
                                        "text": "        "
                                    }
                                ],
                                "trailingTrivia": [
                                    {
                                        "kind": "WhitespaceTrivia",
                                        "text": " "
                                    }
                                ]
                            },
                            "block": {
                                "kind": "Block",
                                "fullStart": 645,
                                "fullEnd": 908,
                                "start": 645,
                                "end": 907,
                                "fullWidth": 263,
                                "width": 262,
                                "isIncrementallyUnusable": true,
                                "openBraceToken": {
                                    "kind": "OpenBraceToken",
                                    "fullStart": 645,
                                    "fullEnd": 648,
                                    "start": 645,
                                    "end": 646,
                                    "fullWidth": 3,
                                    "width": 1,
                                    "text": "{",
                                    "value": "{",
                                    "valueText": "{",
                                    "hasTrailingTrivia": true,
                                    "hasTrailingNewLine": true,
                                    "trailingTrivia": [
                                        {
                                            "kind": "NewLineTrivia",
                                            "text": "\r\n"
                                        }
                                    ]
                                },
                                "statements": [
                                    {
                                        "kind": "ExpressionStatement",
                                        "fullStart": 648,
                                        "fullEnd": 746,
                                        "start": 660,
                                        "end": 744,
                                        "fullWidth": 98,
                                        "width": 84,
                                        "isIncrementallyUnusable": true,
                                        "expression": {
                                            "kind": "AssignmentExpression",
                                            "fullStart": 648,
                                            "fullEnd": 743,
                                            "start": 660,
                                            "end": 743,
                                            "fullWidth": 95,
                                            "width": 83,
                                            "isIncrementallyUnusable": true,
                                            "left": {
                                                "kind": "MemberAccessExpression",
                                                "fullStart": 648,
                                                "fullEnd": 669,
                                                "start": 660,
                                                "end": 668,
                                                "fullWidth": 21,
                                                "width": 8,
                                                "isIncrementallyUnusable": true,
                                                "expression": {
                                                    "kind": "IdentifierName",
                                                    "fullStart": 648,
                                                    "fullEnd": 664,
                                                    "start": 660,
                                                    "end": 664,
                                                    "fullWidth": 16,
                                                    "width": 4,
                                                    "text": "Math",
                                                    "value": "Math",
                                                    "valueText": "Math",
                                                    "hasLeadingTrivia": true,
                                                    "leadingTrivia": [
                                                        {
                                                            "kind": "WhitespaceTrivia",
                                                            "text": "            "
                                                        }
                                                    ]
                                                },
                                                "dotToken": {
                                                    "kind": "DotToken",
                                                    "fullStart": 664,
                                                    "fullEnd": 665,
                                                    "start": 664,
                                                    "end": 665,
                                                    "fullWidth": 1,
                                                    "width": 1,
                                                    "text": ".",
                                                    "value": ".",
                                                    "valueText": "."
                                                },
                                                "name": {
                                                    "kind": "IdentifierName",
                                                    "fullStart": 665,
                                                    "fullEnd": 669,
                                                    "start": 665,
                                                    "end": 668,
                                                    "fullWidth": 4,
                                                    "width": 3,
                                                    "text": "get",
                                                    "value": "get",
                                                    "valueText": "get",
                                                    "hasTrailingTrivia": true,
                                                    "trailingTrivia": [
                                                        {
                                                            "kind": "WhitespaceTrivia",
                                                            "text": " "
                                                        }
                                                    ]
                                                }
                                            },
                                            "operatorToken": {
                                                "kind": "EqualsToken",
                                                "fullStart": 669,
                                                "fullEnd": 671,
                                                "start": 669,
                                                "end": 670,
                                                "fullWidth": 2,
                                                "width": 1,
                                                "text": "=",
                                                "value": "=",
                                                "valueText": "=",
                                                "hasTrailingTrivia": true,
                                                "trailingTrivia": [
                                                    {
                                                        "kind": "WhitespaceTrivia",
                                                        "text": " "
                                                    }
                                                ]
                                            },
                                            "right": {
                                                "kind": "FunctionExpression",
                                                "fullStart": 671,
                                                "fullEnd": 743,
                                                "start": 671,
                                                "end": 743,
                                                "fullWidth": 72,
                                                "width": 72,
                                                "functionKeyword": {
                                                    "kind": "FunctionKeyword",
                                                    "fullStart": 671,
                                                    "fullEnd": 680,
                                                    "start": 671,
                                                    "end": 679,
                                                    "fullWidth": 9,
                                                    "width": 8,
                                                    "text": "function",
                                                    "value": "function",
                                                    "valueText": "function",
                                                    "hasTrailingTrivia": true,
                                                    "trailingTrivia": [
                                                        {
                                                            "kind": "WhitespaceTrivia",
                                                            "text": " "
                                                        }
                                                    ]
                                                },
                                                "callSignature": {
                                                    "kind": "CallSignature",
                                                    "fullStart": 680,
                                                    "fullEnd": 683,
                                                    "start": 680,
                                                    "end": 682,
                                                    "fullWidth": 3,
                                                    "width": 2,
                                                    "parameterList": {
                                                        "kind": "ParameterList",
                                                        "fullStart": 680,
                                                        "fullEnd": 683,
                                                        "start": 680,
                                                        "end": 682,
                                                        "fullWidth": 3,
                                                        "width": 2,
                                                        "openParenToken": {
                                                            "kind": "OpenParenToken",
                                                            "fullStart": 680,
                                                            "fullEnd": 681,
                                                            "start": 680,
                                                            "end": 681,
                                                            "fullWidth": 1,
                                                            "width": 1,
                                                            "text": "(",
                                                            "value": "(",
                                                            "valueText": "("
                                                        },
                                                        "parameters": [],
                                                        "closeParenToken": {
                                                            "kind": "CloseParenToken",
                                                            "fullStart": 681,
                                                            "fullEnd": 683,
                                                            "start": 681,
                                                            "end": 682,
                                                            "fullWidth": 2,
                                                            "width": 1,
                                                            "text": ")",
                                                            "value": ")",
                                                            "valueText": ")",
                                                            "hasTrailingTrivia": true,
                                                            "trailingTrivia": [
                                                                {
                                                                    "kind": "WhitespaceTrivia",
                                                                    "text": " "
                                                                }
                                                            ]
                                                        }
                                                    }
                                                },
                                                "block": {
                                                    "kind": "Block",
                                                    "fullStart": 683,
                                                    "fullEnd": 743,
                                                    "start": 683,
                                                    "end": 743,
                                                    "fullWidth": 60,
                                                    "width": 60,
                                                    "openBraceToken": {
                                                        "kind": "OpenBraceToken",
                                                        "fullStart": 683,
                                                        "fullEnd": 686,
                                                        "start": 683,
                                                        "end": 684,
                                                        "fullWidth": 3,
                                                        "width": 1,
                                                        "text": "{",
                                                        "value": "{",
                                                        "valueText": "{",
                                                        "hasTrailingTrivia": true,
                                                        "hasTrailingNewLine": true,
                                                        "trailingTrivia": [
                                                            {
                                                                "kind": "NewLineTrivia",
                                                                "text": "\r\n"
                                                            }
                                                        ]
                                                    },
                                                    "statements": [
                                                        {
                                                            "kind": "ReturnStatement",
                                                            "fullStart": 686,
                                                            "fullEnd": 730,
                                                            "start": 702,
                                                            "end": 728,
                                                            "fullWidth": 44,
                                                            "width": 26,
                                                            "returnKeyword": {
                                                                "kind": "ReturnKeyword",
                                                                "fullStart": 686,
                                                                "fullEnd": 709,
                                                                "start": 702,
                                                                "end": 708,
                                                                "fullWidth": 23,
                                                                "width": 6,
                                                                "text": "return",
                                                                "value": "return",
                                                                "valueText": "return",
                                                                "hasLeadingTrivia": true,
                                                                "hasTrailingTrivia": true,
                                                                "leadingTrivia": [
                                                                    {
                                                                        "kind": "WhitespaceTrivia",
                                                                        "text": "                "
                                                                    }
                                                                ],
                                                                "trailingTrivia": [
                                                                    {
                                                                        "kind": "WhitespaceTrivia",
                                                                        "text": " "
                                                                    }
                                                                ]
                                                            },
                                                            "expression": {
                                                                "kind": "StringLiteral",
                                                                "fullStart": 709,
                                                                "fullEnd": 727,
                                                                "start": 709,
                                                                "end": 727,
                                                                "fullWidth": 18,
                                                                "width": 18,
                                                                "text": "\"VerifyMathObject\"",
                                                                "value": "VerifyMathObject",
                                                                "valueText": "VerifyMathObject"
                                                            },
                                                            "semicolonToken": {
                                                                "kind": "SemicolonToken",
                                                                "fullStart": 727,
                                                                "fullEnd": 730,
                                                                "start": 727,
                                                                "end": 728,
                                                                "fullWidth": 3,
                                                                "width": 1,
                                                                "text": ";",
                                                                "value": ";",
                                                                "valueText": ";",
                                                                "hasTrailingTrivia": true,
                                                                "hasTrailingNewLine": true,
                                                                "trailingTrivia": [
                                                                    {
                                                                        "kind": "NewLineTrivia",
                                                                        "text": "\r\n"
                                                                    }
                                                                ]
                                                            }
                                                        }
                                                    ],
                                                    "closeBraceToken": {
                                                        "kind": "CloseBraceToken",
                                                        "fullStart": 730,
                                                        "fullEnd": 743,
                                                        "start": 742,
                                                        "end": 743,
                                                        "fullWidth": 13,
                                                        "width": 1,
                                                        "text": "}",
                                                        "value": "}",
                                                        "valueText": "}",
                                                        "hasLeadingTrivia": true,
                                                        "leadingTrivia": [
                                                            {
                                                                "kind": "WhitespaceTrivia",
                                                                "text": "            "
                                                            }
                                                        ]
                                                    }
                                                }
                                            }
                                        },
                                        "semicolonToken": {
                                            "kind": "SemicolonToken",
                                            "fullStart": 743,
                                            "fullEnd": 746,
                                            "start": 743,
                                            "end": 744,
                                            "fullWidth": 3,
                                            "width": 1,
                                            "text": ";",
                                            "value": ";",
                                            "valueText": ";",
                                            "hasTrailingTrivia": true,
                                            "hasTrailingNewLine": true,
                                            "trailingTrivia": [
                                                {
                                                    "kind": "NewLineTrivia",
                                                    "text": "\r\n"
                                                }
                                            ]
                                        }
                                    },
                                    {
                                        "kind": "VariableStatement",
                                        "fullStart": 746,
                                        "fullEnd": 840,
                                        "start": 760,
                                        "end": 838,
                                        "fullWidth": 94,
                                        "width": 78,
                                        "modifiers": [],
                                        "variableDeclaration": {
                                            "kind": "VariableDeclaration",
                                            "fullStart": 746,
                                            "fullEnd": 837,
                                            "start": 760,
                                            "end": 837,
                                            "fullWidth": 91,
                                            "width": 77,
                                            "varKeyword": {
                                                "kind": "VarKeyword",
                                                "fullStart": 746,
                                                "fullEnd": 764,
                                                "start": 760,
                                                "end": 763,
                                                "fullWidth": 18,
                                                "width": 3,
                                                "text": "var",
                                                "value": "var",
                                                "valueText": "var",
                                                "hasLeadingTrivia": true,
                                                "hasLeadingNewLine": true,
                                                "hasTrailingTrivia": true,
                                                "leadingTrivia": [
                                                    {
                                                        "kind": "NewLineTrivia",
                                                        "text": "\r\n"
                                                    },
                                                    {
                                                        "kind": "WhitespaceTrivia",
                                                        "text": "            "
                                                    }
                                                ],
                                                "trailingTrivia": [
                                                    {
                                                        "kind": "WhitespaceTrivia",
                                                        "text": " "
                                                    }
                                                ]
                                            },
                                            "variableDeclarators": [
                                                {
                                                    "kind": "VariableDeclarator",
                                                    "fullStart": 764,
                                                    "fullEnd": 837,
                                                    "start": 764,
                                                    "end": 837,
                                                    "fullWidth": 73,
<<<<<<< HEAD
                                                    "width": 73,
                                                    "identifier": {
=======
                                                    "propertyName": {
>>>>>>> 85e84683
                                                        "kind": "IdentifierName",
                                                        "fullStart": 764,
                                                        "fullEnd": 771,
                                                        "start": 764,
                                                        "end": 770,
                                                        "fullWidth": 7,
                                                        "width": 6,
                                                        "text": "newObj",
                                                        "value": "newObj",
                                                        "valueText": "newObj",
                                                        "hasTrailingTrivia": true,
                                                        "trailingTrivia": [
                                                            {
                                                                "kind": "WhitespaceTrivia",
                                                                "text": " "
                                                            }
                                                        ]
                                                    },
                                                    "equalsValueClause": {
                                                        "kind": "EqualsValueClause",
                                                        "fullStart": 771,
                                                        "fullEnd": 837,
                                                        "start": 771,
                                                        "end": 837,
                                                        "fullWidth": 66,
                                                        "width": 66,
                                                        "equalsToken": {
                                                            "kind": "EqualsToken",
                                                            "fullStart": 771,
                                                            "fullEnd": 773,
                                                            "start": 771,
                                                            "end": 772,
                                                            "fullWidth": 2,
                                                            "width": 1,
                                                            "text": "=",
                                                            "value": "=",
                                                            "valueText": "=",
                                                            "hasTrailingTrivia": true,
                                                            "trailingTrivia": [
                                                                {
                                                                    "kind": "WhitespaceTrivia",
                                                                    "text": " "
                                                                }
                                                            ]
                                                        },
                                                        "value": {
                                                            "kind": "InvocationExpression",
                                                            "fullStart": 773,
                                                            "fullEnd": 837,
                                                            "start": 773,
                                                            "end": 837,
                                                            "fullWidth": 64,
                                                            "width": 64,
                                                            "expression": {
                                                                "kind": "MemberAccessExpression",
                                                                "fullStart": 773,
                                                                "fullEnd": 786,
                                                                "start": 773,
                                                                "end": 786,
                                                                "fullWidth": 13,
                                                                "width": 13,
                                                                "expression": {
                                                                    "kind": "IdentifierName",
                                                                    "fullStart": 773,
                                                                    "fullEnd": 779,
                                                                    "start": 773,
                                                                    "end": 779,
                                                                    "fullWidth": 6,
                                                                    "width": 6,
                                                                    "text": "Object",
                                                                    "value": "Object",
                                                                    "valueText": "Object"
                                                                },
                                                                "dotToken": {
                                                                    "kind": "DotToken",
                                                                    "fullStart": 779,
                                                                    "fullEnd": 780,
                                                                    "start": 779,
                                                                    "end": 780,
                                                                    "fullWidth": 1,
                                                                    "width": 1,
                                                                    "text": ".",
                                                                    "value": ".",
                                                                    "valueText": "."
                                                                },
                                                                "name": {
                                                                    "kind": "IdentifierName",
                                                                    "fullStart": 780,
                                                                    "fullEnd": 786,
                                                                    "start": 780,
                                                                    "end": 786,
                                                                    "fullWidth": 6,
                                                                    "width": 6,
                                                                    "text": "create",
                                                                    "value": "create",
                                                                    "valueText": "create"
                                                                }
                                                            },
                                                            "argumentList": {
                                                                "kind": "ArgumentList",
                                                                "fullStart": 786,
                                                                "fullEnd": 837,
                                                                "start": 786,
                                                                "end": 837,
                                                                "fullWidth": 51,
                                                                "width": 51,
                                                                "openParenToken": {
                                                                    "kind": "OpenParenToken",
                                                                    "fullStart": 786,
                                                                    "fullEnd": 787,
                                                                    "start": 786,
                                                                    "end": 787,
                                                                    "fullWidth": 1,
                                                                    "width": 1,
                                                                    "text": "(",
                                                                    "value": "(",
                                                                    "valueText": "("
                                                                },
                                                                "arguments": [
                                                                    {
                                                                        "kind": "ObjectLiteralExpression",
                                                                        "fullStart": 787,
                                                                        "fullEnd": 789,
                                                                        "start": 787,
                                                                        "end": 789,
                                                                        "fullWidth": 2,
                                                                        "width": 2,
                                                                        "openBraceToken": {
                                                                            "kind": "OpenBraceToken",
                                                                            "fullStart": 787,
                                                                            "fullEnd": 788,
                                                                            "start": 787,
                                                                            "end": 788,
                                                                            "fullWidth": 1,
                                                                            "width": 1,
                                                                            "text": "{",
                                                                            "value": "{",
                                                                            "valueText": "{"
                                                                        },
                                                                        "propertyAssignments": [],
                                                                        "closeBraceToken": {
                                                                            "kind": "CloseBraceToken",
                                                                            "fullStart": 788,
                                                                            "fullEnd": 789,
                                                                            "start": 788,
                                                                            "end": 789,
                                                                            "fullWidth": 1,
                                                                            "width": 1,
                                                                            "text": "}",
                                                                            "value": "}",
                                                                            "valueText": "}"
                                                                        }
                                                                    },
                                                                    {
                                                                        "kind": "CommaToken",
                                                                        "fullStart": 789,
                                                                        "fullEnd": 791,
                                                                        "start": 789,
                                                                        "end": 790,
                                                                        "fullWidth": 2,
                                                                        "width": 1,
                                                                        "text": ",",
                                                                        "value": ",",
                                                                        "valueText": ",",
                                                                        "hasTrailingTrivia": true,
                                                                        "trailingTrivia": [
                                                                            {
                                                                                "kind": "WhitespaceTrivia",
                                                                                "text": " "
                                                                            }
                                                                        ]
                                                                    },
                                                                    {
                                                                        "kind": "ObjectLiteralExpression",
                                                                        "fullStart": 791,
                                                                        "fullEnd": 836,
                                                                        "start": 791,
                                                                        "end": 836,
                                                                        "fullWidth": 45,
                                                                        "width": 45,
                                                                        "openBraceToken": {
                                                                            "kind": "OpenBraceToken",
                                                                            "fullStart": 791,
                                                                            "fullEnd": 794,
                                                                            "start": 791,
                                                                            "end": 792,
                                                                            "fullWidth": 3,
                                                                            "width": 1,
                                                                            "text": "{",
                                                                            "value": "{",
                                                                            "valueText": "{",
                                                                            "hasTrailingTrivia": true,
                                                                            "hasTrailingNewLine": true,
                                                                            "trailingTrivia": [
                                                                                {
                                                                                    "kind": "NewLineTrivia",
                                                                                    "text": "\r\n"
                                                                                }
                                                                            ]
                                                                        },
                                                                        "propertyAssignments": [
                                                                            {
                                                                                "kind": "SimplePropertyAssignment",
                                                                                "fullStart": 794,
                                                                                "fullEnd": 823,
                                                                                "start": 810,
                                                                                "end": 820,
                                                                                "fullWidth": 29,
                                                                                "width": 10,
                                                                                "propertyName": {
                                                                                    "kind": "IdentifierName",
                                                                                    "fullStart": 794,
                                                                                    "fullEnd": 814,
                                                                                    "start": 810,
                                                                                    "end": 814,
                                                                                    "fullWidth": 20,
                                                                                    "width": 4,
                                                                                    "text": "prop",
                                                                                    "value": "prop",
                                                                                    "valueText": "prop",
                                                                                    "hasLeadingTrivia": true,
                                                                                    "leadingTrivia": [
                                                                                        {
                                                                                            "kind": "WhitespaceTrivia",
                                                                                            "text": "                "
                                                                                        }
                                                                                    ]
                                                                                },
                                                                                "colonToken": {
                                                                                    "kind": "ColonToken",
                                                                                    "fullStart": 814,
                                                                                    "fullEnd": 816,
                                                                                    "start": 814,
                                                                                    "end": 815,
                                                                                    "fullWidth": 2,
                                                                                    "width": 1,
                                                                                    "text": ":",
                                                                                    "value": ":",
                                                                                    "valueText": ":",
                                                                                    "hasTrailingTrivia": true,
                                                                                    "trailingTrivia": [
                                                                                        {
                                                                                            "kind": "WhitespaceTrivia",
                                                                                            "text": " "
                                                                                        }
                                                                                    ]
                                                                                },
                                                                                "expression": {
                                                                                    "kind": "IdentifierName",
                                                                                    "fullStart": 816,
                                                                                    "fullEnd": 823,
                                                                                    "start": 816,
                                                                                    "end": 820,
                                                                                    "fullWidth": 7,
                                                                                    "width": 4,
                                                                                    "text": "Math",
                                                                                    "value": "Math",
                                                                                    "valueText": "Math",
                                                                                    "hasTrailingTrivia": true,
                                                                                    "hasTrailingNewLine": true,
                                                                                    "trailingTrivia": [
                                                                                        {
                                                                                            "kind": "WhitespaceTrivia",
                                                                                            "text": " "
                                                                                        },
                                                                                        {
                                                                                            "kind": "NewLineTrivia",
                                                                                            "text": "\r\n"
                                                                                        }
                                                                                    ]
                                                                                }
                                                                            }
                                                                        ],
                                                                        "closeBraceToken": {
                                                                            "kind": "CloseBraceToken",
                                                                            "fullStart": 823,
                                                                            "fullEnd": 836,
                                                                            "start": 835,
                                                                            "end": 836,
                                                                            "fullWidth": 13,
                                                                            "width": 1,
                                                                            "text": "}",
                                                                            "value": "}",
                                                                            "valueText": "}",
                                                                            "hasLeadingTrivia": true,
                                                                            "leadingTrivia": [
                                                                                {
                                                                                    "kind": "WhitespaceTrivia",
                                                                                    "text": "            "
                                                                                }
                                                                            ]
                                                                        }
                                                                    }
                                                                ],
                                                                "closeParenToken": {
                                                                    "kind": "CloseParenToken",
                                                                    "fullStart": 836,
                                                                    "fullEnd": 837,
                                                                    "start": 836,
                                                                    "end": 837,
                                                                    "fullWidth": 1,
                                                                    "width": 1,
                                                                    "text": ")",
                                                                    "value": ")",
                                                                    "valueText": ")"
                                                                }
                                                            }
                                                        }
                                                    }
                                                }
                                            ]
                                        },
                                        "semicolonToken": {
                                            "kind": "SemicolonToken",
                                            "fullStart": 837,
                                            "fullEnd": 840,
                                            "start": 837,
                                            "end": 838,
                                            "fullWidth": 3,
                                            "width": 1,
                                            "text": ";",
                                            "value": ";",
                                            "valueText": ";",
                                            "hasTrailingTrivia": true,
                                            "hasTrailingNewLine": true,
                                            "trailingTrivia": [
                                                {
                                                    "kind": "NewLineTrivia",
                                                    "text": "\r\n"
                                                }
                                            ]
                                        }
                                    },
                                    {
                                        "kind": "ReturnStatement",
                                        "fullStart": 840,
                                        "fullEnd": 898,
                                        "start": 854,
                                        "end": 896,
                                        "fullWidth": 58,
                                        "width": 42,
                                        "returnKeyword": {
                                            "kind": "ReturnKeyword",
                                            "fullStart": 840,
                                            "fullEnd": 861,
                                            "start": 854,
                                            "end": 860,
                                            "fullWidth": 21,
                                            "width": 6,
                                            "text": "return",
                                            "value": "return",
                                            "valueText": "return",
                                            "hasLeadingTrivia": true,
                                            "hasLeadingNewLine": true,
                                            "hasTrailingTrivia": true,
                                            "leadingTrivia": [
                                                {
                                                    "kind": "NewLineTrivia",
                                                    "text": "\r\n"
                                                },
                                                {
                                                    "kind": "WhitespaceTrivia",
                                                    "text": "            "
                                                }
                                            ],
                                            "trailingTrivia": [
                                                {
                                                    "kind": "WhitespaceTrivia",
                                                    "text": " "
                                                }
                                            ]
                                        },
                                        "expression": {
                                            "kind": "EqualsExpression",
                                            "fullStart": 861,
                                            "fullEnd": 895,
                                            "start": 861,
                                            "end": 895,
                                            "fullWidth": 34,
                                            "width": 34,
                                            "left": {
                                                "kind": "MemberAccessExpression",
                                                "fullStart": 861,
                                                "fullEnd": 873,
                                                "start": 861,
                                                "end": 872,
                                                "fullWidth": 12,
                                                "width": 11,
                                                "expression": {
                                                    "kind": "IdentifierName",
                                                    "fullStart": 861,
                                                    "fullEnd": 867,
                                                    "start": 861,
                                                    "end": 867,
                                                    "fullWidth": 6,
                                                    "width": 6,
                                                    "text": "newObj",
                                                    "value": "newObj",
                                                    "valueText": "newObj"
                                                },
                                                "dotToken": {
                                                    "kind": "DotToken",
                                                    "fullStart": 867,
                                                    "fullEnd": 868,
                                                    "start": 867,
                                                    "end": 868,
                                                    "fullWidth": 1,
                                                    "width": 1,
                                                    "text": ".",
                                                    "value": ".",
                                                    "valueText": "."
                                                },
                                                "name": {
                                                    "kind": "IdentifierName",
                                                    "fullStart": 868,
                                                    "fullEnd": 873,
                                                    "start": 868,
                                                    "end": 872,
                                                    "fullWidth": 5,
                                                    "width": 4,
                                                    "text": "prop",
                                                    "value": "prop",
                                                    "valueText": "prop",
                                                    "hasTrailingTrivia": true,
                                                    "trailingTrivia": [
                                                        {
                                                            "kind": "WhitespaceTrivia",
                                                            "text": " "
                                                        }
                                                    ]
                                                }
                                            },
                                            "operatorToken": {
                                                "kind": "EqualsEqualsEqualsToken",
                                                "fullStart": 873,
                                                "fullEnd": 877,
                                                "start": 873,
                                                "end": 876,
                                                "fullWidth": 4,
                                                "width": 3,
                                                "text": "===",
                                                "value": "===",
                                                "valueText": "===",
                                                "hasTrailingTrivia": true,
                                                "trailingTrivia": [
                                                    {
                                                        "kind": "WhitespaceTrivia",
                                                        "text": " "
                                                    }
                                                ]
                                            },
                                            "right": {
                                                "kind": "StringLiteral",
                                                "fullStart": 877,
                                                "fullEnd": 895,
                                                "start": 877,
                                                "end": 895,
                                                "fullWidth": 18,
                                                "width": 18,
                                                "text": "\"VerifyMathObject\"",
                                                "value": "VerifyMathObject",
                                                "valueText": "VerifyMathObject"
                                            }
                                        },
                                        "semicolonToken": {
                                            "kind": "SemicolonToken",
                                            "fullStart": 895,
                                            "fullEnd": 898,
                                            "start": 895,
                                            "end": 896,
                                            "fullWidth": 3,
                                            "width": 1,
                                            "text": ";",
                                            "value": ";",
                                            "valueText": ";",
                                            "hasTrailingTrivia": true,
                                            "hasTrailingNewLine": true,
                                            "trailingTrivia": [
                                                {
                                                    "kind": "NewLineTrivia",
                                                    "text": "\r\n"
                                                }
                                            ]
                                        }
                                    }
                                ],
                                "closeBraceToken": {
                                    "kind": "CloseBraceToken",
                                    "fullStart": 898,
                                    "fullEnd": 908,
                                    "start": 906,
                                    "end": 907,
                                    "fullWidth": 10,
                                    "width": 1,
                                    "text": "}",
                                    "value": "}",
                                    "valueText": "}",
                                    "hasLeadingTrivia": true,
                                    "hasTrailingTrivia": true,
                                    "leadingTrivia": [
                                        {
                                            "kind": "WhitespaceTrivia",
                                            "text": "        "
                                        }
                                    ],
                                    "trailingTrivia": [
                                        {
                                            "kind": "WhitespaceTrivia",
                                            "text": " "
                                        }
                                    ]
                                }
                            },
                            "finallyClause": {
                                "kind": "FinallyClause",
                                "fullStart": 908,
                                "fullEnd": 960,
                                "start": 908,
                                "end": 958,
                                "fullWidth": 52,
                                "width": 50,
                                "isIncrementallyUnusable": true,
                                "finallyKeyword": {
                                    "kind": "FinallyKeyword",
                                    "fullStart": 908,
                                    "fullEnd": 916,
                                    "start": 908,
                                    "end": 915,
                                    "fullWidth": 8,
                                    "width": 7,
                                    "text": "finally",
                                    "value": "finally",
                                    "valueText": "finally",
                                    "hasTrailingTrivia": true,
                                    "trailingTrivia": [
                                        {
                                            "kind": "WhitespaceTrivia",
                                            "text": " "
                                        }
                                    ]
                                },
                                "block": {
                                    "kind": "Block",
                                    "fullStart": 916,
                                    "fullEnd": 960,
                                    "start": 916,
                                    "end": 958,
                                    "fullWidth": 44,
                                    "width": 42,
                                    "isIncrementallyUnusable": true,
                                    "openBraceToken": {
                                        "kind": "OpenBraceToken",
                                        "fullStart": 916,
                                        "fullEnd": 919,
                                        "start": 916,
                                        "end": 917,
                                        "fullWidth": 3,
                                        "width": 1,
                                        "text": "{",
                                        "value": "{",
                                        "valueText": "{",
                                        "hasTrailingTrivia": true,
                                        "hasTrailingNewLine": true,
                                        "trailingTrivia": [
                                            {
                                                "kind": "NewLineTrivia",
                                                "text": "\r\n"
                                            }
                                        ]
                                    },
                                    "statements": [
                                        {
                                            "kind": "ExpressionStatement",
                                            "fullStart": 919,
                                            "fullEnd": 949,
                                            "start": 931,
                                            "end": 947,
                                            "fullWidth": 30,
                                            "width": 16,
                                            "isIncrementallyUnusable": true,
                                            "expression": {
                                                "kind": "DeleteExpression",
                                                "fullStart": 919,
                                                "fullEnd": 946,
                                                "start": 931,
                                                "end": 946,
                                                "fullWidth": 27,
                                                "width": 15,
                                                "isIncrementallyUnusable": true,
                                                "deleteKeyword": {
                                                    "kind": "DeleteKeyword",
                                                    "fullStart": 919,
                                                    "fullEnd": 938,
                                                    "start": 931,
                                                    "end": 937,
                                                    "fullWidth": 19,
                                                    "width": 6,
                                                    "text": "delete",
                                                    "value": "delete",
                                                    "valueText": "delete",
                                                    "hasLeadingTrivia": true,
                                                    "hasTrailingTrivia": true,
                                                    "leadingTrivia": [
                                                        {
                                                            "kind": "WhitespaceTrivia",
                                                            "text": "            "
                                                        }
                                                    ],
                                                    "trailingTrivia": [
                                                        {
                                                            "kind": "WhitespaceTrivia",
                                                            "text": " "
                                                        }
                                                    ]
                                                },
                                                "expression": {
                                                    "kind": "MemberAccessExpression",
                                                    "fullStart": 938,
                                                    "fullEnd": 946,
                                                    "start": 938,
                                                    "end": 946,
                                                    "fullWidth": 8,
                                                    "width": 8,
                                                    "isIncrementallyUnusable": true,
                                                    "expression": {
                                                        "kind": "IdentifierName",
                                                        "fullStart": 938,
                                                        "fullEnd": 942,
                                                        "start": 938,
                                                        "end": 942,
                                                        "fullWidth": 4,
                                                        "width": 4,
                                                        "text": "Math",
                                                        "value": "Math",
                                                        "valueText": "Math"
                                                    },
                                                    "dotToken": {
                                                        "kind": "DotToken",
                                                        "fullStart": 942,
                                                        "fullEnd": 943,
                                                        "start": 942,
                                                        "end": 943,
                                                        "fullWidth": 1,
                                                        "width": 1,
                                                        "text": ".",
                                                        "value": ".",
                                                        "valueText": "."
                                                    },
                                                    "name": {
                                                        "kind": "IdentifierName",
                                                        "fullStart": 943,
                                                        "fullEnd": 946,
                                                        "start": 943,
                                                        "end": 946,
                                                        "fullWidth": 3,
                                                        "width": 3,
                                                        "text": "get",
                                                        "value": "get",
                                                        "valueText": "get"
                                                    }
                                                }
                                            },
                                            "semicolonToken": {
                                                "kind": "SemicolonToken",
                                                "fullStart": 946,
                                                "fullEnd": 949,
                                                "start": 946,
                                                "end": 947,
                                                "fullWidth": 3,
                                                "width": 1,
                                                "text": ";",
                                                "value": ";",
                                                "valueText": ";",
                                                "hasTrailingTrivia": true,
                                                "hasTrailingNewLine": true,
                                                "trailingTrivia": [
                                                    {
                                                        "kind": "NewLineTrivia",
                                                        "text": "\r\n"
                                                    }
                                                ]
                                            }
                                        }
                                    ],
                                    "closeBraceToken": {
                                        "kind": "CloseBraceToken",
                                        "fullStart": 949,
                                        "fullEnd": 960,
                                        "start": 957,
                                        "end": 958,
                                        "fullWidth": 11,
                                        "width": 1,
                                        "text": "}",
                                        "value": "}",
                                        "valueText": "}",
                                        "hasLeadingTrivia": true,
                                        "hasTrailingTrivia": true,
                                        "hasTrailingNewLine": true,
                                        "leadingTrivia": [
                                            {
                                                "kind": "WhitespaceTrivia",
                                                "text": "        "
                                            }
                                        ],
                                        "trailingTrivia": [
                                            {
                                                "kind": "NewLineTrivia",
                                                "text": "\r\n"
                                            }
                                        ]
                                    }
                                }
                            }
                        }
                    ],
                    "closeBraceToken": {
                        "kind": "CloseBraceToken",
                        "fullStart": 960,
                        "fullEnd": 967,
                        "start": 964,
                        "end": 965,
                        "fullWidth": 7,
                        "width": 1,
                        "text": "}",
                        "value": "}",
                        "valueText": "}",
                        "hasLeadingTrivia": true,
                        "hasTrailingTrivia": true,
                        "hasTrailingNewLine": true,
                        "leadingTrivia": [
                            {
                                "kind": "WhitespaceTrivia",
                                "text": "    "
                            }
                        ],
                        "trailingTrivia": [
                            {
                                "kind": "NewLineTrivia",
                                "text": "\r\n"
                            }
                        ]
                    }
                }
            },
            {
                "kind": "ExpressionStatement",
                "fullStart": 967,
                "fullEnd": 991,
                "start": 967,
                "end": 989,
                "fullWidth": 24,
                "width": 22,
                "expression": {
                    "kind": "InvocationExpression",
                    "fullStart": 967,
                    "fullEnd": 988,
                    "start": 967,
                    "end": 988,
                    "fullWidth": 21,
                    "width": 21,
                    "expression": {
                        "kind": "IdentifierName",
                        "fullStart": 967,
                        "fullEnd": 978,
                        "start": 967,
                        "end": 978,
                        "fullWidth": 11,
                        "width": 11,
                        "text": "runTestCase",
                        "value": "runTestCase",
                        "valueText": "runTestCase"
                    },
                    "argumentList": {
                        "kind": "ArgumentList",
                        "fullStart": 978,
                        "fullEnd": 988,
                        "start": 978,
                        "end": 988,
                        "fullWidth": 10,
                        "width": 10,
                        "openParenToken": {
                            "kind": "OpenParenToken",
                            "fullStart": 978,
                            "fullEnd": 979,
                            "start": 978,
                            "end": 979,
                            "fullWidth": 1,
                            "width": 1,
                            "text": "(",
                            "value": "(",
                            "valueText": "("
                        },
                        "arguments": [
                            {
                                "kind": "IdentifierName",
                                "fullStart": 979,
                                "fullEnd": 987,
                                "start": 979,
                                "end": 987,
                                "fullWidth": 8,
                                "width": 8,
                                "text": "testcase",
                                "value": "testcase",
                                "valueText": "testcase"
                            }
                        ],
                        "closeParenToken": {
                            "kind": "CloseParenToken",
                            "fullStart": 987,
                            "fullEnd": 988,
                            "start": 987,
                            "end": 988,
                            "fullWidth": 1,
                            "width": 1,
                            "text": ")",
                            "value": ")",
                            "valueText": ")"
                        }
                    }
                },
                "semicolonToken": {
                    "kind": "SemicolonToken",
                    "fullStart": 988,
                    "fullEnd": 991,
                    "start": 988,
                    "end": 989,
                    "fullWidth": 3,
                    "width": 1,
                    "text": ";",
                    "value": ";",
                    "valueText": ";",
                    "hasTrailingTrivia": true,
                    "hasTrailingNewLine": true,
                    "trailingTrivia": [
                        {
                            "kind": "NewLineTrivia",
                            "text": "\r\n"
                        }
                    ]
                }
            }
        ],
        "endOfFileToken": {
            "kind": "EndOfFileToken",
            "fullStart": 991,
            "fullEnd": 991,
            "start": 991,
            "end": 991,
            "fullWidth": 0,
            "width": 0,
            "text": ""
        }
    },
    "lineMap": {
        "lineStarts": [
            0,
            67,
            152,
            232,
            308,
            380,
            385,
            439,
            601,
            606,
            608,
            610,
            633,
            648,
            686,
            730,
            746,
            748,
            794,
            823,
            840,
            842,
            898,
            919,
            949,
            960,
            967,
            991
        ],
        "length": 991
    }
}<|MERGE_RESOLUTION|>--- conflicted
+++ resolved
@@ -631,12 +631,8 @@
                                                     "start": 764,
                                                     "end": 837,
                                                     "fullWidth": 73,
-<<<<<<< HEAD
                                                     "width": 73,
-                                                    "identifier": {
-=======
                                                     "propertyName": {
->>>>>>> 85e84683
                                                         "kind": "IdentifierName",
                                                         "fullStart": 764,
                                                         "fullEnd": 771,
