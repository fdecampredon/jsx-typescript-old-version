{
    "isDeclaration": false,
    "languageVersion": "EcmaScript5",
    "parseOptions": {
        "allowAutomaticSemicolonInsertion": true
    },
    "sourceUnit": {
        "kind": "SourceUnit",
        "fullStart": 0,
        "fullEnd": 927,
        "start": 608,
        "end": 927,
        "fullWidth": 927,
        "width": 319,
        "isIncrementallyUnusable": true,
        "moduleElements": [
            {
                "kind": "FunctionDeclaration",
                "fullStart": 0,
                "fullEnd": 903,
                "start": 608,
                "end": 901,
                "fullWidth": 903,
                "width": 293,
                "isIncrementallyUnusable": true,
                "modifiers": [],
                "functionKeyword": {
                    "kind": "FunctionKeyword",
                    "fullStart": 0,
                    "fullEnd": 617,
                    "start": 608,
                    "end": 616,
                    "fullWidth": 617,
                    "width": 8,
                    "text": "function",
                    "value": "function",
                    "valueText": "function",
                    "hasLeadingTrivia": true,
                    "hasLeadingComment": true,
                    "hasLeadingNewLine": true,
                    "hasTrailingTrivia": true,
                    "leadingTrivia": [
                        {
                            "kind": "SingleLineCommentTrivia",
                            "text": "/// Copyright (c) 2012 Ecma International.  All rights reserved. "
                        },
                        {
                            "kind": "NewLineTrivia",
                            "text": "\r\n"
                        },
                        {
                            "kind": "SingleLineCommentTrivia",
                            "text": "/// Ecma International makes this code available under the terms and conditions set"
                        },
                        {
                            "kind": "NewLineTrivia",
                            "text": "\r\n"
                        },
                        {
                            "kind": "SingleLineCommentTrivia",
                            "text": "/// forth on http://hg.ecmascript.org/tests/test262/raw-file/tip/LICENSE (the "
                        },
                        {
                            "kind": "NewLineTrivia",
                            "text": "\r\n"
                        },
                        {
                            "kind": "SingleLineCommentTrivia",
                            "text": "/// \"Use Terms\").   Any redistribution of this code must retain the above "
                        },
                        {
                            "kind": "NewLineTrivia",
                            "text": "\r\n"
                        },
                        {
                            "kind": "SingleLineCommentTrivia",
                            "text": "/// copyright and this notice and otherwise comply with the Use Terms."
                        },
                        {
                            "kind": "NewLineTrivia",
                            "text": "\r\n"
                        },
                        {
                            "kind": "MultiLineCommentTrivia",
                            "text": "/**\r\n * @path ch15/15.2/15.2.3/15.2.3.5/15.2.3.5-4-249.js\r\n * @description Object.create - one property in 'Properties' is a Date object that uses Object's [[Get]] method to access the 'get' property (8.10.5 step 7.a)\r\n */"
                        },
                        {
                            "kind": "NewLineTrivia",
                            "text": "\r\n"
                        },
                        {
                            "kind": "NewLineTrivia",
                            "text": "\r\n"
                        },
                        {
                            "kind": "NewLineTrivia",
                            "text": "\r\n"
                        }
                    ],
                    "trailingTrivia": [
                        {
                            "kind": "WhitespaceTrivia",
                            "text": " "
                        }
                    ]
                },
                "identifier": {
                    "kind": "IdentifierName",
                    "fullStart": 617,
                    "fullEnd": 625,
                    "start": 617,
                    "end": 625,
                    "fullWidth": 8,
                    "width": 8,
                    "text": "testcase",
                    "value": "testcase",
                    "valueText": "testcase"
                },
                "callSignature": {
                    "kind": "CallSignature",
                    "fullStart": 625,
                    "fullEnd": 628,
                    "start": 625,
                    "end": 627,
                    "fullWidth": 3,
                    "width": 2,
                    "parameterList": {
                        "kind": "ParameterList",
                        "fullStart": 625,
                        "fullEnd": 628,
                        "start": 625,
                        "end": 627,
                        "fullWidth": 3,
                        "width": 2,
                        "openParenToken": {
                            "kind": "OpenParenToken",
                            "fullStart": 625,
                            "fullEnd": 626,
                            "start": 625,
                            "end": 626,
                            "fullWidth": 1,
                            "width": 1,
                            "text": "(",
                            "value": "(",
                            "valueText": "("
                        },
                        "parameters": [],
                        "closeParenToken": {
                            "kind": "CloseParenToken",
                            "fullStart": 626,
                            "fullEnd": 628,
                            "start": 626,
                            "end": 627,
                            "fullWidth": 2,
                            "width": 1,
                            "text": ")",
                            "value": ")",
                            "valueText": ")",
                            "hasTrailingTrivia": true,
                            "trailingTrivia": [
                                {
                                    "kind": "WhitespaceTrivia",
                                    "text": " "
                                }
                            ]
                        }
                    }
                },
                "block": {
                    "kind": "Block",
                    "fullStart": 628,
                    "fullEnd": 903,
                    "start": 628,
                    "end": 901,
                    "fullWidth": 275,
                    "width": 273,
                    "isIncrementallyUnusable": true,
                    "openBraceToken": {
                        "kind": "OpenBraceToken",
                        "fullStart": 628,
                        "fullEnd": 631,
                        "start": 628,
                        "end": 629,
                        "fullWidth": 3,
                        "width": 1,
                        "text": "{",
                        "value": "{",
                        "valueText": "{",
                        "hasTrailingTrivia": true,
                        "hasTrailingNewLine": true,
                        "trailingTrivia": [
                            {
                                "kind": "NewLineTrivia",
                                "text": "\r\n"
                            }
                        ]
                    },
                    "statements": [
                        {
                            "kind": "VariableStatement",
                            "fullStart": 631,
                            "fullEnd": 666,
                            "start": 639,
                            "end": 664,
                            "fullWidth": 35,
                            "width": 25,
                            "modifiers": [],
                            "variableDeclaration": {
                                "kind": "VariableDeclaration",
                                "fullStart": 631,
                                "fullEnd": 663,
                                "start": 639,
                                "end": 663,
                                "fullWidth": 32,
                                "width": 24,
                                "varKeyword": {
                                    "kind": "VarKeyword",
                                    "fullStart": 631,
                                    "fullEnd": 643,
                                    "start": 639,
                                    "end": 642,
                                    "fullWidth": 12,
                                    "width": 3,
                                    "text": "var",
                                    "value": "var",
                                    "valueText": "var",
                                    "hasLeadingTrivia": true,
                                    "hasTrailingTrivia": true,
                                    "leadingTrivia": [
                                        {
                                            "kind": "WhitespaceTrivia",
                                            "text": "        "
                                        }
                                    ],
                                    "trailingTrivia": [
                                        {
                                            "kind": "WhitespaceTrivia",
                                            "text": " "
                                        }
                                    ]
                                },
                                "variableDeclarators": [
                                    {
                                        "kind": "VariableDeclarator",
                                        "fullStart": 643,
                                        "fullEnd": 663,
                                        "start": 643,
                                        "end": 663,
                                        "fullWidth": 20,
<<<<<<< HEAD
                                        "width": 20,
                                        "identifier": {
=======
                                        "propertyName": {
>>>>>>> 85e84683
                                            "kind": "IdentifierName",
                                            "fullStart": 643,
                                            "fullEnd": 651,
                                            "start": 643,
                                            "end": 650,
                                            "fullWidth": 8,
                                            "width": 7,
                                            "text": "dateObj",
                                            "value": "dateObj",
                                            "valueText": "dateObj",
                                            "hasTrailingTrivia": true,
                                            "trailingTrivia": [
                                                {
                                                    "kind": "WhitespaceTrivia",
                                                    "text": " "
                                                }
                                            ]
                                        },
                                        "equalsValueClause": {
                                            "kind": "EqualsValueClause",
                                            "fullStart": 651,
                                            "fullEnd": 663,
                                            "start": 651,
                                            "end": 663,
                                            "fullWidth": 12,
                                            "width": 12,
                                            "equalsToken": {
                                                "kind": "EqualsToken",
                                                "fullStart": 651,
                                                "fullEnd": 653,
                                                "start": 651,
                                                "end": 652,
                                                "fullWidth": 2,
                                                "width": 1,
                                                "text": "=",
                                                "value": "=",
                                                "valueText": "=",
                                                "hasTrailingTrivia": true,
                                                "trailingTrivia": [
                                                    {
                                                        "kind": "WhitespaceTrivia",
                                                        "text": " "
                                                    }
                                                ]
                                            },
                                            "value": {
                                                "kind": "ObjectCreationExpression",
                                                "fullStart": 653,
                                                "fullEnd": 663,
                                                "start": 653,
                                                "end": 663,
                                                "fullWidth": 10,
                                                "width": 10,
                                                "newKeyword": {
                                                    "kind": "NewKeyword",
                                                    "fullStart": 653,
                                                    "fullEnd": 657,
                                                    "start": 653,
                                                    "end": 656,
                                                    "fullWidth": 4,
                                                    "width": 3,
                                                    "text": "new",
                                                    "value": "new",
                                                    "valueText": "new",
                                                    "hasTrailingTrivia": true,
                                                    "trailingTrivia": [
                                                        {
                                                            "kind": "WhitespaceTrivia",
                                                            "text": " "
                                                        }
                                                    ]
                                                },
                                                "expression": {
                                                    "kind": "IdentifierName",
                                                    "fullStart": 657,
                                                    "fullEnd": 661,
                                                    "start": 657,
                                                    "end": 661,
                                                    "fullWidth": 4,
                                                    "width": 4,
                                                    "text": "Date",
                                                    "value": "Date",
                                                    "valueText": "Date"
                                                },
                                                "argumentList": {
                                                    "kind": "ArgumentList",
                                                    "fullStart": 661,
                                                    "fullEnd": 663,
                                                    "start": 661,
                                                    "end": 663,
                                                    "fullWidth": 2,
                                                    "width": 2,
                                                    "openParenToken": {
                                                        "kind": "OpenParenToken",
                                                        "fullStart": 661,
                                                        "fullEnd": 662,
                                                        "start": 661,
                                                        "end": 662,
                                                        "fullWidth": 1,
                                                        "width": 1,
                                                        "text": "(",
                                                        "value": "(",
                                                        "valueText": "("
                                                    },
                                                    "arguments": [],
                                                    "closeParenToken": {
                                                        "kind": "CloseParenToken",
                                                        "fullStart": 662,
                                                        "fullEnd": 663,
                                                        "start": 662,
                                                        "end": 663,
                                                        "fullWidth": 1,
                                                        "width": 1,
                                                        "text": ")",
                                                        "value": ")",
                                                        "valueText": ")"
                                                    }
                                                }
                                            }
                                        }
                                    }
                                ]
                            },
                            "semicolonToken": {
                                "kind": "SemicolonToken",
                                "fullStart": 663,
                                "fullEnd": 666,
                                "start": 663,
                                "end": 664,
                                "fullWidth": 3,
                                "width": 1,
                                "text": ";",
                                "value": ";",
                                "valueText": ";",
                                "hasTrailingTrivia": true,
                                "hasTrailingNewLine": true,
                                "trailingTrivia": [
                                    {
                                        "kind": "NewLineTrivia",
                                        "text": "\r\n"
                                    }
                                ]
                            }
                        },
                        {
                            "kind": "ExpressionStatement",
                            "fullStart": 666,
                            "fullEnd": 757,
                            "start": 676,
                            "end": 755,
                            "fullWidth": 91,
                            "width": 79,
                            "isIncrementallyUnusable": true,
                            "expression": {
                                "kind": "AssignmentExpression",
                                "fullStart": 666,
                                "fullEnd": 754,
                                "start": 676,
                                "end": 754,
                                "fullWidth": 88,
                                "width": 78,
                                "isIncrementallyUnusable": true,
                                "left": {
                                    "kind": "MemberAccessExpression",
                                    "fullStart": 666,
                                    "fullEnd": 688,
                                    "start": 676,
                                    "end": 687,
                                    "fullWidth": 22,
                                    "width": 11,
                                    "isIncrementallyUnusable": true,
                                    "expression": {
                                        "kind": "IdentifierName",
                                        "fullStart": 666,
                                        "fullEnd": 683,
                                        "start": 676,
                                        "end": 683,
                                        "fullWidth": 17,
                                        "width": 7,
                                        "text": "dateObj",
                                        "value": "dateObj",
                                        "valueText": "dateObj",
                                        "hasLeadingTrivia": true,
                                        "hasLeadingNewLine": true,
                                        "leadingTrivia": [
                                            {
                                                "kind": "NewLineTrivia",
                                                "text": "\r\n"
                                            },
                                            {
                                                "kind": "WhitespaceTrivia",
                                                "text": "        "
                                            }
                                        ]
                                    },
                                    "dotToken": {
                                        "kind": "DotToken",
                                        "fullStart": 683,
                                        "fullEnd": 684,
                                        "start": 683,
                                        "end": 684,
                                        "fullWidth": 1,
                                        "width": 1,
                                        "text": ".",
                                        "value": ".",
                                        "valueText": "."
                                    },
                                    "name": {
                                        "kind": "IdentifierName",
                                        "fullStart": 684,
                                        "fullEnd": 688,
                                        "start": 684,
                                        "end": 687,
                                        "fullWidth": 4,
                                        "width": 3,
                                        "text": "get",
                                        "value": "get",
                                        "valueText": "get",
                                        "hasTrailingTrivia": true,
                                        "trailingTrivia": [
                                            {
                                                "kind": "WhitespaceTrivia",
                                                "text": " "
                                            }
                                        ]
                                    }
                                },
                                "operatorToken": {
                                    "kind": "EqualsToken",
                                    "fullStart": 688,
                                    "fullEnd": 690,
                                    "start": 688,
                                    "end": 689,
                                    "fullWidth": 2,
                                    "width": 1,
                                    "text": "=",
                                    "value": "=",
                                    "valueText": "=",
                                    "hasTrailingTrivia": true,
                                    "trailingTrivia": [
                                        {
                                            "kind": "WhitespaceTrivia",
                                            "text": " "
                                        }
                                    ]
                                },
                                "right": {
                                    "kind": "FunctionExpression",
                                    "fullStart": 690,
                                    "fullEnd": 754,
                                    "start": 690,
                                    "end": 754,
                                    "fullWidth": 64,
                                    "width": 64,
                                    "functionKeyword": {
                                        "kind": "FunctionKeyword",
                                        "fullStart": 690,
                                        "fullEnd": 699,
                                        "start": 690,
                                        "end": 698,
                                        "fullWidth": 9,
                                        "width": 8,
                                        "text": "function",
                                        "value": "function",
                                        "valueText": "function",
                                        "hasTrailingTrivia": true,
                                        "trailingTrivia": [
                                            {
                                                "kind": "WhitespaceTrivia",
                                                "text": " "
                                            }
                                        ]
                                    },
                                    "callSignature": {
                                        "kind": "CallSignature",
                                        "fullStart": 699,
                                        "fullEnd": 702,
                                        "start": 699,
                                        "end": 701,
                                        "fullWidth": 3,
                                        "width": 2,
                                        "parameterList": {
                                            "kind": "ParameterList",
                                            "fullStart": 699,
                                            "fullEnd": 702,
                                            "start": 699,
                                            "end": 701,
                                            "fullWidth": 3,
                                            "width": 2,
                                            "openParenToken": {
                                                "kind": "OpenParenToken",
                                                "fullStart": 699,
                                                "fullEnd": 700,
                                                "start": 699,
                                                "end": 700,
                                                "fullWidth": 1,
                                                "width": 1,
                                                "text": "(",
                                                "value": "(",
                                                "valueText": "("
                                            },
                                            "parameters": [],
                                            "closeParenToken": {
                                                "kind": "CloseParenToken",
                                                "fullStart": 700,
                                                "fullEnd": 702,
                                                "start": 700,
                                                "end": 701,
                                                "fullWidth": 2,
                                                "width": 1,
                                                "text": ")",
                                                "value": ")",
                                                "valueText": ")",
                                                "hasTrailingTrivia": true,
                                                "trailingTrivia": [
                                                    {
                                                        "kind": "WhitespaceTrivia",
                                                        "text": " "
                                                    }
                                                ]
                                            }
                                        }
                                    },
                                    "block": {
                                        "kind": "Block",
                                        "fullStart": 702,
                                        "fullEnd": 754,
                                        "start": 702,
                                        "end": 754,
                                        "fullWidth": 52,
                                        "width": 52,
                                        "openBraceToken": {
                                            "kind": "OpenBraceToken",
                                            "fullStart": 702,
                                            "fullEnd": 705,
                                            "start": 702,
                                            "end": 703,
                                            "fullWidth": 3,
                                            "width": 1,
                                            "text": "{",
                                            "value": "{",
                                            "valueText": "{",
                                            "hasTrailingTrivia": true,
                                            "hasTrailingNewLine": true,
                                            "trailingTrivia": [
                                                {
                                                    "kind": "NewLineTrivia",
                                                    "text": "\r\n"
                                                }
                                            ]
                                        },
                                        "statements": [
                                            {
                                                "kind": "ReturnStatement",
                                                "fullStart": 705,
                                                "fullEnd": 745,
                                                "start": 717,
                                                "end": 743,
                                                "fullWidth": 40,
                                                "width": 26,
                                                "returnKeyword": {
                                                    "kind": "ReturnKeyword",
                                                    "fullStart": 705,
                                                    "fullEnd": 724,
                                                    "start": 717,
                                                    "end": 723,
                                                    "fullWidth": 19,
                                                    "width": 6,
                                                    "text": "return",
                                                    "value": "return",
                                                    "valueText": "return",
                                                    "hasLeadingTrivia": true,
                                                    "hasTrailingTrivia": true,
                                                    "leadingTrivia": [
                                                        {
                                                            "kind": "WhitespaceTrivia",
                                                            "text": "            "
                                                        }
                                                    ],
                                                    "trailingTrivia": [
                                                        {
                                                            "kind": "WhitespaceTrivia",
                                                            "text": " "
                                                        }
                                                    ]
                                                },
                                                "expression": {
                                                    "kind": "StringLiteral",
                                                    "fullStart": 724,
                                                    "fullEnd": 742,
                                                    "start": 724,
                                                    "end": 742,
                                                    "fullWidth": 18,
                                                    "width": 18,
                                                    "text": "\"VerifyDateObject\"",
                                                    "value": "VerifyDateObject",
                                                    "valueText": "VerifyDateObject"
                                                },
                                                "semicolonToken": {
                                                    "kind": "SemicolonToken",
                                                    "fullStart": 742,
                                                    "fullEnd": 745,
                                                    "start": 742,
                                                    "end": 743,
                                                    "fullWidth": 3,
                                                    "width": 1,
                                                    "text": ";",
                                                    "value": ";",
                                                    "valueText": ";",
                                                    "hasTrailingTrivia": true,
                                                    "hasTrailingNewLine": true,
                                                    "trailingTrivia": [
                                                        {
                                                            "kind": "NewLineTrivia",
                                                            "text": "\r\n"
                                                        }
                                                    ]
                                                }
                                            }
                                        ],
                                        "closeBraceToken": {
                                            "kind": "CloseBraceToken",
                                            "fullStart": 745,
                                            "fullEnd": 754,
                                            "start": 753,
                                            "end": 754,
                                            "fullWidth": 9,
                                            "width": 1,
                                            "text": "}",
                                            "value": "}",
                                            "valueText": "}",
                                            "hasLeadingTrivia": true,
                                            "leadingTrivia": [
                                                {
                                                    "kind": "WhitespaceTrivia",
                                                    "text": "        "
                                                }
                                            ]
                                        }
                                    }
                                }
                            },
                            "semicolonToken": {
                                "kind": "SemicolonToken",
                                "fullStart": 754,
                                "fullEnd": 757,
                                "start": 754,
                                "end": 755,
                                "fullWidth": 3,
                                "width": 1,
                                "text": ";",
                                "value": ";",
                                "valueText": ";",
                                "hasTrailingTrivia": true,
                                "hasTrailingNewLine": true,
                                "trailingTrivia": [
                                    {
                                        "kind": "NewLineTrivia",
                                        "text": "\r\n"
                                    }
                                ]
                            }
                        },
                        {
                            "kind": "VariableStatement",
                            "fullStart": 757,
                            "fullEnd": 842,
                            "start": 767,
                            "end": 840,
                            "fullWidth": 85,
                            "width": 73,
                            "modifiers": [],
                            "variableDeclaration": {
                                "kind": "VariableDeclaration",
                                "fullStart": 757,
                                "fullEnd": 839,
                                "start": 767,
                                "end": 839,
                                "fullWidth": 82,
                                "width": 72,
                                "varKeyword": {
                                    "kind": "VarKeyword",
                                    "fullStart": 757,
                                    "fullEnd": 771,
                                    "start": 767,
                                    "end": 770,
                                    "fullWidth": 14,
                                    "width": 3,
                                    "text": "var",
                                    "value": "var",
                                    "valueText": "var",
                                    "hasLeadingTrivia": true,
                                    "hasLeadingNewLine": true,
                                    "hasTrailingTrivia": true,
                                    "leadingTrivia": [
                                        {
                                            "kind": "NewLineTrivia",
                                            "text": "\r\n"
                                        },
                                        {
                                            "kind": "WhitespaceTrivia",
                                            "text": "        "
                                        }
                                    ],
                                    "trailingTrivia": [
                                        {
                                            "kind": "WhitespaceTrivia",
                                            "text": " "
                                        }
                                    ]
                                },
                                "variableDeclarators": [
                                    {
                                        "kind": "VariableDeclarator",
                                        "fullStart": 771,
                                        "fullEnd": 839,
                                        "start": 771,
                                        "end": 839,
                                        "fullWidth": 68,
<<<<<<< HEAD
                                        "width": 68,
                                        "identifier": {
=======
                                        "propertyName": {
>>>>>>> 85e84683
                                            "kind": "IdentifierName",
                                            "fullStart": 771,
                                            "fullEnd": 778,
                                            "start": 771,
                                            "end": 777,
                                            "fullWidth": 7,
                                            "width": 6,
                                            "text": "newObj",
                                            "value": "newObj",
                                            "valueText": "newObj",
                                            "hasTrailingTrivia": true,
                                            "trailingTrivia": [
                                                {
                                                    "kind": "WhitespaceTrivia",
                                                    "text": " "
                                                }
                                            ]
                                        },
                                        "equalsValueClause": {
                                            "kind": "EqualsValueClause",
                                            "fullStart": 778,
                                            "fullEnd": 839,
                                            "start": 778,
                                            "end": 839,
                                            "fullWidth": 61,
                                            "width": 61,
                                            "equalsToken": {
                                                "kind": "EqualsToken",
                                                "fullStart": 778,
                                                "fullEnd": 780,
                                                "start": 778,
                                                "end": 779,
                                                "fullWidth": 2,
                                                "width": 1,
                                                "text": "=",
                                                "value": "=",
                                                "valueText": "=",
                                                "hasTrailingTrivia": true,
                                                "trailingTrivia": [
                                                    {
                                                        "kind": "WhitespaceTrivia",
                                                        "text": " "
                                                    }
                                                ]
                                            },
                                            "value": {
                                                "kind": "InvocationExpression",
                                                "fullStart": 780,
                                                "fullEnd": 839,
                                                "start": 780,
                                                "end": 839,
                                                "fullWidth": 59,
                                                "width": 59,
                                                "expression": {
                                                    "kind": "MemberAccessExpression",
                                                    "fullStart": 780,
                                                    "fullEnd": 793,
                                                    "start": 780,
                                                    "end": 793,
                                                    "fullWidth": 13,
                                                    "width": 13,
                                                    "expression": {
                                                        "kind": "IdentifierName",
                                                        "fullStart": 780,
                                                        "fullEnd": 786,
                                                        "start": 780,
                                                        "end": 786,
                                                        "fullWidth": 6,
                                                        "width": 6,
                                                        "text": "Object",
                                                        "value": "Object",
                                                        "valueText": "Object"
                                                    },
                                                    "dotToken": {
                                                        "kind": "DotToken",
                                                        "fullStart": 786,
                                                        "fullEnd": 787,
                                                        "start": 786,
                                                        "end": 787,
                                                        "fullWidth": 1,
                                                        "width": 1,
                                                        "text": ".",
                                                        "value": ".",
                                                        "valueText": "."
                                                    },
                                                    "name": {
                                                        "kind": "IdentifierName",
                                                        "fullStart": 787,
                                                        "fullEnd": 793,
                                                        "start": 787,
                                                        "end": 793,
                                                        "fullWidth": 6,
                                                        "width": 6,
                                                        "text": "create",
                                                        "value": "create",
                                                        "valueText": "create"
                                                    }
                                                },
                                                "argumentList": {
                                                    "kind": "ArgumentList",
                                                    "fullStart": 793,
                                                    "fullEnd": 839,
                                                    "start": 793,
                                                    "end": 839,
                                                    "fullWidth": 46,
                                                    "width": 46,
                                                    "openParenToken": {
                                                        "kind": "OpenParenToken",
                                                        "fullStart": 793,
                                                        "fullEnd": 794,
                                                        "start": 793,
                                                        "end": 794,
                                                        "fullWidth": 1,
                                                        "width": 1,
                                                        "text": "(",
                                                        "value": "(",
                                                        "valueText": "("
                                                    },
                                                    "arguments": [
                                                        {
                                                            "kind": "ObjectLiteralExpression",
                                                            "fullStart": 794,
                                                            "fullEnd": 796,
                                                            "start": 794,
                                                            "end": 796,
                                                            "fullWidth": 2,
                                                            "width": 2,
                                                            "openBraceToken": {
                                                                "kind": "OpenBraceToken",
                                                                "fullStart": 794,
                                                                "fullEnd": 795,
                                                                "start": 794,
                                                                "end": 795,
                                                                "fullWidth": 1,
                                                                "width": 1,
                                                                "text": "{",
                                                                "value": "{",
                                                                "valueText": "{"
                                                            },
                                                            "propertyAssignments": [],
                                                            "closeBraceToken": {
                                                                "kind": "CloseBraceToken",
                                                                "fullStart": 795,
                                                                "fullEnd": 796,
                                                                "start": 795,
                                                                "end": 796,
                                                                "fullWidth": 1,
                                                                "width": 1,
                                                                "text": "}",
                                                                "value": "}",
                                                                "valueText": "}"
                                                            }
                                                        },
                                                        {
                                                            "kind": "CommaToken",
                                                            "fullStart": 796,
                                                            "fullEnd": 798,
                                                            "start": 796,
                                                            "end": 797,
                                                            "fullWidth": 2,
                                                            "width": 1,
                                                            "text": ",",
                                                            "value": ",",
                                                            "valueText": ",",
                                                            "hasTrailingTrivia": true,
                                                            "trailingTrivia": [
                                                                {
                                                                    "kind": "WhitespaceTrivia",
                                                                    "text": " "
                                                                }
                                                            ]
                                                        },
                                                        {
                                                            "kind": "ObjectLiteralExpression",
                                                            "fullStart": 798,
                                                            "fullEnd": 838,
                                                            "start": 798,
                                                            "end": 838,
                                                            "fullWidth": 40,
                                                            "width": 40,
                                                            "openBraceToken": {
                                                                "kind": "OpenBraceToken",
                                                                "fullStart": 798,
                                                                "fullEnd": 801,
                                                                "start": 798,
                                                                "end": 799,
                                                                "fullWidth": 3,
                                                                "width": 1,
                                                                "text": "{",
                                                                "value": "{",
                                                                "valueText": "{",
                                                                "hasTrailingTrivia": true,
                                                                "hasTrailingNewLine": true,
                                                                "trailingTrivia": [
                                                                    {
                                                                        "kind": "NewLineTrivia",
                                                                        "text": "\r\n"
                                                                    }
                                                                ]
                                                            },
                                                            "propertyAssignments": [
                                                                {
                                                                    "kind": "SimplePropertyAssignment",
                                                                    "fullStart": 801,
                                                                    "fullEnd": 829,
                                                                    "start": 813,
                                                                    "end": 826,
                                                                    "fullWidth": 28,
                                                                    "width": 13,
                                                                    "propertyName": {
                                                                        "kind": "IdentifierName",
                                                                        "fullStart": 801,
                                                                        "fullEnd": 817,
                                                                        "start": 813,
                                                                        "end": 817,
                                                                        "fullWidth": 16,
                                                                        "width": 4,
                                                                        "text": "prop",
                                                                        "value": "prop",
                                                                        "valueText": "prop",
                                                                        "hasLeadingTrivia": true,
                                                                        "leadingTrivia": [
                                                                            {
                                                                                "kind": "WhitespaceTrivia",
                                                                                "text": "            "
                                                                            }
                                                                        ]
                                                                    },
                                                                    "colonToken": {
                                                                        "kind": "ColonToken",
                                                                        "fullStart": 817,
                                                                        "fullEnd": 819,
                                                                        "start": 817,
                                                                        "end": 818,
                                                                        "fullWidth": 2,
                                                                        "width": 1,
                                                                        "text": ":",
                                                                        "value": ":",
                                                                        "valueText": ":",
                                                                        "hasTrailingTrivia": true,
                                                                        "trailingTrivia": [
                                                                            {
                                                                                "kind": "WhitespaceTrivia",
                                                                                "text": " "
                                                                            }
                                                                        ]
                                                                    },
                                                                    "expression": {
                                                                        "kind": "IdentifierName",
                                                                        "fullStart": 819,
                                                                        "fullEnd": 829,
                                                                        "start": 819,
                                                                        "end": 826,
                                                                        "fullWidth": 10,
                                                                        "width": 7,
                                                                        "text": "dateObj",
                                                                        "value": "dateObj",
                                                                        "valueText": "dateObj",
                                                                        "hasTrailingTrivia": true,
                                                                        "hasTrailingNewLine": true,
                                                                        "trailingTrivia": [
                                                                            {
                                                                                "kind": "WhitespaceTrivia",
                                                                                "text": " "
                                                                            },
                                                                            {
                                                                                "kind": "NewLineTrivia",
                                                                                "text": "\r\n"
                                                                            }
                                                                        ]
                                                                    }
                                                                }
                                                            ],
                                                            "closeBraceToken": {
                                                                "kind": "CloseBraceToken",
                                                                "fullStart": 829,
                                                                "fullEnd": 838,
                                                                "start": 837,
                                                                "end": 838,
                                                                "fullWidth": 9,
                                                                "width": 1,
                                                                "text": "}",
                                                                "value": "}",
                                                                "valueText": "}",
                                                                "hasLeadingTrivia": true,
                                                                "leadingTrivia": [
                                                                    {
                                                                        "kind": "WhitespaceTrivia",
                                                                        "text": "        "
                                                                    }
                                                                ]
                                                            }
                                                        }
                                                    ],
                                                    "closeParenToken": {
                                                        "kind": "CloseParenToken",
                                                        "fullStart": 838,
                                                        "fullEnd": 839,
                                                        "start": 838,
                                                        "end": 839,
                                                        "fullWidth": 1,
                                                        "width": 1,
                                                        "text": ")",
                                                        "value": ")",
                                                        "valueText": ")"
                                                    }
                                                }
                                            }
                                        }
                                    }
                                ]
                            },
                            "semicolonToken": {
                                "kind": "SemicolonToken",
                                "fullStart": 839,
                                "fullEnd": 842,
                                "start": 839,
                                "end": 840,
                                "fullWidth": 3,
                                "width": 1,
                                "text": ";",
                                "value": ";",
                                "valueText": ";",
                                "hasTrailingTrivia": true,
                                "hasTrailingNewLine": true,
                                "trailingTrivia": [
                                    {
                                        "kind": "NewLineTrivia",
                                        "text": "\r\n"
                                    }
                                ]
                            }
                        },
                        {
                            "kind": "ReturnStatement",
                            "fullStart": 842,
                            "fullEnd": 896,
                            "start": 852,
                            "end": 894,
                            "fullWidth": 54,
                            "width": 42,
                            "returnKeyword": {
                                "kind": "ReturnKeyword",
                                "fullStart": 842,
                                "fullEnd": 859,
                                "start": 852,
                                "end": 858,
                                "fullWidth": 17,
                                "width": 6,
                                "text": "return",
                                "value": "return",
                                "valueText": "return",
                                "hasLeadingTrivia": true,
                                "hasLeadingNewLine": true,
                                "hasTrailingTrivia": true,
                                "leadingTrivia": [
                                    {
                                        "kind": "NewLineTrivia",
                                        "text": "\r\n"
                                    },
                                    {
                                        "kind": "WhitespaceTrivia",
                                        "text": "        "
                                    }
                                ],
                                "trailingTrivia": [
                                    {
                                        "kind": "WhitespaceTrivia",
                                        "text": " "
                                    }
                                ]
                            },
                            "expression": {
                                "kind": "EqualsExpression",
                                "fullStart": 859,
                                "fullEnd": 893,
                                "start": 859,
                                "end": 893,
                                "fullWidth": 34,
                                "width": 34,
                                "left": {
                                    "kind": "MemberAccessExpression",
                                    "fullStart": 859,
                                    "fullEnd": 871,
                                    "start": 859,
                                    "end": 870,
                                    "fullWidth": 12,
                                    "width": 11,
                                    "expression": {
                                        "kind": "IdentifierName",
                                        "fullStart": 859,
                                        "fullEnd": 865,
                                        "start": 859,
                                        "end": 865,
                                        "fullWidth": 6,
                                        "width": 6,
                                        "text": "newObj",
                                        "value": "newObj",
                                        "valueText": "newObj"
                                    },
                                    "dotToken": {
                                        "kind": "DotToken",
                                        "fullStart": 865,
                                        "fullEnd": 866,
                                        "start": 865,
                                        "end": 866,
                                        "fullWidth": 1,
                                        "width": 1,
                                        "text": ".",
                                        "value": ".",
                                        "valueText": "."
                                    },
                                    "name": {
                                        "kind": "IdentifierName",
                                        "fullStart": 866,
                                        "fullEnd": 871,
                                        "start": 866,
                                        "end": 870,
                                        "fullWidth": 5,
                                        "width": 4,
                                        "text": "prop",
                                        "value": "prop",
                                        "valueText": "prop",
                                        "hasTrailingTrivia": true,
                                        "trailingTrivia": [
                                            {
                                                "kind": "WhitespaceTrivia",
                                                "text": " "
                                            }
                                        ]
                                    }
                                },
                                "operatorToken": {
                                    "kind": "EqualsEqualsEqualsToken",
                                    "fullStart": 871,
                                    "fullEnd": 875,
                                    "start": 871,
                                    "end": 874,
                                    "fullWidth": 4,
                                    "width": 3,
                                    "text": "===",
                                    "value": "===",
                                    "valueText": "===",
                                    "hasTrailingTrivia": true,
                                    "trailingTrivia": [
                                        {
                                            "kind": "WhitespaceTrivia",
                                            "text": " "
                                        }
                                    ]
                                },
                                "right": {
                                    "kind": "StringLiteral",
                                    "fullStart": 875,
                                    "fullEnd": 893,
                                    "start": 875,
                                    "end": 893,
                                    "fullWidth": 18,
                                    "width": 18,
                                    "text": "\"VerifyDateObject\"",
                                    "value": "VerifyDateObject",
                                    "valueText": "VerifyDateObject"
                                }
                            },
                            "semicolonToken": {
                                "kind": "SemicolonToken",
                                "fullStart": 893,
                                "fullEnd": 896,
                                "start": 893,
                                "end": 894,
                                "fullWidth": 3,
                                "width": 1,
                                "text": ";",
                                "value": ";",
                                "valueText": ";",
                                "hasTrailingTrivia": true,
                                "hasTrailingNewLine": true,
                                "trailingTrivia": [
                                    {
                                        "kind": "NewLineTrivia",
                                        "text": "\r\n"
                                    }
                                ]
                            }
                        }
                    ],
                    "closeBraceToken": {
                        "kind": "CloseBraceToken",
                        "fullStart": 896,
                        "fullEnd": 903,
                        "start": 900,
                        "end": 901,
                        "fullWidth": 7,
                        "width": 1,
                        "text": "}",
                        "value": "}",
                        "valueText": "}",
                        "hasLeadingTrivia": true,
                        "hasTrailingTrivia": true,
                        "hasTrailingNewLine": true,
                        "leadingTrivia": [
                            {
                                "kind": "WhitespaceTrivia",
                                "text": "    "
                            }
                        ],
                        "trailingTrivia": [
                            {
                                "kind": "NewLineTrivia",
                                "text": "\r\n"
                            }
                        ]
                    }
                }
            },
            {
                "kind": "ExpressionStatement",
                "fullStart": 903,
                "fullEnd": 927,
                "start": 903,
                "end": 925,
                "fullWidth": 24,
                "width": 22,
                "expression": {
                    "kind": "InvocationExpression",
                    "fullStart": 903,
                    "fullEnd": 924,
                    "start": 903,
                    "end": 924,
                    "fullWidth": 21,
                    "width": 21,
                    "expression": {
                        "kind": "IdentifierName",
                        "fullStart": 903,
                        "fullEnd": 914,
                        "start": 903,
                        "end": 914,
                        "fullWidth": 11,
                        "width": 11,
                        "text": "runTestCase",
                        "value": "runTestCase",
                        "valueText": "runTestCase"
                    },
                    "argumentList": {
                        "kind": "ArgumentList",
                        "fullStart": 914,
                        "fullEnd": 924,
                        "start": 914,
                        "end": 924,
                        "fullWidth": 10,
                        "width": 10,
                        "openParenToken": {
                            "kind": "OpenParenToken",
                            "fullStart": 914,
                            "fullEnd": 915,
                            "start": 914,
                            "end": 915,
                            "fullWidth": 1,
                            "width": 1,
                            "text": "(",
                            "value": "(",
                            "valueText": "("
                        },
                        "arguments": [
                            {
                                "kind": "IdentifierName",
                                "fullStart": 915,
                                "fullEnd": 923,
                                "start": 915,
                                "end": 923,
                                "fullWidth": 8,
                                "width": 8,
                                "text": "testcase",
                                "value": "testcase",
                                "valueText": "testcase"
                            }
                        ],
                        "closeParenToken": {
                            "kind": "CloseParenToken",
                            "fullStart": 923,
                            "fullEnd": 924,
                            "start": 923,
                            "end": 924,
                            "fullWidth": 1,
                            "width": 1,
                            "text": ")",
                            "value": ")",
                            "valueText": ")"
                        }
                    }
                },
                "semicolonToken": {
                    "kind": "SemicolonToken",
                    "fullStart": 924,
                    "fullEnd": 927,
                    "start": 924,
                    "end": 925,
                    "fullWidth": 3,
                    "width": 1,
                    "text": ";",
                    "value": ";",
                    "valueText": ";",
                    "hasTrailingTrivia": true,
                    "hasTrailingNewLine": true,
                    "trailingTrivia": [
                        {
                            "kind": "NewLineTrivia",
                            "text": "\r\n"
                        }
                    ]
                }
            }
        ],
        "endOfFileToken": {
            "kind": "EndOfFileToken",
            "fullStart": 927,
            "fullEnd": 927,
            "start": 927,
            "end": 927,
            "fullWidth": 0,
            "width": 0,
            "text": ""
        }
    },
    "lineMap": {
        "lineStarts": [
            0,
            67,
            152,
            232,
            308,
            380,
            385,
            439,
            599,
            604,
            606,
            608,
            631,
            666,
            668,
            705,
            745,
            757,
            759,
            801,
            829,
            842,
            844,
            896,
            903,
            927
        ],
        "length": 927
    }
}<|MERGE_RESOLUTION|>--- conflicted
+++ resolved
@@ -247,12 +247,8 @@
                                         "start": 643,
                                         "end": 663,
                                         "fullWidth": 20,
-<<<<<<< HEAD
                                         "width": 20,
-                                        "identifier": {
-=======
                                         "propertyName": {
->>>>>>> 85e84683
                                             "kind": "IdentifierName",
                                             "fullStart": 643,
                                             "fullEnd": 651,
@@ -772,12 +768,8 @@
                                         "start": 771,
                                         "end": 839,
                                         "fullWidth": 68,
-<<<<<<< HEAD
                                         "width": 68,
-                                        "identifier": {
-=======
                                         "propertyName": {
->>>>>>> 85e84683
                                             "kind": "IdentifierName",
                                             "fullStart": 771,
                                             "fullEnd": 778,
