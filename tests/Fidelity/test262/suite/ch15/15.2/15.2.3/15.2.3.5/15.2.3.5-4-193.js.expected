--- conflicted
+++ resolved
@@ -250,12 +250,8 @@
                                         "start": 652,
                                         "end": 675,
                                         "fullWidth": 23,
-<<<<<<< HEAD
                                         "width": 23,
-                                        "identifier": {
-=======
                                         "propertyName": {
->>>>>>> 85e84683
                                             "kind": "IdentifierName",
                                             "fullStart": 652,
                                             "fullEnd": 656,
@@ -602,12 +598,8 @@
                                         "start": 724,
                                         "end": 787,
                                         "fullWidth": 63,
-<<<<<<< HEAD
                                         "width": 63,
-                                        "identifier": {
-=======
                                         "propertyName": {
->>>>>>> 85e84683
                                             "kind": "IdentifierName",
                                             "fullStart": 724,
                                             "fullEnd": 731,
@@ -993,12 +985,8 @@
                                         "start": 804,
                                         "end": 889,
                                         "fullWidth": 85,
-<<<<<<< HEAD
                                         "width": 85,
-                                        "identifier": {
-=======
                                         "propertyName": {
->>>>>>> 85e84683
                                             "kind": "IdentifierName",
                                             "fullStart": 804,
                                             "fullEnd": 816,
@@ -1580,12 +1568,8 @@
                                         "start": 945,
                                         "end": 988,
                                         "fullWidth": 43,
-<<<<<<< HEAD
                                         "width": 43,
-                                        "identifier": {
-=======
                                         "propertyName": {
->>>>>>> 85e84683
                                             "kind": "IdentifierName",
                                             "fullStart": 945,
                                             "fullEnd": 956,
