--- conflicted
+++ resolved
@@ -250,12 +250,8 @@
                                         "start": 649,
                                         "end": 673,
                                         "fullWidth": 24,
-<<<<<<< HEAD
                                         "width": 24,
-                                        "identifier": {
-=======
                                         "propertyName": {
->>>>>>> 85e84683
                                             "kind": "IdentifierName",
                                             "fullStart": 649,
                                             "fullEnd": 656,
@@ -602,12 +598,8 @@
                                         "start": 728,
                                         "end": 794,
                                         "fullWidth": 66,
-<<<<<<< HEAD
                                         "width": 66,
-                                        "identifier": {
-=======
                                         "propertyName": {
->>>>>>> 85e84683
                                             "kind": "IdentifierName",
                                             "fullStart": 728,
                                             "fullEnd": 735,
