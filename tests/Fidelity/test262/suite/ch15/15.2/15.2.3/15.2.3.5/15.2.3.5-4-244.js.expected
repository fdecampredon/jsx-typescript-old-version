--- conflicted
+++ resolved
@@ -247,12 +247,8 @@
                                         "start": 653,
                                         "end": 676,
                                         "fullWidth": 23,
-<<<<<<< HEAD
                                         "width": 23,
-                                        "identifier": {
-=======
                                         "propertyName": {
->>>>>>> 85e84683
                                             "kind": "IdentifierName",
                                             "fullStart": 653,
                                             "fullEnd": 660,
@@ -810,12 +806,8 @@
                                         "start": 787,
                                         "end": 853,
                                         "fullWidth": 66,
-<<<<<<< HEAD
                                         "width": 66,
-                                        "identifier": {
-=======
                                         "propertyName": {
->>>>>>> 85e84683
                                             "kind": "IdentifierName",
                                             "fullStart": 787,
                                             "fullEnd": 794,
