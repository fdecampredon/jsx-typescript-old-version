--- conflicted
+++ resolved
@@ -250,12 +250,8 @@
                                         "start": 645,
                                         "end": 767,
                                         "fullWidth": 122,
-<<<<<<< HEAD
                                         "width": 122,
-                                        "identifier": {
-=======
                                         "propertyName": {
->>>>>>> 85e84683
                                             "kind": "IdentifierName",
                                             "fullStart": 645,
                                             "fullEnd": 652,
@@ -816,12 +812,8 @@
                                         "start": 782,
                                         "end": 825,
                                         "fullWidth": 43,
-<<<<<<< HEAD
                                         "width": 43,
-                                        "identifier": {
-=======
                                         "propertyName": {
->>>>>>> 85e84683
                                             "kind": "IdentifierName",
                                             "fullStart": 782,
                                             "fullEnd": 794,
