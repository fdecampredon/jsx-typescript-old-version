{
    "isDeclaration": false,
    "languageVersion": "EcmaScript5",
    "parseOptions": {
        "allowAutomaticSemicolonInsertion": true
    },
    "sourceUnit": {
        "kind": "SourceUnit",
        "fullStart": 0,
        "fullEnd": 1002,
        "start": 557,
        "end": 1002,
        "fullWidth": 1002,
        "width": 445,
        "isIncrementallyUnusable": true,
        "moduleElements": [
            {
                "kind": "FunctionDeclaration",
                "fullStart": 0,
                "fullEnd": 978,
                "start": 557,
                "end": 976,
                "fullWidth": 978,
                "width": 419,
                "modifiers": [],
                "functionKeyword": {
                    "kind": "FunctionKeyword",
                    "fullStart": 0,
                    "fullEnd": 566,
                    "start": 557,
                    "end": 565,
                    "fullWidth": 566,
                    "width": 8,
                    "text": "function",
                    "value": "function",
                    "valueText": "function",
                    "hasLeadingTrivia": true,
                    "hasLeadingComment": true,
                    "hasLeadingNewLine": true,
                    "hasTrailingTrivia": true,
                    "leadingTrivia": [
                        {
                            "kind": "SingleLineCommentTrivia",
                            "text": "/// Copyright (c) 2012 Ecma International.  All rights reserved. "
                        },
                        {
                            "kind": "NewLineTrivia",
                            "text": "\r\n"
                        },
                        {
                            "kind": "SingleLineCommentTrivia",
                            "text": "/// Ecma International makes this code available under the terms and conditions set"
                        },
                        {
                            "kind": "NewLineTrivia",
                            "text": "\r\n"
                        },
                        {
                            "kind": "SingleLineCommentTrivia",
                            "text": "/// forth on http://hg.ecmascript.org/tests/test262/raw-file/tip/LICENSE (the "
                        },
                        {
                            "kind": "NewLineTrivia",
                            "text": "\r\n"
                        },
                        {
                            "kind": "SingleLineCommentTrivia",
                            "text": "/// \"Use Terms\").   Any redistribution of this code must retain the above "
                        },
                        {
                            "kind": "NewLineTrivia",
                            "text": "\r\n"
                        },
                        {
                            "kind": "SingleLineCommentTrivia",
                            "text": "/// copyright and this notice and otherwise comply with the Use Terms."
                        },
                        {
                            "kind": "NewLineTrivia",
                            "text": "\r\n"
                        },
                        {
                            "kind": "MultiLineCommentTrivia",
                            "text": "/**\r\n * @path ch15/15.2/15.2.3/15.2.3.5/15.2.3.5-4-178.js\r\n * @description Object.create - 'writable' property of one property in 'Properties' is true (8.10.5 step 6)\r\n */"
                        },
                        {
                            "kind": "NewLineTrivia",
                            "text": "\r\n"
                        },
                        {
                            "kind": "NewLineTrivia",
                            "text": "\r\n"
                        },
                        {
                            "kind": "NewLineTrivia",
                            "text": "\r\n"
                        }
                    ],
                    "trailingTrivia": [
                        {
                            "kind": "WhitespaceTrivia",
                            "text": " "
                        }
                    ]
                },
                "identifier": {
                    "kind": "IdentifierName",
                    "fullStart": 566,
                    "fullEnd": 574,
                    "start": 566,
                    "end": 574,
                    "fullWidth": 8,
                    "width": 8,
                    "text": "testcase",
                    "value": "testcase",
                    "valueText": "testcase"
                },
                "callSignature": {
                    "kind": "CallSignature",
                    "fullStart": 574,
                    "fullEnd": 577,
                    "start": 574,
                    "end": 576,
                    "fullWidth": 3,
                    "width": 2,
                    "parameterList": {
                        "kind": "ParameterList",
                        "fullStart": 574,
                        "fullEnd": 577,
                        "start": 574,
                        "end": 576,
                        "fullWidth": 3,
                        "width": 2,
                        "openParenToken": {
                            "kind": "OpenParenToken",
                            "fullStart": 574,
                            "fullEnd": 575,
                            "start": 574,
                            "end": 575,
                            "fullWidth": 1,
                            "width": 1,
                            "text": "(",
                            "value": "(",
                            "valueText": "("
                        },
                        "parameters": [],
                        "closeParenToken": {
                            "kind": "CloseParenToken",
                            "fullStart": 575,
                            "fullEnd": 577,
                            "start": 575,
                            "end": 576,
                            "fullWidth": 2,
                            "width": 1,
                            "text": ")",
                            "value": ")",
                            "valueText": ")",
                            "hasTrailingTrivia": true,
                            "trailingTrivia": [
                                {
                                    "kind": "WhitespaceTrivia",
                                    "text": " "
                                }
                            ]
                        }
                    }
                },
                "block": {
                    "kind": "Block",
                    "fullStart": 577,
                    "fullEnd": 978,
                    "start": 577,
                    "end": 976,
                    "fullWidth": 401,
                    "width": 399,
                    "openBraceToken": {
                        "kind": "OpenBraceToken",
                        "fullStart": 577,
                        "fullEnd": 580,
                        "start": 577,
                        "end": 578,
                        "fullWidth": 3,
                        "width": 1,
                        "text": "{",
                        "value": "{",
                        "valueText": "{",
                        "hasTrailingTrivia": true,
                        "hasTrailingNewLine": true,
                        "trailingTrivia": [
                            {
                                "kind": "NewLineTrivia",
                                "text": "\r\n"
                            }
                        ]
                    },
                    "statements": [
                        {
                            "kind": "VariableStatement",
                            "fullStart": 580,
                            "fullEnd": 705,
                            "start": 590,
                            "end": 703,
                            "fullWidth": 125,
                            "width": 113,
                            "modifiers": [],
                            "variableDeclaration": {
                                "kind": "VariableDeclaration",
                                "fullStart": 580,
                                "fullEnd": 702,
                                "start": 590,
                                "end": 702,
                                "fullWidth": 122,
                                "width": 112,
                                "varKeyword": {
                                    "kind": "VarKeyword",
                                    "fullStart": 580,
                                    "fullEnd": 594,
                                    "start": 590,
                                    "end": 593,
                                    "fullWidth": 14,
                                    "width": 3,
                                    "text": "var",
                                    "value": "var",
                                    "valueText": "var",
                                    "hasLeadingTrivia": true,
                                    "hasLeadingNewLine": true,
                                    "hasTrailingTrivia": true,
                                    "leadingTrivia": [
                                        {
                                            "kind": "NewLineTrivia",
                                            "text": "\r\n"
                                        },
                                        {
                                            "kind": "WhitespaceTrivia",
                                            "text": "        "
                                        }
                                    ],
                                    "trailingTrivia": [
                                        {
                                            "kind": "WhitespaceTrivia",
                                            "text": " "
                                        }
                                    ]
                                },
                                "variableDeclarators": [
                                    {
                                        "kind": "VariableDeclarator",
                                        "fullStart": 594,
                                        "fullEnd": 702,
                                        "start": 594,
                                        "end": 702,
                                        "fullWidth": 108,
<<<<<<< HEAD
                                        "width": 108,
                                        "identifier": {
=======
                                        "propertyName": {
>>>>>>> 85e84683
                                            "kind": "IdentifierName",
                                            "fullStart": 594,
                                            "fullEnd": 601,
                                            "start": 594,
                                            "end": 600,
                                            "fullWidth": 7,
                                            "width": 6,
                                            "text": "newObj",
                                            "value": "newObj",
                                            "valueText": "newObj",
                                            "hasTrailingTrivia": true,
                                            "trailingTrivia": [
                                                {
                                                    "kind": "WhitespaceTrivia",
                                                    "text": " "
                                                }
                                            ]
                                        },
                                        "equalsValueClause": {
                                            "kind": "EqualsValueClause",
                                            "fullStart": 601,
                                            "fullEnd": 702,
                                            "start": 601,
                                            "end": 702,
                                            "fullWidth": 101,
                                            "width": 101,
                                            "equalsToken": {
                                                "kind": "EqualsToken",
                                                "fullStart": 601,
                                                "fullEnd": 603,
                                                "start": 601,
                                                "end": 602,
                                                "fullWidth": 2,
                                                "width": 1,
                                                "text": "=",
                                                "value": "=",
                                                "valueText": "=",
                                                "hasTrailingTrivia": true,
                                                "trailingTrivia": [
                                                    {
                                                        "kind": "WhitespaceTrivia",
                                                        "text": " "
                                                    }
                                                ]
                                            },
                                            "value": {
                                                "kind": "InvocationExpression",
                                                "fullStart": 603,
                                                "fullEnd": 702,
                                                "start": 603,
                                                "end": 702,
                                                "fullWidth": 99,
                                                "width": 99,
                                                "expression": {
                                                    "kind": "MemberAccessExpression",
                                                    "fullStart": 603,
                                                    "fullEnd": 616,
                                                    "start": 603,
                                                    "end": 616,
                                                    "fullWidth": 13,
                                                    "width": 13,
                                                    "expression": {
                                                        "kind": "IdentifierName",
                                                        "fullStart": 603,
                                                        "fullEnd": 609,
                                                        "start": 603,
                                                        "end": 609,
                                                        "fullWidth": 6,
                                                        "width": 6,
                                                        "text": "Object",
                                                        "value": "Object",
                                                        "valueText": "Object"
                                                    },
                                                    "dotToken": {
                                                        "kind": "DotToken",
                                                        "fullStart": 609,
                                                        "fullEnd": 610,
                                                        "start": 609,
                                                        "end": 610,
                                                        "fullWidth": 1,
                                                        "width": 1,
                                                        "text": ".",
                                                        "value": ".",
                                                        "valueText": "."
                                                    },
                                                    "name": {
                                                        "kind": "IdentifierName",
                                                        "fullStart": 610,
                                                        "fullEnd": 616,
                                                        "start": 610,
                                                        "end": 616,
                                                        "fullWidth": 6,
                                                        "width": 6,
                                                        "text": "create",
                                                        "value": "create",
                                                        "valueText": "create"
                                                    }
                                                },
                                                "argumentList": {
                                                    "kind": "ArgumentList",
                                                    "fullStart": 616,
                                                    "fullEnd": 702,
                                                    "start": 616,
                                                    "end": 702,
                                                    "fullWidth": 86,
                                                    "width": 86,
                                                    "openParenToken": {
                                                        "kind": "OpenParenToken",
                                                        "fullStart": 616,
                                                        "fullEnd": 617,
                                                        "start": 616,
                                                        "end": 617,
                                                        "fullWidth": 1,
                                                        "width": 1,
                                                        "text": "(",
                                                        "value": "(",
                                                        "valueText": "("
                                                    },
                                                    "arguments": [
                                                        {
                                                            "kind": "ObjectLiteralExpression",
                                                            "fullStart": 617,
                                                            "fullEnd": 619,
                                                            "start": 617,
                                                            "end": 619,
                                                            "fullWidth": 2,
                                                            "width": 2,
                                                            "openBraceToken": {
                                                                "kind": "OpenBraceToken",
                                                                "fullStart": 617,
                                                                "fullEnd": 618,
                                                                "start": 617,
                                                                "end": 618,
                                                                "fullWidth": 1,
                                                                "width": 1,
                                                                "text": "{",
                                                                "value": "{",
                                                                "valueText": "{"
                                                            },
                                                            "propertyAssignments": [],
                                                            "closeBraceToken": {
                                                                "kind": "CloseBraceToken",
                                                                "fullStart": 618,
                                                                "fullEnd": 619,
                                                                "start": 618,
                                                                "end": 619,
                                                                "fullWidth": 1,
                                                                "width": 1,
                                                                "text": "}",
                                                                "value": "}",
                                                                "valueText": "}"
                                                            }
                                                        },
                                                        {
                                                            "kind": "CommaToken",
                                                            "fullStart": 619,
                                                            "fullEnd": 621,
                                                            "start": 619,
                                                            "end": 620,
                                                            "fullWidth": 2,
                                                            "width": 1,
                                                            "text": ",",
                                                            "value": ",",
                                                            "valueText": ",",
                                                            "hasTrailingTrivia": true,
                                                            "trailingTrivia": [
                                                                {
                                                                    "kind": "WhitespaceTrivia",
                                                                    "text": " "
                                                                }
                                                            ]
                                                        },
                                                        {
                                                            "kind": "ObjectLiteralExpression",
                                                            "fullStart": 621,
                                                            "fullEnd": 701,
                                                            "start": 621,
                                                            "end": 701,
                                                            "fullWidth": 80,
                                                            "width": 80,
                                                            "openBraceToken": {
                                                                "kind": "OpenBraceToken",
                                                                "fullStart": 621,
                                                                "fullEnd": 624,
                                                                "start": 621,
                                                                "end": 622,
                                                                "fullWidth": 3,
                                                                "width": 1,
                                                                "text": "{",
                                                                "value": "{",
                                                                "valueText": "{",
                                                                "hasTrailingTrivia": true,
                                                                "hasTrailingNewLine": true,
                                                                "trailingTrivia": [
                                                                    {
                                                                        "kind": "NewLineTrivia",
                                                                        "text": "\r\n"
                                                                    }
                                                                ]
                                                            },
                                                            "propertyAssignments": [
                                                                {
                                                                    "kind": "SimplePropertyAssignment",
                                                                    "fullStart": 624,
                                                                    "fullEnd": 692,
                                                                    "start": 636,
                                                                    "end": 690,
                                                                    "fullWidth": 68,
                                                                    "width": 54,
                                                                    "propertyName": {
                                                                        "kind": "IdentifierName",
                                                                        "fullStart": 624,
                                                                        "fullEnd": 640,
                                                                        "start": 636,
                                                                        "end": 640,
                                                                        "fullWidth": 16,
                                                                        "width": 4,
                                                                        "text": "prop",
                                                                        "value": "prop",
                                                                        "valueText": "prop",
                                                                        "hasLeadingTrivia": true,
                                                                        "leadingTrivia": [
                                                                            {
                                                                                "kind": "WhitespaceTrivia",
                                                                                "text": "            "
                                                                            }
                                                                        ]
                                                                    },
                                                                    "colonToken": {
                                                                        "kind": "ColonToken",
                                                                        "fullStart": 640,
                                                                        "fullEnd": 642,
                                                                        "start": 640,
                                                                        "end": 641,
                                                                        "fullWidth": 2,
                                                                        "width": 1,
                                                                        "text": ":",
                                                                        "value": ":",
                                                                        "valueText": ":",
                                                                        "hasTrailingTrivia": true,
                                                                        "trailingTrivia": [
                                                                            {
                                                                                "kind": "WhitespaceTrivia",
                                                                                "text": " "
                                                                            }
                                                                        ]
                                                                    },
                                                                    "expression": {
                                                                        "kind": "ObjectLiteralExpression",
                                                                        "fullStart": 642,
                                                                        "fullEnd": 692,
                                                                        "start": 642,
                                                                        "end": 690,
                                                                        "fullWidth": 50,
                                                                        "width": 48,
                                                                        "openBraceToken": {
                                                                            "kind": "OpenBraceToken",
                                                                            "fullStart": 642,
                                                                            "fullEnd": 645,
                                                                            "start": 642,
                                                                            "end": 643,
                                                                            "fullWidth": 3,
                                                                            "width": 1,
                                                                            "text": "{",
                                                                            "value": "{",
                                                                            "valueText": "{",
                                                                            "hasTrailingTrivia": true,
                                                                            "hasTrailingNewLine": true,
                                                                            "trailingTrivia": [
                                                                                {
                                                                                    "kind": "NewLineTrivia",
                                                                                    "text": "\r\n"
                                                                                }
                                                                            ]
                                                                        },
                                                                        "propertyAssignments": [
                                                                            {
                                                                                "kind": "SimplePropertyAssignment",
                                                                                "fullStart": 645,
                                                                                "fullEnd": 677,
                                                                                "start": 661,
                                                                                "end": 675,
                                                                                "fullWidth": 32,
                                                                                "width": 14,
                                                                                "propertyName": {
                                                                                    "kind": "IdentifierName",
                                                                                    "fullStart": 645,
                                                                                    "fullEnd": 669,
                                                                                    "start": 661,
                                                                                    "end": 669,
                                                                                    "fullWidth": 24,
                                                                                    "width": 8,
                                                                                    "text": "writable",
                                                                                    "value": "writable",
                                                                                    "valueText": "writable",
                                                                                    "hasLeadingTrivia": true,
                                                                                    "leadingTrivia": [
                                                                                        {
                                                                                            "kind": "WhitespaceTrivia",
                                                                                            "text": "                "
                                                                                        }
                                                                                    ]
                                                                                },
                                                                                "colonToken": {
                                                                                    "kind": "ColonToken",
                                                                                    "fullStart": 669,
                                                                                    "fullEnd": 671,
                                                                                    "start": 669,
                                                                                    "end": 670,
                                                                                    "fullWidth": 2,
                                                                                    "width": 1,
                                                                                    "text": ":",
                                                                                    "value": ":",
                                                                                    "valueText": ":",
                                                                                    "hasTrailingTrivia": true,
                                                                                    "trailingTrivia": [
                                                                                        {
                                                                                            "kind": "WhitespaceTrivia",
                                                                                            "text": " "
                                                                                        }
                                                                                    ]
                                                                                },
                                                                                "expression": {
                                                                                    "kind": "TrueKeyword",
                                                                                    "fullStart": 671,
                                                                                    "fullEnd": 677,
                                                                                    "start": 671,
                                                                                    "end": 675,
                                                                                    "fullWidth": 6,
                                                                                    "width": 4,
                                                                                    "text": "true",
                                                                                    "value": true,
                                                                                    "valueText": "true",
                                                                                    "hasTrailingTrivia": true,
                                                                                    "hasTrailingNewLine": true,
                                                                                    "trailingTrivia": [
                                                                                        {
                                                                                            "kind": "NewLineTrivia",
                                                                                            "text": "\r\n"
                                                                                        }
                                                                                    ]
                                                                                }
                                                                            }
                                                                        ],
                                                                        "closeBraceToken": {
                                                                            "kind": "CloseBraceToken",
                                                                            "fullStart": 677,
                                                                            "fullEnd": 692,
                                                                            "start": 689,
                                                                            "end": 690,
                                                                            "fullWidth": 15,
                                                                            "width": 1,
                                                                            "text": "}",
                                                                            "value": "}",
                                                                            "valueText": "}",
                                                                            "hasLeadingTrivia": true,
                                                                            "hasTrailingTrivia": true,
                                                                            "hasTrailingNewLine": true,
                                                                            "leadingTrivia": [
                                                                                {
                                                                                    "kind": "WhitespaceTrivia",
                                                                                    "text": "            "
                                                                                }
                                                                            ],
                                                                            "trailingTrivia": [
                                                                                {
                                                                                    "kind": "NewLineTrivia",
                                                                                    "text": "\r\n"
                                                                                }
                                                                            ]
                                                                        }
                                                                    }
                                                                }
                                                            ],
                                                            "closeBraceToken": {
                                                                "kind": "CloseBraceToken",
                                                                "fullStart": 692,
                                                                "fullEnd": 701,
                                                                "start": 700,
                                                                "end": 701,
                                                                "fullWidth": 9,
                                                                "width": 1,
                                                                "text": "}",
                                                                "value": "}",
                                                                "valueText": "}",
                                                                "hasLeadingTrivia": true,
                                                                "leadingTrivia": [
                                                                    {
                                                                        "kind": "WhitespaceTrivia",
                                                                        "text": "        "
                                                                    }
                                                                ]
                                                            }
                                                        }
                                                    ],
                                                    "closeParenToken": {
                                                        "kind": "CloseParenToken",
                                                        "fullStart": 701,
                                                        "fullEnd": 702,
                                                        "start": 701,
                                                        "end": 702,
                                                        "fullWidth": 1,
                                                        "width": 1,
                                                        "text": ")",
                                                        "value": ")",
                                                        "valueText": ")"
                                                    }
                                                }
                                            }
                                        }
                                    }
                                ]
                            },
                            "semicolonToken": {
                                "kind": "SemicolonToken",
                                "fullStart": 702,
                                "fullEnd": 705,
                                "start": 702,
                                "end": 703,
                                "fullWidth": 3,
                                "width": 1,
                                "text": ";",
                                "value": ";",
                                "valueText": ";",
                                "hasTrailingTrivia": true,
                                "hasTrailingNewLine": true,
                                "trailingTrivia": [
                                    {
                                        "kind": "NewLineTrivia",
                                        "text": "\r\n"
                                    }
                                ]
                            }
                        },
                        {
                            "kind": "VariableStatement",
                            "fullStart": 705,
                            "fullEnd": 809,
                            "start": 715,
                            "end": 807,
                            "fullWidth": 104,
                            "width": 92,
                            "modifiers": [],
                            "variableDeclaration": {
                                "kind": "VariableDeclaration",
                                "fullStart": 705,
                                "fullEnd": 806,
                                "start": 715,
                                "end": 806,
                                "fullWidth": 101,
                                "width": 91,
                                "varKeyword": {
                                    "kind": "VarKeyword",
                                    "fullStart": 705,
                                    "fullEnd": 719,
                                    "start": 715,
                                    "end": 718,
                                    "fullWidth": 14,
                                    "width": 3,
                                    "text": "var",
                                    "value": "var",
                                    "valueText": "var",
                                    "hasLeadingTrivia": true,
                                    "hasLeadingNewLine": true,
                                    "hasTrailingTrivia": true,
                                    "leadingTrivia": [
                                        {
                                            "kind": "NewLineTrivia",
                                            "text": "\r\n"
                                        },
                                        {
                                            "kind": "WhitespaceTrivia",
                                            "text": "        "
                                        }
                                    ],
                                    "trailingTrivia": [
                                        {
                                            "kind": "WhitespaceTrivia",
                                            "text": " "
                                        }
                                    ]
                                },
                                "variableDeclarators": [
                                    {
                                        "kind": "VariableDeclarator",
                                        "fullStart": 719,
                                        "fullEnd": 806,
                                        "start": 719,
                                        "end": 806,
                                        "fullWidth": 87,
<<<<<<< HEAD
                                        "width": 87,
                                        "identifier": {
=======
                                        "propertyName": {
>>>>>>> 85e84683
                                            "kind": "IdentifierName",
                                            "fullStart": 719,
                                            "fullEnd": 731,
                                            "start": 719,
                                            "end": 730,
                                            "fullWidth": 12,
                                            "width": 11,
                                            "text": "beforeWrite",
                                            "value": "beforeWrite",
                                            "valueText": "beforeWrite",
                                            "hasTrailingTrivia": true,
                                            "trailingTrivia": [
                                                {
                                                    "kind": "WhitespaceTrivia",
                                                    "text": " "
                                                }
                                            ]
                                        },
                                        "equalsValueClause": {
                                            "kind": "EqualsValueClause",
                                            "fullStart": 731,
                                            "fullEnd": 806,
                                            "start": 731,
                                            "end": 806,
                                            "fullWidth": 75,
                                            "width": 75,
                                            "equalsToken": {
                                                "kind": "EqualsToken",
                                                "fullStart": 731,
                                                "fullEnd": 733,
                                                "start": 731,
                                                "end": 732,
                                                "fullWidth": 2,
                                                "width": 1,
                                                "text": "=",
                                                "value": "=",
                                                "valueText": "=",
                                                "hasTrailingTrivia": true,
                                                "trailingTrivia": [
                                                    {
                                                        "kind": "WhitespaceTrivia",
                                                        "text": " "
                                                    }
                                                ]
                                            },
                                            "value": {
                                                "kind": "ParenthesizedExpression",
                                                "fullStart": 733,
                                                "fullEnd": 806,
                                                "start": 733,
                                                "end": 806,
                                                "fullWidth": 73,
                                                "width": 73,
                                                "openParenToken": {
                                                    "kind": "OpenParenToken",
                                                    "fullStart": 733,
                                                    "fullEnd": 734,
                                                    "start": 733,
                                                    "end": 734,
                                                    "fullWidth": 1,
                                                    "width": 1,
                                                    "text": "(",
                                                    "value": "(",
                                                    "valueText": "("
                                                },
                                                "expression": {
                                                    "kind": "ParenthesizedExpression",
                                                    "fullStart": 734,
                                                    "fullEnd": 805,
                                                    "start": 734,
                                                    "end": 805,
                                                    "fullWidth": 71,
                                                    "width": 71,
                                                    "openParenToken": {
                                                        "kind": "OpenParenToken",
                                                        "fullStart": 734,
                                                        "fullEnd": 735,
                                                        "start": 734,
                                                        "end": 735,
                                                        "fullWidth": 1,
                                                        "width": 1,
                                                        "text": "(",
                                                        "value": "(",
                                                        "valueText": "("
                                                    },
                                                    "expression": {
                                                        "kind": "LogicalAndExpression",
                                                        "fullStart": 735,
                                                        "fullEnd": 804,
                                                        "start": 735,
                                                        "end": 804,
                                                        "fullWidth": 69,
                                                        "width": 69,
                                                        "left": {
                                                            "kind": "InvocationExpression",
                                                            "fullStart": 735,
                                                            "fullEnd": 765,
                                                            "start": 735,
                                                            "end": 764,
                                                            "fullWidth": 30,
                                                            "width": 29,
                                                            "expression": {
                                                                "kind": "MemberAccessExpression",
                                                                "fullStart": 735,
                                                                "fullEnd": 756,
                                                                "start": 735,
                                                                "end": 756,
                                                                "fullWidth": 21,
                                                                "width": 21,
                                                                "expression": {
                                                                    "kind": "IdentifierName",
                                                                    "fullStart": 735,
                                                                    "fullEnd": 741,
                                                                    "start": 735,
                                                                    "end": 741,
                                                                    "fullWidth": 6,
                                                                    "width": 6,
                                                                    "text": "newObj",
                                                                    "value": "newObj",
                                                                    "valueText": "newObj"
                                                                },
                                                                "dotToken": {
                                                                    "kind": "DotToken",
                                                                    "fullStart": 741,
                                                                    "fullEnd": 742,
                                                                    "start": 741,
                                                                    "end": 742,
                                                                    "fullWidth": 1,
                                                                    "width": 1,
                                                                    "text": ".",
                                                                    "value": ".",
                                                                    "valueText": "."
                                                                },
                                                                "name": {
                                                                    "kind": "IdentifierName",
                                                                    "fullStart": 742,
                                                                    "fullEnd": 756,
                                                                    "start": 742,
                                                                    "end": 756,
                                                                    "fullWidth": 14,
                                                                    "width": 14,
                                                                    "text": "hasOwnProperty",
                                                                    "value": "hasOwnProperty",
                                                                    "valueText": "hasOwnProperty"
                                                                }
                                                            },
                                                            "argumentList": {
                                                                "kind": "ArgumentList",
                                                                "fullStart": 756,
                                                                "fullEnd": 765,
                                                                "start": 756,
                                                                "end": 764,
                                                                "fullWidth": 9,
                                                                "width": 8,
                                                                "openParenToken": {
                                                                    "kind": "OpenParenToken",
                                                                    "fullStart": 756,
                                                                    "fullEnd": 757,
                                                                    "start": 756,
                                                                    "end": 757,
                                                                    "fullWidth": 1,
                                                                    "width": 1,
                                                                    "text": "(",
                                                                    "value": "(",
                                                                    "valueText": "("
                                                                },
                                                                "arguments": [
                                                                    {
                                                                        "kind": "StringLiteral",
                                                                        "fullStart": 757,
                                                                        "fullEnd": 763,
                                                                        "start": 757,
                                                                        "end": 763,
                                                                        "fullWidth": 6,
                                                                        "width": 6,
                                                                        "text": "\"prop\"",
                                                                        "value": "prop",
                                                                        "valueText": "prop"
                                                                    }
                                                                ],
                                                                "closeParenToken": {
                                                                    "kind": "CloseParenToken",
                                                                    "fullStart": 763,
                                                                    "fullEnd": 765,
                                                                    "start": 763,
                                                                    "end": 764,
                                                                    "fullWidth": 2,
                                                                    "width": 1,
                                                                    "text": ")",
                                                                    "value": ")",
                                                                    "valueText": ")",
                                                                    "hasTrailingTrivia": true,
                                                                    "trailingTrivia": [
                                                                        {
                                                                            "kind": "WhitespaceTrivia",
                                                                            "text": " "
                                                                        }
                                                                    ]
                                                                }
                                                            }
                                                        },
                                                        "operatorToken": {
                                                            "kind": "AmpersandAmpersandToken",
                                                            "fullStart": 765,
                                                            "fullEnd": 768,
                                                            "start": 765,
                                                            "end": 767,
                                                            "fullWidth": 3,
                                                            "width": 2,
                                                            "text": "&&",
                                                            "value": "&&",
                                                            "valueText": "&&",
                                                            "hasTrailingTrivia": true,
                                                            "trailingTrivia": [
                                                                {
                                                                    "kind": "WhitespaceTrivia",
                                                                    "text": " "
                                                                }
                                                            ]
                                                        },
                                                        "right": {
                                                            "kind": "EqualsExpression",
                                                            "fullStart": 768,
                                                            "fullEnd": 804,
                                                            "start": 768,
                                                            "end": 804,
                                                            "fullWidth": 36,
                                                            "width": 36,
                                                            "left": {
                                                                "kind": "TypeOfExpression",
                                                                "fullStart": 768,
                                                                "fullEnd": 789,
                                                                "start": 768,
                                                                "end": 788,
                                                                "fullWidth": 21,
                                                                "width": 20,
                                                                "typeOfKeyword": {
                                                                    "kind": "TypeOfKeyword",
                                                                    "fullStart": 768,
                                                                    "fullEnd": 775,
                                                                    "start": 768,
                                                                    "end": 774,
                                                                    "fullWidth": 7,
                                                                    "width": 6,
                                                                    "text": "typeof",
                                                                    "value": "typeof",
                                                                    "valueText": "typeof",
                                                                    "hasTrailingTrivia": true,
                                                                    "trailingTrivia": [
                                                                        {
                                                                            "kind": "WhitespaceTrivia",
                                                                            "text": " "
                                                                        }
                                                                    ]
                                                                },
                                                                "expression": {
                                                                    "kind": "ParenthesizedExpression",
                                                                    "fullStart": 775,
                                                                    "fullEnd": 789,
                                                                    "start": 775,
                                                                    "end": 788,
                                                                    "fullWidth": 14,
                                                                    "width": 13,
                                                                    "openParenToken": {
                                                                        "kind": "OpenParenToken",
                                                                        "fullStart": 775,
                                                                        "fullEnd": 776,
                                                                        "start": 775,
                                                                        "end": 776,
                                                                        "fullWidth": 1,
                                                                        "width": 1,
                                                                        "text": "(",
                                                                        "value": "(",
                                                                        "valueText": "("
                                                                    },
                                                                    "expression": {
                                                                        "kind": "MemberAccessExpression",
                                                                        "fullStart": 776,
                                                                        "fullEnd": 787,
                                                                        "start": 776,
                                                                        "end": 787,
                                                                        "fullWidth": 11,
                                                                        "width": 11,
                                                                        "expression": {
                                                                            "kind": "IdentifierName",
                                                                            "fullStart": 776,
                                                                            "fullEnd": 782,
                                                                            "start": 776,
                                                                            "end": 782,
                                                                            "fullWidth": 6,
                                                                            "width": 6,
                                                                            "text": "newObj",
                                                                            "value": "newObj",
                                                                            "valueText": "newObj"
                                                                        },
                                                                        "dotToken": {
                                                                            "kind": "DotToken",
                                                                            "fullStart": 782,
                                                                            "fullEnd": 783,
                                                                            "start": 782,
                                                                            "end": 783,
                                                                            "fullWidth": 1,
                                                                            "width": 1,
                                                                            "text": ".",
                                                                            "value": ".",
                                                                            "valueText": "."
                                                                        },
                                                                        "name": {
                                                                            "kind": "IdentifierName",
                                                                            "fullStart": 783,
                                                                            "fullEnd": 787,
                                                                            "start": 783,
                                                                            "end": 787,
                                                                            "fullWidth": 4,
                                                                            "width": 4,
                                                                            "text": "prop",
                                                                            "value": "prop",
                                                                            "valueText": "prop"
                                                                        }
                                                                    },
                                                                    "closeParenToken": {
                                                                        "kind": "CloseParenToken",
                                                                        "fullStart": 787,
                                                                        "fullEnd": 789,
                                                                        "start": 787,
                                                                        "end": 788,
                                                                        "fullWidth": 2,
                                                                        "width": 1,
                                                                        "text": ")",
                                                                        "value": ")",
                                                                        "valueText": ")",
                                                                        "hasTrailingTrivia": true,
                                                                        "trailingTrivia": [
                                                                            {
                                                                                "kind": "WhitespaceTrivia",
                                                                                "text": " "
                                                                            }
                                                                        ]
                                                                    }
                                                                }
                                                            },
                                                            "operatorToken": {
                                                                "kind": "EqualsEqualsEqualsToken",
                                                                "fullStart": 789,
                                                                "fullEnd": 793,
                                                                "start": 789,
                                                                "end": 792,
                                                                "fullWidth": 4,
                                                                "width": 3,
                                                                "text": "===",
                                                                "value": "===",
                                                                "valueText": "===",
                                                                "hasTrailingTrivia": true,
                                                                "trailingTrivia": [
                                                                    {
                                                                        "kind": "WhitespaceTrivia",
                                                                        "text": " "
                                                                    }
                                                                ]
                                                            },
                                                            "right": {
                                                                "kind": "StringLiteral",
                                                                "fullStart": 793,
                                                                "fullEnd": 804,
                                                                "start": 793,
                                                                "end": 804,
                                                                "fullWidth": 11,
                                                                "width": 11,
                                                                "text": "\"undefined\"",
                                                                "value": "undefined",
                                                                "valueText": "undefined"
                                                            }
                                                        }
                                                    },
                                                    "closeParenToken": {
                                                        "kind": "CloseParenToken",
                                                        "fullStart": 804,
                                                        "fullEnd": 805,
                                                        "start": 804,
                                                        "end": 805,
                                                        "fullWidth": 1,
                                                        "width": 1,
                                                        "text": ")",
                                                        "value": ")",
                                                        "valueText": ")"
                                                    }
                                                },
                                                "closeParenToken": {
                                                    "kind": "CloseParenToken",
                                                    "fullStart": 805,
                                                    "fullEnd": 806,
                                                    "start": 805,
                                                    "end": 806,
                                                    "fullWidth": 1,
                                                    "width": 1,
                                                    "text": ")",
                                                    "value": ")",
                                                    "valueText": ")"
                                                }
                                            }
                                        }
                                    }
                                ]
                            },
                            "semicolonToken": {
                                "kind": "SemicolonToken",
                                "fullStart": 806,
                                "fullEnd": 809,
                                "start": 806,
                                "end": 807,
                                "fullWidth": 3,
                                "width": 1,
                                "text": ";",
                                "value": ";",
                                "valueText": ";",
                                "hasTrailingTrivia": true,
                                "hasTrailingNewLine": true,
                                "trailingTrivia": [
                                    {
                                        "kind": "NewLineTrivia",
                                        "text": "\r\n"
                                    }
                                ]
                            }
                        },
                        {
                            "kind": "ExpressionStatement",
                            "fullStart": 809,
                            "fullEnd": 848,
                            "start": 819,
                            "end": 846,
                            "fullWidth": 39,
                            "width": 27,
                            "expression": {
                                "kind": "AssignmentExpression",
                                "fullStart": 809,
                                "fullEnd": 845,
                                "start": 819,
                                "end": 845,
                                "fullWidth": 36,
                                "width": 26,
                                "left": {
                                    "kind": "MemberAccessExpression",
                                    "fullStart": 809,
                                    "fullEnd": 831,
                                    "start": 819,
                                    "end": 830,
                                    "fullWidth": 22,
                                    "width": 11,
                                    "expression": {
                                        "kind": "IdentifierName",
                                        "fullStart": 809,
                                        "fullEnd": 825,
                                        "start": 819,
                                        "end": 825,
                                        "fullWidth": 16,
                                        "width": 6,
                                        "text": "newObj",
                                        "value": "newObj",
                                        "valueText": "newObj",
                                        "hasLeadingTrivia": true,
                                        "hasLeadingNewLine": true,
                                        "leadingTrivia": [
                                            {
                                                "kind": "NewLineTrivia",
                                                "text": "\r\n"
                                            },
                                            {
                                                "kind": "WhitespaceTrivia",
                                                "text": "        "
                                            }
                                        ]
                                    },
                                    "dotToken": {
                                        "kind": "DotToken",
                                        "fullStart": 825,
                                        "fullEnd": 826,
                                        "start": 825,
                                        "end": 826,
                                        "fullWidth": 1,
                                        "width": 1,
                                        "text": ".",
                                        "value": ".",
                                        "valueText": "."
                                    },
                                    "name": {
                                        "kind": "IdentifierName",
                                        "fullStart": 826,
                                        "fullEnd": 831,
                                        "start": 826,
                                        "end": 830,
                                        "fullWidth": 5,
                                        "width": 4,
                                        "text": "prop",
                                        "value": "prop",
                                        "valueText": "prop",
                                        "hasTrailingTrivia": true,
                                        "trailingTrivia": [
                                            {
                                                "kind": "WhitespaceTrivia",
                                                "text": " "
                                            }
                                        ]
                                    }
                                },
                                "operatorToken": {
                                    "kind": "EqualsToken",
                                    "fullStart": 831,
                                    "fullEnd": 833,
                                    "start": 831,
                                    "end": 832,
                                    "fullWidth": 2,
                                    "width": 1,
                                    "text": "=",
                                    "value": "=",
                                    "valueText": "=",
                                    "hasTrailingTrivia": true,
                                    "trailingTrivia": [
                                        {
                                            "kind": "WhitespaceTrivia",
                                            "text": " "
                                        }
                                    ]
                                },
                                "right": {
                                    "kind": "StringLiteral",
                                    "fullStart": 833,
                                    "fullEnd": 845,
                                    "start": 833,
                                    "end": 845,
                                    "fullWidth": 12,
                                    "width": 12,
                                    "text": "\"isWritable\"",
                                    "value": "isWritable",
                                    "valueText": "isWritable"
                                }
                            },
                            "semicolonToken": {
                                "kind": "SemicolonToken",
                                "fullStart": 845,
                                "fullEnd": 848,
                                "start": 845,
                                "end": 846,
                                "fullWidth": 3,
                                "width": 1,
                                "text": ";",
                                "value": ";",
                                "valueText": ";",
                                "hasTrailingTrivia": true,
                                "hasTrailingNewLine": true,
                                "trailingTrivia": [
                                    {
                                        "kind": "NewLineTrivia",
                                        "text": "\r\n"
                                    }
                                ]
                            }
                        },
                        {
                            "kind": "VariableStatement",
                            "fullStart": 848,
                            "fullEnd": 908,
                            "start": 858,
                            "end": 906,
                            "fullWidth": 60,
                            "width": 48,
                            "modifiers": [],
                            "variableDeclaration": {
                                "kind": "VariableDeclaration",
                                "fullStart": 848,
                                "fullEnd": 905,
                                "start": 858,
                                "end": 905,
                                "fullWidth": 57,
                                "width": 47,
                                "varKeyword": {
                                    "kind": "VarKeyword",
                                    "fullStart": 848,
                                    "fullEnd": 862,
                                    "start": 858,
                                    "end": 861,
                                    "fullWidth": 14,
                                    "width": 3,
                                    "text": "var",
                                    "value": "var",
                                    "valueText": "var",
                                    "hasLeadingTrivia": true,
                                    "hasLeadingNewLine": true,
                                    "hasTrailingTrivia": true,
                                    "leadingTrivia": [
                                        {
                                            "kind": "NewLineTrivia",
                                            "text": "\r\n"
                                        },
                                        {
                                            "kind": "WhitespaceTrivia",
                                            "text": "        "
                                        }
                                    ],
                                    "trailingTrivia": [
                                        {
                                            "kind": "WhitespaceTrivia",
                                            "text": " "
                                        }
                                    ]
                                },
                                "variableDeclarators": [
                                    {
                                        "kind": "VariableDeclarator",
                                        "fullStart": 862,
                                        "fullEnd": 905,
                                        "start": 862,
                                        "end": 905,
                                        "fullWidth": 43,
<<<<<<< HEAD
                                        "width": 43,
                                        "identifier": {
=======
                                        "propertyName": {
>>>>>>> 85e84683
                                            "kind": "IdentifierName",
                                            "fullStart": 862,
                                            "fullEnd": 873,
                                            "start": 862,
                                            "end": 872,
                                            "fullWidth": 11,
                                            "width": 10,
                                            "text": "afterWrite",
                                            "value": "afterWrite",
                                            "valueText": "afterWrite",
                                            "hasTrailingTrivia": true,
                                            "trailingTrivia": [
                                                {
                                                    "kind": "WhitespaceTrivia",
                                                    "text": " "
                                                }
                                            ]
                                        },
                                        "equalsValueClause": {
                                            "kind": "EqualsValueClause",
                                            "fullStart": 873,
                                            "fullEnd": 905,
                                            "start": 873,
                                            "end": 905,
                                            "fullWidth": 32,
                                            "width": 32,
                                            "equalsToken": {
                                                "kind": "EqualsToken",
                                                "fullStart": 873,
                                                "fullEnd": 875,
                                                "start": 873,
                                                "end": 874,
                                                "fullWidth": 2,
                                                "width": 1,
                                                "text": "=",
                                                "value": "=",
                                                "valueText": "=",
                                                "hasTrailingTrivia": true,
                                                "trailingTrivia": [
                                                    {
                                                        "kind": "WhitespaceTrivia",
                                                        "text": " "
                                                    }
                                                ]
                                            },
                                            "value": {
                                                "kind": "ParenthesizedExpression",
                                                "fullStart": 875,
                                                "fullEnd": 905,
                                                "start": 875,
                                                "end": 905,
                                                "fullWidth": 30,
                                                "width": 30,
                                                "openParenToken": {
                                                    "kind": "OpenParenToken",
                                                    "fullStart": 875,
                                                    "fullEnd": 876,
                                                    "start": 875,
                                                    "end": 876,
                                                    "fullWidth": 1,
                                                    "width": 1,
                                                    "text": "(",
                                                    "value": "(",
                                                    "valueText": "("
                                                },
                                                "expression": {
                                                    "kind": "EqualsExpression",
                                                    "fullStart": 876,
                                                    "fullEnd": 904,
                                                    "start": 876,
                                                    "end": 904,
                                                    "fullWidth": 28,
                                                    "width": 28,
                                                    "left": {
                                                        "kind": "MemberAccessExpression",
                                                        "fullStart": 876,
                                                        "fullEnd": 888,
                                                        "start": 876,
                                                        "end": 887,
                                                        "fullWidth": 12,
                                                        "width": 11,
                                                        "expression": {
                                                            "kind": "IdentifierName",
                                                            "fullStart": 876,
                                                            "fullEnd": 882,
                                                            "start": 876,
                                                            "end": 882,
                                                            "fullWidth": 6,
                                                            "width": 6,
                                                            "text": "newObj",
                                                            "value": "newObj",
                                                            "valueText": "newObj"
                                                        },
                                                        "dotToken": {
                                                            "kind": "DotToken",
                                                            "fullStart": 882,
                                                            "fullEnd": 883,
                                                            "start": 882,
                                                            "end": 883,
                                                            "fullWidth": 1,
                                                            "width": 1,
                                                            "text": ".",
                                                            "value": ".",
                                                            "valueText": "."
                                                        },
                                                        "name": {
                                                            "kind": "IdentifierName",
                                                            "fullStart": 883,
                                                            "fullEnd": 888,
                                                            "start": 883,
                                                            "end": 887,
                                                            "fullWidth": 5,
                                                            "width": 4,
                                                            "text": "prop",
                                                            "value": "prop",
                                                            "valueText": "prop",
                                                            "hasTrailingTrivia": true,
                                                            "trailingTrivia": [
                                                                {
                                                                    "kind": "WhitespaceTrivia",
                                                                    "text": " "
                                                                }
                                                            ]
                                                        }
                                                    },
                                                    "operatorToken": {
                                                        "kind": "EqualsEqualsEqualsToken",
                                                        "fullStart": 888,
                                                        "fullEnd": 892,
                                                        "start": 888,
                                                        "end": 891,
                                                        "fullWidth": 4,
                                                        "width": 3,
                                                        "text": "===",
                                                        "value": "===",
                                                        "valueText": "===",
                                                        "hasTrailingTrivia": true,
                                                        "trailingTrivia": [
                                                            {
                                                                "kind": "WhitespaceTrivia",
                                                                "text": " "
                                                            }
                                                        ]
                                                    },
                                                    "right": {
                                                        "kind": "StringLiteral",
                                                        "fullStart": 892,
                                                        "fullEnd": 904,
                                                        "start": 892,
                                                        "end": 904,
                                                        "fullWidth": 12,
                                                        "width": 12,
                                                        "text": "\"isWritable\"",
                                                        "value": "isWritable",
                                                        "valueText": "isWritable"
                                                    }
                                                },
                                                "closeParenToken": {
                                                    "kind": "CloseParenToken",
                                                    "fullStart": 904,
                                                    "fullEnd": 905,
                                                    "start": 904,
                                                    "end": 905,
                                                    "fullWidth": 1,
                                                    "width": 1,
                                                    "text": ")",
                                                    "value": ")",
                                                    "valueText": ")"
                                                }
                                            }
                                        }
                                    }
                                ]
                            },
                            "semicolonToken": {
                                "kind": "SemicolonToken",
                                "fullStart": 905,
                                "fullEnd": 908,
                                "start": 905,
                                "end": 906,
                                "fullWidth": 3,
                                "width": 1,
                                "text": ";",
                                "value": ";",
                                "valueText": ";",
                                "hasTrailingTrivia": true,
                                "hasTrailingNewLine": true,
                                "trailingTrivia": [
                                    {
                                        "kind": "NewLineTrivia",
                                        "text": "\r\n"
                                    }
                                ]
                            }
                        },
                        {
                            "kind": "ReturnStatement",
                            "fullStart": 908,
                            "fullEnd": 971,
                            "start": 918,
                            "end": 969,
                            "fullWidth": 63,
                            "width": 51,
                            "returnKeyword": {
                                "kind": "ReturnKeyword",
                                "fullStart": 908,
                                "fullEnd": 925,
                                "start": 918,
                                "end": 924,
                                "fullWidth": 17,
                                "width": 6,
                                "text": "return",
                                "value": "return",
                                "valueText": "return",
                                "hasLeadingTrivia": true,
                                "hasLeadingNewLine": true,
                                "hasTrailingTrivia": true,
                                "leadingTrivia": [
                                    {
                                        "kind": "NewLineTrivia",
                                        "text": "\r\n"
                                    },
                                    {
                                        "kind": "WhitespaceTrivia",
                                        "text": "        "
                                    }
                                ],
                                "trailingTrivia": [
                                    {
                                        "kind": "WhitespaceTrivia",
                                        "text": " "
                                    }
                                ]
                            },
                            "expression": {
                                "kind": "LogicalAndExpression",
                                "fullStart": 925,
                                "fullEnd": 968,
                                "start": 925,
                                "end": 968,
                                "fullWidth": 43,
                                "width": 43,
                                "left": {
                                    "kind": "EqualsExpression",
                                    "fullStart": 925,
                                    "fullEnd": 946,
                                    "start": 925,
                                    "end": 945,
                                    "fullWidth": 21,
                                    "width": 20,
                                    "left": {
                                        "kind": "IdentifierName",
                                        "fullStart": 925,
                                        "fullEnd": 937,
                                        "start": 925,
                                        "end": 936,
                                        "fullWidth": 12,
                                        "width": 11,
                                        "text": "beforeWrite",
                                        "value": "beforeWrite",
                                        "valueText": "beforeWrite",
                                        "hasTrailingTrivia": true,
                                        "trailingTrivia": [
                                            {
                                                "kind": "WhitespaceTrivia",
                                                "text": " "
                                            }
                                        ]
                                    },
                                    "operatorToken": {
                                        "kind": "EqualsEqualsEqualsToken",
                                        "fullStart": 937,
                                        "fullEnd": 941,
                                        "start": 937,
                                        "end": 940,
                                        "fullWidth": 4,
                                        "width": 3,
                                        "text": "===",
                                        "value": "===",
                                        "valueText": "===",
                                        "hasTrailingTrivia": true,
                                        "trailingTrivia": [
                                            {
                                                "kind": "WhitespaceTrivia",
                                                "text": " "
                                            }
                                        ]
                                    },
                                    "right": {
                                        "kind": "TrueKeyword",
                                        "fullStart": 941,
                                        "fullEnd": 946,
                                        "start": 941,
                                        "end": 945,
                                        "fullWidth": 5,
                                        "width": 4,
                                        "text": "true",
                                        "value": true,
                                        "valueText": "true",
                                        "hasTrailingTrivia": true,
                                        "trailingTrivia": [
                                            {
                                                "kind": "WhitespaceTrivia",
                                                "text": " "
                                            }
                                        ]
                                    }
                                },
                                "operatorToken": {
                                    "kind": "AmpersandAmpersandToken",
                                    "fullStart": 946,
                                    "fullEnd": 949,
                                    "start": 946,
                                    "end": 948,
                                    "fullWidth": 3,
                                    "width": 2,
                                    "text": "&&",
                                    "value": "&&",
                                    "valueText": "&&",
                                    "hasTrailingTrivia": true,
                                    "trailingTrivia": [
                                        {
                                            "kind": "WhitespaceTrivia",
                                            "text": " "
                                        }
                                    ]
                                },
                                "right": {
                                    "kind": "EqualsExpression",
                                    "fullStart": 949,
                                    "fullEnd": 968,
                                    "start": 949,
                                    "end": 968,
                                    "fullWidth": 19,
                                    "width": 19,
                                    "left": {
                                        "kind": "IdentifierName",
                                        "fullStart": 949,
                                        "fullEnd": 960,
                                        "start": 949,
                                        "end": 959,
                                        "fullWidth": 11,
                                        "width": 10,
                                        "text": "afterWrite",
                                        "value": "afterWrite",
                                        "valueText": "afterWrite",
                                        "hasTrailingTrivia": true,
                                        "trailingTrivia": [
                                            {
                                                "kind": "WhitespaceTrivia",
                                                "text": " "
                                            }
                                        ]
                                    },
                                    "operatorToken": {
                                        "kind": "EqualsEqualsEqualsToken",
                                        "fullStart": 960,
                                        "fullEnd": 964,
                                        "start": 960,
                                        "end": 963,
                                        "fullWidth": 4,
                                        "width": 3,
                                        "text": "===",
                                        "value": "===",
                                        "valueText": "===",
                                        "hasTrailingTrivia": true,
                                        "trailingTrivia": [
                                            {
                                                "kind": "WhitespaceTrivia",
                                                "text": " "
                                            }
                                        ]
                                    },
                                    "right": {
                                        "kind": "TrueKeyword",
                                        "fullStart": 964,
                                        "fullEnd": 968,
                                        "start": 964,
                                        "end": 968,
                                        "fullWidth": 4,
                                        "width": 4,
                                        "text": "true",
                                        "value": true,
                                        "valueText": "true"
                                    }
                                }
                            },
                            "semicolonToken": {
                                "kind": "SemicolonToken",
                                "fullStart": 968,
                                "fullEnd": 971,
                                "start": 968,
                                "end": 969,
                                "fullWidth": 3,
                                "width": 1,
                                "text": ";",
                                "value": ";",
                                "valueText": ";",
                                "hasTrailingTrivia": true,
                                "hasTrailingNewLine": true,
                                "trailingTrivia": [
                                    {
                                        "kind": "NewLineTrivia",
                                        "text": "\r\n"
                                    }
                                ]
                            }
                        }
                    ],
                    "closeBraceToken": {
                        "kind": "CloseBraceToken",
                        "fullStart": 971,
                        "fullEnd": 978,
                        "start": 975,
                        "end": 976,
                        "fullWidth": 7,
                        "width": 1,
                        "text": "}",
                        "value": "}",
                        "valueText": "}",
                        "hasLeadingTrivia": true,
                        "hasTrailingTrivia": true,
                        "hasTrailingNewLine": true,
                        "leadingTrivia": [
                            {
                                "kind": "WhitespaceTrivia",
                                "text": "    "
                            }
                        ],
                        "trailingTrivia": [
                            {
                                "kind": "NewLineTrivia",
                                "text": "\r\n"
                            }
                        ]
                    }
                }
            },
            {
                "kind": "ExpressionStatement",
                "fullStart": 978,
                "fullEnd": 1002,
                "start": 978,
                "end": 1000,
                "fullWidth": 24,
                "width": 22,
                "expression": {
                    "kind": "InvocationExpression",
                    "fullStart": 978,
                    "fullEnd": 999,
                    "start": 978,
                    "end": 999,
                    "fullWidth": 21,
                    "width": 21,
                    "expression": {
                        "kind": "IdentifierName",
                        "fullStart": 978,
                        "fullEnd": 989,
                        "start": 978,
                        "end": 989,
                        "fullWidth": 11,
                        "width": 11,
                        "text": "runTestCase",
                        "value": "runTestCase",
                        "valueText": "runTestCase"
                    },
                    "argumentList": {
                        "kind": "ArgumentList",
                        "fullStart": 989,
                        "fullEnd": 999,
                        "start": 989,
                        "end": 999,
                        "fullWidth": 10,
                        "width": 10,
                        "openParenToken": {
                            "kind": "OpenParenToken",
                            "fullStart": 989,
                            "fullEnd": 990,
                            "start": 989,
                            "end": 990,
                            "fullWidth": 1,
                            "width": 1,
                            "text": "(",
                            "value": "(",
                            "valueText": "("
                        },
                        "arguments": [
                            {
                                "kind": "IdentifierName",
                                "fullStart": 990,
                                "fullEnd": 998,
                                "start": 990,
                                "end": 998,
                                "fullWidth": 8,
                                "width": 8,
                                "text": "testcase",
                                "value": "testcase",
                                "valueText": "testcase"
                            }
                        ],
                        "closeParenToken": {
                            "kind": "CloseParenToken",
                            "fullStart": 998,
                            "fullEnd": 999,
                            "start": 998,
                            "end": 999,
                            "fullWidth": 1,
                            "width": 1,
                            "text": ")",
                            "value": ")",
                            "valueText": ")"
                        }
                    }
                },
                "semicolonToken": {
                    "kind": "SemicolonToken",
                    "fullStart": 999,
                    "fullEnd": 1002,
                    "start": 999,
                    "end": 1000,
                    "fullWidth": 3,
                    "width": 1,
                    "text": ";",
                    "value": ";",
                    "valueText": ";",
                    "hasTrailingTrivia": true,
                    "hasTrailingNewLine": true,
                    "trailingTrivia": [
                        {
                            "kind": "NewLineTrivia",
                            "text": "\r\n"
                        }
                    ]
                }
            }
        ],
        "endOfFileToken": {
            "kind": "EndOfFileToken",
            "fullStart": 1002,
            "fullEnd": 1002,
            "start": 1002,
            "end": 1002,
            "fullWidth": 0,
            "width": 0,
            "text": ""
        }
    },
    "lineMap": {
        "lineStarts": [
            0,
            67,
            152,
            232,
            308,
            380,
            385,
            439,
            548,
            553,
            555,
            557,
            580,
            582,
            624,
            645,
            677,
            692,
            705,
            707,
            809,
            811,
            848,
            850,
            908,
            910,
            971,
            978,
            1002
        ],
        "length": 1002
    }
}<|MERGE_RESOLUTION|>--- conflicted
+++ resolved
@@ -250,12 +250,8 @@
                                         "start": 594,
                                         "end": 702,
                                         "fullWidth": 108,
-<<<<<<< HEAD
                                         "width": 108,
-                                        "identifier": {
-=======
                                         "propertyName": {
->>>>>>> 85e84683
                                             "kind": "IdentifierName",
                                             "fullStart": 594,
                                             "fullEnd": 601,
@@ -746,12 +742,8 @@
                                         "start": 719,
                                         "end": 806,
                                         "fullWidth": 87,
-<<<<<<< HEAD
                                         "width": 87,
-                                        "identifier": {
-=======
                                         "propertyName": {
->>>>>>> 85e84683
                                             "kind": "IdentifierName",
                                             "fullStart": 719,
                                             "fullEnd": 731,
@@ -1366,12 +1358,8 @@
                                         "start": 862,
                                         "end": 905,
                                         "fullWidth": 43,
-<<<<<<< HEAD
                                         "width": 43,
-                                        "identifier": {
-=======
                                         "propertyName": {
->>>>>>> 85e84683
                                             "kind": "IdentifierName",
                                             "fullStart": 862,
                                             "fullEnd": 873,
