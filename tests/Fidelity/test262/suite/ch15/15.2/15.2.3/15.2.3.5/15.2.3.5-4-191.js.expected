--- conflicted
+++ resolved
@@ -250,12 +250,8 @@
                                         "start": 660,
                                         "end": 722,
                                         "fullWidth": 62,
-<<<<<<< HEAD
                                         "width": 62,
-                                        "identifier": {
-=======
                                         "propertyName": {
->>>>>>> 85e84683
                                             "kind": "IdentifierName",
                                             "fullStart": 660,
                                             "fullEnd": 665,
@@ -688,12 +684,8 @@
                                         "start": 739,
                                         "end": 755,
                                         "fullWidth": 16,
-<<<<<<< HEAD
                                         "width": 16,
-                                        "identifier": {
-=======
                                         "propertyName": {
->>>>>>> 85e84683
                                             "kind": "IdentifierName",
                                             "fullStart": 739,
                                             "fullEnd": 743,
@@ -1022,12 +1014,8 @@
                                         "start": 802,
                                         "end": 865,
                                         "fullWidth": 63,
-<<<<<<< HEAD
                                         "width": 63,
-                                        "identifier": {
-=======
                                         "propertyName": {
->>>>>>> 85e84683
                                             "kind": "IdentifierName",
                                             "fullStart": 802,
                                             "fullEnd": 809,
@@ -1413,12 +1401,8 @@
                                         "start": 882,
                                         "end": 967,
                                         "fullWidth": 85,
-<<<<<<< HEAD
                                         "width": 85,
-                                        "identifier": {
-=======
                                         "propertyName": {
->>>>>>> 85e84683
                                             "kind": "IdentifierName",
                                             "fullStart": 882,
                                             "fullEnd": 894,
@@ -2000,12 +1984,8 @@
                                         "start": 1023,
                                         "end": 1066,
                                         "fullWidth": 43,
-<<<<<<< HEAD
                                         "width": 43,
-                                        "identifier": {
-=======
                                         "propertyName": {
->>>>>>> 85e84683
                                             "kind": "IdentifierName",
                                             "fullStart": 1023,
                                             "fullEnd": 1034,
