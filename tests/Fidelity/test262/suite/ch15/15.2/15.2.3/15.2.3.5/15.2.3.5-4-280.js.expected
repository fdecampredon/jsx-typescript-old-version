{
    "isDeclaration": false,
    "languageVersion": "EcmaScript5",
    "parseOptions": {
        "allowAutomaticSemicolonInsertion": true
    },
    "sourceUnit": {
        "kind": "SourceUnit",
        "fullStart": 0,
        "fullEnd": 1040,
        "start": 610,
        "end": 1040,
        "fullWidth": 1040,
        "width": 430,
        "isIncrementallyUnusable": true,
        "moduleElements": [
            {
                "kind": "FunctionDeclaration",
                "fullStart": 0,
                "fullEnd": 1016,
                "start": 610,
                "end": 1014,
                "fullWidth": 1016,
                "width": 404,
                "isIncrementallyUnusable": true,
                "modifiers": [],
                "functionKeyword": {
                    "kind": "FunctionKeyword",
                    "fullStart": 0,
                    "fullEnd": 619,
                    "start": 610,
                    "end": 618,
                    "fullWidth": 619,
                    "width": 8,
                    "text": "function",
                    "value": "function",
                    "valueText": "function",
                    "hasLeadingTrivia": true,
                    "hasLeadingComment": true,
                    "hasLeadingNewLine": true,
                    "hasTrailingTrivia": true,
                    "leadingTrivia": [
                        {
                            "kind": "SingleLineCommentTrivia",
                            "text": "/// Copyright (c) 2012 Ecma International.  All rights reserved. "
                        },
                        {
                            "kind": "NewLineTrivia",
                            "text": "\r\n"
                        },
                        {
                            "kind": "SingleLineCommentTrivia",
                            "text": "/// Ecma International makes this code available under the terms and conditions set"
                        },
                        {
                            "kind": "NewLineTrivia",
                            "text": "\r\n"
                        },
                        {
                            "kind": "SingleLineCommentTrivia",
                            "text": "/// forth on http://hg.ecmascript.org/tests/test262/raw-file/tip/LICENSE (the "
                        },
                        {
                            "kind": "NewLineTrivia",
                            "text": "\r\n"
                        },
                        {
                            "kind": "SingleLineCommentTrivia",
                            "text": "/// \"Use Terms\").   Any redistribution of this code must retain the above "
                        },
                        {
                            "kind": "NewLineTrivia",
                            "text": "\r\n"
                        },
                        {
                            "kind": "SingleLineCommentTrivia",
                            "text": "/// copyright and this notice and otherwise comply with the Use Terms."
                        },
                        {
                            "kind": "NewLineTrivia",
                            "text": "\r\n"
                        },
                        {
                            "kind": "MultiLineCommentTrivia",
                            "text": "/**\r\n * @path ch15/15.2/15.2.3/15.2.3.5/15.2.3.5-4-280.js\r\n * @description Object.create - one property in 'Properties' is an Array object that uses Object's [[Get]] method to access the 'set' property (8.10.5 step 8.a)\r\n */"
                        },
                        {
                            "kind": "NewLineTrivia",
                            "text": "\r\n"
                        },
                        {
                            "kind": "NewLineTrivia",
                            "text": "\r\n"
                        },
                        {
                            "kind": "NewLineTrivia",
                            "text": "\r\n"
                        }
                    ],
                    "trailingTrivia": [
                        {
                            "kind": "WhitespaceTrivia",
                            "text": " "
                        }
                    ]
                },
                "identifier": {
                    "kind": "IdentifierName",
                    "fullStart": 619,
                    "fullEnd": 627,
                    "start": 619,
                    "end": 627,
                    "fullWidth": 8,
                    "width": 8,
                    "text": "testcase",
                    "value": "testcase",
                    "valueText": "testcase"
                },
                "callSignature": {
                    "kind": "CallSignature",
                    "fullStart": 627,
                    "fullEnd": 630,
                    "start": 627,
                    "end": 629,
                    "fullWidth": 3,
                    "width": 2,
                    "parameterList": {
                        "kind": "ParameterList",
                        "fullStart": 627,
                        "fullEnd": 630,
                        "start": 627,
                        "end": 629,
                        "fullWidth": 3,
                        "width": 2,
                        "openParenToken": {
                            "kind": "OpenParenToken",
                            "fullStart": 627,
                            "fullEnd": 628,
                            "start": 627,
                            "end": 628,
                            "fullWidth": 1,
                            "width": 1,
                            "text": "(",
                            "value": "(",
                            "valueText": "("
                        },
                        "parameters": [],
                        "closeParenToken": {
                            "kind": "CloseParenToken",
                            "fullStart": 628,
                            "fullEnd": 630,
                            "start": 628,
                            "end": 629,
                            "fullWidth": 2,
                            "width": 1,
                            "text": ")",
                            "value": ")",
                            "valueText": ")",
                            "hasTrailingTrivia": true,
                            "trailingTrivia": [
                                {
                                    "kind": "WhitespaceTrivia",
                                    "text": " "
                                }
                            ]
                        }
                    }
                },
                "block": {
                    "kind": "Block",
                    "fullStart": 630,
                    "fullEnd": 1016,
                    "start": 630,
                    "end": 1014,
                    "fullWidth": 386,
                    "width": 384,
                    "isIncrementallyUnusable": true,
                    "openBraceToken": {
                        "kind": "OpenBraceToken",
                        "fullStart": 630,
                        "fullEnd": 633,
                        "start": 630,
                        "end": 631,
                        "fullWidth": 3,
                        "width": 1,
                        "text": "{",
                        "value": "{",
                        "valueText": "{",
                        "hasTrailingTrivia": true,
                        "hasTrailingNewLine": true,
                        "trailingTrivia": [
                            {
                                "kind": "NewLineTrivia",
                                "text": "\r\n"
                            }
                        ]
                    },
                    "statements": [
                        {
                            "kind": "VariableStatement",
                            "fullStart": 633,
                            "fullEnd": 659,
                            "start": 641,
                            "end": 657,
                            "fullWidth": 26,
                            "width": 16,
                            "modifiers": [],
                            "variableDeclaration": {
                                "kind": "VariableDeclaration",
                                "fullStart": 633,
                                "fullEnd": 656,
                                "start": 641,
                                "end": 656,
                                "fullWidth": 23,
                                "width": 15,
                                "varKeyword": {
                                    "kind": "VarKeyword",
                                    "fullStart": 633,
                                    "fullEnd": 645,
                                    "start": 641,
                                    "end": 644,
                                    "fullWidth": 12,
                                    "width": 3,
                                    "text": "var",
                                    "value": "var",
                                    "valueText": "var",
                                    "hasLeadingTrivia": true,
                                    "hasTrailingTrivia": true,
                                    "leadingTrivia": [
                                        {
                                            "kind": "WhitespaceTrivia",
                                            "text": "        "
                                        }
                                    ],
                                    "trailingTrivia": [
                                        {
                                            "kind": "WhitespaceTrivia",
                                            "text": " "
                                        }
                                    ]
                                },
                                "variableDeclarators": [
                                    {
                                        "kind": "VariableDeclarator",
                                        "fullStart": 645,
                                        "fullEnd": 656,
                                        "start": 645,
                                        "end": 656,
                                        "fullWidth": 11,
                                        "width": 11,
                                        "identifier": {
                                            "kind": "IdentifierName",
                                            "fullStart": 645,
                                            "fullEnd": 652,
                                            "start": 645,
                                            "end": 651,
                                            "fullWidth": 7,
                                            "width": 6,
                                            "text": "arrObj",
                                            "value": "arrObj",
                                            "valueText": "arrObj",
                                            "hasTrailingTrivia": true,
                                            "trailingTrivia": [
                                                {
                                                    "kind": "WhitespaceTrivia",
                                                    "text": " "
                                                }
                                            ]
                                        },
                                        "equalsValueClause": {
                                            "kind": "EqualsValueClause",
                                            "fullStart": 652,
                                            "fullEnd": 656,
                                            "start": 652,
                                            "end": 656,
                                            "fullWidth": 4,
                                            "width": 4,
                                            "equalsToken": {
                                                "kind": "EqualsToken",
                                                "fullStart": 652,
                                                "fullEnd": 654,
                                                "start": 652,
                                                "end": 653,
                                                "fullWidth": 2,
                                                "width": 1,
                                                "text": "=",
                                                "value": "=",
                                                "valueText": "=",
                                                "hasTrailingTrivia": true,
                                                "trailingTrivia": [
                                                    {
                                                        "kind": "WhitespaceTrivia",
                                                        "text": " "
                                                    }
                                                ]
                                            },
                                            "value": {
                                                "kind": "ArrayLiteralExpression",
                                                "fullStart": 654,
                                                "fullEnd": 656,
                                                "start": 654,
                                                "end": 656,
                                                "fullWidth": 2,
                                                "width": 2,
                                                "openBracketToken": {
                                                    "kind": "OpenBracketToken",
                                                    "fullStart": 654,
                                                    "fullEnd": 655,
                                                    "start": 654,
                                                    "end": 655,
                                                    "fullWidth": 1,
                                                    "width": 1,
                                                    "text": "[",
                                                    "value": "[",
                                                    "valueText": "["
                                                },
                                                "expressions": [],
                                                "closeBracketToken": {
                                                    "kind": "CloseBracketToken",
                                                    "fullStart": 655,
                                                    "fullEnd": 656,
                                                    "start": 655,
                                                    "end": 656,
                                                    "fullWidth": 1,
                                                    "width": 1,
                                                    "text": "]",
                                                    "value": "]",
                                                    "valueText": "]"
                                                }
                                            }
                                        }
                                    }
                                ]
                            },
                            "semicolonToken": {
                                "kind": "SemicolonToken",
                                "fullStart": 656,
                                "fullEnd": 659,
                                "start": 656,
                                "end": 657,
                                "fullWidth": 3,
                                "width": 1,
                                "text": ";",
                                "value": ";",
                                "valueText": ";",
                                "hasTrailingTrivia": true,
                                "hasTrailingNewLine": true,
                                "trailingTrivia": [
                                    {
                                        "kind": "NewLineTrivia",
                                        "text": "\r\n"
                                    }
                                ]
                            }
                        },
                        {
                            "kind": "VariableStatement",
                            "fullStart": 659,
                            "fullEnd": 687,
                            "start": 667,
                            "end": 685,
                            "fullWidth": 28,
                            "width": 18,
                            "modifiers": [],
                            "variableDeclaration": {
                                "kind": "VariableDeclaration",
                                "fullStart": 659,
                                "fullEnd": 684,
                                "start": 667,
                                "end": 684,
                                "fullWidth": 25,
                                "width": 17,
                                "varKeyword": {
                                    "kind": "VarKeyword",
                                    "fullStart": 659,
                                    "fullEnd": 671,
                                    "start": 667,
                                    "end": 670,
                                    "fullWidth": 12,
                                    "width": 3,
                                    "text": "var",
                                    "value": "var",
                                    "valueText": "var",
                                    "hasLeadingTrivia": true,
                                    "hasTrailingTrivia": true,
                                    "leadingTrivia": [
                                        {
                                            "kind": "WhitespaceTrivia",
                                            "text": "        "
                                        }
                                    ],
                                    "trailingTrivia": [
                                        {
                                            "kind": "WhitespaceTrivia",
                                            "text": " "
                                        }
                                    ]
                                },
                                "variableDeclarators": [
                                    {
                                        "kind": "VariableDeclarator",
                                        "fullStart": 671,
                                        "fullEnd": 684,
                                        "start": 671,
                                        "end": 684,
                                        "fullWidth": 13,
                                        "width": 13,
                                        "identifier": {
                                            "kind": "IdentifierName",
                                            "fullStart": 671,
                                            "fullEnd": 676,
                                            "start": 671,
                                            "end": 675,
                                            "fullWidth": 5,
                                            "width": 4,
                                            "text": "data",
                                            "value": "data",
                                            "valueText": "data",
                                            "hasTrailingTrivia": true,
                                            "trailingTrivia": [
                                                {
                                                    "kind": "WhitespaceTrivia",
                                                    "text": " "
                                                }
                                            ]
                                        },
                                        "equalsValueClause": {
                                            "kind": "EqualsValueClause",
                                            "fullStart": 676,
                                            "fullEnd": 684,
                                            "start": 676,
                                            "end": 684,
                                            "fullWidth": 8,
                                            "width": 8,
                                            "equalsToken": {
                                                "kind": "EqualsToken",
                                                "fullStart": 676,
                                                "fullEnd": 678,
                                                "start": 676,
                                                "end": 677,
                                                "fullWidth": 2,
                                                "width": 1,
                                                "text": "=",
                                                "value": "=",
                                                "valueText": "=",
                                                "hasTrailingTrivia": true,
                                                "trailingTrivia": [
                                                    {
                                                        "kind": "WhitespaceTrivia",
                                                        "text": " "
                                                    }
                                                ]
                                            },
                                            "value": {
                                                "kind": "StringLiteral",
                                                "fullStart": 678,
                                                "fullEnd": 684,
                                                "start": 678,
                                                "end": 684,
                                                "fullWidth": 6,
                                                "width": 6,
                                                "text": "\"data\"",
                                                "value": "data",
                                                "valueText": "data"
                                            }
                                        }
                                    }
                                ]
                            },
                            "semicolonToken": {
                                "kind": "SemicolonToken",
                                "fullStart": 684,
                                "fullEnd": 687,
                                "start": 684,
                                "end": 685,
                                "fullWidth": 3,
                                "width": 1,
                                "text": ";",
                                "value": ";",
                                "valueText": ";",
                                "hasTrailingTrivia": true,
                                "hasTrailingNewLine": true,
                                "trailingTrivia": [
                                    {
                                        "kind": "NewLineTrivia",
                                        "text": "\r\n"
                                    }
                                ]
                            }
                        },
                        {
                            "kind": "ExpressionStatement",
                            "fullStart": 687,
                            "fullEnd": 767,
                            "start": 695,
                            "end": 765,
                            "fullWidth": 80,
                            "width": 70,
                            "isIncrementallyUnusable": true,
                            "expression": {
                                "kind": "AssignmentExpression",
                                "fullStart": 687,
                                "fullEnd": 764,
                                "start": 695,
                                "end": 764,
                                "fullWidth": 77,
                                "width": 69,
                                "isIncrementallyUnusable": true,
                                "left": {
                                    "kind": "MemberAccessExpression",
                                    "fullStart": 687,
                                    "fullEnd": 706,
                                    "start": 695,
                                    "end": 705,
                                    "fullWidth": 19,
                                    "width": 10,
                                    "isIncrementallyUnusable": true,
                                    "expression": {
                                        "kind": "IdentifierName",
                                        "fullStart": 687,
                                        "fullEnd": 701,
                                        "start": 695,
                                        "end": 701,
                                        "fullWidth": 14,
                                        "width": 6,
                                        "text": "arrObj",
                                        "value": "arrObj",
                                        "valueText": "arrObj",
                                        "hasLeadingTrivia": true,
                                        "leadingTrivia": [
                                            {
                                                "kind": "WhitespaceTrivia",
                                                "text": "        "
                                            }
                                        ]
                                    },
                                    "dotToken": {
                                        "kind": "DotToken",
                                        "fullStart": 701,
                                        "fullEnd": 702,
                                        "start": 701,
                                        "end": 702,
                                        "fullWidth": 1,
                                        "width": 1,
                                        "text": ".",
                                        "value": ".",
                                        "valueText": "."
                                    },
                                    "name": {
                                        "kind": "IdentifierName",
                                        "fullStart": 702,
                                        "fullEnd": 706,
                                        "start": 702,
                                        "end": 705,
                                        "fullWidth": 4,
                                        "width": 3,
                                        "text": "set",
                                        "value": "set",
                                        "valueText": "set",
                                        "hasTrailingTrivia": true,
                                        "trailingTrivia": [
                                            {
                                                "kind": "WhitespaceTrivia",
                                                "text": " "
                                            }
                                        ]
                                    }
                                },
                                "operatorToken": {
                                    "kind": "EqualsToken",
                                    "fullStart": 706,
                                    "fullEnd": 708,
                                    "start": 706,
                                    "end": 707,
                                    "fullWidth": 2,
                                    "width": 1,
                                    "text": "=",
                                    "value": "=",
                                    "valueText": "=",
                                    "hasTrailingTrivia": true,
                                    "trailingTrivia": [
                                        {
                                            "kind": "WhitespaceTrivia",
                                            "text": " "
                                        }
                                    ]
                                },
                                "right": {
                                    "kind": "FunctionExpression",
                                    "fullStart": 708,
                                    "fullEnd": 764,
                                    "start": 708,
                                    "end": 764,
                                    "fullWidth": 56,
                                    "width": 56,
                                    "functionKeyword": {
                                        "kind": "FunctionKeyword",
                                        "fullStart": 708,
                                        "fullEnd": 717,
                                        "start": 708,
                                        "end": 716,
                                        "fullWidth": 9,
                                        "width": 8,
                                        "text": "function",
                                        "value": "function",
                                        "valueText": "function",
                                        "hasTrailingTrivia": true,
                                        "trailingTrivia": [
                                            {
                                                "kind": "WhitespaceTrivia",
                                                "text": " "
                                            }
                                        ]
                                    },
                                    "callSignature": {
                                        "kind": "CallSignature",
                                        "fullStart": 717,
                                        "fullEnd": 725,
                                        "start": 717,
                                        "end": 724,
                                        "fullWidth": 8,
                                        "width": 7,
                                        "parameterList": {
                                            "kind": "ParameterList",
                                            "fullStart": 717,
                                            "fullEnd": 725,
                                            "start": 717,
                                            "end": 724,
                                            "fullWidth": 8,
                                            "width": 7,
                                            "openParenToken": {
                                                "kind": "OpenParenToken",
                                                "fullStart": 717,
                                                "fullEnd": 718,
                                                "start": 717,
                                                "end": 718,
                                                "fullWidth": 1,
                                                "width": 1,
                                                "text": "(",
                                                "value": "(",
                                                "valueText": "("
                                            },
                                            "parameters": [
                                                {
                                                    "kind": "Parameter",
                                                    "fullStart": 718,
                                                    "fullEnd": 723,
                                                    "start": 718,
                                                    "end": 723,
                                                    "fullWidth": 5,
<<<<<<< HEAD
                                                    "width": 5,
=======
                                                    "modifiers": [],
>>>>>>> e3c38734
                                                    "identifier": {
                                                        "kind": "IdentifierName",
                                                        "fullStart": 718,
                                                        "fullEnd": 723,
                                                        "start": 718,
                                                        "end": 723,
                                                        "fullWidth": 5,
                                                        "width": 5,
                                                        "text": "value",
                                                        "value": "value",
                                                        "valueText": "value"
                                                    }
                                                }
                                            ],
                                            "closeParenToken": {
                                                "kind": "CloseParenToken",
                                                "fullStart": 723,
                                                "fullEnd": 725,
                                                "start": 723,
                                                "end": 724,
                                                "fullWidth": 2,
                                                "width": 1,
                                                "text": ")",
                                                "value": ")",
                                                "valueText": ")",
                                                "hasTrailingTrivia": true,
                                                "trailingTrivia": [
                                                    {
                                                        "kind": "WhitespaceTrivia",
                                                        "text": " "
                                                    }
                                                ]
                                            }
                                        }
                                    },
                                    "block": {
                                        "kind": "Block",
                                        "fullStart": 725,
                                        "fullEnd": 764,
                                        "start": 725,
                                        "end": 764,
                                        "fullWidth": 39,
                                        "width": 39,
                                        "openBraceToken": {
                                            "kind": "OpenBraceToken",
                                            "fullStart": 725,
                                            "fullEnd": 728,
                                            "start": 725,
                                            "end": 726,
                                            "fullWidth": 3,
                                            "width": 1,
                                            "text": "{",
                                            "value": "{",
                                            "valueText": "{",
                                            "hasTrailingTrivia": true,
                                            "hasTrailingNewLine": true,
                                            "trailingTrivia": [
                                                {
                                                    "kind": "NewLineTrivia",
                                                    "text": "\r\n"
                                                }
                                            ]
                                        },
                                        "statements": [
                                            {
                                                "kind": "ExpressionStatement",
                                                "fullStart": 728,
                                                "fullEnd": 755,
                                                "start": 740,
                                                "end": 753,
                                                "fullWidth": 27,
                                                "width": 13,
                                                "expression": {
                                                    "kind": "AssignmentExpression",
                                                    "fullStart": 728,
                                                    "fullEnd": 752,
                                                    "start": 740,
                                                    "end": 752,
                                                    "fullWidth": 24,
                                                    "width": 12,
                                                    "left": {
                                                        "kind": "IdentifierName",
                                                        "fullStart": 728,
                                                        "fullEnd": 745,
                                                        "start": 740,
                                                        "end": 744,
                                                        "fullWidth": 17,
                                                        "width": 4,
                                                        "text": "data",
                                                        "value": "data",
                                                        "valueText": "data",
                                                        "hasLeadingTrivia": true,
                                                        "hasTrailingTrivia": true,
                                                        "leadingTrivia": [
                                                            {
                                                                "kind": "WhitespaceTrivia",
                                                                "text": "            "
                                                            }
                                                        ],
                                                        "trailingTrivia": [
                                                            {
                                                                "kind": "WhitespaceTrivia",
                                                                "text": " "
                                                            }
                                                        ]
                                                    },
                                                    "operatorToken": {
                                                        "kind": "EqualsToken",
                                                        "fullStart": 745,
                                                        "fullEnd": 747,
                                                        "start": 745,
                                                        "end": 746,
                                                        "fullWidth": 2,
                                                        "width": 1,
                                                        "text": "=",
                                                        "value": "=",
                                                        "valueText": "=",
                                                        "hasTrailingTrivia": true,
                                                        "trailingTrivia": [
                                                            {
                                                                "kind": "WhitespaceTrivia",
                                                                "text": " "
                                                            }
                                                        ]
                                                    },
                                                    "right": {
                                                        "kind": "IdentifierName",
                                                        "fullStart": 747,
                                                        "fullEnd": 752,
                                                        "start": 747,
                                                        "end": 752,
                                                        "fullWidth": 5,
                                                        "width": 5,
                                                        "text": "value",
                                                        "value": "value",
                                                        "valueText": "value"
                                                    }
                                                },
                                                "semicolonToken": {
                                                    "kind": "SemicolonToken",
                                                    "fullStart": 752,
                                                    "fullEnd": 755,
                                                    "start": 752,
                                                    "end": 753,
                                                    "fullWidth": 3,
                                                    "width": 1,
                                                    "text": ";",
                                                    "value": ";",
                                                    "valueText": ";",
                                                    "hasTrailingTrivia": true,
                                                    "hasTrailingNewLine": true,
                                                    "trailingTrivia": [
                                                        {
                                                            "kind": "NewLineTrivia",
                                                            "text": "\r\n"
                                                        }
                                                    ]
                                                }
                                            }
                                        ],
                                        "closeBraceToken": {
                                            "kind": "CloseBraceToken",
                                            "fullStart": 755,
                                            "fullEnd": 764,
                                            "start": 763,
                                            "end": 764,
                                            "fullWidth": 9,
                                            "width": 1,
                                            "text": "}",
                                            "value": "}",
                                            "valueText": "}",
                                            "hasLeadingTrivia": true,
                                            "leadingTrivia": [
                                                {
                                                    "kind": "WhitespaceTrivia",
                                                    "text": "        "
                                                }
                                            ]
                                        }
                                    }
                                }
                            },
                            "semicolonToken": {
                                "kind": "SemicolonToken",
                                "fullStart": 764,
                                "fullEnd": 767,
                                "start": 764,
                                "end": 765,
                                "fullWidth": 3,
                                "width": 1,
                                "text": ";",
                                "value": ";",
                                "valueText": ";",
                                "hasTrailingTrivia": true,
                                "hasTrailingNewLine": true,
                                "trailingTrivia": [
                                    {
                                        "kind": "NewLineTrivia",
                                        "text": "\r\n"
                                    }
                                ]
                            }
                        },
                        {
                            "kind": "VariableStatement",
                            "fullStart": 767,
                            "fullEnd": 850,
                            "start": 777,
                            "end": 848,
                            "fullWidth": 83,
                            "width": 71,
                            "modifiers": [],
                            "variableDeclaration": {
                                "kind": "VariableDeclaration",
                                "fullStart": 767,
                                "fullEnd": 847,
                                "start": 777,
                                "end": 847,
                                "fullWidth": 80,
                                "width": 70,
                                "varKeyword": {
                                    "kind": "VarKeyword",
                                    "fullStart": 767,
                                    "fullEnd": 781,
                                    "start": 777,
                                    "end": 780,
                                    "fullWidth": 14,
                                    "width": 3,
                                    "text": "var",
                                    "value": "var",
                                    "valueText": "var",
                                    "hasLeadingTrivia": true,
                                    "hasLeadingNewLine": true,
                                    "hasTrailingTrivia": true,
                                    "leadingTrivia": [
                                        {
                                            "kind": "NewLineTrivia",
                                            "text": "\r\n"
                                        },
                                        {
                                            "kind": "WhitespaceTrivia",
                                            "text": "        "
                                        }
                                    ],
                                    "trailingTrivia": [
                                        {
                                            "kind": "WhitespaceTrivia",
                                            "text": " "
                                        }
                                    ]
                                },
                                "variableDeclarators": [
                                    {
                                        "kind": "VariableDeclarator",
                                        "fullStart": 781,
                                        "fullEnd": 847,
                                        "start": 781,
                                        "end": 847,
                                        "fullWidth": 66,
                                        "width": 66,
                                        "identifier": {
                                            "kind": "IdentifierName",
                                            "fullStart": 781,
                                            "fullEnd": 788,
                                            "start": 781,
                                            "end": 787,
                                            "fullWidth": 7,
                                            "width": 6,
                                            "text": "newObj",
                                            "value": "newObj",
                                            "valueText": "newObj",
                                            "hasTrailingTrivia": true,
                                            "trailingTrivia": [
                                                {
                                                    "kind": "WhitespaceTrivia",
                                                    "text": " "
                                                }
                                            ]
                                        },
                                        "equalsValueClause": {
                                            "kind": "EqualsValueClause",
                                            "fullStart": 788,
                                            "fullEnd": 847,
                                            "start": 788,
                                            "end": 847,
                                            "fullWidth": 59,
                                            "width": 59,
                                            "equalsToken": {
                                                "kind": "EqualsToken",
                                                "fullStart": 788,
                                                "fullEnd": 790,
                                                "start": 788,
                                                "end": 789,
                                                "fullWidth": 2,
                                                "width": 1,
                                                "text": "=",
                                                "value": "=",
                                                "valueText": "=",
                                                "hasTrailingTrivia": true,
                                                "trailingTrivia": [
                                                    {
                                                        "kind": "WhitespaceTrivia",
                                                        "text": " "
                                                    }
                                                ]
                                            },
                                            "value": {
                                                "kind": "InvocationExpression",
                                                "fullStart": 790,
                                                "fullEnd": 847,
                                                "start": 790,
                                                "end": 847,
                                                "fullWidth": 57,
                                                "width": 57,
                                                "expression": {
                                                    "kind": "MemberAccessExpression",
                                                    "fullStart": 790,
                                                    "fullEnd": 803,
                                                    "start": 790,
                                                    "end": 803,
                                                    "fullWidth": 13,
                                                    "width": 13,
                                                    "expression": {
                                                        "kind": "IdentifierName",
                                                        "fullStart": 790,
                                                        "fullEnd": 796,
                                                        "start": 790,
                                                        "end": 796,
                                                        "fullWidth": 6,
                                                        "width": 6,
                                                        "text": "Object",
                                                        "value": "Object",
                                                        "valueText": "Object"
                                                    },
                                                    "dotToken": {
                                                        "kind": "DotToken",
                                                        "fullStart": 796,
                                                        "fullEnd": 797,
                                                        "start": 796,
                                                        "end": 797,
                                                        "fullWidth": 1,
                                                        "width": 1,
                                                        "text": ".",
                                                        "value": ".",
                                                        "valueText": "."
                                                    },
                                                    "name": {
                                                        "kind": "IdentifierName",
                                                        "fullStart": 797,
                                                        "fullEnd": 803,
                                                        "start": 797,
                                                        "end": 803,
                                                        "fullWidth": 6,
                                                        "width": 6,
                                                        "text": "create",
                                                        "value": "create",
                                                        "valueText": "create"
                                                    }
                                                },
                                                "argumentList": {
                                                    "kind": "ArgumentList",
                                                    "fullStart": 803,
                                                    "fullEnd": 847,
                                                    "start": 803,
                                                    "end": 847,
                                                    "fullWidth": 44,
                                                    "width": 44,
                                                    "openParenToken": {
                                                        "kind": "OpenParenToken",
                                                        "fullStart": 803,
                                                        "fullEnd": 804,
                                                        "start": 803,
                                                        "end": 804,
                                                        "fullWidth": 1,
                                                        "width": 1,
                                                        "text": "(",
                                                        "value": "(",
                                                        "valueText": "("
                                                    },
                                                    "arguments": [
                                                        {
                                                            "kind": "ObjectLiteralExpression",
                                                            "fullStart": 804,
                                                            "fullEnd": 806,
                                                            "start": 804,
                                                            "end": 806,
                                                            "fullWidth": 2,
                                                            "width": 2,
                                                            "openBraceToken": {
                                                                "kind": "OpenBraceToken",
                                                                "fullStart": 804,
                                                                "fullEnd": 805,
                                                                "start": 804,
                                                                "end": 805,
                                                                "fullWidth": 1,
                                                                "width": 1,
                                                                "text": "{",
                                                                "value": "{",
                                                                "valueText": "{"
                                                            },
                                                            "propertyAssignments": [],
                                                            "closeBraceToken": {
                                                                "kind": "CloseBraceToken",
                                                                "fullStart": 805,
                                                                "fullEnd": 806,
                                                                "start": 805,
                                                                "end": 806,
                                                                "fullWidth": 1,
                                                                "width": 1,
                                                                "text": "}",
                                                                "value": "}",
                                                                "valueText": "}"
                                                            }
                                                        },
                                                        {
                                                            "kind": "CommaToken",
                                                            "fullStart": 806,
                                                            "fullEnd": 808,
                                                            "start": 806,
                                                            "end": 807,
                                                            "fullWidth": 2,
                                                            "width": 1,
                                                            "text": ",",
                                                            "value": ",",
                                                            "valueText": ",",
                                                            "hasTrailingTrivia": true,
                                                            "trailingTrivia": [
                                                                {
                                                                    "kind": "WhitespaceTrivia",
                                                                    "text": " "
                                                                }
                                                            ]
                                                        },
                                                        {
                                                            "kind": "ObjectLiteralExpression",
                                                            "fullStart": 808,
                                                            "fullEnd": 846,
                                                            "start": 808,
                                                            "end": 846,
                                                            "fullWidth": 38,
                                                            "width": 38,
                                                            "openBraceToken": {
                                                                "kind": "OpenBraceToken",
                                                                "fullStart": 808,
                                                                "fullEnd": 811,
                                                                "start": 808,
                                                                "end": 809,
                                                                "fullWidth": 3,
                                                                "width": 1,
                                                                "text": "{",
                                                                "value": "{",
                                                                "valueText": "{",
                                                                "hasTrailingTrivia": true,
                                                                "hasTrailingNewLine": true,
                                                                "trailingTrivia": [
                                                                    {
                                                                        "kind": "NewLineTrivia",
                                                                        "text": "\r\n"
                                                                    }
                                                                ]
                                                            },
                                                            "propertyAssignments": [
                                                                {
                                                                    "kind": "SimplePropertyAssignment",
                                                                    "fullStart": 811,
                                                                    "fullEnd": 837,
                                                                    "start": 823,
                                                                    "end": 835,
                                                                    "fullWidth": 26,
                                                                    "width": 12,
                                                                    "propertyName": {
                                                                        "kind": "IdentifierName",
                                                                        "fullStart": 811,
                                                                        "fullEnd": 827,
                                                                        "start": 823,
                                                                        "end": 827,
                                                                        "fullWidth": 16,
                                                                        "width": 4,
                                                                        "text": "prop",
                                                                        "value": "prop",
                                                                        "valueText": "prop",
                                                                        "hasLeadingTrivia": true,
                                                                        "leadingTrivia": [
                                                                            {
                                                                                "kind": "WhitespaceTrivia",
                                                                                "text": "            "
                                                                            }
                                                                        ]
                                                                    },
                                                                    "colonToken": {
                                                                        "kind": "ColonToken",
                                                                        "fullStart": 827,
                                                                        "fullEnd": 829,
                                                                        "start": 827,
                                                                        "end": 828,
                                                                        "fullWidth": 2,
                                                                        "width": 1,
                                                                        "text": ":",
                                                                        "value": ":",
                                                                        "valueText": ":",
                                                                        "hasTrailingTrivia": true,
                                                                        "trailingTrivia": [
                                                                            {
                                                                                "kind": "WhitespaceTrivia",
                                                                                "text": " "
                                                                            }
                                                                        ]
                                                                    },
                                                                    "expression": {
                                                                        "kind": "IdentifierName",
                                                                        "fullStart": 829,
                                                                        "fullEnd": 837,
                                                                        "start": 829,
                                                                        "end": 835,
                                                                        "fullWidth": 8,
                                                                        "width": 6,
                                                                        "text": "arrObj",
                                                                        "value": "arrObj",
                                                                        "valueText": "arrObj",
                                                                        "hasTrailingTrivia": true,
                                                                        "hasTrailingNewLine": true,
                                                                        "trailingTrivia": [
                                                                            {
                                                                                "kind": "NewLineTrivia",
                                                                                "text": "\r\n"
                                                                            }
                                                                        ]
                                                                    }
                                                                }
                                                            ],
                                                            "closeBraceToken": {
                                                                "kind": "CloseBraceToken",
                                                                "fullStart": 837,
                                                                "fullEnd": 846,
                                                                "start": 845,
                                                                "end": 846,
                                                                "fullWidth": 9,
                                                                "width": 1,
                                                                "text": "}",
                                                                "value": "}",
                                                                "valueText": "}",
                                                                "hasLeadingTrivia": true,
                                                                "leadingTrivia": [
                                                                    {
                                                                        "kind": "WhitespaceTrivia",
                                                                        "text": "        "
                                                                    }
                                                                ]
                                                            }
                                                        }
                                                    ],
                                                    "closeParenToken": {
                                                        "kind": "CloseParenToken",
                                                        "fullStart": 846,
                                                        "fullEnd": 847,
                                                        "start": 846,
                                                        "end": 847,
                                                        "fullWidth": 1,
                                                        "width": 1,
                                                        "text": ")",
                                                        "value": ")",
                                                        "valueText": ")"
                                                    }
                                                }
                                            }
                                        }
                                    }
                                ]
                            },
                            "semicolonToken": {
                                "kind": "SemicolonToken",
                                "fullStart": 847,
                                "fullEnd": 850,
                                "start": 847,
                                "end": 848,
                                "fullWidth": 3,
                                "width": 1,
                                "text": ";",
                                "value": ";",
                                "valueText": ";",
                                "hasTrailingTrivia": true,
                                "hasTrailingNewLine": true,
                                "trailingTrivia": [
                                    {
                                        "kind": "NewLineTrivia",
                                        "text": "\r\n"
                                    }
                                ]
                            }
                        },
                        {
                            "kind": "VariableStatement",
                            "fullStart": 850,
                            "fullEnd": 910,
                            "start": 860,
                            "end": 908,
                            "fullWidth": 60,
                            "width": 48,
                            "modifiers": [],
                            "variableDeclaration": {
                                "kind": "VariableDeclaration",
                                "fullStart": 850,
                                "fullEnd": 907,
                                "start": 860,
                                "end": 907,
                                "fullWidth": 57,
                                "width": 47,
                                "varKeyword": {
                                    "kind": "VarKeyword",
                                    "fullStart": 850,
                                    "fullEnd": 864,
                                    "start": 860,
                                    "end": 863,
                                    "fullWidth": 14,
                                    "width": 3,
                                    "text": "var",
                                    "value": "var",
                                    "valueText": "var",
                                    "hasLeadingTrivia": true,
                                    "hasLeadingNewLine": true,
                                    "hasTrailingTrivia": true,
                                    "leadingTrivia": [
                                        {
                                            "kind": "NewLineTrivia",
                                            "text": "\r\n"
                                        },
                                        {
                                            "kind": "WhitespaceTrivia",
                                            "text": "        "
                                        }
                                    ],
                                    "trailingTrivia": [
                                        {
                                            "kind": "WhitespaceTrivia",
                                            "text": " "
                                        }
                                    ]
                                },
                                "variableDeclarators": [
                                    {
                                        "kind": "VariableDeclarator",
                                        "fullStart": 864,
                                        "fullEnd": 907,
                                        "start": 864,
                                        "end": 907,
                                        "fullWidth": 43,
                                        "width": 43,
                                        "identifier": {
                                            "kind": "IdentifierName",
                                            "fullStart": 864,
                                            "fullEnd": 876,
                                            "start": 864,
                                            "end": 875,
                                            "fullWidth": 12,
                                            "width": 11,
                                            "text": "hasProperty",
                                            "value": "hasProperty",
                                            "valueText": "hasProperty",
                                            "hasTrailingTrivia": true,
                                            "trailingTrivia": [
                                                {
                                                    "kind": "WhitespaceTrivia",
                                                    "text": " "
                                                }
                                            ]
                                        },
                                        "equalsValueClause": {
                                            "kind": "EqualsValueClause",
                                            "fullStart": 876,
                                            "fullEnd": 907,
                                            "start": 876,
                                            "end": 907,
                                            "fullWidth": 31,
                                            "width": 31,
                                            "equalsToken": {
                                                "kind": "EqualsToken",
                                                "fullStart": 876,
                                                "fullEnd": 878,
                                                "start": 876,
                                                "end": 877,
                                                "fullWidth": 2,
                                                "width": 1,
                                                "text": "=",
                                                "value": "=",
                                                "valueText": "=",
                                                "hasTrailingTrivia": true,
                                                "trailingTrivia": [
                                                    {
                                                        "kind": "WhitespaceTrivia",
                                                        "text": " "
                                                    }
                                                ]
                                            },
                                            "value": {
                                                "kind": "InvocationExpression",
                                                "fullStart": 878,
                                                "fullEnd": 907,
                                                "start": 878,
                                                "end": 907,
                                                "fullWidth": 29,
                                                "width": 29,
                                                "expression": {
                                                    "kind": "MemberAccessExpression",
                                                    "fullStart": 878,
                                                    "fullEnd": 899,
                                                    "start": 878,
                                                    "end": 899,
                                                    "fullWidth": 21,
                                                    "width": 21,
                                                    "expression": {
                                                        "kind": "IdentifierName",
                                                        "fullStart": 878,
                                                        "fullEnd": 884,
                                                        "start": 878,
                                                        "end": 884,
                                                        "fullWidth": 6,
                                                        "width": 6,
                                                        "text": "newObj",
                                                        "value": "newObj",
                                                        "valueText": "newObj"
                                                    },
                                                    "dotToken": {
                                                        "kind": "DotToken",
                                                        "fullStart": 884,
                                                        "fullEnd": 885,
                                                        "start": 884,
                                                        "end": 885,
                                                        "fullWidth": 1,
                                                        "width": 1,
                                                        "text": ".",
                                                        "value": ".",
                                                        "valueText": "."
                                                    },
                                                    "name": {
                                                        "kind": "IdentifierName",
                                                        "fullStart": 885,
                                                        "fullEnd": 899,
                                                        "start": 885,
                                                        "end": 899,
                                                        "fullWidth": 14,
                                                        "width": 14,
                                                        "text": "hasOwnProperty",
                                                        "value": "hasOwnProperty",
                                                        "valueText": "hasOwnProperty"
                                                    }
                                                },
                                                "argumentList": {
                                                    "kind": "ArgumentList",
                                                    "fullStart": 899,
                                                    "fullEnd": 907,
                                                    "start": 899,
                                                    "end": 907,
                                                    "fullWidth": 8,
                                                    "width": 8,
                                                    "openParenToken": {
                                                        "kind": "OpenParenToken",
                                                        "fullStart": 899,
                                                        "fullEnd": 900,
                                                        "start": 899,
                                                        "end": 900,
                                                        "fullWidth": 1,
                                                        "width": 1,
                                                        "text": "(",
                                                        "value": "(",
                                                        "valueText": "("
                                                    },
                                                    "arguments": [
                                                        {
                                                            "kind": "StringLiteral",
                                                            "fullStart": 900,
                                                            "fullEnd": 906,
                                                            "start": 900,
                                                            "end": 906,
                                                            "fullWidth": 6,
                                                            "width": 6,
                                                            "text": "\"prop\"",
                                                            "value": "prop",
                                                            "valueText": "prop"
                                                        }
                                                    ],
                                                    "closeParenToken": {
                                                        "kind": "CloseParenToken",
                                                        "fullStart": 906,
                                                        "fullEnd": 907,
                                                        "start": 906,
                                                        "end": 907,
                                                        "fullWidth": 1,
                                                        "width": 1,
                                                        "text": ")",
                                                        "value": ")",
                                                        "valueText": ")"
                                                    }
                                                }
                                            }
                                        }
                                    }
                                ]
                            },
                            "semicolonToken": {
                                "kind": "SemicolonToken",
                                "fullStart": 907,
                                "fullEnd": 910,
                                "start": 907,
                                "end": 908,
                                "fullWidth": 3,
                                "width": 1,
                                "text": ";",
                                "value": ";",
                                "valueText": ";",
                                "hasTrailingTrivia": true,
                                "hasTrailingNewLine": true,
                                "trailingTrivia": [
                                    {
                                        "kind": "NewLineTrivia",
                                        "text": "\r\n"
                                    }
                                ]
                            }
                        },
                        {
                            "kind": "ExpressionStatement",
                            "fullStart": 910,
                            "fullEnd": 951,
                            "start": 920,
                            "end": 949,
                            "fullWidth": 41,
                            "width": 29,
                            "expression": {
                                "kind": "AssignmentExpression",
                                "fullStart": 910,
                                "fullEnd": 948,
                                "start": 920,
                                "end": 948,
                                "fullWidth": 38,
                                "width": 28,
                                "left": {
                                    "kind": "MemberAccessExpression",
                                    "fullStart": 910,
                                    "fullEnd": 932,
                                    "start": 920,
                                    "end": 931,
                                    "fullWidth": 22,
                                    "width": 11,
                                    "expression": {
                                        "kind": "IdentifierName",
                                        "fullStart": 910,
                                        "fullEnd": 926,
                                        "start": 920,
                                        "end": 926,
                                        "fullWidth": 16,
                                        "width": 6,
                                        "text": "newObj",
                                        "value": "newObj",
                                        "valueText": "newObj",
                                        "hasLeadingTrivia": true,
                                        "hasLeadingNewLine": true,
                                        "leadingTrivia": [
                                            {
                                                "kind": "NewLineTrivia",
                                                "text": "\r\n"
                                            },
                                            {
                                                "kind": "WhitespaceTrivia",
                                                "text": "        "
                                            }
                                        ]
                                    },
                                    "dotToken": {
                                        "kind": "DotToken",
                                        "fullStart": 926,
                                        "fullEnd": 927,
                                        "start": 926,
                                        "end": 927,
                                        "fullWidth": 1,
                                        "width": 1,
                                        "text": ".",
                                        "value": ".",
                                        "valueText": "."
                                    },
                                    "name": {
                                        "kind": "IdentifierName",
                                        "fullStart": 927,
                                        "fullEnd": 932,
                                        "start": 927,
                                        "end": 931,
                                        "fullWidth": 5,
                                        "width": 4,
                                        "text": "prop",
                                        "value": "prop",
                                        "valueText": "prop",
                                        "hasTrailingTrivia": true,
                                        "trailingTrivia": [
                                            {
                                                "kind": "WhitespaceTrivia",
                                                "text": " "
                                            }
                                        ]
                                    }
                                },
                                "operatorToken": {
                                    "kind": "EqualsToken",
                                    "fullStart": 932,
                                    "fullEnd": 934,
                                    "start": 932,
                                    "end": 933,
                                    "fullWidth": 2,
                                    "width": 1,
                                    "text": "=",
                                    "value": "=",
                                    "valueText": "=",
                                    "hasTrailingTrivia": true,
                                    "trailingTrivia": [
                                        {
                                            "kind": "WhitespaceTrivia",
                                            "text": " "
                                        }
                                    ]
                                },
                                "right": {
                                    "kind": "StringLiteral",
                                    "fullStart": 934,
                                    "fullEnd": 948,
                                    "start": 934,
                                    "end": 948,
                                    "fullWidth": 14,
                                    "width": 14,
                                    "text": "\"overrideData\"",
                                    "value": "overrideData",
                                    "valueText": "overrideData"
                                }
                            },
                            "semicolonToken": {
                                "kind": "SemicolonToken",
                                "fullStart": 948,
                                "fullEnd": 951,
                                "start": 948,
                                "end": 949,
                                "fullWidth": 3,
                                "width": 1,
                                "text": ";",
                                "value": ";",
                                "valueText": ";",
                                "hasTrailingTrivia": true,
                                "hasTrailingNewLine": true,
                                "trailingTrivia": [
                                    {
                                        "kind": "NewLineTrivia",
                                        "text": "\r\n"
                                    }
                                ]
                            }
                        },
                        {
                            "kind": "ReturnStatement",
                            "fullStart": 951,
                            "fullEnd": 1009,
                            "start": 961,
                            "end": 1007,
                            "fullWidth": 58,
                            "width": 46,
                            "returnKeyword": {
                                "kind": "ReturnKeyword",
                                "fullStart": 951,
                                "fullEnd": 968,
                                "start": 961,
                                "end": 967,
                                "fullWidth": 17,
                                "width": 6,
                                "text": "return",
                                "value": "return",
                                "valueText": "return",
                                "hasLeadingTrivia": true,
                                "hasLeadingNewLine": true,
                                "hasTrailingTrivia": true,
                                "leadingTrivia": [
                                    {
                                        "kind": "NewLineTrivia",
                                        "text": "\r\n"
                                    },
                                    {
                                        "kind": "WhitespaceTrivia",
                                        "text": "        "
                                    }
                                ],
                                "trailingTrivia": [
                                    {
                                        "kind": "WhitespaceTrivia",
                                        "text": " "
                                    }
                                ]
                            },
                            "expression": {
                                "kind": "LogicalAndExpression",
                                "fullStart": 968,
                                "fullEnd": 1006,
                                "start": 968,
                                "end": 1006,
                                "fullWidth": 38,
                                "width": 38,
                                "left": {
                                    "kind": "IdentifierName",
                                    "fullStart": 968,
                                    "fullEnd": 980,
                                    "start": 968,
                                    "end": 979,
                                    "fullWidth": 12,
                                    "width": 11,
                                    "text": "hasProperty",
                                    "value": "hasProperty",
                                    "valueText": "hasProperty",
                                    "hasTrailingTrivia": true,
                                    "trailingTrivia": [
                                        {
                                            "kind": "WhitespaceTrivia",
                                            "text": " "
                                        }
                                    ]
                                },
                                "operatorToken": {
                                    "kind": "AmpersandAmpersandToken",
                                    "fullStart": 980,
                                    "fullEnd": 983,
                                    "start": 980,
                                    "end": 982,
                                    "fullWidth": 3,
                                    "width": 2,
                                    "text": "&&",
                                    "value": "&&",
                                    "valueText": "&&",
                                    "hasTrailingTrivia": true,
                                    "trailingTrivia": [
                                        {
                                            "kind": "WhitespaceTrivia",
                                            "text": " "
                                        }
                                    ]
                                },
                                "right": {
                                    "kind": "EqualsExpression",
                                    "fullStart": 983,
                                    "fullEnd": 1006,
                                    "start": 983,
                                    "end": 1006,
                                    "fullWidth": 23,
                                    "width": 23,
                                    "left": {
                                        "kind": "IdentifierName",
                                        "fullStart": 983,
                                        "fullEnd": 988,
                                        "start": 983,
                                        "end": 987,
                                        "fullWidth": 5,
                                        "width": 4,
                                        "text": "data",
                                        "value": "data",
                                        "valueText": "data",
                                        "hasTrailingTrivia": true,
                                        "trailingTrivia": [
                                            {
                                                "kind": "WhitespaceTrivia",
                                                "text": " "
                                            }
                                        ]
                                    },
                                    "operatorToken": {
                                        "kind": "EqualsEqualsEqualsToken",
                                        "fullStart": 988,
                                        "fullEnd": 992,
                                        "start": 988,
                                        "end": 991,
                                        "fullWidth": 4,
                                        "width": 3,
                                        "text": "===",
                                        "value": "===",
                                        "valueText": "===",
                                        "hasTrailingTrivia": true,
                                        "trailingTrivia": [
                                            {
                                                "kind": "WhitespaceTrivia",
                                                "text": " "
                                            }
                                        ]
                                    },
                                    "right": {
                                        "kind": "StringLiteral",
                                        "fullStart": 992,
                                        "fullEnd": 1006,
                                        "start": 992,
                                        "end": 1006,
                                        "fullWidth": 14,
                                        "width": 14,
                                        "text": "\"overrideData\"",
                                        "value": "overrideData",
                                        "valueText": "overrideData"
                                    }
                                }
                            },
                            "semicolonToken": {
                                "kind": "SemicolonToken",
                                "fullStart": 1006,
                                "fullEnd": 1009,
                                "start": 1006,
                                "end": 1007,
                                "fullWidth": 3,
                                "width": 1,
                                "text": ";",
                                "value": ";",
                                "valueText": ";",
                                "hasTrailingTrivia": true,
                                "hasTrailingNewLine": true,
                                "trailingTrivia": [
                                    {
                                        "kind": "NewLineTrivia",
                                        "text": "\r\n"
                                    }
                                ]
                            }
                        }
                    ],
                    "closeBraceToken": {
                        "kind": "CloseBraceToken",
                        "fullStart": 1009,
                        "fullEnd": 1016,
                        "start": 1013,
                        "end": 1014,
                        "fullWidth": 7,
                        "width": 1,
                        "text": "}",
                        "value": "}",
                        "valueText": "}",
                        "hasLeadingTrivia": true,
                        "hasTrailingTrivia": true,
                        "hasTrailingNewLine": true,
                        "leadingTrivia": [
                            {
                                "kind": "WhitespaceTrivia",
                                "text": "    "
                            }
                        ],
                        "trailingTrivia": [
                            {
                                "kind": "NewLineTrivia",
                                "text": "\r\n"
                            }
                        ]
                    }
                }
            },
            {
                "kind": "ExpressionStatement",
                "fullStart": 1016,
                "fullEnd": 1040,
                "start": 1016,
                "end": 1038,
                "fullWidth": 24,
                "width": 22,
                "expression": {
                    "kind": "InvocationExpression",
                    "fullStart": 1016,
                    "fullEnd": 1037,
                    "start": 1016,
                    "end": 1037,
                    "fullWidth": 21,
                    "width": 21,
                    "expression": {
                        "kind": "IdentifierName",
                        "fullStart": 1016,
                        "fullEnd": 1027,
                        "start": 1016,
                        "end": 1027,
                        "fullWidth": 11,
                        "width": 11,
                        "text": "runTestCase",
                        "value": "runTestCase",
                        "valueText": "runTestCase"
                    },
                    "argumentList": {
                        "kind": "ArgumentList",
                        "fullStart": 1027,
                        "fullEnd": 1037,
                        "start": 1027,
                        "end": 1037,
                        "fullWidth": 10,
                        "width": 10,
                        "openParenToken": {
                            "kind": "OpenParenToken",
                            "fullStart": 1027,
                            "fullEnd": 1028,
                            "start": 1027,
                            "end": 1028,
                            "fullWidth": 1,
                            "width": 1,
                            "text": "(",
                            "value": "(",
                            "valueText": "("
                        },
                        "arguments": [
                            {
                                "kind": "IdentifierName",
                                "fullStart": 1028,
                                "fullEnd": 1036,
                                "start": 1028,
                                "end": 1036,
                                "fullWidth": 8,
                                "width": 8,
                                "text": "testcase",
                                "value": "testcase",
                                "valueText": "testcase"
                            }
                        ],
                        "closeParenToken": {
                            "kind": "CloseParenToken",
                            "fullStart": 1036,
                            "fullEnd": 1037,
                            "start": 1036,
                            "end": 1037,
                            "fullWidth": 1,
                            "width": 1,
                            "text": ")",
                            "value": ")",
                            "valueText": ")"
                        }
                    }
                },
                "semicolonToken": {
                    "kind": "SemicolonToken",
                    "fullStart": 1037,
                    "fullEnd": 1040,
                    "start": 1037,
                    "end": 1038,
                    "fullWidth": 3,
                    "width": 1,
                    "text": ";",
                    "value": ";",
                    "valueText": ";",
                    "hasTrailingTrivia": true,
                    "hasTrailingNewLine": true,
                    "trailingTrivia": [
                        {
                            "kind": "NewLineTrivia",
                            "text": "\r\n"
                        }
                    ]
                }
            }
        ],
        "endOfFileToken": {
            "kind": "EndOfFileToken",
            "fullStart": 1040,
            "fullEnd": 1040,
            "start": 1040,
            "end": 1040,
            "fullWidth": 0,
            "width": 0,
            "text": ""
        }
    },
    "lineMap": {
        "lineStarts": [
            0,
            67,
            152,
            232,
            308,
            380,
            385,
            439,
            601,
            606,
            608,
            610,
            633,
            659,
            687,
            728,
            755,
            767,
            769,
            811,
            837,
            850,
            852,
            910,
            912,
            951,
            953,
            1009,
            1016,
            1040
        ],
        "length": 1040
    }
}<|MERGE_RESOLUTION|>--- conflicted
+++ resolved
@@ -648,11 +648,8 @@
                                                     "start": 718,
                                                     "end": 723,
                                                     "fullWidth": 5,
-<<<<<<< HEAD
                                                     "width": 5,
-=======
                                                     "modifiers": [],
->>>>>>> e3c38734
                                                     "identifier": {
                                                         "kind": "IdentifierName",
                                                         "fullStart": 718,
