{
    "isDeclaration": false,
    "languageVersion": "EcmaScript5",
    "parseOptions": {
        "allowAutomaticSemicolonInsertion": true
    },
    "sourceUnit": {
        "kind": "SourceUnit",
        "fullStart": 0,
        "fullEnd": 1207,
        "start": 612,
        "end": 1207,
        "fullWidth": 1207,
        "width": 595,
        "isIncrementallyUnusable": true,
        "moduleElements": [
            {
                "kind": "FunctionDeclaration",
                "fullStart": 0,
                "fullEnd": 1183,
                "start": 612,
                "end": 1181,
                "fullWidth": 1183,
                "width": 569,
                "isIncrementallyUnusable": true,
                "modifiers": [],
                "functionKeyword": {
                    "kind": "FunctionKeyword",
                    "fullStart": 0,
                    "fullEnd": 621,
                    "start": 612,
                    "end": 620,
                    "fullWidth": 621,
                    "width": 8,
                    "text": "function",
                    "value": "function",
                    "valueText": "function",
                    "hasLeadingTrivia": true,
                    "hasLeadingComment": true,
                    "hasLeadingNewLine": true,
                    "hasTrailingTrivia": true,
                    "leadingTrivia": [
                        {
                            "kind": "SingleLineCommentTrivia",
                            "text": "/// Copyright (c) 2012 Ecma International.  All rights reserved. "
                        },
                        {
                            "kind": "NewLineTrivia",
                            "text": "\r\n"
                        },
                        {
                            "kind": "SingleLineCommentTrivia",
                            "text": "/// Ecma International makes this code available under the terms and conditions set"
                        },
                        {
                            "kind": "NewLineTrivia",
                            "text": "\r\n"
                        },
                        {
                            "kind": "SingleLineCommentTrivia",
                            "text": "/// forth on http://hg.ecmascript.org/tests/test262/raw-file/tip/LICENSE (the "
                        },
                        {
                            "kind": "NewLineTrivia",
                            "text": "\r\n"
                        },
                        {
                            "kind": "SingleLineCommentTrivia",
                            "text": "/// \"Use Terms\").   Any redistribution of this code must retain the above "
                        },
                        {
                            "kind": "NewLineTrivia",
                            "text": "\r\n"
                        },
                        {
                            "kind": "SingleLineCommentTrivia",
                            "text": "/// copyright and this notice and otherwise comply with the Use Terms."
                        },
                        {
                            "kind": "NewLineTrivia",
                            "text": "\r\n"
                        },
                        {
                            "kind": "MultiLineCommentTrivia",
                            "text": "/**\r\n * @path ch15/15.2/15.2.3/15.2.3.5/15.2.3.5-4-111.js\r\n * @description Object.create - 'configurable' property of one property in 'Properties' is an inherited accessor property without a get function (8.10.5 step 4.a)\r\n */"
                        },
                        {
                            "kind": "NewLineTrivia",
                            "text": "\r\n"
                        },
                        {
                            "kind": "NewLineTrivia",
                            "text": "\r\n"
                        },
                        {
                            "kind": "NewLineTrivia",
                            "text": "\r\n"
                        }
                    ],
                    "trailingTrivia": [
                        {
                            "kind": "WhitespaceTrivia",
                            "text": " "
                        }
                    ]
                },
                "identifier": {
                    "kind": "IdentifierName",
                    "fullStart": 621,
                    "fullEnd": 629,
                    "start": 621,
                    "end": 629,
                    "fullWidth": 8,
                    "width": 8,
                    "text": "testcase",
                    "value": "testcase",
                    "valueText": "testcase"
                },
                "callSignature": {
                    "kind": "CallSignature",
                    "fullStart": 629,
                    "fullEnd": 632,
                    "start": 629,
                    "end": 631,
                    "fullWidth": 3,
                    "width": 2,
                    "parameterList": {
                        "kind": "ParameterList",
                        "fullStart": 629,
                        "fullEnd": 632,
                        "start": 629,
                        "end": 631,
                        "fullWidth": 3,
                        "width": 2,
                        "openParenToken": {
                            "kind": "OpenParenToken",
                            "fullStart": 629,
                            "fullEnd": 630,
                            "start": 629,
                            "end": 630,
                            "fullWidth": 1,
                            "width": 1,
                            "text": "(",
                            "value": "(",
                            "valueText": "("
                        },
                        "parameters": [],
                        "closeParenToken": {
                            "kind": "CloseParenToken",
                            "fullStart": 630,
                            "fullEnd": 632,
                            "start": 630,
                            "end": 631,
                            "fullWidth": 2,
                            "width": 1,
                            "text": ")",
                            "value": ")",
                            "valueText": ")",
                            "hasTrailingTrivia": true,
                            "trailingTrivia": [
                                {
                                    "kind": "WhitespaceTrivia",
                                    "text": " "
                                }
                            ]
                        }
                    }
                },
                "block": {
                    "kind": "Block",
                    "fullStart": 632,
                    "fullEnd": 1183,
                    "start": 632,
                    "end": 1181,
                    "fullWidth": 551,
                    "width": 549,
                    "isIncrementallyUnusable": true,
                    "openBraceToken": {
                        "kind": "OpenBraceToken",
                        "fullStart": 632,
                        "fullEnd": 635,
                        "start": 632,
                        "end": 633,
                        "fullWidth": 3,
                        "width": 1,
                        "text": "{",
                        "value": "{",
                        "valueText": "{",
                        "hasTrailingTrivia": true,
                        "hasTrailingNewLine": true,
                        "trailingTrivia": [
                            {
                                "kind": "NewLineTrivia",
                                "text": "\r\n"
                            }
                        ]
                    },
                    "statements": [
                        {
                            "kind": "VariableStatement",
                            "fullStart": 635,
                            "fullEnd": 662,
                            "start": 645,
                            "end": 660,
                            "fullWidth": 27,
                            "width": 15,
                            "modifiers": [],
                            "variableDeclaration": {
                                "kind": "VariableDeclaration",
                                "fullStart": 635,
                                "fullEnd": 659,
                                "start": 645,
                                "end": 659,
                                "fullWidth": 24,
                                "width": 14,
                                "varKeyword": {
                                    "kind": "VarKeyword",
                                    "fullStart": 635,
                                    "fullEnd": 649,
                                    "start": 645,
                                    "end": 648,
                                    "fullWidth": 14,
                                    "width": 3,
                                    "text": "var",
                                    "value": "var",
                                    "valueText": "var",
                                    "hasLeadingTrivia": true,
                                    "hasLeadingNewLine": true,
                                    "hasTrailingTrivia": true,
                                    "leadingTrivia": [
                                        {
                                            "kind": "NewLineTrivia",
                                            "text": "\r\n"
                                        },
                                        {
                                            "kind": "WhitespaceTrivia",
                                            "text": "        "
                                        }
                                    ],
                                    "trailingTrivia": [
                                        {
                                            "kind": "WhitespaceTrivia",
                                            "text": " "
                                        }
                                    ]
                                },
                                "variableDeclarators": [
                                    {
                                        "kind": "VariableDeclarator",
                                        "fullStart": 649,
                                        "fullEnd": 659,
                                        "start": 649,
                                        "end": 659,
                                        "fullWidth": 10,
<<<<<<< HEAD
                                        "width": 10,
                                        "identifier": {
=======
                                        "propertyName": {
>>>>>>> 85e84683
                                            "kind": "IdentifierName",
                                            "fullStart": 649,
                                            "fullEnd": 655,
                                            "start": 649,
                                            "end": 654,
                                            "fullWidth": 6,
                                            "width": 5,
                                            "text": "proto",
                                            "value": "proto",
                                            "valueText": "proto",
                                            "hasTrailingTrivia": true,
                                            "trailingTrivia": [
                                                {
                                                    "kind": "WhitespaceTrivia",
                                                    "text": " "
                                                }
                                            ]
                                        },
                                        "equalsValueClause": {
                                            "kind": "EqualsValueClause",
                                            "fullStart": 655,
                                            "fullEnd": 659,
                                            "start": 655,
                                            "end": 659,
                                            "fullWidth": 4,
                                            "width": 4,
                                            "equalsToken": {
                                                "kind": "EqualsToken",
                                                "fullStart": 655,
                                                "fullEnd": 657,
                                                "start": 655,
                                                "end": 656,
                                                "fullWidth": 2,
                                                "width": 1,
                                                "text": "=",
                                                "value": "=",
                                                "valueText": "=",
                                                "hasTrailingTrivia": true,
                                                "trailingTrivia": [
                                                    {
                                                        "kind": "WhitespaceTrivia",
                                                        "text": " "
                                                    }
                                                ]
                                            },
                                            "value": {
                                                "kind": "ObjectLiteralExpression",
                                                "fullStart": 657,
                                                "fullEnd": 659,
                                                "start": 657,
                                                "end": 659,
                                                "fullWidth": 2,
                                                "width": 2,
                                                "openBraceToken": {
                                                    "kind": "OpenBraceToken",
                                                    "fullStart": 657,
                                                    "fullEnd": 658,
                                                    "start": 657,
                                                    "end": 658,
                                                    "fullWidth": 1,
                                                    "width": 1,
                                                    "text": "{",
                                                    "value": "{",
                                                    "valueText": "{"
                                                },
                                                "propertyAssignments": [],
                                                "closeBraceToken": {
                                                    "kind": "CloseBraceToken",
                                                    "fullStart": 658,
                                                    "fullEnd": 659,
                                                    "start": 658,
                                                    "end": 659,
                                                    "fullWidth": 1,
                                                    "width": 1,
                                                    "text": "}",
                                                    "value": "}",
                                                    "valueText": "}"
                                                }
                                            }
                                        }
                                    }
                                ]
                            },
                            "semicolonToken": {
                                "kind": "SemicolonToken",
                                "fullStart": 659,
                                "fullEnd": 662,
                                "start": 659,
                                "end": 660,
                                "fullWidth": 3,
                                "width": 1,
                                "text": ";",
                                "value": ";",
                                "valueText": ";",
                                "hasTrailingTrivia": true,
                                "hasTrailingNewLine": true,
                                "trailingTrivia": [
                                    {
                                        "kind": "NewLineTrivia",
                                        "text": "\r\n"
                                    }
                                ]
                            }
                        },
                        {
                            "kind": "ExpressionStatement",
                            "fullStart": 662,
                            "fullEnd": 767,
                            "start": 672,
                            "end": 765,
                            "fullWidth": 105,
                            "width": 93,
                            "isIncrementallyUnusable": true,
                            "expression": {
                                "kind": "InvocationExpression",
                                "fullStart": 662,
                                "fullEnd": 764,
                                "start": 672,
                                "end": 764,
                                "fullWidth": 102,
                                "width": 92,
                                "isIncrementallyUnusable": true,
                                "expression": {
                                    "kind": "MemberAccessExpression",
                                    "fullStart": 662,
                                    "fullEnd": 693,
                                    "start": 672,
                                    "end": 693,
                                    "fullWidth": 31,
                                    "width": 21,
                                    "expression": {
                                        "kind": "IdentifierName",
                                        "fullStart": 662,
                                        "fullEnd": 678,
                                        "start": 672,
                                        "end": 678,
                                        "fullWidth": 16,
                                        "width": 6,
                                        "text": "Object",
                                        "value": "Object",
                                        "valueText": "Object",
                                        "hasLeadingTrivia": true,
                                        "hasLeadingNewLine": true,
                                        "leadingTrivia": [
                                            {
                                                "kind": "NewLineTrivia",
                                                "text": "\r\n"
                                            },
                                            {
                                                "kind": "WhitespaceTrivia",
                                                "text": "        "
                                            }
                                        ]
                                    },
                                    "dotToken": {
                                        "kind": "DotToken",
                                        "fullStart": 678,
                                        "fullEnd": 679,
                                        "start": 678,
                                        "end": 679,
                                        "fullWidth": 1,
                                        "width": 1,
                                        "text": ".",
                                        "value": ".",
                                        "valueText": "."
                                    },
                                    "name": {
                                        "kind": "IdentifierName",
                                        "fullStart": 679,
                                        "fullEnd": 693,
                                        "start": 679,
                                        "end": 693,
                                        "fullWidth": 14,
                                        "width": 14,
                                        "text": "defineProperty",
                                        "value": "defineProperty",
                                        "valueText": "defineProperty"
                                    }
                                },
                                "argumentList": {
                                    "kind": "ArgumentList",
                                    "fullStart": 693,
                                    "fullEnd": 764,
                                    "start": 693,
                                    "end": 764,
                                    "fullWidth": 71,
                                    "width": 71,
                                    "isIncrementallyUnusable": true,
                                    "openParenToken": {
                                        "kind": "OpenParenToken",
                                        "fullStart": 693,
                                        "fullEnd": 694,
                                        "start": 693,
                                        "end": 694,
                                        "fullWidth": 1,
                                        "width": 1,
                                        "text": "(",
                                        "value": "(",
                                        "valueText": "("
                                    },
                                    "arguments": [
                                        {
                                            "kind": "IdentifierName",
                                            "fullStart": 694,
                                            "fullEnd": 699,
                                            "start": 694,
                                            "end": 699,
                                            "fullWidth": 5,
                                            "width": 5,
                                            "text": "proto",
                                            "value": "proto",
                                            "valueText": "proto"
                                        },
                                        {
                                            "kind": "CommaToken",
                                            "fullStart": 699,
                                            "fullEnd": 701,
                                            "start": 699,
                                            "end": 700,
                                            "fullWidth": 2,
                                            "width": 1,
                                            "text": ",",
                                            "value": ",",
                                            "valueText": ",",
                                            "hasTrailingTrivia": true,
                                            "trailingTrivia": [
                                                {
                                                    "kind": "WhitespaceTrivia",
                                                    "text": " "
                                                }
                                            ]
                                        },
                                        {
                                            "kind": "StringLiteral",
                                            "fullStart": 701,
                                            "fullEnd": 715,
                                            "start": 701,
                                            "end": 715,
                                            "fullWidth": 14,
                                            "width": 14,
                                            "text": "\"configurable\"",
                                            "value": "configurable",
                                            "valueText": "configurable"
                                        },
                                        {
                                            "kind": "CommaToken",
                                            "fullStart": 715,
                                            "fullEnd": 717,
                                            "start": 715,
                                            "end": 716,
                                            "fullWidth": 2,
                                            "width": 1,
                                            "text": ",",
                                            "value": ",",
                                            "valueText": ",",
                                            "hasTrailingTrivia": true,
                                            "trailingTrivia": [
                                                {
                                                    "kind": "WhitespaceTrivia",
                                                    "text": " "
                                                }
                                            ]
                                        },
                                        {
                                            "kind": "ObjectLiteralExpression",
                                            "fullStart": 717,
                                            "fullEnd": 763,
                                            "start": 717,
                                            "end": 763,
                                            "fullWidth": 46,
                                            "width": 46,
                                            "isIncrementallyUnusable": true,
                                            "openBraceToken": {
                                                "kind": "OpenBraceToken",
                                                "fullStart": 717,
                                                "fullEnd": 720,
                                                "start": 717,
                                                "end": 718,
                                                "fullWidth": 3,
                                                "width": 1,
                                                "text": "{",
                                                "value": "{",
                                                "valueText": "{",
                                                "hasTrailingTrivia": true,
                                                "hasTrailingNewLine": true,
                                                "trailingTrivia": [
                                                    {
                                                        "kind": "NewLineTrivia",
                                                        "text": "\r\n"
                                                    }
                                                ]
                                            },
                                            "propertyAssignments": [
                                                {
                                                    "kind": "SimplePropertyAssignment",
                                                    "fullStart": 720,
                                                    "fullEnd": 754,
                                                    "start": 732,
                                                    "end": 752,
                                                    "fullWidth": 34,
                                                    "width": 20,
                                                    "isIncrementallyUnusable": true,
                                                    "propertyName": {
                                                        "kind": "IdentifierName",
                                                        "fullStart": 720,
                                                        "fullEnd": 735,
                                                        "start": 732,
                                                        "end": 735,
                                                        "fullWidth": 15,
                                                        "width": 3,
                                                        "text": "set",
                                                        "value": "set",
                                                        "valueText": "set",
                                                        "hasLeadingTrivia": true,
                                                        "leadingTrivia": [
                                                            {
                                                                "kind": "WhitespaceTrivia",
                                                                "text": "            "
                                                            }
                                                        ]
                                                    },
                                                    "colonToken": {
                                                        "kind": "ColonToken",
                                                        "fullStart": 735,
                                                        "fullEnd": 737,
                                                        "start": 735,
                                                        "end": 736,
                                                        "fullWidth": 2,
                                                        "width": 1,
                                                        "text": ":",
                                                        "value": ":",
                                                        "valueText": ":",
                                                        "hasTrailingTrivia": true,
                                                        "trailingTrivia": [
                                                            {
                                                                "kind": "WhitespaceTrivia",
                                                                "text": " "
                                                            }
                                                        ]
                                                    },
                                                    "expression": {
                                                        "kind": "FunctionExpression",
                                                        "fullStart": 737,
                                                        "fullEnd": 754,
                                                        "start": 737,
                                                        "end": 752,
                                                        "fullWidth": 17,
                                                        "width": 15,
                                                        "functionKeyword": {
                                                            "kind": "FunctionKeyword",
                                                            "fullStart": 737,
                                                            "fullEnd": 746,
                                                            "start": 737,
                                                            "end": 745,
                                                            "fullWidth": 9,
                                                            "width": 8,
                                                            "text": "function",
                                                            "value": "function",
                                                            "valueText": "function",
                                                            "hasTrailingTrivia": true,
                                                            "trailingTrivia": [
                                                                {
                                                                    "kind": "WhitespaceTrivia",
                                                                    "text": " "
                                                                }
                                                            ]
                                                        },
                                                        "callSignature": {
                                                            "kind": "CallSignature",
                                                            "fullStart": 746,
                                                            "fullEnd": 749,
                                                            "start": 746,
                                                            "end": 748,
                                                            "fullWidth": 3,
                                                            "width": 2,
                                                            "parameterList": {
                                                                "kind": "ParameterList",
                                                                "fullStart": 746,
                                                                "fullEnd": 749,
                                                                "start": 746,
                                                                "end": 748,
                                                                "fullWidth": 3,
                                                                "width": 2,
                                                                "openParenToken": {
                                                                    "kind": "OpenParenToken",
                                                                    "fullStart": 746,
                                                                    "fullEnd": 747,
                                                                    "start": 746,
                                                                    "end": 747,
                                                                    "fullWidth": 1,
                                                                    "width": 1,
                                                                    "text": "(",
                                                                    "value": "(",
                                                                    "valueText": "("
                                                                },
                                                                "parameters": [],
                                                                "closeParenToken": {
                                                                    "kind": "CloseParenToken",
                                                                    "fullStart": 747,
                                                                    "fullEnd": 749,
                                                                    "start": 747,
                                                                    "end": 748,
                                                                    "fullWidth": 2,
                                                                    "width": 1,
                                                                    "text": ")",
                                                                    "value": ")",
                                                                    "valueText": ")",
                                                                    "hasTrailingTrivia": true,
                                                                    "trailingTrivia": [
                                                                        {
                                                                            "kind": "WhitespaceTrivia",
                                                                            "text": " "
                                                                        }
                                                                    ]
                                                                }
                                                            }
                                                        },
                                                        "block": {
                                                            "kind": "Block",
                                                            "fullStart": 749,
                                                            "fullEnd": 754,
                                                            "start": 749,
                                                            "end": 752,
                                                            "fullWidth": 5,
                                                            "width": 3,
                                                            "openBraceToken": {
                                                                "kind": "OpenBraceToken",
                                                                "fullStart": 749,
                                                                "fullEnd": 751,
                                                                "start": 749,
                                                                "end": 750,
                                                                "fullWidth": 2,
                                                                "width": 1,
                                                                "text": "{",
                                                                "value": "{",
                                                                "valueText": "{",
                                                                "hasTrailingTrivia": true,
                                                                "trailingTrivia": [
                                                                    {
                                                                        "kind": "WhitespaceTrivia",
                                                                        "text": " "
                                                                    }
                                                                ]
                                                            },
                                                            "statements": [],
                                                            "closeBraceToken": {
                                                                "kind": "CloseBraceToken",
                                                                "fullStart": 751,
                                                                "fullEnd": 754,
                                                                "start": 751,
                                                                "end": 752,
                                                                "fullWidth": 3,
                                                                "width": 1,
                                                                "text": "}",
                                                                "value": "}",
                                                                "valueText": "}",
                                                                "hasTrailingTrivia": true,
                                                                "hasTrailingNewLine": true,
                                                                "trailingTrivia": [
                                                                    {
                                                                        "kind": "NewLineTrivia",
                                                                        "text": "\r\n"
                                                                    }
                                                                ]
                                                            }
                                                        }
                                                    }
                                                }
                                            ],
                                            "closeBraceToken": {
                                                "kind": "CloseBraceToken",
                                                "fullStart": 754,
                                                "fullEnd": 763,
                                                "start": 762,
                                                "end": 763,
                                                "fullWidth": 9,
                                                "width": 1,
                                                "text": "}",
                                                "value": "}",
                                                "valueText": "}",
                                                "hasLeadingTrivia": true,
                                                "leadingTrivia": [
                                                    {
                                                        "kind": "WhitespaceTrivia",
                                                        "text": "        "
                                                    }
                                                ]
                                            }
                                        }
                                    ],
                                    "closeParenToken": {
                                        "kind": "CloseParenToken",
                                        "fullStart": 763,
                                        "fullEnd": 764,
                                        "start": 763,
                                        "end": 764,
                                        "fullWidth": 1,
                                        "width": 1,
                                        "text": ")",
                                        "value": ")",
                                        "valueText": ")"
                                    }
                                }
                            },
                            "semicolonToken": {
                                "kind": "SemicolonToken",
                                "fullStart": 764,
                                "fullEnd": 767,
                                "start": 764,
                                "end": 765,
                                "fullWidth": 3,
                                "width": 1,
                                "text": ";",
                                "value": ";",
                                "valueText": ";",
                                "hasTrailingTrivia": true,
                                "hasTrailingNewLine": true,
                                "trailingTrivia": [
                                    {
                                        "kind": "NewLineTrivia",
                                        "text": "\r\n"
                                    }
                                ]
                            }
                        },
                        {
                            "kind": "VariableStatement",
                            "fullStart": 767,
                            "fullEnd": 814,
                            "start": 777,
                            "end": 812,
                            "fullWidth": 47,
                            "width": 35,
                            "modifiers": [],
                            "variableDeclaration": {
                                "kind": "VariableDeclaration",
                                "fullStart": 767,
                                "fullEnd": 811,
                                "start": 777,
                                "end": 811,
                                "fullWidth": 44,
                                "width": 34,
                                "varKeyword": {
                                    "kind": "VarKeyword",
                                    "fullStart": 767,
                                    "fullEnd": 781,
                                    "start": 777,
                                    "end": 780,
                                    "fullWidth": 14,
                                    "width": 3,
                                    "text": "var",
                                    "value": "var",
                                    "valueText": "var",
                                    "hasLeadingTrivia": true,
                                    "hasLeadingNewLine": true,
                                    "hasTrailingTrivia": true,
                                    "leadingTrivia": [
                                        {
                                            "kind": "NewLineTrivia",
                                            "text": "\r\n"
                                        },
                                        {
                                            "kind": "WhitespaceTrivia",
                                            "text": "        "
                                        }
                                    ],
                                    "trailingTrivia": [
                                        {
                                            "kind": "WhitespaceTrivia",
                                            "text": " "
                                        }
                                    ]
                                },
                                "variableDeclarators": [
                                    {
                                        "kind": "VariableDeclarator",
                                        "fullStart": 781,
                                        "fullEnd": 811,
                                        "start": 781,
                                        "end": 811,
                                        "fullWidth": 30,
<<<<<<< HEAD
                                        "width": 30,
                                        "identifier": {
=======
                                        "propertyName": {
>>>>>>> 85e84683
                                            "kind": "IdentifierName",
                                            "fullStart": 781,
                                            "fullEnd": 794,
                                            "start": 781,
                                            "end": 793,
                                            "fullWidth": 13,
                                            "width": 12,
                                            "text": "ConstructFun",
                                            "value": "ConstructFun",
                                            "valueText": "ConstructFun",
                                            "hasTrailingTrivia": true,
                                            "trailingTrivia": [
                                                {
                                                    "kind": "WhitespaceTrivia",
                                                    "text": " "
                                                }
                                            ]
                                        },
                                        "equalsValueClause": {
                                            "kind": "EqualsValueClause",
                                            "fullStart": 794,
                                            "fullEnd": 811,
                                            "start": 794,
                                            "end": 811,
                                            "fullWidth": 17,
                                            "width": 17,
                                            "equalsToken": {
                                                "kind": "EqualsToken",
                                                "fullStart": 794,
                                                "fullEnd": 796,
                                                "start": 794,
                                                "end": 795,
                                                "fullWidth": 2,
                                                "width": 1,
                                                "text": "=",
                                                "value": "=",
                                                "valueText": "=",
                                                "hasTrailingTrivia": true,
                                                "trailingTrivia": [
                                                    {
                                                        "kind": "WhitespaceTrivia",
                                                        "text": " "
                                                    }
                                                ]
                                            },
                                            "value": {
                                                "kind": "FunctionExpression",
                                                "fullStart": 796,
                                                "fullEnd": 811,
                                                "start": 796,
                                                "end": 811,
                                                "fullWidth": 15,
                                                "width": 15,
                                                "functionKeyword": {
                                                    "kind": "FunctionKeyword",
                                                    "fullStart": 796,
                                                    "fullEnd": 805,
                                                    "start": 796,
                                                    "end": 804,
                                                    "fullWidth": 9,
                                                    "width": 8,
                                                    "text": "function",
                                                    "value": "function",
                                                    "valueText": "function",
                                                    "hasTrailingTrivia": true,
                                                    "trailingTrivia": [
                                                        {
                                                            "kind": "WhitespaceTrivia",
                                                            "text": " "
                                                        }
                                                    ]
                                                },
                                                "callSignature": {
                                                    "kind": "CallSignature",
                                                    "fullStart": 805,
                                                    "fullEnd": 808,
                                                    "start": 805,
                                                    "end": 807,
                                                    "fullWidth": 3,
                                                    "width": 2,
                                                    "parameterList": {
                                                        "kind": "ParameterList",
                                                        "fullStart": 805,
                                                        "fullEnd": 808,
                                                        "start": 805,
                                                        "end": 807,
                                                        "fullWidth": 3,
                                                        "width": 2,
                                                        "openParenToken": {
                                                            "kind": "OpenParenToken",
                                                            "fullStart": 805,
                                                            "fullEnd": 806,
                                                            "start": 805,
                                                            "end": 806,
                                                            "fullWidth": 1,
                                                            "width": 1,
                                                            "text": "(",
                                                            "value": "(",
                                                            "valueText": "("
                                                        },
                                                        "parameters": [],
                                                        "closeParenToken": {
                                                            "kind": "CloseParenToken",
                                                            "fullStart": 806,
                                                            "fullEnd": 808,
                                                            "start": 806,
                                                            "end": 807,
                                                            "fullWidth": 2,
                                                            "width": 1,
                                                            "text": ")",
                                                            "value": ")",
                                                            "valueText": ")",
                                                            "hasTrailingTrivia": true,
                                                            "trailingTrivia": [
                                                                {
                                                                    "kind": "WhitespaceTrivia",
                                                                    "text": " "
                                                                }
                                                            ]
                                                        }
                                                    }
                                                },
                                                "block": {
                                                    "kind": "Block",
                                                    "fullStart": 808,
                                                    "fullEnd": 811,
                                                    "start": 808,
                                                    "end": 811,
                                                    "fullWidth": 3,
                                                    "width": 3,
                                                    "openBraceToken": {
                                                        "kind": "OpenBraceToken",
                                                        "fullStart": 808,
                                                        "fullEnd": 810,
                                                        "start": 808,
                                                        "end": 809,
                                                        "fullWidth": 2,
                                                        "width": 1,
                                                        "text": "{",
                                                        "value": "{",
                                                        "valueText": "{",
                                                        "hasTrailingTrivia": true,
                                                        "trailingTrivia": [
                                                            {
                                                                "kind": "WhitespaceTrivia",
                                                                "text": " "
                                                            }
                                                        ]
                                                    },
                                                    "statements": [],
                                                    "closeBraceToken": {
                                                        "kind": "CloseBraceToken",
                                                        "fullStart": 810,
                                                        "fullEnd": 811,
                                                        "start": 810,
                                                        "end": 811,
                                                        "fullWidth": 1,
                                                        "width": 1,
                                                        "text": "}",
                                                        "value": "}",
                                                        "valueText": "}"
                                                    }
                                                }
                                            }
                                        }
                                    }
                                ]
                            },
                            "semicolonToken": {
                                "kind": "SemicolonToken",
                                "fullStart": 811,
                                "fullEnd": 814,
                                "start": 811,
                                "end": 812,
                                "fullWidth": 3,
                                "width": 1,
                                "text": ";",
                                "value": ";",
                                "valueText": ";",
                                "hasTrailingTrivia": true,
                                "hasTrailingNewLine": true,
                                "trailingTrivia": [
                                    {
                                        "kind": "NewLineTrivia",
                                        "text": "\r\n"
                                    }
                                ]
                            }
                        },
                        {
                            "kind": "ExpressionStatement",
                            "fullStart": 814,
                            "fullEnd": 855,
                            "start": 822,
                            "end": 853,
                            "fullWidth": 41,
                            "width": 31,
                            "expression": {
                                "kind": "AssignmentExpression",
                                "fullStart": 814,
                                "fullEnd": 852,
                                "start": 822,
                                "end": 852,
                                "fullWidth": 38,
                                "width": 30,
                                "left": {
                                    "kind": "MemberAccessExpression",
                                    "fullStart": 814,
                                    "fullEnd": 845,
                                    "start": 822,
                                    "end": 844,
                                    "fullWidth": 31,
                                    "width": 22,
                                    "expression": {
                                        "kind": "IdentifierName",
                                        "fullStart": 814,
                                        "fullEnd": 834,
                                        "start": 822,
                                        "end": 834,
                                        "fullWidth": 20,
                                        "width": 12,
                                        "text": "ConstructFun",
                                        "value": "ConstructFun",
                                        "valueText": "ConstructFun",
                                        "hasLeadingTrivia": true,
                                        "leadingTrivia": [
                                            {
                                                "kind": "WhitespaceTrivia",
                                                "text": "        "
                                            }
                                        ]
                                    },
                                    "dotToken": {
                                        "kind": "DotToken",
                                        "fullStart": 834,
                                        "fullEnd": 835,
                                        "start": 834,
                                        "end": 835,
                                        "fullWidth": 1,
                                        "width": 1,
                                        "text": ".",
                                        "value": ".",
                                        "valueText": "."
                                    },
                                    "name": {
                                        "kind": "IdentifierName",
                                        "fullStart": 835,
                                        "fullEnd": 845,
                                        "start": 835,
                                        "end": 844,
                                        "fullWidth": 10,
                                        "width": 9,
                                        "text": "prototype",
                                        "value": "prototype",
                                        "valueText": "prototype",
                                        "hasTrailingTrivia": true,
                                        "trailingTrivia": [
                                            {
                                                "kind": "WhitespaceTrivia",
                                                "text": " "
                                            }
                                        ]
                                    }
                                },
                                "operatorToken": {
                                    "kind": "EqualsToken",
                                    "fullStart": 845,
                                    "fullEnd": 847,
                                    "start": 845,
                                    "end": 846,
                                    "fullWidth": 2,
                                    "width": 1,
                                    "text": "=",
                                    "value": "=",
                                    "valueText": "=",
                                    "hasTrailingTrivia": true,
                                    "trailingTrivia": [
                                        {
                                            "kind": "WhitespaceTrivia",
                                            "text": " "
                                        }
                                    ]
                                },
                                "right": {
                                    "kind": "IdentifierName",
                                    "fullStart": 847,
                                    "fullEnd": 852,
                                    "start": 847,
                                    "end": 852,
                                    "fullWidth": 5,
                                    "width": 5,
                                    "text": "proto",
                                    "value": "proto",
                                    "valueText": "proto"
                                }
                            },
                            "semicolonToken": {
                                "kind": "SemicolonToken",
                                "fullStart": 852,
                                "fullEnd": 855,
                                "start": 852,
                                "end": 853,
                                "fullWidth": 3,
                                "width": 1,
                                "text": ";",
                                "value": ";",
                                "valueText": ";",
                                "hasTrailingTrivia": true,
                                "hasTrailingNewLine": true,
                                "trailingTrivia": [
                                    {
                                        "kind": "NewLineTrivia",
                                        "text": "\r\n"
                                    }
                                ]
                            }
                        },
                        {
                            "kind": "VariableStatement",
                            "fullStart": 855,
                            "fullEnd": 898,
                            "start": 863,
                            "end": 896,
                            "fullWidth": 43,
                            "width": 33,
                            "modifiers": [],
                            "variableDeclaration": {
                                "kind": "VariableDeclaration",
                                "fullStart": 855,
                                "fullEnd": 895,
                                "start": 863,
                                "end": 895,
                                "fullWidth": 40,
                                "width": 32,
                                "varKeyword": {
                                    "kind": "VarKeyword",
                                    "fullStart": 855,
                                    "fullEnd": 867,
                                    "start": 863,
                                    "end": 866,
                                    "fullWidth": 12,
                                    "width": 3,
                                    "text": "var",
                                    "value": "var",
                                    "valueText": "var",
                                    "hasLeadingTrivia": true,
                                    "hasTrailingTrivia": true,
                                    "leadingTrivia": [
                                        {
                                            "kind": "WhitespaceTrivia",
                                            "text": "        "
                                        }
                                    ],
                                    "trailingTrivia": [
                                        {
                                            "kind": "WhitespaceTrivia",
                                            "text": " "
                                        }
                                    ]
                                },
                                "variableDeclarators": [
                                    {
                                        "kind": "VariableDeclarator",
                                        "fullStart": 867,
                                        "fullEnd": 895,
                                        "start": 867,
                                        "end": 895,
                                        "fullWidth": 28,
<<<<<<< HEAD
                                        "width": 28,
                                        "identifier": {
=======
                                        "propertyName": {
>>>>>>> 85e84683
                                            "kind": "IdentifierName",
                                            "fullStart": 867,
                                            "fullEnd": 875,
                                            "start": 867,
                                            "end": 874,
                                            "fullWidth": 8,
                                            "width": 7,
                                            "text": "descObj",
                                            "value": "descObj",
                                            "valueText": "descObj",
                                            "hasTrailingTrivia": true,
                                            "trailingTrivia": [
                                                {
                                                    "kind": "WhitespaceTrivia",
                                                    "text": " "
                                                }
                                            ]
                                        },
                                        "equalsValueClause": {
                                            "kind": "EqualsValueClause",
                                            "fullStart": 875,
                                            "fullEnd": 895,
                                            "start": 875,
                                            "end": 895,
                                            "fullWidth": 20,
                                            "width": 20,
                                            "equalsToken": {
                                                "kind": "EqualsToken",
                                                "fullStart": 875,
                                                "fullEnd": 877,
                                                "start": 875,
                                                "end": 876,
                                                "fullWidth": 2,
                                                "width": 1,
                                                "text": "=",
                                                "value": "=",
                                                "valueText": "=",
                                                "hasTrailingTrivia": true,
                                                "trailingTrivia": [
                                                    {
                                                        "kind": "WhitespaceTrivia",
                                                        "text": " "
                                                    }
                                                ]
                                            },
                                            "value": {
                                                "kind": "ObjectCreationExpression",
                                                "fullStart": 877,
                                                "fullEnd": 895,
                                                "start": 877,
                                                "end": 895,
                                                "fullWidth": 18,
                                                "width": 18,
                                                "newKeyword": {
                                                    "kind": "NewKeyword",
                                                    "fullStart": 877,
                                                    "fullEnd": 881,
                                                    "start": 877,
                                                    "end": 880,
                                                    "fullWidth": 4,
                                                    "width": 3,
                                                    "text": "new",
                                                    "value": "new",
                                                    "valueText": "new",
                                                    "hasTrailingTrivia": true,
                                                    "trailingTrivia": [
                                                        {
                                                            "kind": "WhitespaceTrivia",
                                                            "text": " "
                                                        }
                                                    ]
                                                },
                                                "expression": {
                                                    "kind": "IdentifierName",
                                                    "fullStart": 881,
                                                    "fullEnd": 893,
                                                    "start": 881,
                                                    "end": 893,
                                                    "fullWidth": 12,
                                                    "width": 12,
                                                    "text": "ConstructFun",
                                                    "value": "ConstructFun",
                                                    "valueText": "ConstructFun"
                                                },
                                                "argumentList": {
                                                    "kind": "ArgumentList",
                                                    "fullStart": 893,
                                                    "fullEnd": 895,
                                                    "start": 893,
                                                    "end": 895,
                                                    "fullWidth": 2,
                                                    "width": 2,
                                                    "openParenToken": {
                                                        "kind": "OpenParenToken",
                                                        "fullStart": 893,
                                                        "fullEnd": 894,
                                                        "start": 893,
                                                        "end": 894,
                                                        "fullWidth": 1,
                                                        "width": 1,
                                                        "text": "(",
                                                        "value": "(",
                                                        "valueText": "("
                                                    },
                                                    "arguments": [],
                                                    "closeParenToken": {
                                                        "kind": "CloseParenToken",
                                                        "fullStart": 894,
                                                        "fullEnd": 895,
                                                        "start": 894,
                                                        "end": 895,
                                                        "fullWidth": 1,
                                                        "width": 1,
                                                        "text": ")",
                                                        "value": ")",
                                                        "valueText": ")"
                                                    }
                                                }
                                            }
                                        }
                                    }
                                ]
                            },
                            "semicolonToken": {
                                "kind": "SemicolonToken",
                                "fullStart": 895,
                                "fullEnd": 898,
                                "start": 895,
                                "end": 896,
                                "fullWidth": 3,
                                "width": 1,
                                "text": ";",
                                "value": ";",
                                "valueText": ";",
                                "hasTrailingTrivia": true,
                                "hasTrailingNewLine": true,
                                "trailingTrivia": [
                                    {
                                        "kind": "NewLineTrivia",
                                        "text": "\r\n"
                                    }
                                ]
                            }
                        },
                        {
                            "kind": "VariableStatement",
                            "fullStart": 898,
                            "fullEnd": 983,
                            "start": 908,
                            "end": 981,
                            "fullWidth": 85,
                            "width": 73,
                            "modifiers": [],
                            "variableDeclaration": {
                                "kind": "VariableDeclaration",
                                "fullStart": 898,
                                "fullEnd": 980,
                                "start": 908,
                                "end": 980,
                                "fullWidth": 82,
                                "width": 72,
                                "varKeyword": {
                                    "kind": "VarKeyword",
                                    "fullStart": 898,
                                    "fullEnd": 912,
                                    "start": 908,
                                    "end": 911,
                                    "fullWidth": 14,
                                    "width": 3,
                                    "text": "var",
                                    "value": "var",
                                    "valueText": "var",
                                    "hasLeadingTrivia": true,
                                    "hasLeadingNewLine": true,
                                    "hasTrailingTrivia": true,
                                    "leadingTrivia": [
                                        {
                                            "kind": "NewLineTrivia",
                                            "text": "\r\n"
                                        },
                                        {
                                            "kind": "WhitespaceTrivia",
                                            "text": "        "
                                        }
                                    ],
                                    "trailingTrivia": [
                                        {
                                            "kind": "WhitespaceTrivia",
                                            "text": " "
                                        }
                                    ]
                                },
                                "variableDeclarators": [
                                    {
                                        "kind": "VariableDeclarator",
                                        "fullStart": 912,
                                        "fullEnd": 980,
                                        "start": 912,
                                        "end": 980,
                                        "fullWidth": 68,
<<<<<<< HEAD
                                        "width": 68,
                                        "identifier": {
=======
                                        "propertyName": {
>>>>>>> 85e84683
                                            "kind": "IdentifierName",
                                            "fullStart": 912,
                                            "fullEnd": 919,
                                            "start": 912,
                                            "end": 918,
                                            "fullWidth": 7,
                                            "width": 6,
                                            "text": "newObj",
                                            "value": "newObj",
                                            "valueText": "newObj",
                                            "hasTrailingTrivia": true,
                                            "trailingTrivia": [
                                                {
                                                    "kind": "WhitespaceTrivia",
                                                    "text": " "
                                                }
                                            ]
                                        },
                                        "equalsValueClause": {
                                            "kind": "EqualsValueClause",
                                            "fullStart": 919,
                                            "fullEnd": 980,
                                            "start": 919,
                                            "end": 980,
                                            "fullWidth": 61,
                                            "width": 61,
                                            "equalsToken": {
                                                "kind": "EqualsToken",
                                                "fullStart": 919,
                                                "fullEnd": 921,
                                                "start": 919,
                                                "end": 920,
                                                "fullWidth": 2,
                                                "width": 1,
                                                "text": "=",
                                                "value": "=",
                                                "valueText": "=",
                                                "hasTrailingTrivia": true,
                                                "trailingTrivia": [
                                                    {
                                                        "kind": "WhitespaceTrivia",
                                                        "text": " "
                                                    }
                                                ]
                                            },
                                            "value": {
                                                "kind": "InvocationExpression",
                                                "fullStart": 921,
                                                "fullEnd": 980,
                                                "start": 921,
                                                "end": 980,
                                                "fullWidth": 59,
                                                "width": 59,
                                                "expression": {
                                                    "kind": "MemberAccessExpression",
                                                    "fullStart": 921,
                                                    "fullEnd": 934,
                                                    "start": 921,
                                                    "end": 934,
                                                    "fullWidth": 13,
                                                    "width": 13,
                                                    "expression": {
                                                        "kind": "IdentifierName",
                                                        "fullStart": 921,
                                                        "fullEnd": 927,
                                                        "start": 921,
                                                        "end": 927,
                                                        "fullWidth": 6,
                                                        "width": 6,
                                                        "text": "Object",
                                                        "value": "Object",
                                                        "valueText": "Object"
                                                    },
                                                    "dotToken": {
                                                        "kind": "DotToken",
                                                        "fullStart": 927,
                                                        "fullEnd": 928,
                                                        "start": 927,
                                                        "end": 928,
                                                        "fullWidth": 1,
                                                        "width": 1,
                                                        "text": ".",
                                                        "value": ".",
                                                        "valueText": "."
                                                    },
                                                    "name": {
                                                        "kind": "IdentifierName",
                                                        "fullStart": 928,
                                                        "fullEnd": 934,
                                                        "start": 928,
                                                        "end": 934,
                                                        "fullWidth": 6,
                                                        "width": 6,
                                                        "text": "create",
                                                        "value": "create",
                                                        "valueText": "create"
                                                    }
                                                },
                                                "argumentList": {
                                                    "kind": "ArgumentList",
                                                    "fullStart": 934,
                                                    "fullEnd": 980,
                                                    "start": 934,
                                                    "end": 980,
                                                    "fullWidth": 46,
                                                    "width": 46,
                                                    "openParenToken": {
                                                        "kind": "OpenParenToken",
                                                        "fullStart": 934,
                                                        "fullEnd": 935,
                                                        "start": 934,
                                                        "end": 935,
                                                        "fullWidth": 1,
                                                        "width": 1,
                                                        "text": "(",
                                                        "value": "(",
                                                        "valueText": "("
                                                    },
                                                    "arguments": [
                                                        {
                                                            "kind": "ObjectLiteralExpression",
                                                            "fullStart": 935,
                                                            "fullEnd": 937,
                                                            "start": 935,
                                                            "end": 937,
                                                            "fullWidth": 2,
                                                            "width": 2,
                                                            "openBraceToken": {
                                                                "kind": "OpenBraceToken",
                                                                "fullStart": 935,
                                                                "fullEnd": 936,
                                                                "start": 935,
                                                                "end": 936,
                                                                "fullWidth": 1,
                                                                "width": 1,
                                                                "text": "{",
                                                                "value": "{",
                                                                "valueText": "{"
                                                            },
                                                            "propertyAssignments": [],
                                                            "closeBraceToken": {
                                                                "kind": "CloseBraceToken",
                                                                "fullStart": 936,
                                                                "fullEnd": 937,
                                                                "start": 936,
                                                                "end": 937,
                                                                "fullWidth": 1,
                                                                "width": 1,
                                                                "text": "}",
                                                                "value": "}",
                                                                "valueText": "}"
                                                            }
                                                        },
                                                        {
                                                            "kind": "CommaToken",
                                                            "fullStart": 937,
                                                            "fullEnd": 939,
                                                            "start": 937,
                                                            "end": 938,
                                                            "fullWidth": 2,
                                                            "width": 1,
                                                            "text": ",",
                                                            "value": ",",
                                                            "valueText": ",",
                                                            "hasTrailingTrivia": true,
                                                            "trailingTrivia": [
                                                                {
                                                                    "kind": "WhitespaceTrivia",
                                                                    "text": " "
                                                                }
                                                            ]
                                                        },
                                                        {
                                                            "kind": "ObjectLiteralExpression",
                                                            "fullStart": 939,
                                                            "fullEnd": 979,
                                                            "start": 939,
                                                            "end": 979,
                                                            "fullWidth": 40,
                                                            "width": 40,
                                                            "openBraceToken": {
                                                                "kind": "OpenBraceToken",
                                                                "fullStart": 939,
                                                                "fullEnd": 942,
                                                                "start": 939,
                                                                "end": 940,
                                                                "fullWidth": 3,
                                                                "width": 1,
                                                                "text": "{",
                                                                "value": "{",
                                                                "valueText": "{",
                                                                "hasTrailingTrivia": true,
                                                                "hasTrailingNewLine": true,
                                                                "trailingTrivia": [
                                                                    {
                                                                        "kind": "NewLineTrivia",
                                                                        "text": "\r\n"
                                                                    }
                                                                ]
                                                            },
                                                            "propertyAssignments": [
                                                                {
                                                                    "kind": "SimplePropertyAssignment",
                                                                    "fullStart": 942,
                                                                    "fullEnd": 970,
                                                                    "start": 954,
                                                                    "end": 967,
                                                                    "fullWidth": 28,
                                                                    "width": 13,
                                                                    "propertyName": {
                                                                        "kind": "IdentifierName",
                                                                        "fullStart": 942,
                                                                        "fullEnd": 958,
                                                                        "start": 954,
                                                                        "end": 958,
                                                                        "fullWidth": 16,
                                                                        "width": 4,
                                                                        "text": "prop",
                                                                        "value": "prop",
                                                                        "valueText": "prop",
                                                                        "hasLeadingTrivia": true,
                                                                        "leadingTrivia": [
                                                                            {
                                                                                "kind": "WhitespaceTrivia",
                                                                                "text": "            "
                                                                            }
                                                                        ]
                                                                    },
                                                                    "colonToken": {
                                                                        "kind": "ColonToken",
                                                                        "fullStart": 958,
                                                                        "fullEnd": 960,
                                                                        "start": 958,
                                                                        "end": 959,
                                                                        "fullWidth": 2,
                                                                        "width": 1,
                                                                        "text": ":",
                                                                        "value": ":",
                                                                        "valueText": ":",
                                                                        "hasTrailingTrivia": true,
                                                                        "trailingTrivia": [
                                                                            {
                                                                                "kind": "WhitespaceTrivia",
                                                                                "text": " "
                                                                            }
                                                                        ]
                                                                    },
                                                                    "expression": {
                                                                        "kind": "IdentifierName",
                                                                        "fullStart": 960,
                                                                        "fullEnd": 970,
                                                                        "start": 960,
                                                                        "end": 967,
                                                                        "fullWidth": 10,
                                                                        "width": 7,
                                                                        "text": "descObj",
                                                                        "value": "descObj",
                                                                        "valueText": "descObj",
                                                                        "hasTrailingTrivia": true,
                                                                        "hasTrailingNewLine": true,
                                                                        "trailingTrivia": [
                                                                            {
                                                                                "kind": "WhitespaceTrivia",
                                                                                "text": " "
                                                                            },
                                                                            {
                                                                                "kind": "NewLineTrivia",
                                                                                "text": "\r\n"
                                                                            }
                                                                        ]
                                                                    }
                                                                }
                                                            ],
                                                            "closeBraceToken": {
                                                                "kind": "CloseBraceToken",
                                                                "fullStart": 970,
                                                                "fullEnd": 979,
                                                                "start": 978,
                                                                "end": 979,
                                                                "fullWidth": 9,
                                                                "width": 1,
                                                                "text": "}",
                                                                "value": "}",
                                                                "valueText": "}",
                                                                "hasLeadingTrivia": true,
                                                                "leadingTrivia": [
                                                                    {
                                                                        "kind": "WhitespaceTrivia",
                                                                        "text": "        "
                                                                    }
                                                                ]
                                                            }
                                                        }
                                                    ],
                                                    "closeParenToken": {
                                                        "kind": "CloseParenToken",
                                                        "fullStart": 979,
                                                        "fullEnd": 980,
                                                        "start": 979,
                                                        "end": 980,
                                                        "fullWidth": 1,
                                                        "width": 1,
                                                        "text": ")",
                                                        "value": ")",
                                                        "valueText": ")"
                                                    }
                                                }
                                            }
                                        }
                                    }
                                ]
                            },
                            "semicolonToken": {
                                "kind": "SemicolonToken",
                                "fullStart": 980,
                                "fullEnd": 983,
                                "start": 980,
                                "end": 981,
                                "fullWidth": 3,
                                "width": 1,
                                "text": ";",
                                "value": ";",
                                "valueText": ";",
                                "hasTrailingTrivia": true,
                                "hasTrailingNewLine": true,
                                "trailingTrivia": [
                                    {
                                        "kind": "NewLineTrivia",
                                        "text": "\r\n"
                                    }
                                ]
                            }
                        },
                        {
                            "kind": "VariableStatement",
                            "fullStart": 983,
                            "fullEnd": 1037,
                            "start": 991,
                            "end": 1035,
                            "fullWidth": 54,
                            "width": 44,
                            "modifiers": [],
                            "variableDeclaration": {
                                "kind": "VariableDeclaration",
                                "fullStart": 983,
                                "fullEnd": 1034,
                                "start": 991,
                                "end": 1034,
                                "fullWidth": 51,
                                "width": 43,
                                "varKeyword": {
                                    "kind": "VarKeyword",
                                    "fullStart": 983,
                                    "fullEnd": 995,
                                    "start": 991,
                                    "end": 994,
                                    "fullWidth": 12,
                                    "width": 3,
                                    "text": "var",
                                    "value": "var",
                                    "valueText": "var",
                                    "hasLeadingTrivia": true,
                                    "hasTrailingTrivia": true,
                                    "leadingTrivia": [
                                        {
                                            "kind": "WhitespaceTrivia",
                                            "text": "        "
                                        }
                                    ],
                                    "trailingTrivia": [
                                        {
                                            "kind": "WhitespaceTrivia",
                                            "text": " "
                                        }
                                    ]
                                },
                                "variableDeclarators": [
                                    {
                                        "kind": "VariableDeclarator",
                                        "fullStart": 995,
                                        "fullEnd": 1034,
                                        "start": 995,
                                        "end": 1034,
                                        "fullWidth": 39,
<<<<<<< HEAD
                                        "width": 39,
                                        "identifier": {
=======
                                        "propertyName": {
>>>>>>> 85e84683
                                            "kind": "IdentifierName",
                                            "fullStart": 995,
                                            "fullEnd": 1003,
                                            "start": 995,
                                            "end": 1002,
                                            "fullWidth": 8,
                                            "width": 7,
                                            "text": "result1",
                                            "value": "result1",
                                            "valueText": "result1",
                                            "hasTrailingTrivia": true,
                                            "trailingTrivia": [
                                                {
                                                    "kind": "WhitespaceTrivia",
                                                    "text": " "
                                                }
                                            ]
                                        },
                                        "equalsValueClause": {
                                            "kind": "EqualsValueClause",
                                            "fullStart": 1003,
                                            "fullEnd": 1034,
                                            "start": 1003,
                                            "end": 1034,
                                            "fullWidth": 31,
                                            "width": 31,
                                            "equalsToken": {
                                                "kind": "EqualsToken",
                                                "fullStart": 1003,
                                                "fullEnd": 1005,
                                                "start": 1003,
                                                "end": 1004,
                                                "fullWidth": 2,
                                                "width": 1,
                                                "text": "=",
                                                "value": "=",
                                                "valueText": "=",
                                                "hasTrailingTrivia": true,
                                                "trailingTrivia": [
                                                    {
                                                        "kind": "WhitespaceTrivia",
                                                        "text": " "
                                                    }
                                                ]
                                            },
                                            "value": {
                                                "kind": "InvocationExpression",
                                                "fullStart": 1005,
                                                "fullEnd": 1034,
                                                "start": 1005,
                                                "end": 1034,
                                                "fullWidth": 29,
                                                "width": 29,
                                                "expression": {
                                                    "kind": "MemberAccessExpression",
                                                    "fullStart": 1005,
                                                    "fullEnd": 1026,
                                                    "start": 1005,
                                                    "end": 1026,
                                                    "fullWidth": 21,
                                                    "width": 21,
                                                    "expression": {
                                                        "kind": "IdentifierName",
                                                        "fullStart": 1005,
                                                        "fullEnd": 1011,
                                                        "start": 1005,
                                                        "end": 1011,
                                                        "fullWidth": 6,
                                                        "width": 6,
                                                        "text": "newObj",
                                                        "value": "newObj",
                                                        "valueText": "newObj"
                                                    },
                                                    "dotToken": {
                                                        "kind": "DotToken",
                                                        "fullStart": 1011,
                                                        "fullEnd": 1012,
                                                        "start": 1011,
                                                        "end": 1012,
                                                        "fullWidth": 1,
                                                        "width": 1,
                                                        "text": ".",
                                                        "value": ".",
                                                        "valueText": "."
                                                    },
                                                    "name": {
                                                        "kind": "IdentifierName",
                                                        "fullStart": 1012,
                                                        "fullEnd": 1026,
                                                        "start": 1012,
                                                        "end": 1026,
                                                        "fullWidth": 14,
                                                        "width": 14,
                                                        "text": "hasOwnProperty",
                                                        "value": "hasOwnProperty",
                                                        "valueText": "hasOwnProperty"
                                                    }
                                                },
                                                "argumentList": {
                                                    "kind": "ArgumentList",
                                                    "fullStart": 1026,
                                                    "fullEnd": 1034,
                                                    "start": 1026,
                                                    "end": 1034,
                                                    "fullWidth": 8,
                                                    "width": 8,
                                                    "openParenToken": {
                                                        "kind": "OpenParenToken",
                                                        "fullStart": 1026,
                                                        "fullEnd": 1027,
                                                        "start": 1026,
                                                        "end": 1027,
                                                        "fullWidth": 1,
                                                        "width": 1,
                                                        "text": "(",
                                                        "value": "(",
                                                        "valueText": "("
                                                    },
                                                    "arguments": [
                                                        {
                                                            "kind": "StringLiteral",
                                                            "fullStart": 1027,
                                                            "fullEnd": 1033,
                                                            "start": 1027,
                                                            "end": 1033,
                                                            "fullWidth": 6,
                                                            "width": 6,
                                                            "text": "\"prop\"",
                                                            "value": "prop",
                                                            "valueText": "prop"
                                                        }
                                                    ],
                                                    "closeParenToken": {
                                                        "kind": "CloseParenToken",
                                                        "fullStart": 1033,
                                                        "fullEnd": 1034,
                                                        "start": 1033,
                                                        "end": 1034,
                                                        "fullWidth": 1,
                                                        "width": 1,
                                                        "text": ")",
                                                        "value": ")",
                                                        "valueText": ")"
                                                    }
                                                }
                                            }
                                        }
                                    }
                                ]
                            },
                            "semicolonToken": {
                                "kind": "SemicolonToken",
                                "fullStart": 1034,
                                "fullEnd": 1037,
                                "start": 1034,
                                "end": 1035,
                                "fullWidth": 3,
                                "width": 1,
                                "text": ";",
                                "value": ";",
                                "valueText": ";",
                                "hasTrailingTrivia": true,
                                "hasTrailingNewLine": true,
                                "trailingTrivia": [
                                    {
                                        "kind": "NewLineTrivia",
                                        "text": "\r\n"
                                    }
                                ]
                            }
                        },
                        {
                            "kind": "ExpressionStatement",
                            "fullStart": 1037,
                            "fullEnd": 1066,
                            "start": 1045,
                            "end": 1064,
                            "fullWidth": 29,
                            "width": 19,
                            "expression": {
                                "kind": "DeleteExpression",
                                "fullStart": 1037,
                                "fullEnd": 1063,
                                "start": 1045,
                                "end": 1063,
                                "fullWidth": 26,
                                "width": 18,
                                "deleteKeyword": {
                                    "kind": "DeleteKeyword",
                                    "fullStart": 1037,
                                    "fullEnd": 1052,
                                    "start": 1045,
                                    "end": 1051,
                                    "fullWidth": 15,
                                    "width": 6,
                                    "text": "delete",
                                    "value": "delete",
                                    "valueText": "delete",
                                    "hasLeadingTrivia": true,
                                    "hasTrailingTrivia": true,
                                    "leadingTrivia": [
                                        {
                                            "kind": "WhitespaceTrivia",
                                            "text": "        "
                                        }
                                    ],
                                    "trailingTrivia": [
                                        {
                                            "kind": "WhitespaceTrivia",
                                            "text": " "
                                        }
                                    ]
                                },
                                "expression": {
                                    "kind": "MemberAccessExpression",
                                    "fullStart": 1052,
                                    "fullEnd": 1063,
                                    "start": 1052,
                                    "end": 1063,
                                    "fullWidth": 11,
                                    "width": 11,
                                    "expression": {
                                        "kind": "IdentifierName",
                                        "fullStart": 1052,
                                        "fullEnd": 1058,
                                        "start": 1052,
                                        "end": 1058,
                                        "fullWidth": 6,
                                        "width": 6,
                                        "text": "newObj",
                                        "value": "newObj",
                                        "valueText": "newObj"
                                    },
                                    "dotToken": {
                                        "kind": "DotToken",
                                        "fullStart": 1058,
                                        "fullEnd": 1059,
                                        "start": 1058,
                                        "end": 1059,
                                        "fullWidth": 1,
                                        "width": 1,
                                        "text": ".",
                                        "value": ".",
                                        "valueText": "."
                                    },
                                    "name": {
                                        "kind": "IdentifierName",
                                        "fullStart": 1059,
                                        "fullEnd": 1063,
                                        "start": 1059,
                                        "end": 1063,
                                        "fullWidth": 4,
                                        "width": 4,
                                        "text": "prop",
                                        "value": "prop",
                                        "valueText": "prop"
                                    }
                                }
                            },
                            "semicolonToken": {
                                "kind": "SemicolonToken",
                                "fullStart": 1063,
                                "fullEnd": 1066,
                                "start": 1063,
                                "end": 1064,
                                "fullWidth": 3,
                                "width": 1,
                                "text": ";",
                                "value": ";",
                                "valueText": ";",
                                "hasTrailingTrivia": true,
                                "hasTrailingNewLine": true,
                                "trailingTrivia": [
                                    {
                                        "kind": "NewLineTrivia",
                                        "text": "\r\n"
                                    }
                                ]
                            }
                        },
                        {
                            "kind": "VariableStatement",
                            "fullStart": 1066,
                            "fullEnd": 1120,
                            "start": 1074,
                            "end": 1118,
                            "fullWidth": 54,
                            "width": 44,
                            "modifiers": [],
                            "variableDeclaration": {
                                "kind": "VariableDeclaration",
                                "fullStart": 1066,
                                "fullEnd": 1117,
                                "start": 1074,
                                "end": 1117,
                                "fullWidth": 51,
                                "width": 43,
                                "varKeyword": {
                                    "kind": "VarKeyword",
                                    "fullStart": 1066,
                                    "fullEnd": 1078,
                                    "start": 1074,
                                    "end": 1077,
                                    "fullWidth": 12,
                                    "width": 3,
                                    "text": "var",
                                    "value": "var",
                                    "valueText": "var",
                                    "hasLeadingTrivia": true,
                                    "hasTrailingTrivia": true,
                                    "leadingTrivia": [
                                        {
                                            "kind": "WhitespaceTrivia",
                                            "text": "        "
                                        }
                                    ],
                                    "trailingTrivia": [
                                        {
                                            "kind": "WhitespaceTrivia",
                                            "text": " "
                                        }
                                    ]
                                },
                                "variableDeclarators": [
                                    {
                                        "kind": "VariableDeclarator",
                                        "fullStart": 1078,
                                        "fullEnd": 1117,
                                        "start": 1078,
                                        "end": 1117,
                                        "fullWidth": 39,
<<<<<<< HEAD
                                        "width": 39,
                                        "identifier": {
=======
                                        "propertyName": {
>>>>>>> 85e84683
                                            "kind": "IdentifierName",
                                            "fullStart": 1078,
                                            "fullEnd": 1086,
                                            "start": 1078,
                                            "end": 1085,
                                            "fullWidth": 8,
                                            "width": 7,
                                            "text": "result2",
                                            "value": "result2",
                                            "valueText": "result2",
                                            "hasTrailingTrivia": true,
                                            "trailingTrivia": [
                                                {
                                                    "kind": "WhitespaceTrivia",
                                                    "text": " "
                                                }
                                            ]
                                        },
                                        "equalsValueClause": {
                                            "kind": "EqualsValueClause",
                                            "fullStart": 1086,
                                            "fullEnd": 1117,
                                            "start": 1086,
                                            "end": 1117,
                                            "fullWidth": 31,
                                            "width": 31,
                                            "equalsToken": {
                                                "kind": "EqualsToken",
                                                "fullStart": 1086,
                                                "fullEnd": 1088,
                                                "start": 1086,
                                                "end": 1087,
                                                "fullWidth": 2,
                                                "width": 1,
                                                "text": "=",
                                                "value": "=",
                                                "valueText": "=",
                                                "hasTrailingTrivia": true,
                                                "trailingTrivia": [
                                                    {
                                                        "kind": "WhitespaceTrivia",
                                                        "text": " "
                                                    }
                                                ]
                                            },
                                            "value": {
                                                "kind": "InvocationExpression",
                                                "fullStart": 1088,
                                                "fullEnd": 1117,
                                                "start": 1088,
                                                "end": 1117,
                                                "fullWidth": 29,
                                                "width": 29,
                                                "expression": {
                                                    "kind": "MemberAccessExpression",
                                                    "fullStart": 1088,
                                                    "fullEnd": 1109,
                                                    "start": 1088,
                                                    "end": 1109,
                                                    "fullWidth": 21,
                                                    "width": 21,
                                                    "expression": {
                                                        "kind": "IdentifierName",
                                                        "fullStart": 1088,
                                                        "fullEnd": 1094,
                                                        "start": 1088,
                                                        "end": 1094,
                                                        "fullWidth": 6,
                                                        "width": 6,
                                                        "text": "newObj",
                                                        "value": "newObj",
                                                        "valueText": "newObj"
                                                    },
                                                    "dotToken": {
                                                        "kind": "DotToken",
                                                        "fullStart": 1094,
                                                        "fullEnd": 1095,
                                                        "start": 1094,
                                                        "end": 1095,
                                                        "fullWidth": 1,
                                                        "width": 1,
                                                        "text": ".",
                                                        "value": ".",
                                                        "valueText": "."
                                                    },
                                                    "name": {
                                                        "kind": "IdentifierName",
                                                        "fullStart": 1095,
                                                        "fullEnd": 1109,
                                                        "start": 1095,
                                                        "end": 1109,
                                                        "fullWidth": 14,
                                                        "width": 14,
                                                        "text": "hasOwnProperty",
                                                        "value": "hasOwnProperty",
                                                        "valueText": "hasOwnProperty"
                                                    }
                                                },
                                                "argumentList": {
                                                    "kind": "ArgumentList",
                                                    "fullStart": 1109,
                                                    "fullEnd": 1117,
                                                    "start": 1109,
                                                    "end": 1117,
                                                    "fullWidth": 8,
                                                    "width": 8,
                                                    "openParenToken": {
                                                        "kind": "OpenParenToken",
                                                        "fullStart": 1109,
                                                        "fullEnd": 1110,
                                                        "start": 1109,
                                                        "end": 1110,
                                                        "fullWidth": 1,
                                                        "width": 1,
                                                        "text": "(",
                                                        "value": "(",
                                                        "valueText": "("
                                                    },
                                                    "arguments": [
                                                        {
                                                            "kind": "StringLiteral",
                                                            "fullStart": 1110,
                                                            "fullEnd": 1116,
                                                            "start": 1110,
                                                            "end": 1116,
                                                            "fullWidth": 6,
                                                            "width": 6,
                                                            "text": "\"prop\"",
                                                            "value": "prop",
                                                            "valueText": "prop"
                                                        }
                                                    ],
                                                    "closeParenToken": {
                                                        "kind": "CloseParenToken",
                                                        "fullStart": 1116,
                                                        "fullEnd": 1117,
                                                        "start": 1116,
                                                        "end": 1117,
                                                        "fullWidth": 1,
                                                        "width": 1,
                                                        "text": ")",
                                                        "value": ")",
                                                        "valueText": ")"
                                                    }
                                                }
                                            }
                                        }
                                    }
                                ]
                            },
                            "semicolonToken": {
                                "kind": "SemicolonToken",
                                "fullStart": 1117,
                                "fullEnd": 1120,
                                "start": 1117,
                                "end": 1118,
                                "fullWidth": 3,
                                "width": 1,
                                "text": ";",
                                "value": ";",
                                "valueText": ";",
                                "hasTrailingTrivia": true,
                                "hasTrailingNewLine": true,
                                "trailingTrivia": [
                                    {
                                        "kind": "NewLineTrivia",
                                        "text": "\r\n"
                                    }
                                ]
                            }
                        },
                        {
                            "kind": "ReturnStatement",
                            "fullStart": 1120,
                            "fullEnd": 1176,
                            "start": 1130,
                            "end": 1174,
                            "fullWidth": 56,
                            "width": 44,
                            "returnKeyword": {
                                "kind": "ReturnKeyword",
                                "fullStart": 1120,
                                "fullEnd": 1137,
                                "start": 1130,
                                "end": 1136,
                                "fullWidth": 17,
                                "width": 6,
                                "text": "return",
                                "value": "return",
                                "valueText": "return",
                                "hasLeadingTrivia": true,
                                "hasLeadingNewLine": true,
                                "hasTrailingTrivia": true,
                                "leadingTrivia": [
                                    {
                                        "kind": "NewLineTrivia",
                                        "text": "\r\n"
                                    },
                                    {
                                        "kind": "WhitespaceTrivia",
                                        "text": "        "
                                    }
                                ],
                                "trailingTrivia": [
                                    {
                                        "kind": "WhitespaceTrivia",
                                        "text": " "
                                    }
                                ]
                            },
                            "expression": {
                                "kind": "LogicalAndExpression",
                                "fullStart": 1137,
                                "fullEnd": 1173,
                                "start": 1137,
                                "end": 1173,
                                "fullWidth": 36,
                                "width": 36,
                                "left": {
                                    "kind": "EqualsExpression",
                                    "fullStart": 1137,
                                    "fullEnd": 1154,
                                    "start": 1137,
                                    "end": 1153,
                                    "fullWidth": 17,
                                    "width": 16,
                                    "left": {
                                        "kind": "IdentifierName",
                                        "fullStart": 1137,
                                        "fullEnd": 1145,
                                        "start": 1137,
                                        "end": 1144,
                                        "fullWidth": 8,
                                        "width": 7,
                                        "text": "result1",
                                        "value": "result1",
                                        "valueText": "result1",
                                        "hasTrailingTrivia": true,
                                        "trailingTrivia": [
                                            {
                                                "kind": "WhitespaceTrivia",
                                                "text": " "
                                            }
                                        ]
                                    },
                                    "operatorToken": {
                                        "kind": "EqualsEqualsEqualsToken",
                                        "fullStart": 1145,
                                        "fullEnd": 1149,
                                        "start": 1145,
                                        "end": 1148,
                                        "fullWidth": 4,
                                        "width": 3,
                                        "text": "===",
                                        "value": "===",
                                        "valueText": "===",
                                        "hasTrailingTrivia": true,
                                        "trailingTrivia": [
                                            {
                                                "kind": "WhitespaceTrivia",
                                                "text": " "
                                            }
                                        ]
                                    },
                                    "right": {
                                        "kind": "TrueKeyword",
                                        "fullStart": 1149,
                                        "fullEnd": 1154,
                                        "start": 1149,
                                        "end": 1153,
                                        "fullWidth": 5,
                                        "width": 4,
                                        "text": "true",
                                        "value": true,
                                        "valueText": "true",
                                        "hasTrailingTrivia": true,
                                        "trailingTrivia": [
                                            {
                                                "kind": "WhitespaceTrivia",
                                                "text": " "
                                            }
                                        ]
                                    }
                                },
                                "operatorToken": {
                                    "kind": "AmpersandAmpersandToken",
                                    "fullStart": 1154,
                                    "fullEnd": 1157,
                                    "start": 1154,
                                    "end": 1156,
                                    "fullWidth": 3,
                                    "width": 2,
                                    "text": "&&",
                                    "value": "&&",
                                    "valueText": "&&",
                                    "hasTrailingTrivia": true,
                                    "trailingTrivia": [
                                        {
                                            "kind": "WhitespaceTrivia",
                                            "text": " "
                                        }
                                    ]
                                },
                                "right": {
                                    "kind": "EqualsExpression",
                                    "fullStart": 1157,
                                    "fullEnd": 1173,
                                    "start": 1157,
                                    "end": 1173,
                                    "fullWidth": 16,
                                    "width": 16,
                                    "left": {
                                        "kind": "IdentifierName",
                                        "fullStart": 1157,
                                        "fullEnd": 1165,
                                        "start": 1157,
                                        "end": 1164,
                                        "fullWidth": 8,
                                        "width": 7,
                                        "text": "result2",
                                        "value": "result2",
                                        "valueText": "result2",
                                        "hasTrailingTrivia": true,
                                        "trailingTrivia": [
                                            {
                                                "kind": "WhitespaceTrivia",
                                                "text": " "
                                            }
                                        ]
                                    },
                                    "operatorToken": {
                                        "kind": "EqualsEqualsEqualsToken",
                                        "fullStart": 1165,
                                        "fullEnd": 1169,
                                        "start": 1165,
                                        "end": 1168,
                                        "fullWidth": 4,
                                        "width": 3,
                                        "text": "===",
                                        "value": "===",
                                        "valueText": "===",
                                        "hasTrailingTrivia": true,
                                        "trailingTrivia": [
                                            {
                                                "kind": "WhitespaceTrivia",
                                                "text": " "
                                            }
                                        ]
                                    },
                                    "right": {
                                        "kind": "TrueKeyword",
                                        "fullStart": 1169,
                                        "fullEnd": 1173,
                                        "start": 1169,
                                        "end": 1173,
                                        "fullWidth": 4,
                                        "width": 4,
                                        "text": "true",
                                        "value": true,
                                        "valueText": "true"
                                    }
                                }
                            },
                            "semicolonToken": {
                                "kind": "SemicolonToken",
                                "fullStart": 1173,
                                "fullEnd": 1176,
                                "start": 1173,
                                "end": 1174,
                                "fullWidth": 3,
                                "width": 1,
                                "text": ";",
                                "value": ";",
                                "valueText": ";",
                                "hasTrailingTrivia": true,
                                "hasTrailingNewLine": true,
                                "trailingTrivia": [
                                    {
                                        "kind": "NewLineTrivia",
                                        "text": "\r\n"
                                    }
                                ]
                            }
                        }
                    ],
                    "closeBraceToken": {
                        "kind": "CloseBraceToken",
                        "fullStart": 1176,
                        "fullEnd": 1183,
                        "start": 1180,
                        "end": 1181,
                        "fullWidth": 7,
                        "width": 1,
                        "text": "}",
                        "value": "}",
                        "valueText": "}",
                        "hasLeadingTrivia": true,
                        "hasTrailingTrivia": true,
                        "hasTrailingNewLine": true,
                        "leadingTrivia": [
                            {
                                "kind": "WhitespaceTrivia",
                                "text": "    "
                            }
                        ],
                        "trailingTrivia": [
                            {
                                "kind": "NewLineTrivia",
                                "text": "\r\n"
                            }
                        ]
                    }
                }
            },
            {
                "kind": "ExpressionStatement",
                "fullStart": 1183,
                "fullEnd": 1207,
                "start": 1183,
                "end": 1205,
                "fullWidth": 24,
                "width": 22,
                "expression": {
                    "kind": "InvocationExpression",
                    "fullStart": 1183,
                    "fullEnd": 1204,
                    "start": 1183,
                    "end": 1204,
                    "fullWidth": 21,
                    "width": 21,
                    "expression": {
                        "kind": "IdentifierName",
                        "fullStart": 1183,
                        "fullEnd": 1194,
                        "start": 1183,
                        "end": 1194,
                        "fullWidth": 11,
                        "width": 11,
                        "text": "runTestCase",
                        "value": "runTestCase",
                        "valueText": "runTestCase"
                    },
                    "argumentList": {
                        "kind": "ArgumentList",
                        "fullStart": 1194,
                        "fullEnd": 1204,
                        "start": 1194,
                        "end": 1204,
                        "fullWidth": 10,
                        "width": 10,
                        "openParenToken": {
                            "kind": "OpenParenToken",
                            "fullStart": 1194,
                            "fullEnd": 1195,
                            "start": 1194,
                            "end": 1195,
                            "fullWidth": 1,
                            "width": 1,
                            "text": "(",
                            "value": "(",
                            "valueText": "("
                        },
                        "arguments": [
                            {
                                "kind": "IdentifierName",
                                "fullStart": 1195,
                                "fullEnd": 1203,
                                "start": 1195,
                                "end": 1203,
                                "fullWidth": 8,
                                "width": 8,
                                "text": "testcase",
                                "value": "testcase",
                                "valueText": "testcase"
                            }
                        ],
                        "closeParenToken": {
                            "kind": "CloseParenToken",
                            "fullStart": 1203,
                            "fullEnd": 1204,
                            "start": 1203,
                            "end": 1204,
                            "fullWidth": 1,
                            "width": 1,
                            "text": ")",
                            "value": ")",
                            "valueText": ")"
                        }
                    }
                },
                "semicolonToken": {
                    "kind": "SemicolonToken",
                    "fullStart": 1204,
                    "fullEnd": 1207,
                    "start": 1204,
                    "end": 1205,
                    "fullWidth": 3,
                    "width": 1,
                    "text": ";",
                    "value": ";",
                    "valueText": ";",
                    "hasTrailingTrivia": true,
                    "hasTrailingNewLine": true,
                    "trailingTrivia": [
                        {
                            "kind": "NewLineTrivia",
                            "text": "\r\n"
                        }
                    ]
                }
            }
        ],
        "endOfFileToken": {
            "kind": "EndOfFileToken",
            "fullStart": 1207,
            "fullEnd": 1207,
            "start": 1207,
            "end": 1207,
            "fullWidth": 0,
            "width": 0,
            "text": ""
        }
    },
    "lineMap": {
        "lineStarts": [
            0,
            67,
            152,
            232,
            308,
            380,
            385,
            439,
            603,
            608,
            610,
            612,
            635,
            637,
            662,
            664,
            720,
            754,
            767,
            769,
            814,
            855,
            898,
            900,
            942,
            970,
            983,
            1037,
            1066,
            1120,
            1122,
            1176,
            1183,
            1207
        ],
        "length": 1207
    }
}<|MERGE_RESOLUTION|>--- conflicted
+++ resolved
@@ -252,12 +252,8 @@
                                         "start": 649,
                                         "end": 659,
                                         "fullWidth": 10,
-<<<<<<< HEAD
                                         "width": 10,
-                                        "identifier": {
-=======
                                         "propertyName": {
->>>>>>> 85e84683
                                             "kind": "IdentifierName",
                                             "fullStart": 649,
                                             "fullEnd": 655,
@@ -839,12 +835,8 @@
                                         "start": 781,
                                         "end": 811,
                                         "fullWidth": 30,
-<<<<<<< HEAD
                                         "width": 30,
-                                        "identifier": {
-=======
                                         "propertyName": {
->>>>>>> 85e84683
                                             "kind": "IdentifierName",
                                             "fullStart": 781,
                                             "fullEnd": 794,
@@ -1213,12 +1205,8 @@
                                         "start": 867,
                                         "end": 895,
                                         "fullWidth": 28,
-<<<<<<< HEAD
                                         "width": 28,
-                                        "identifier": {
-=======
                                         "propertyName": {
->>>>>>> 85e84683
                                             "kind": "IdentifierName",
                                             "fullStart": 867,
                                             "fullEnd": 875,
@@ -1419,12 +1407,8 @@
                                         "start": 912,
                                         "end": 980,
                                         "fullWidth": 68,
-<<<<<<< HEAD
                                         "width": 68,
-                                        "identifier": {
-=======
                                         "propertyName": {
->>>>>>> 85e84683
                                             "kind": "IdentifierName",
                                             "fullStart": 912,
                                             "fullEnd": 919,
@@ -1809,12 +1793,8 @@
                                         "start": 995,
                                         "end": 1034,
                                         "fullWidth": 39,
-<<<<<<< HEAD
                                         "width": 39,
-                                        "identifier": {
-=======
                                         "propertyName": {
->>>>>>> 85e84683
                                             "kind": "IdentifierName",
                                             "fullStart": 995,
                                             "fullEnd": 1003,
@@ -2146,12 +2126,8 @@
                                         "start": 1078,
                                         "end": 1117,
                                         "fullWidth": 39,
-<<<<<<< HEAD
                                         "width": 39,
-                                        "identifier": {
-=======
                                         "propertyName": {
->>>>>>> 85e84683
                                             "kind": "IdentifierName",
                                             "fullStart": 1078,
                                             "fullEnd": 1086,
