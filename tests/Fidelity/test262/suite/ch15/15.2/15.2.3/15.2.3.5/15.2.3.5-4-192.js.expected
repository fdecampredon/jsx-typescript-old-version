{
    "isDeclaration": false,
    "languageVersion": "EcmaScript5",
    "parseOptions": {
        "allowAutomaticSemicolonInsertion": true
    },
    "sourceUnit": {
        "kind": "SourceUnit",
        "fullStart": 0,
        "fullEnd": 1083,
        "start": 615,
        "end": 1083,
        "fullWidth": 1083,
        "width": 468,
        "isIncrementallyUnusable": true,
        "moduleElements": [
            {
                "kind": "FunctionDeclaration",
                "fullStart": 0,
                "fullEnd": 1059,
                "start": 615,
                "end": 1057,
                "fullWidth": 1059,
                "width": 442,
                "modifiers": [],
                "functionKeyword": {
                    "kind": "FunctionKeyword",
                    "fullStart": 0,
                    "fullEnd": 624,
                    "start": 615,
                    "end": 623,
                    "fullWidth": 624,
                    "width": 8,
                    "text": "function",
                    "value": "function",
                    "valueText": "function",
                    "hasLeadingTrivia": true,
                    "hasLeadingComment": true,
                    "hasLeadingNewLine": true,
                    "hasTrailingTrivia": true,
                    "leadingTrivia": [
                        {
                            "kind": "SingleLineCommentTrivia",
                            "text": "/// Copyright (c) 2012 Ecma International.  All rights reserved. "
                        },
                        {
                            "kind": "NewLineTrivia",
                            "text": "\r\n"
                        },
                        {
                            "kind": "SingleLineCommentTrivia",
                            "text": "/// Ecma International makes this code available under the terms and conditions set"
                        },
                        {
                            "kind": "NewLineTrivia",
                            "text": "\r\n"
                        },
                        {
                            "kind": "SingleLineCommentTrivia",
                            "text": "/// forth on http://hg.ecmascript.org/tests/test262/raw-file/tip/LICENSE (the "
                        },
                        {
                            "kind": "NewLineTrivia",
                            "text": "\r\n"
                        },
                        {
                            "kind": "SingleLineCommentTrivia",
                            "text": "/// \"Use Terms\").   Any redistribution of this code must retain the above "
                        },
                        {
                            "kind": "NewLineTrivia",
                            "text": "\r\n"
                        },
                        {
                            "kind": "SingleLineCommentTrivia",
                            "text": "/// copyright and this notice and otherwise comply with the Use Terms."
                        },
                        {
                            "kind": "NewLineTrivia",
                            "text": "\r\n"
                        },
                        {
                            "kind": "MultiLineCommentTrivia",
                            "text": "/**\r\n * @path ch15/15.2/15.2.3/15.2.3.5/15.2.3.5-4-192.js\r\n * @description Object.create - one property in 'Properties' is an Array object that uses Object's [[Get]] method to access the 'writable' property (8.10.5 step 6.a)\r\n */"
                        },
                        {
                            "kind": "NewLineTrivia",
                            "text": "\r\n"
                        },
                        {
                            "kind": "NewLineTrivia",
                            "text": "\r\n"
                        },
                        {
                            "kind": "NewLineTrivia",
                            "text": "\r\n"
                        }
                    ],
                    "trailingTrivia": [
                        {
                            "kind": "WhitespaceTrivia",
                            "text": " "
                        }
                    ]
                },
                "identifier": {
                    "kind": "IdentifierName",
                    "fullStart": 624,
                    "fullEnd": 632,
                    "start": 624,
                    "end": 632,
                    "fullWidth": 8,
                    "width": 8,
                    "text": "testcase",
                    "value": "testcase",
                    "valueText": "testcase"
                },
                "callSignature": {
                    "kind": "CallSignature",
                    "fullStart": 632,
                    "fullEnd": 635,
                    "start": 632,
                    "end": 634,
                    "fullWidth": 3,
                    "width": 2,
                    "parameterList": {
                        "kind": "ParameterList",
                        "fullStart": 632,
                        "fullEnd": 635,
                        "start": 632,
                        "end": 634,
                        "fullWidth": 3,
                        "width": 2,
                        "openParenToken": {
                            "kind": "OpenParenToken",
                            "fullStart": 632,
                            "fullEnd": 633,
                            "start": 632,
                            "end": 633,
                            "fullWidth": 1,
                            "width": 1,
                            "text": "(",
                            "value": "(",
                            "valueText": "("
                        },
                        "parameters": [],
                        "closeParenToken": {
                            "kind": "CloseParenToken",
                            "fullStart": 633,
                            "fullEnd": 635,
                            "start": 633,
                            "end": 634,
                            "fullWidth": 2,
                            "width": 1,
                            "text": ")",
                            "value": ")",
                            "valueText": ")",
                            "hasTrailingTrivia": true,
                            "trailingTrivia": [
                                {
                                    "kind": "WhitespaceTrivia",
                                    "text": " "
                                }
                            ]
                        }
                    }
                },
                "block": {
                    "kind": "Block",
                    "fullStart": 635,
                    "fullEnd": 1059,
                    "start": 635,
                    "end": 1057,
                    "fullWidth": 424,
                    "width": 422,
                    "openBraceToken": {
                        "kind": "OpenBraceToken",
                        "fullStart": 635,
                        "fullEnd": 638,
                        "start": 635,
                        "end": 636,
                        "fullWidth": 3,
                        "width": 1,
                        "text": "{",
                        "value": "{",
                        "valueText": "{",
                        "hasTrailingTrivia": true,
                        "hasTrailingNewLine": true,
                        "trailingTrivia": [
                            {
                                "kind": "NewLineTrivia",
                                "text": "\r\n"
                            }
                        ]
                    },
                    "statements": [
                        {
                            "kind": "VariableStatement",
                            "fullStart": 638,
                            "fullEnd": 672,
                            "start": 648,
                            "end": 670,
                            "fullWidth": 34,
                            "width": 22,
                            "modifiers": [],
                            "variableDeclaration": {
                                "kind": "VariableDeclaration",
                                "fullStart": 638,
                                "fullEnd": 669,
                                "start": 648,
                                "end": 669,
                                "fullWidth": 31,
                                "width": 21,
                                "varKeyword": {
                                    "kind": "VarKeyword",
                                    "fullStart": 638,
                                    "fullEnd": 652,
                                    "start": 648,
                                    "end": 651,
                                    "fullWidth": 14,
                                    "width": 3,
                                    "text": "var",
                                    "value": "var",
                                    "valueText": "var",
                                    "hasLeadingTrivia": true,
                                    "hasLeadingNewLine": true,
                                    "hasTrailingTrivia": true,
                                    "leadingTrivia": [
                                        {
                                            "kind": "NewLineTrivia",
                                            "text": "\r\n"
                                        },
                                        {
                                            "kind": "WhitespaceTrivia",
                                            "text": "        "
                                        }
                                    ],
                                    "trailingTrivia": [
                                        {
                                            "kind": "WhitespaceTrivia",
                                            "text": " "
                                        }
                                    ]
                                },
                                "variableDeclarators": [
                                    {
                                        "kind": "VariableDeclarator",
                                        "fullStart": 652,
                                        "fullEnd": 669,
                                        "start": 652,
                                        "end": 669,
                                        "fullWidth": 17,
<<<<<<< HEAD
                                        "width": 17,
                                        "identifier": {
=======
                                        "propertyName": {
>>>>>>> 85e84683
                                            "kind": "IdentifierName",
                                            "fullStart": 652,
                                            "fullEnd": 658,
                                            "start": 652,
                                            "end": 657,
                                            "fullWidth": 6,
                                            "width": 5,
                                            "text": "array",
                                            "value": "array",
                                            "valueText": "array",
                                            "hasTrailingTrivia": true,
                                            "trailingTrivia": [
                                                {
                                                    "kind": "WhitespaceTrivia",
                                                    "text": " "
                                                }
                                            ]
                                        },
                                        "equalsValueClause": {
                                            "kind": "EqualsValueClause",
                                            "fullStart": 658,
                                            "fullEnd": 669,
                                            "start": 658,
                                            "end": 669,
                                            "fullWidth": 11,
                                            "width": 11,
                                            "equalsToken": {
                                                "kind": "EqualsToken",
                                                "fullStart": 658,
                                                "fullEnd": 660,
                                                "start": 658,
                                                "end": 659,
                                                "fullWidth": 2,
                                                "width": 1,
                                                "text": "=",
                                                "value": "=",
                                                "valueText": "=",
                                                "hasTrailingTrivia": true,
                                                "trailingTrivia": [
                                                    {
                                                        "kind": "WhitespaceTrivia",
                                                        "text": " "
                                                    }
                                                ]
                                            },
                                            "value": {
                                                "kind": "ArrayLiteralExpression",
                                                "fullStart": 660,
                                                "fullEnd": 669,
                                                "start": 660,
                                                "end": 669,
                                                "fullWidth": 9,
                                                "width": 9,
                                                "openBracketToken": {
                                                    "kind": "OpenBracketToken",
                                                    "fullStart": 660,
                                                    "fullEnd": 661,
                                                    "start": 660,
                                                    "end": 661,
                                                    "fullWidth": 1,
                                                    "width": 1,
                                                    "text": "[",
                                                    "value": "[",
                                                    "valueText": "["
                                                },
                                                "expressions": [
                                                    {
                                                        "kind": "NumericLiteral",
                                                        "fullStart": 661,
                                                        "fullEnd": 662,
                                                        "start": 661,
                                                        "end": 662,
                                                        "fullWidth": 1,
                                                        "width": 1,
                                                        "text": "1",
                                                        "value": 1,
                                                        "valueText": "1"
                                                    },
                                                    {
                                                        "kind": "CommaToken",
                                                        "fullStart": 662,
                                                        "fullEnd": 664,
                                                        "start": 662,
                                                        "end": 663,
                                                        "fullWidth": 2,
                                                        "width": 1,
                                                        "text": ",",
                                                        "value": ",",
                                                        "valueText": ",",
                                                        "hasTrailingTrivia": true,
                                                        "trailingTrivia": [
                                                            {
                                                                "kind": "WhitespaceTrivia",
                                                                "text": " "
                                                            }
                                                        ]
                                                    },
                                                    {
                                                        "kind": "NumericLiteral",
                                                        "fullStart": 664,
                                                        "fullEnd": 665,
                                                        "start": 664,
                                                        "end": 665,
                                                        "fullWidth": 1,
                                                        "width": 1,
                                                        "text": "2",
                                                        "value": 2,
                                                        "valueText": "2"
                                                    },
                                                    {
                                                        "kind": "CommaToken",
                                                        "fullStart": 665,
                                                        "fullEnd": 667,
                                                        "start": 665,
                                                        "end": 666,
                                                        "fullWidth": 2,
                                                        "width": 1,
                                                        "text": ",",
                                                        "value": ",",
                                                        "valueText": ",",
                                                        "hasTrailingTrivia": true,
                                                        "trailingTrivia": [
                                                            {
                                                                "kind": "WhitespaceTrivia",
                                                                "text": " "
                                                            }
                                                        ]
                                                    },
                                                    {
                                                        "kind": "NumericLiteral",
                                                        "fullStart": 667,
                                                        "fullEnd": 668,
                                                        "start": 667,
                                                        "end": 668,
                                                        "fullWidth": 1,
                                                        "width": 1,
                                                        "text": "3",
                                                        "value": 3,
                                                        "valueText": "3"
                                                    }
                                                ],
                                                "closeBracketToken": {
                                                    "kind": "CloseBracketToken",
                                                    "fullStart": 668,
                                                    "fullEnd": 669,
                                                    "start": 668,
                                                    "end": 669,
                                                    "fullWidth": 1,
                                                    "width": 1,
                                                    "text": "]",
                                                    "value": "]",
                                                    "valueText": "]"
                                                }
                                            }
                                        }
                                    }
                                ]
                            },
                            "semicolonToken": {
                                "kind": "SemicolonToken",
                                "fullStart": 669,
                                "fullEnd": 672,
                                "start": 669,
                                "end": 670,
                                "fullWidth": 3,
                                "width": 1,
                                "text": ";",
                                "value": ";",
                                "valueText": ";",
                                "hasTrailingTrivia": true,
                                "hasTrailingNewLine": true,
                                "trailingTrivia": [
                                    {
                                        "kind": "NewLineTrivia",
                                        "text": "\r\n"
                                    }
                                ]
                            }
                        },
                        {
                            "kind": "ExpressionStatement",
                            "fullStart": 672,
                            "fullEnd": 706,
                            "start": 682,
                            "end": 704,
                            "fullWidth": 34,
                            "width": 22,
                            "expression": {
                                "kind": "AssignmentExpression",
                                "fullStart": 672,
                                "fullEnd": 703,
                                "start": 682,
                                "end": 703,
                                "fullWidth": 31,
                                "width": 21,
                                "left": {
                                    "kind": "MemberAccessExpression",
                                    "fullStart": 672,
                                    "fullEnd": 697,
                                    "start": 682,
                                    "end": 696,
                                    "fullWidth": 25,
                                    "width": 14,
                                    "expression": {
                                        "kind": "IdentifierName",
                                        "fullStart": 672,
                                        "fullEnd": 687,
                                        "start": 682,
                                        "end": 687,
                                        "fullWidth": 15,
                                        "width": 5,
                                        "text": "array",
                                        "value": "array",
                                        "valueText": "array",
                                        "hasLeadingTrivia": true,
                                        "hasLeadingNewLine": true,
                                        "leadingTrivia": [
                                            {
                                                "kind": "NewLineTrivia",
                                                "text": "\r\n"
                                            },
                                            {
                                                "kind": "WhitespaceTrivia",
                                                "text": "        "
                                            }
                                        ]
                                    },
                                    "dotToken": {
                                        "kind": "DotToken",
                                        "fullStart": 687,
                                        "fullEnd": 688,
                                        "start": 687,
                                        "end": 688,
                                        "fullWidth": 1,
                                        "width": 1,
                                        "text": ".",
                                        "value": ".",
                                        "valueText": "."
                                    },
                                    "name": {
                                        "kind": "IdentifierName",
                                        "fullStart": 688,
                                        "fullEnd": 697,
                                        "start": 688,
                                        "end": 696,
                                        "fullWidth": 9,
                                        "width": 8,
                                        "text": "writable",
                                        "value": "writable",
                                        "valueText": "writable",
                                        "hasTrailingTrivia": true,
                                        "trailingTrivia": [
                                            {
                                                "kind": "WhitespaceTrivia",
                                                "text": " "
                                            }
                                        ]
                                    }
                                },
                                "operatorToken": {
                                    "kind": "EqualsToken",
                                    "fullStart": 697,
                                    "fullEnd": 699,
                                    "start": 697,
                                    "end": 698,
                                    "fullWidth": 2,
                                    "width": 1,
                                    "text": "=",
                                    "value": "=",
                                    "valueText": "=",
                                    "hasTrailingTrivia": true,
                                    "trailingTrivia": [
                                        {
                                            "kind": "WhitespaceTrivia",
                                            "text": " "
                                        }
                                    ]
                                },
                                "right": {
                                    "kind": "TrueKeyword",
                                    "fullStart": 699,
                                    "fullEnd": 703,
                                    "start": 699,
                                    "end": 703,
                                    "fullWidth": 4,
                                    "width": 4,
                                    "text": "true",
                                    "value": true,
                                    "valueText": "true"
                                }
                            },
                            "semicolonToken": {
                                "kind": "SemicolonToken",
                                "fullStart": 703,
                                "fullEnd": 706,
                                "start": 703,
                                "end": 704,
                                "fullWidth": 3,
                                "width": 1,
                                "text": ";",
                                "value": ";",
                                "valueText": ";",
                                "hasTrailingTrivia": true,
                                "hasTrailingNewLine": true,
                                "trailingTrivia": [
                                    {
                                        "kind": "NewLineTrivia",
                                        "text": "\r\n"
                                    }
                                ]
                            }
                        },
                        {
                            "kind": "VariableStatement",
                            "fullStart": 706,
                            "fullEnd": 788,
                            "start": 716,
                            "end": 786,
                            "fullWidth": 82,
                            "width": 70,
                            "modifiers": [],
                            "variableDeclaration": {
                                "kind": "VariableDeclaration",
                                "fullStart": 706,
                                "fullEnd": 785,
                                "start": 716,
                                "end": 785,
                                "fullWidth": 79,
                                "width": 69,
                                "varKeyword": {
                                    "kind": "VarKeyword",
                                    "fullStart": 706,
                                    "fullEnd": 720,
                                    "start": 716,
                                    "end": 719,
                                    "fullWidth": 14,
                                    "width": 3,
                                    "text": "var",
                                    "value": "var",
                                    "valueText": "var",
                                    "hasLeadingTrivia": true,
                                    "hasLeadingNewLine": true,
                                    "hasTrailingTrivia": true,
                                    "leadingTrivia": [
                                        {
                                            "kind": "NewLineTrivia",
                                            "text": "\r\n"
                                        },
                                        {
                                            "kind": "WhitespaceTrivia",
                                            "text": "        "
                                        }
                                    ],
                                    "trailingTrivia": [
                                        {
                                            "kind": "WhitespaceTrivia",
                                            "text": " "
                                        }
                                    ]
                                },
                                "variableDeclarators": [
                                    {
                                        "kind": "VariableDeclarator",
                                        "fullStart": 720,
                                        "fullEnd": 785,
                                        "start": 720,
                                        "end": 785,
                                        "fullWidth": 65,
<<<<<<< HEAD
                                        "width": 65,
                                        "identifier": {
=======
                                        "propertyName": {
>>>>>>> 85e84683
                                            "kind": "IdentifierName",
                                            "fullStart": 720,
                                            "fullEnd": 727,
                                            "start": 720,
                                            "end": 726,
                                            "fullWidth": 7,
                                            "width": 6,
                                            "text": "newObj",
                                            "value": "newObj",
                                            "valueText": "newObj",
                                            "hasTrailingTrivia": true,
                                            "trailingTrivia": [
                                                {
                                                    "kind": "WhitespaceTrivia",
                                                    "text": " "
                                                }
                                            ]
                                        },
                                        "equalsValueClause": {
                                            "kind": "EqualsValueClause",
                                            "fullStart": 727,
                                            "fullEnd": 785,
                                            "start": 727,
                                            "end": 785,
                                            "fullWidth": 58,
                                            "width": 58,
                                            "equalsToken": {
                                                "kind": "EqualsToken",
                                                "fullStart": 727,
                                                "fullEnd": 729,
                                                "start": 727,
                                                "end": 728,
                                                "fullWidth": 2,
                                                "width": 1,
                                                "text": "=",
                                                "value": "=",
                                                "valueText": "=",
                                                "hasTrailingTrivia": true,
                                                "trailingTrivia": [
                                                    {
                                                        "kind": "WhitespaceTrivia",
                                                        "text": " "
                                                    }
                                                ]
                                            },
                                            "value": {
                                                "kind": "InvocationExpression",
                                                "fullStart": 729,
                                                "fullEnd": 785,
                                                "start": 729,
                                                "end": 785,
                                                "fullWidth": 56,
                                                "width": 56,
                                                "expression": {
                                                    "kind": "MemberAccessExpression",
                                                    "fullStart": 729,
                                                    "fullEnd": 742,
                                                    "start": 729,
                                                    "end": 742,
                                                    "fullWidth": 13,
                                                    "width": 13,
                                                    "expression": {
                                                        "kind": "IdentifierName",
                                                        "fullStart": 729,
                                                        "fullEnd": 735,
                                                        "start": 729,
                                                        "end": 735,
                                                        "fullWidth": 6,
                                                        "width": 6,
                                                        "text": "Object",
                                                        "value": "Object",
                                                        "valueText": "Object"
                                                    },
                                                    "dotToken": {
                                                        "kind": "DotToken",
                                                        "fullStart": 735,
                                                        "fullEnd": 736,
                                                        "start": 735,
                                                        "end": 736,
                                                        "fullWidth": 1,
                                                        "width": 1,
                                                        "text": ".",
                                                        "value": ".",
                                                        "valueText": "."
                                                    },
                                                    "name": {
                                                        "kind": "IdentifierName",
                                                        "fullStart": 736,
                                                        "fullEnd": 742,
                                                        "start": 736,
                                                        "end": 742,
                                                        "fullWidth": 6,
                                                        "width": 6,
                                                        "text": "create",
                                                        "value": "create",
                                                        "valueText": "create"
                                                    }
                                                },
                                                "argumentList": {
                                                    "kind": "ArgumentList",
                                                    "fullStart": 742,
                                                    "fullEnd": 785,
                                                    "start": 742,
                                                    "end": 785,
                                                    "fullWidth": 43,
                                                    "width": 43,
                                                    "openParenToken": {
                                                        "kind": "OpenParenToken",
                                                        "fullStart": 742,
                                                        "fullEnd": 743,
                                                        "start": 742,
                                                        "end": 743,
                                                        "fullWidth": 1,
                                                        "width": 1,
                                                        "text": "(",
                                                        "value": "(",
                                                        "valueText": "("
                                                    },
                                                    "arguments": [
                                                        {
                                                            "kind": "ObjectLiteralExpression",
                                                            "fullStart": 743,
                                                            "fullEnd": 745,
                                                            "start": 743,
                                                            "end": 745,
                                                            "fullWidth": 2,
                                                            "width": 2,
                                                            "openBraceToken": {
                                                                "kind": "OpenBraceToken",
                                                                "fullStart": 743,
                                                                "fullEnd": 744,
                                                                "start": 743,
                                                                "end": 744,
                                                                "fullWidth": 1,
                                                                "width": 1,
                                                                "text": "{",
                                                                "value": "{",
                                                                "valueText": "{"
                                                            },
                                                            "propertyAssignments": [],
                                                            "closeBraceToken": {
                                                                "kind": "CloseBraceToken",
                                                                "fullStart": 744,
                                                                "fullEnd": 745,
                                                                "start": 744,
                                                                "end": 745,
                                                                "fullWidth": 1,
                                                                "width": 1,
                                                                "text": "}",
                                                                "value": "}",
                                                                "valueText": "}"
                                                            }
                                                        },
                                                        {
                                                            "kind": "CommaToken",
                                                            "fullStart": 745,
                                                            "fullEnd": 747,
                                                            "start": 745,
                                                            "end": 746,
                                                            "fullWidth": 2,
                                                            "width": 1,
                                                            "text": ",",
                                                            "value": ",",
                                                            "valueText": ",",
                                                            "hasTrailingTrivia": true,
                                                            "trailingTrivia": [
                                                                {
                                                                    "kind": "WhitespaceTrivia",
                                                                    "text": " "
                                                                }
                                                            ]
                                                        },
                                                        {
                                                            "kind": "ObjectLiteralExpression",
                                                            "fullStart": 747,
                                                            "fullEnd": 784,
                                                            "start": 747,
                                                            "end": 784,
                                                            "fullWidth": 37,
                                                            "width": 37,
                                                            "openBraceToken": {
                                                                "kind": "OpenBraceToken",
                                                                "fullStart": 747,
                                                                "fullEnd": 750,
                                                                "start": 747,
                                                                "end": 748,
                                                                "fullWidth": 3,
                                                                "width": 1,
                                                                "text": "{",
                                                                "value": "{",
                                                                "valueText": "{",
                                                                "hasTrailingTrivia": true,
                                                                "hasTrailingNewLine": true,
                                                                "trailingTrivia": [
                                                                    {
                                                                        "kind": "NewLineTrivia",
                                                                        "text": "\r\n"
                                                                    }
                                                                ]
                                                            },
                                                            "propertyAssignments": [
                                                                {
                                                                    "kind": "SimplePropertyAssignment",
                                                                    "fullStart": 750,
                                                                    "fullEnd": 775,
                                                                    "start": 762,
                                                                    "end": 773,
                                                                    "fullWidth": 25,
                                                                    "width": 11,
                                                                    "propertyName": {
                                                                        "kind": "IdentifierName",
                                                                        "fullStart": 750,
                                                                        "fullEnd": 766,
                                                                        "start": 762,
                                                                        "end": 766,
                                                                        "fullWidth": 16,
                                                                        "width": 4,
                                                                        "text": "prop",
                                                                        "value": "prop",
                                                                        "valueText": "prop",
                                                                        "hasLeadingTrivia": true,
                                                                        "leadingTrivia": [
                                                                            {
                                                                                "kind": "WhitespaceTrivia",
                                                                                "text": "            "
                                                                            }
                                                                        ]
                                                                    },
                                                                    "colonToken": {
                                                                        "kind": "ColonToken",
                                                                        "fullStart": 766,
                                                                        "fullEnd": 768,
                                                                        "start": 766,
                                                                        "end": 767,
                                                                        "fullWidth": 2,
                                                                        "width": 1,
                                                                        "text": ":",
                                                                        "value": ":",
                                                                        "valueText": ":",
                                                                        "hasTrailingTrivia": true,
                                                                        "trailingTrivia": [
                                                                            {
                                                                                "kind": "WhitespaceTrivia",
                                                                                "text": " "
                                                                            }
                                                                        ]
                                                                    },
                                                                    "expression": {
                                                                        "kind": "IdentifierName",
                                                                        "fullStart": 768,
                                                                        "fullEnd": 775,
                                                                        "start": 768,
                                                                        "end": 773,
                                                                        "fullWidth": 7,
                                                                        "width": 5,
                                                                        "text": "array",
                                                                        "value": "array",
                                                                        "valueText": "array",
                                                                        "hasTrailingTrivia": true,
                                                                        "hasTrailingNewLine": true,
                                                                        "trailingTrivia": [
                                                                            {
                                                                                "kind": "NewLineTrivia",
                                                                                "text": "\r\n"
                                                                            }
                                                                        ]
                                                                    }
                                                                }
                                                            ],
                                                            "closeBraceToken": {
                                                                "kind": "CloseBraceToken",
                                                                "fullStart": 775,
                                                                "fullEnd": 784,
                                                                "start": 783,
                                                                "end": 784,
                                                                "fullWidth": 9,
                                                                "width": 1,
                                                                "text": "}",
                                                                "value": "}",
                                                                "valueText": "}",
                                                                "hasLeadingTrivia": true,
                                                                "leadingTrivia": [
                                                                    {
                                                                        "kind": "WhitespaceTrivia",
                                                                        "text": "        "
                                                                    }
                                                                ]
                                                            }
                                                        }
                                                    ],
                                                    "closeParenToken": {
                                                        "kind": "CloseParenToken",
                                                        "fullStart": 784,
                                                        "fullEnd": 785,
                                                        "start": 784,
                                                        "end": 785,
                                                        "fullWidth": 1,
                                                        "width": 1,
                                                        "text": ")",
                                                        "value": ")",
                                                        "valueText": ")"
                                                    }
                                                }
                                            }
                                        }
                                    }
                                ]
                            },
                            "semicolonToken": {
                                "kind": "SemicolonToken",
                                "fullStart": 785,
                                "fullEnd": 788,
                                "start": 785,
                                "end": 786,
                                "fullWidth": 3,
                                "width": 1,
                                "text": ";",
                                "value": ";",
                                "valueText": ";",
                                "hasTrailingTrivia": true,
                                "hasTrailingNewLine": true,
                                "trailingTrivia": [
                                    {
                                        "kind": "NewLineTrivia",
                                        "text": "\r\n"
                                    }
                                ]
                            }
                        },
                        {
                            "kind": "VariableStatement",
                            "fullStart": 788,
                            "fullEnd": 890,
                            "start": 798,
                            "end": 888,
                            "fullWidth": 102,
                            "width": 90,
                            "modifiers": [],
                            "variableDeclaration": {
                                "kind": "VariableDeclaration",
                                "fullStart": 788,
                                "fullEnd": 887,
                                "start": 798,
                                "end": 887,
                                "fullWidth": 99,
                                "width": 89,
                                "varKeyword": {
                                    "kind": "VarKeyword",
                                    "fullStart": 788,
                                    "fullEnd": 802,
                                    "start": 798,
                                    "end": 801,
                                    "fullWidth": 14,
                                    "width": 3,
                                    "text": "var",
                                    "value": "var",
                                    "valueText": "var",
                                    "hasLeadingTrivia": true,
                                    "hasLeadingNewLine": true,
                                    "hasTrailingTrivia": true,
                                    "leadingTrivia": [
                                        {
                                            "kind": "NewLineTrivia",
                                            "text": "\r\n"
                                        },
                                        {
                                            "kind": "WhitespaceTrivia",
                                            "text": "        "
                                        }
                                    ],
                                    "trailingTrivia": [
                                        {
                                            "kind": "WhitespaceTrivia",
                                            "text": " "
                                        }
                                    ]
                                },
                                "variableDeclarators": [
                                    {
                                        "kind": "VariableDeclarator",
                                        "fullStart": 802,
                                        "fullEnd": 887,
                                        "start": 802,
                                        "end": 887,
                                        "fullWidth": 85,
<<<<<<< HEAD
                                        "width": 85,
                                        "identifier": {
=======
                                        "propertyName": {
>>>>>>> 85e84683
                                            "kind": "IdentifierName",
                                            "fullStart": 802,
                                            "fullEnd": 814,
                                            "start": 802,
                                            "end": 813,
                                            "fullWidth": 12,
                                            "width": 11,
                                            "text": "beforeWrite",
                                            "value": "beforeWrite",
                                            "valueText": "beforeWrite",
                                            "hasTrailingTrivia": true,
                                            "trailingTrivia": [
                                                {
                                                    "kind": "WhitespaceTrivia",
                                                    "text": " "
                                                }
                                            ]
                                        },
                                        "equalsValueClause": {
                                            "kind": "EqualsValueClause",
                                            "fullStart": 814,
                                            "fullEnd": 887,
                                            "start": 814,
                                            "end": 887,
                                            "fullWidth": 73,
                                            "width": 73,
                                            "equalsToken": {
                                                "kind": "EqualsToken",
                                                "fullStart": 814,
                                                "fullEnd": 816,
                                                "start": 814,
                                                "end": 815,
                                                "fullWidth": 2,
                                                "width": 1,
                                                "text": "=",
                                                "value": "=",
                                                "valueText": "=",
                                                "hasTrailingTrivia": true,
                                                "trailingTrivia": [
                                                    {
                                                        "kind": "WhitespaceTrivia",
                                                        "text": " "
                                                    }
                                                ]
                                            },
                                            "value": {
                                                "kind": "ParenthesizedExpression",
                                                "fullStart": 816,
                                                "fullEnd": 887,
                                                "start": 816,
                                                "end": 887,
                                                "fullWidth": 71,
                                                "width": 71,
                                                "openParenToken": {
                                                    "kind": "OpenParenToken",
                                                    "fullStart": 816,
                                                    "fullEnd": 817,
                                                    "start": 816,
                                                    "end": 817,
                                                    "fullWidth": 1,
                                                    "width": 1,
                                                    "text": "(",
                                                    "value": "(",
                                                    "valueText": "("
                                                },
                                                "expression": {
                                                    "kind": "LogicalAndExpression",
                                                    "fullStart": 817,
                                                    "fullEnd": 886,
                                                    "start": 817,
                                                    "end": 886,
                                                    "fullWidth": 69,
                                                    "width": 69,
                                                    "left": {
                                                        "kind": "InvocationExpression",
                                                        "fullStart": 817,
                                                        "fullEnd": 847,
                                                        "start": 817,
                                                        "end": 846,
                                                        "fullWidth": 30,
                                                        "width": 29,
                                                        "expression": {
                                                            "kind": "MemberAccessExpression",
                                                            "fullStart": 817,
                                                            "fullEnd": 838,
                                                            "start": 817,
                                                            "end": 838,
                                                            "fullWidth": 21,
                                                            "width": 21,
                                                            "expression": {
                                                                "kind": "IdentifierName",
                                                                "fullStart": 817,
                                                                "fullEnd": 823,
                                                                "start": 817,
                                                                "end": 823,
                                                                "fullWidth": 6,
                                                                "width": 6,
                                                                "text": "newObj",
                                                                "value": "newObj",
                                                                "valueText": "newObj"
                                                            },
                                                            "dotToken": {
                                                                "kind": "DotToken",
                                                                "fullStart": 823,
                                                                "fullEnd": 824,
                                                                "start": 823,
                                                                "end": 824,
                                                                "fullWidth": 1,
                                                                "width": 1,
                                                                "text": ".",
                                                                "value": ".",
                                                                "valueText": "."
                                                            },
                                                            "name": {
                                                                "kind": "IdentifierName",
                                                                "fullStart": 824,
                                                                "fullEnd": 838,
                                                                "start": 824,
                                                                "end": 838,
                                                                "fullWidth": 14,
                                                                "width": 14,
                                                                "text": "hasOwnProperty",
                                                                "value": "hasOwnProperty",
                                                                "valueText": "hasOwnProperty"
                                                            }
                                                        },
                                                        "argumentList": {
                                                            "kind": "ArgumentList",
                                                            "fullStart": 838,
                                                            "fullEnd": 847,
                                                            "start": 838,
                                                            "end": 846,
                                                            "fullWidth": 9,
                                                            "width": 8,
                                                            "openParenToken": {
                                                                "kind": "OpenParenToken",
                                                                "fullStart": 838,
                                                                "fullEnd": 839,
                                                                "start": 838,
                                                                "end": 839,
                                                                "fullWidth": 1,
                                                                "width": 1,
                                                                "text": "(",
                                                                "value": "(",
                                                                "valueText": "("
                                                            },
                                                            "arguments": [
                                                                {
                                                                    "kind": "StringLiteral",
                                                                    "fullStart": 839,
                                                                    "fullEnd": 845,
                                                                    "start": 839,
                                                                    "end": 845,
                                                                    "fullWidth": 6,
                                                                    "width": 6,
                                                                    "text": "\"prop\"",
                                                                    "value": "prop",
                                                                    "valueText": "prop"
                                                                }
                                                            ],
                                                            "closeParenToken": {
                                                                "kind": "CloseParenToken",
                                                                "fullStart": 845,
                                                                "fullEnd": 847,
                                                                "start": 845,
                                                                "end": 846,
                                                                "fullWidth": 2,
                                                                "width": 1,
                                                                "text": ")",
                                                                "value": ")",
                                                                "valueText": ")",
                                                                "hasTrailingTrivia": true,
                                                                "trailingTrivia": [
                                                                    {
                                                                        "kind": "WhitespaceTrivia",
                                                                        "text": " "
                                                                    }
                                                                ]
                                                            }
                                                        }
                                                    },
                                                    "operatorToken": {
                                                        "kind": "AmpersandAmpersandToken",
                                                        "fullStart": 847,
                                                        "fullEnd": 850,
                                                        "start": 847,
                                                        "end": 849,
                                                        "fullWidth": 3,
                                                        "width": 2,
                                                        "text": "&&",
                                                        "value": "&&",
                                                        "valueText": "&&",
                                                        "hasTrailingTrivia": true,
                                                        "trailingTrivia": [
                                                            {
                                                                "kind": "WhitespaceTrivia",
                                                                "text": " "
                                                            }
                                                        ]
                                                    },
                                                    "right": {
                                                        "kind": "EqualsExpression",
                                                        "fullStart": 850,
                                                        "fullEnd": 886,
                                                        "start": 850,
                                                        "end": 886,
                                                        "fullWidth": 36,
                                                        "width": 36,
                                                        "left": {
                                                            "kind": "TypeOfExpression",
                                                            "fullStart": 850,
                                                            "fullEnd": 871,
                                                            "start": 850,
                                                            "end": 870,
                                                            "fullWidth": 21,
                                                            "width": 20,
                                                            "typeOfKeyword": {
                                                                "kind": "TypeOfKeyword",
                                                                "fullStart": 850,
                                                                "fullEnd": 857,
                                                                "start": 850,
                                                                "end": 856,
                                                                "fullWidth": 7,
                                                                "width": 6,
                                                                "text": "typeof",
                                                                "value": "typeof",
                                                                "valueText": "typeof",
                                                                "hasTrailingTrivia": true,
                                                                "trailingTrivia": [
                                                                    {
                                                                        "kind": "WhitespaceTrivia",
                                                                        "text": " "
                                                                    }
                                                                ]
                                                            },
                                                            "expression": {
                                                                "kind": "ParenthesizedExpression",
                                                                "fullStart": 857,
                                                                "fullEnd": 871,
                                                                "start": 857,
                                                                "end": 870,
                                                                "fullWidth": 14,
                                                                "width": 13,
                                                                "openParenToken": {
                                                                    "kind": "OpenParenToken",
                                                                    "fullStart": 857,
                                                                    "fullEnd": 858,
                                                                    "start": 857,
                                                                    "end": 858,
                                                                    "fullWidth": 1,
                                                                    "width": 1,
                                                                    "text": "(",
                                                                    "value": "(",
                                                                    "valueText": "("
                                                                },
                                                                "expression": {
                                                                    "kind": "MemberAccessExpression",
                                                                    "fullStart": 858,
                                                                    "fullEnd": 869,
                                                                    "start": 858,
                                                                    "end": 869,
                                                                    "fullWidth": 11,
                                                                    "width": 11,
                                                                    "expression": {
                                                                        "kind": "IdentifierName",
                                                                        "fullStart": 858,
                                                                        "fullEnd": 864,
                                                                        "start": 858,
                                                                        "end": 864,
                                                                        "fullWidth": 6,
                                                                        "width": 6,
                                                                        "text": "newObj",
                                                                        "value": "newObj",
                                                                        "valueText": "newObj"
                                                                    },
                                                                    "dotToken": {
                                                                        "kind": "DotToken",
                                                                        "fullStart": 864,
                                                                        "fullEnd": 865,
                                                                        "start": 864,
                                                                        "end": 865,
                                                                        "fullWidth": 1,
                                                                        "width": 1,
                                                                        "text": ".",
                                                                        "value": ".",
                                                                        "valueText": "."
                                                                    },
                                                                    "name": {
                                                                        "kind": "IdentifierName",
                                                                        "fullStart": 865,
                                                                        "fullEnd": 869,
                                                                        "start": 865,
                                                                        "end": 869,
                                                                        "fullWidth": 4,
                                                                        "width": 4,
                                                                        "text": "prop",
                                                                        "value": "prop",
                                                                        "valueText": "prop"
                                                                    }
                                                                },
                                                                "closeParenToken": {
                                                                    "kind": "CloseParenToken",
                                                                    "fullStart": 869,
                                                                    "fullEnd": 871,
                                                                    "start": 869,
                                                                    "end": 870,
                                                                    "fullWidth": 2,
                                                                    "width": 1,
                                                                    "text": ")",
                                                                    "value": ")",
                                                                    "valueText": ")",
                                                                    "hasTrailingTrivia": true,
                                                                    "trailingTrivia": [
                                                                        {
                                                                            "kind": "WhitespaceTrivia",
                                                                            "text": " "
                                                                        }
                                                                    ]
                                                                }
                                                            }
                                                        },
                                                        "operatorToken": {
                                                            "kind": "EqualsEqualsEqualsToken",
                                                            "fullStart": 871,
                                                            "fullEnd": 875,
                                                            "start": 871,
                                                            "end": 874,
                                                            "fullWidth": 4,
                                                            "width": 3,
                                                            "text": "===",
                                                            "value": "===",
                                                            "valueText": "===",
                                                            "hasTrailingTrivia": true,
                                                            "trailingTrivia": [
                                                                {
                                                                    "kind": "WhitespaceTrivia",
                                                                    "text": " "
                                                                }
                                                            ]
                                                        },
                                                        "right": {
                                                            "kind": "StringLiteral",
                                                            "fullStart": 875,
                                                            "fullEnd": 886,
                                                            "start": 875,
                                                            "end": 886,
                                                            "fullWidth": 11,
                                                            "width": 11,
                                                            "text": "\"undefined\"",
                                                            "value": "undefined",
                                                            "valueText": "undefined"
                                                        }
                                                    }
                                                },
                                                "closeParenToken": {
                                                    "kind": "CloseParenToken",
                                                    "fullStart": 886,
                                                    "fullEnd": 887,
                                                    "start": 886,
                                                    "end": 887,
                                                    "fullWidth": 1,
                                                    "width": 1,
                                                    "text": ")",
                                                    "value": ")",
                                                    "valueText": ")"
                                                }
                                            }
                                        }
                                    }
                                ]
                            },
                            "semicolonToken": {
                                "kind": "SemicolonToken",
                                "fullStart": 887,
                                "fullEnd": 890,
                                "start": 887,
                                "end": 888,
                                "fullWidth": 3,
                                "width": 1,
                                "text": ";",
                                "value": ";",
                                "valueText": ";",
                                "hasTrailingTrivia": true,
                                "hasTrailingNewLine": true,
                                "trailingTrivia": [
                                    {
                                        "kind": "NewLineTrivia",
                                        "text": "\r\n"
                                    }
                                ]
                            }
                        },
                        {
                            "kind": "ExpressionStatement",
                            "fullStart": 890,
                            "fullEnd": 929,
                            "start": 900,
                            "end": 927,
                            "fullWidth": 39,
                            "width": 27,
                            "expression": {
                                "kind": "AssignmentExpression",
                                "fullStart": 890,
                                "fullEnd": 926,
                                "start": 900,
                                "end": 926,
                                "fullWidth": 36,
                                "width": 26,
                                "left": {
                                    "kind": "MemberAccessExpression",
                                    "fullStart": 890,
                                    "fullEnd": 912,
                                    "start": 900,
                                    "end": 911,
                                    "fullWidth": 22,
                                    "width": 11,
                                    "expression": {
                                        "kind": "IdentifierName",
                                        "fullStart": 890,
                                        "fullEnd": 906,
                                        "start": 900,
                                        "end": 906,
                                        "fullWidth": 16,
                                        "width": 6,
                                        "text": "newObj",
                                        "value": "newObj",
                                        "valueText": "newObj",
                                        "hasLeadingTrivia": true,
                                        "hasLeadingNewLine": true,
                                        "leadingTrivia": [
                                            {
                                                "kind": "NewLineTrivia",
                                                "text": "\r\n"
                                            },
                                            {
                                                "kind": "WhitespaceTrivia",
                                                "text": "        "
                                            }
                                        ]
                                    },
                                    "dotToken": {
                                        "kind": "DotToken",
                                        "fullStart": 906,
                                        "fullEnd": 907,
                                        "start": 906,
                                        "end": 907,
                                        "fullWidth": 1,
                                        "width": 1,
                                        "text": ".",
                                        "value": ".",
                                        "valueText": "."
                                    },
                                    "name": {
                                        "kind": "IdentifierName",
                                        "fullStart": 907,
                                        "fullEnd": 912,
                                        "start": 907,
                                        "end": 911,
                                        "fullWidth": 5,
                                        "width": 4,
                                        "text": "prop",
                                        "value": "prop",
                                        "valueText": "prop",
                                        "hasTrailingTrivia": true,
                                        "trailingTrivia": [
                                            {
                                                "kind": "WhitespaceTrivia",
                                                "text": " "
                                            }
                                        ]
                                    }
                                },
                                "operatorToken": {
                                    "kind": "EqualsToken",
                                    "fullStart": 912,
                                    "fullEnd": 914,
                                    "start": 912,
                                    "end": 913,
                                    "fullWidth": 2,
                                    "width": 1,
                                    "text": "=",
                                    "value": "=",
                                    "valueText": "=",
                                    "hasTrailingTrivia": true,
                                    "trailingTrivia": [
                                        {
                                            "kind": "WhitespaceTrivia",
                                            "text": " "
                                        }
                                    ]
                                },
                                "right": {
                                    "kind": "StringLiteral",
                                    "fullStart": 914,
                                    "fullEnd": 926,
                                    "start": 914,
                                    "end": 926,
                                    "fullWidth": 12,
                                    "width": 12,
                                    "text": "\"isWritable\"",
                                    "value": "isWritable",
                                    "valueText": "isWritable"
                                }
                            },
                            "semicolonToken": {
                                "kind": "SemicolonToken",
                                "fullStart": 926,
                                "fullEnd": 929,
                                "start": 926,
                                "end": 927,
                                "fullWidth": 3,
                                "width": 1,
                                "text": ";",
                                "value": ";",
                                "valueText": ";",
                                "hasTrailingTrivia": true,
                                "hasTrailingNewLine": true,
                                "trailingTrivia": [
                                    {
                                        "kind": "NewLineTrivia",
                                        "text": "\r\n"
                                    }
                                ]
                            }
                        },
                        {
                            "kind": "VariableStatement",
                            "fullStart": 929,
                            "fullEnd": 989,
                            "start": 939,
                            "end": 987,
                            "fullWidth": 60,
                            "width": 48,
                            "modifiers": [],
                            "variableDeclaration": {
                                "kind": "VariableDeclaration",
                                "fullStart": 929,
                                "fullEnd": 986,
                                "start": 939,
                                "end": 986,
                                "fullWidth": 57,
                                "width": 47,
                                "varKeyword": {
                                    "kind": "VarKeyword",
                                    "fullStart": 929,
                                    "fullEnd": 943,
                                    "start": 939,
                                    "end": 942,
                                    "fullWidth": 14,
                                    "width": 3,
                                    "text": "var",
                                    "value": "var",
                                    "valueText": "var",
                                    "hasLeadingTrivia": true,
                                    "hasLeadingNewLine": true,
                                    "hasTrailingTrivia": true,
                                    "leadingTrivia": [
                                        {
                                            "kind": "NewLineTrivia",
                                            "text": "\r\n"
                                        },
                                        {
                                            "kind": "WhitespaceTrivia",
                                            "text": "        "
                                        }
                                    ],
                                    "trailingTrivia": [
                                        {
                                            "kind": "WhitespaceTrivia",
                                            "text": " "
                                        }
                                    ]
                                },
                                "variableDeclarators": [
                                    {
                                        "kind": "VariableDeclarator",
                                        "fullStart": 943,
                                        "fullEnd": 986,
                                        "start": 943,
                                        "end": 986,
                                        "fullWidth": 43,
<<<<<<< HEAD
                                        "width": 43,
                                        "identifier": {
=======
                                        "propertyName": {
>>>>>>> 85e84683
                                            "kind": "IdentifierName",
                                            "fullStart": 943,
                                            "fullEnd": 954,
                                            "start": 943,
                                            "end": 953,
                                            "fullWidth": 11,
                                            "width": 10,
                                            "text": "afterWrite",
                                            "value": "afterWrite",
                                            "valueText": "afterWrite",
                                            "hasTrailingTrivia": true,
                                            "trailingTrivia": [
                                                {
                                                    "kind": "WhitespaceTrivia",
                                                    "text": " "
                                                }
                                            ]
                                        },
                                        "equalsValueClause": {
                                            "kind": "EqualsValueClause",
                                            "fullStart": 954,
                                            "fullEnd": 986,
                                            "start": 954,
                                            "end": 986,
                                            "fullWidth": 32,
                                            "width": 32,
                                            "equalsToken": {
                                                "kind": "EqualsToken",
                                                "fullStart": 954,
                                                "fullEnd": 956,
                                                "start": 954,
                                                "end": 955,
                                                "fullWidth": 2,
                                                "width": 1,
                                                "text": "=",
                                                "value": "=",
                                                "valueText": "=",
                                                "hasTrailingTrivia": true,
                                                "trailingTrivia": [
                                                    {
                                                        "kind": "WhitespaceTrivia",
                                                        "text": " "
                                                    }
                                                ]
                                            },
                                            "value": {
                                                "kind": "ParenthesizedExpression",
                                                "fullStart": 956,
                                                "fullEnd": 986,
                                                "start": 956,
                                                "end": 986,
                                                "fullWidth": 30,
                                                "width": 30,
                                                "openParenToken": {
                                                    "kind": "OpenParenToken",
                                                    "fullStart": 956,
                                                    "fullEnd": 957,
                                                    "start": 956,
                                                    "end": 957,
                                                    "fullWidth": 1,
                                                    "width": 1,
                                                    "text": "(",
                                                    "value": "(",
                                                    "valueText": "("
                                                },
                                                "expression": {
                                                    "kind": "EqualsExpression",
                                                    "fullStart": 957,
                                                    "fullEnd": 985,
                                                    "start": 957,
                                                    "end": 985,
                                                    "fullWidth": 28,
                                                    "width": 28,
                                                    "left": {
                                                        "kind": "MemberAccessExpression",
                                                        "fullStart": 957,
                                                        "fullEnd": 969,
                                                        "start": 957,
                                                        "end": 968,
                                                        "fullWidth": 12,
                                                        "width": 11,
                                                        "expression": {
                                                            "kind": "IdentifierName",
                                                            "fullStart": 957,
                                                            "fullEnd": 963,
                                                            "start": 957,
                                                            "end": 963,
                                                            "fullWidth": 6,
                                                            "width": 6,
                                                            "text": "newObj",
                                                            "value": "newObj",
                                                            "valueText": "newObj"
                                                        },
                                                        "dotToken": {
                                                            "kind": "DotToken",
                                                            "fullStart": 963,
                                                            "fullEnd": 964,
                                                            "start": 963,
                                                            "end": 964,
                                                            "fullWidth": 1,
                                                            "width": 1,
                                                            "text": ".",
                                                            "value": ".",
                                                            "valueText": "."
                                                        },
                                                        "name": {
                                                            "kind": "IdentifierName",
                                                            "fullStart": 964,
                                                            "fullEnd": 969,
                                                            "start": 964,
                                                            "end": 968,
                                                            "fullWidth": 5,
                                                            "width": 4,
                                                            "text": "prop",
                                                            "value": "prop",
                                                            "valueText": "prop",
                                                            "hasTrailingTrivia": true,
                                                            "trailingTrivia": [
                                                                {
                                                                    "kind": "WhitespaceTrivia",
                                                                    "text": " "
                                                                }
                                                            ]
                                                        }
                                                    },
                                                    "operatorToken": {
                                                        "kind": "EqualsEqualsEqualsToken",
                                                        "fullStart": 969,
                                                        "fullEnd": 973,
                                                        "start": 969,
                                                        "end": 972,
                                                        "fullWidth": 4,
                                                        "width": 3,
                                                        "text": "===",
                                                        "value": "===",
                                                        "valueText": "===",
                                                        "hasTrailingTrivia": true,
                                                        "trailingTrivia": [
                                                            {
                                                                "kind": "WhitespaceTrivia",
                                                                "text": " "
                                                            }
                                                        ]
                                                    },
                                                    "right": {
                                                        "kind": "StringLiteral",
                                                        "fullStart": 973,
                                                        "fullEnd": 985,
                                                        "start": 973,
                                                        "end": 985,
                                                        "fullWidth": 12,
                                                        "width": 12,
                                                        "text": "\"isWritable\"",
                                                        "value": "isWritable",
                                                        "valueText": "isWritable"
                                                    }
                                                },
                                                "closeParenToken": {
                                                    "kind": "CloseParenToken",
                                                    "fullStart": 985,
                                                    "fullEnd": 986,
                                                    "start": 985,
                                                    "end": 986,
                                                    "fullWidth": 1,
                                                    "width": 1,
                                                    "text": ")",
                                                    "value": ")",
                                                    "valueText": ")"
                                                }
                                            }
                                        }
                                    }
                                ]
                            },
                            "semicolonToken": {
                                "kind": "SemicolonToken",
                                "fullStart": 986,
                                "fullEnd": 989,
                                "start": 986,
                                "end": 987,
                                "fullWidth": 3,
                                "width": 1,
                                "text": ";",
                                "value": ";",
                                "valueText": ";",
                                "hasTrailingTrivia": true,
                                "hasTrailingNewLine": true,
                                "trailingTrivia": [
                                    {
                                        "kind": "NewLineTrivia",
                                        "text": "\r\n"
                                    }
                                ]
                            }
                        },
                        {
                            "kind": "ReturnStatement",
                            "fullStart": 989,
                            "fullEnd": 1052,
                            "start": 999,
                            "end": 1050,
                            "fullWidth": 63,
                            "width": 51,
                            "returnKeyword": {
                                "kind": "ReturnKeyword",
                                "fullStart": 989,
                                "fullEnd": 1006,
                                "start": 999,
                                "end": 1005,
                                "fullWidth": 17,
                                "width": 6,
                                "text": "return",
                                "value": "return",
                                "valueText": "return",
                                "hasLeadingTrivia": true,
                                "hasLeadingNewLine": true,
                                "hasTrailingTrivia": true,
                                "leadingTrivia": [
                                    {
                                        "kind": "NewLineTrivia",
                                        "text": "\r\n"
                                    },
                                    {
                                        "kind": "WhitespaceTrivia",
                                        "text": "        "
                                    }
                                ],
                                "trailingTrivia": [
                                    {
                                        "kind": "WhitespaceTrivia",
                                        "text": " "
                                    }
                                ]
                            },
                            "expression": {
                                "kind": "LogicalAndExpression",
                                "fullStart": 1006,
                                "fullEnd": 1049,
                                "start": 1006,
                                "end": 1049,
                                "fullWidth": 43,
                                "width": 43,
                                "left": {
                                    "kind": "EqualsExpression",
                                    "fullStart": 1006,
                                    "fullEnd": 1027,
                                    "start": 1006,
                                    "end": 1026,
                                    "fullWidth": 21,
                                    "width": 20,
                                    "left": {
                                        "kind": "IdentifierName",
                                        "fullStart": 1006,
                                        "fullEnd": 1018,
                                        "start": 1006,
                                        "end": 1017,
                                        "fullWidth": 12,
                                        "width": 11,
                                        "text": "beforeWrite",
                                        "value": "beforeWrite",
                                        "valueText": "beforeWrite",
                                        "hasTrailingTrivia": true,
                                        "trailingTrivia": [
                                            {
                                                "kind": "WhitespaceTrivia",
                                                "text": " "
                                            }
                                        ]
                                    },
                                    "operatorToken": {
                                        "kind": "EqualsEqualsEqualsToken",
                                        "fullStart": 1018,
                                        "fullEnd": 1022,
                                        "start": 1018,
                                        "end": 1021,
                                        "fullWidth": 4,
                                        "width": 3,
                                        "text": "===",
                                        "value": "===",
                                        "valueText": "===",
                                        "hasTrailingTrivia": true,
                                        "trailingTrivia": [
                                            {
                                                "kind": "WhitespaceTrivia",
                                                "text": " "
                                            }
                                        ]
                                    },
                                    "right": {
                                        "kind": "TrueKeyword",
                                        "fullStart": 1022,
                                        "fullEnd": 1027,
                                        "start": 1022,
                                        "end": 1026,
                                        "fullWidth": 5,
                                        "width": 4,
                                        "text": "true",
                                        "value": true,
                                        "valueText": "true",
                                        "hasTrailingTrivia": true,
                                        "trailingTrivia": [
                                            {
                                                "kind": "WhitespaceTrivia",
                                                "text": " "
                                            }
                                        ]
                                    }
                                },
                                "operatorToken": {
                                    "kind": "AmpersandAmpersandToken",
                                    "fullStart": 1027,
                                    "fullEnd": 1030,
                                    "start": 1027,
                                    "end": 1029,
                                    "fullWidth": 3,
                                    "width": 2,
                                    "text": "&&",
                                    "value": "&&",
                                    "valueText": "&&",
                                    "hasTrailingTrivia": true,
                                    "trailingTrivia": [
                                        {
                                            "kind": "WhitespaceTrivia",
                                            "text": " "
                                        }
                                    ]
                                },
                                "right": {
                                    "kind": "EqualsExpression",
                                    "fullStart": 1030,
                                    "fullEnd": 1049,
                                    "start": 1030,
                                    "end": 1049,
                                    "fullWidth": 19,
                                    "width": 19,
                                    "left": {
                                        "kind": "IdentifierName",
                                        "fullStart": 1030,
                                        "fullEnd": 1041,
                                        "start": 1030,
                                        "end": 1040,
                                        "fullWidth": 11,
                                        "width": 10,
                                        "text": "afterWrite",
                                        "value": "afterWrite",
                                        "valueText": "afterWrite",
                                        "hasTrailingTrivia": true,
                                        "trailingTrivia": [
                                            {
                                                "kind": "WhitespaceTrivia",
                                                "text": " "
                                            }
                                        ]
                                    },
                                    "operatorToken": {
                                        "kind": "EqualsEqualsEqualsToken",
                                        "fullStart": 1041,
                                        "fullEnd": 1045,
                                        "start": 1041,
                                        "end": 1044,
                                        "fullWidth": 4,
                                        "width": 3,
                                        "text": "===",
                                        "value": "===",
                                        "valueText": "===",
                                        "hasTrailingTrivia": true,
                                        "trailingTrivia": [
                                            {
                                                "kind": "WhitespaceTrivia",
                                                "text": " "
                                            }
                                        ]
                                    },
                                    "right": {
                                        "kind": "TrueKeyword",
                                        "fullStart": 1045,
                                        "fullEnd": 1049,
                                        "start": 1045,
                                        "end": 1049,
                                        "fullWidth": 4,
                                        "width": 4,
                                        "text": "true",
                                        "value": true,
                                        "valueText": "true"
                                    }
                                }
                            },
                            "semicolonToken": {
                                "kind": "SemicolonToken",
                                "fullStart": 1049,
                                "fullEnd": 1052,
                                "start": 1049,
                                "end": 1050,
                                "fullWidth": 3,
                                "width": 1,
                                "text": ";",
                                "value": ";",
                                "valueText": ";",
                                "hasTrailingTrivia": true,
                                "hasTrailingNewLine": true,
                                "trailingTrivia": [
                                    {
                                        "kind": "NewLineTrivia",
                                        "text": "\r\n"
                                    }
                                ]
                            }
                        }
                    ],
                    "closeBraceToken": {
                        "kind": "CloseBraceToken",
                        "fullStart": 1052,
                        "fullEnd": 1059,
                        "start": 1056,
                        "end": 1057,
                        "fullWidth": 7,
                        "width": 1,
                        "text": "}",
                        "value": "}",
                        "valueText": "}",
                        "hasLeadingTrivia": true,
                        "hasTrailingTrivia": true,
                        "hasTrailingNewLine": true,
                        "leadingTrivia": [
                            {
                                "kind": "WhitespaceTrivia",
                                "text": "    "
                            }
                        ],
                        "trailingTrivia": [
                            {
                                "kind": "NewLineTrivia",
                                "text": "\r\n"
                            }
                        ]
                    }
                }
            },
            {
                "kind": "ExpressionStatement",
                "fullStart": 1059,
                "fullEnd": 1083,
                "start": 1059,
                "end": 1081,
                "fullWidth": 24,
                "width": 22,
                "expression": {
                    "kind": "InvocationExpression",
                    "fullStart": 1059,
                    "fullEnd": 1080,
                    "start": 1059,
                    "end": 1080,
                    "fullWidth": 21,
                    "width": 21,
                    "expression": {
                        "kind": "IdentifierName",
                        "fullStart": 1059,
                        "fullEnd": 1070,
                        "start": 1059,
                        "end": 1070,
                        "fullWidth": 11,
                        "width": 11,
                        "text": "runTestCase",
                        "value": "runTestCase",
                        "valueText": "runTestCase"
                    },
                    "argumentList": {
                        "kind": "ArgumentList",
                        "fullStart": 1070,
                        "fullEnd": 1080,
                        "start": 1070,
                        "end": 1080,
                        "fullWidth": 10,
                        "width": 10,
                        "openParenToken": {
                            "kind": "OpenParenToken",
                            "fullStart": 1070,
                            "fullEnd": 1071,
                            "start": 1070,
                            "end": 1071,
                            "fullWidth": 1,
                            "width": 1,
                            "text": "(",
                            "value": "(",
                            "valueText": "("
                        },
                        "arguments": [
                            {
                                "kind": "IdentifierName",
                                "fullStart": 1071,
                                "fullEnd": 1079,
                                "start": 1071,
                                "end": 1079,
                                "fullWidth": 8,
                                "width": 8,
                                "text": "testcase",
                                "value": "testcase",
                                "valueText": "testcase"
                            }
                        ],
                        "closeParenToken": {
                            "kind": "CloseParenToken",
                            "fullStart": 1079,
                            "fullEnd": 1080,
                            "start": 1079,
                            "end": 1080,
                            "fullWidth": 1,
                            "width": 1,
                            "text": ")",
                            "value": ")",
                            "valueText": ")"
                        }
                    }
                },
                "semicolonToken": {
                    "kind": "SemicolonToken",
                    "fullStart": 1080,
                    "fullEnd": 1083,
                    "start": 1080,
                    "end": 1081,
                    "fullWidth": 3,
                    "width": 1,
                    "text": ";",
                    "value": ";",
                    "valueText": ";",
                    "hasTrailingTrivia": true,
                    "hasTrailingNewLine": true,
                    "trailingTrivia": [
                        {
                            "kind": "NewLineTrivia",
                            "text": "\r\n"
                        }
                    ]
                }
            }
        ],
        "endOfFileToken": {
            "kind": "EndOfFileToken",
            "fullStart": 1083,
            "fullEnd": 1083,
            "start": 1083,
            "end": 1083,
            "fullWidth": 0,
            "width": 0,
            "text": ""
        }
    },
    "lineMap": {
        "lineStarts": [
            0,
            67,
            152,
            232,
            308,
            380,
            385,
            439,
            606,
            611,
            613,
            615,
            638,
            640,
            672,
            674,
            706,
            708,
            750,
            775,
            788,
            790,
            890,
            892,
            929,
            931,
            989,
            991,
            1052,
            1059,
            1083
        ],
        "length": 1083
    }
}<|MERGE_RESOLUTION|>--- conflicted
+++ resolved
@@ -250,12 +250,8 @@
                                         "start": 652,
                                         "end": 669,
                                         "fullWidth": 17,
-<<<<<<< HEAD
                                         "width": 17,
-                                        "identifier": {
-=======
                                         "propertyName": {
->>>>>>> 85e84683
                                             "kind": "IdentifierName",
                                             "fullStart": 652,
                                             "fullEnd": 658,
@@ -624,12 +620,8 @@
                                         "start": 720,
                                         "end": 785,
                                         "fullWidth": 65,
-<<<<<<< HEAD
                                         "width": 65,
-                                        "identifier": {
-=======
                                         "propertyName": {
->>>>>>> 85e84683
                                             "kind": "IdentifierName",
                                             "fullStart": 720,
                                             "fullEnd": 727,
@@ -1015,12 +1007,8 @@
                                         "start": 802,
                                         "end": 887,
                                         "fullWidth": 85,
-<<<<<<< HEAD
                                         "width": 85,
-                                        "identifier": {
-=======
                                         "propertyName": {
->>>>>>> 85e84683
                                             "kind": "IdentifierName",
                                             "fullStart": 802,
                                             "fullEnd": 814,
@@ -1602,12 +1590,8 @@
                                         "start": 943,
                                         "end": 986,
                                         "fullWidth": 43,
-<<<<<<< HEAD
                                         "width": 43,
-                                        "identifier": {
-=======
                                         "propertyName": {
->>>>>>> 85e84683
                                             "kind": "IdentifierName",
                                             "fullStart": 943,
                                             "fullEnd": 954,
