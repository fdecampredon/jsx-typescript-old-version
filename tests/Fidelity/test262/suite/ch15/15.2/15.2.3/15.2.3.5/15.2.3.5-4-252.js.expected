{
    "isDeclaration": false,
    "languageVersion": "EcmaScript5",
    "parseOptions": {
        "allowAutomaticSemicolonInsertion": true
    },
    "sourceUnit": {
        "kind": "SourceUnit",
        "fullStart": 0,
        "fullEnd": 979,
        "start": 610,
        "end": 979,
        "fullWidth": 979,
        "width": 369,
        "isIncrementallyUnusable": true,
        "moduleElements": [
            {
                "kind": "FunctionDeclaration",
                "fullStart": 0,
                "fullEnd": 955,
                "start": 610,
                "end": 953,
                "fullWidth": 955,
                "width": 343,
                "isIncrementallyUnusable": true,
                "modifiers": [],
                "functionKeyword": {
                    "kind": "FunctionKeyword",
                    "fullStart": 0,
                    "fullEnd": 619,
                    "start": 610,
                    "end": 618,
                    "fullWidth": 619,
                    "width": 8,
                    "text": "function",
                    "value": "function",
                    "valueText": "function",
                    "hasLeadingTrivia": true,
                    "hasLeadingComment": true,
                    "hasLeadingNewLine": true,
                    "hasTrailingTrivia": true,
                    "leadingTrivia": [
                        {
                            "kind": "SingleLineCommentTrivia",
                            "text": "/// Copyright (c) 2012 Ecma International.  All rights reserved. "
                        },
                        {
                            "kind": "NewLineTrivia",
                            "text": "\r\n"
                        },
                        {
                            "kind": "SingleLineCommentTrivia",
                            "text": "/// Ecma International makes this code available under the terms and conditions set"
                        },
                        {
                            "kind": "NewLineTrivia",
                            "text": "\r\n"
                        },
                        {
                            "kind": "SingleLineCommentTrivia",
                            "text": "/// forth on http://hg.ecmascript.org/tests/test262/raw-file/tip/LICENSE (the "
                        },
                        {
                            "kind": "NewLineTrivia",
                            "text": "\r\n"
                        },
                        {
                            "kind": "SingleLineCommentTrivia",
                            "text": "/// \"Use Terms\").   Any redistribution of this code must retain the above "
                        },
                        {
                            "kind": "NewLineTrivia",
                            "text": "\r\n"
                        },
                        {
                            "kind": "SingleLineCommentTrivia",
                            "text": "/// copyright and this notice and otherwise comply with the Use Terms."
                        },
                        {
                            "kind": "NewLineTrivia",
                            "text": "\r\n"
                        },
                        {
                            "kind": "MultiLineCommentTrivia",
                            "text": "/**\r\n * @path ch15/15.2/15.2.3/15.2.3.5/15.2.3.5-4-252.js\r\n * @description Object.create - one property in 'Properties' is the JSON object that uses Object's [[Get]] method to access the 'get' property (8.10.5 step 7.a)\r\n */"
                        },
                        {
                            "kind": "NewLineTrivia",
                            "text": "\r\n"
                        },
                        {
                            "kind": "NewLineTrivia",
                            "text": "\r\n"
                        },
                        {
                            "kind": "NewLineTrivia",
                            "text": "\r\n"
                        }
                    ],
                    "trailingTrivia": [
                        {
                            "kind": "WhitespaceTrivia",
                            "text": " "
                        }
                    ]
                },
                "identifier": {
                    "kind": "IdentifierName",
                    "fullStart": 619,
                    "fullEnd": 627,
                    "start": 619,
                    "end": 627,
                    "fullWidth": 8,
                    "width": 8,
                    "text": "testcase",
                    "value": "testcase",
                    "valueText": "testcase"
                },
                "callSignature": {
                    "kind": "CallSignature",
                    "fullStart": 627,
                    "fullEnd": 630,
                    "start": 627,
                    "end": 629,
                    "fullWidth": 3,
                    "width": 2,
                    "parameterList": {
                        "kind": "ParameterList",
                        "fullStart": 627,
                        "fullEnd": 630,
                        "start": 627,
                        "end": 629,
                        "fullWidth": 3,
                        "width": 2,
                        "openParenToken": {
                            "kind": "OpenParenToken",
                            "fullStart": 627,
                            "fullEnd": 628,
                            "start": 627,
                            "end": 628,
                            "fullWidth": 1,
                            "width": 1,
                            "text": "(",
                            "value": "(",
                            "valueText": "("
                        },
                        "parameters": [],
                        "closeParenToken": {
                            "kind": "CloseParenToken",
                            "fullStart": 628,
                            "fullEnd": 630,
                            "start": 628,
                            "end": 629,
                            "fullWidth": 2,
                            "width": 1,
                            "text": ")",
                            "value": ")",
                            "valueText": ")",
                            "hasTrailingTrivia": true,
                            "trailingTrivia": [
                                {
                                    "kind": "WhitespaceTrivia",
                                    "text": " "
                                }
                            ]
                        }
                    }
                },
                "block": {
                    "kind": "Block",
                    "fullStart": 630,
                    "fullEnd": 955,
                    "start": 630,
                    "end": 953,
                    "fullWidth": 325,
                    "width": 323,
                    "isIncrementallyUnusable": true,
                    "openBraceToken": {
                        "kind": "OpenBraceToken",
                        "fullStart": 630,
                        "fullEnd": 633,
                        "start": 630,
                        "end": 631,
                        "fullWidth": 3,
                        "width": 1,
                        "text": "{",
                        "value": "{",
                        "valueText": "{",
                        "hasTrailingTrivia": true,
                        "hasTrailingNewLine": true,
                        "trailingTrivia": [
                            {
                                "kind": "NewLineTrivia",
                                "text": "\r\n"
                            }
                        ]
                    },
                    "statements": [
                        {
                            "kind": "ExpressionStatement",
                            "fullStart": 633,
                            "fullEnd": 719,
                            "start": 641,
                            "end": 717,
                            "fullWidth": 86,
                            "width": 76,
                            "isIncrementallyUnusable": true,
                            "expression": {
                                "kind": "AssignmentExpression",
                                "fullStart": 633,
                                "fullEnd": 716,
                                "start": 641,
                                "end": 716,
                                "fullWidth": 83,
                                "width": 75,
                                "isIncrementallyUnusable": true,
                                "left": {
                                    "kind": "MemberAccessExpression",
                                    "fullStart": 633,
                                    "fullEnd": 650,
                                    "start": 641,
                                    "end": 649,
                                    "fullWidth": 17,
                                    "width": 8,
                                    "isIncrementallyUnusable": true,
                                    "expression": {
                                        "kind": "IdentifierName",
                                        "fullStart": 633,
                                        "fullEnd": 645,
                                        "start": 641,
                                        "end": 645,
                                        "fullWidth": 12,
                                        "width": 4,
                                        "text": "JSON",
                                        "value": "JSON",
                                        "valueText": "JSON",
                                        "hasLeadingTrivia": true,
                                        "leadingTrivia": [
                                            {
                                                "kind": "WhitespaceTrivia",
                                                "text": "        "
                                            }
                                        ]
                                    },
                                    "dotToken": {
                                        "kind": "DotToken",
                                        "fullStart": 645,
                                        "fullEnd": 646,
                                        "start": 645,
                                        "end": 646,
                                        "fullWidth": 1,
                                        "width": 1,
                                        "text": ".",
                                        "value": ".",
                                        "valueText": "."
                                    },
                                    "name": {
                                        "kind": "IdentifierName",
                                        "fullStart": 646,
                                        "fullEnd": 650,
                                        "start": 646,
                                        "end": 649,
                                        "fullWidth": 4,
                                        "width": 3,
                                        "text": "get",
                                        "value": "get",
                                        "valueText": "get",
                                        "hasTrailingTrivia": true,
                                        "trailingTrivia": [
                                            {
                                                "kind": "WhitespaceTrivia",
                                                "text": " "
                                            }
                                        ]
                                    }
                                },
                                "operatorToken": {
                                    "kind": "EqualsToken",
                                    "fullStart": 650,
                                    "fullEnd": 652,
                                    "start": 650,
                                    "end": 651,
                                    "fullWidth": 2,
                                    "width": 1,
                                    "text": "=",
                                    "value": "=",
                                    "valueText": "=",
                                    "hasTrailingTrivia": true,
                                    "trailingTrivia": [
                                        {
                                            "kind": "WhitespaceTrivia",
                                            "text": " "
                                        }
                                    ]
                                },
                                "right": {
                                    "kind": "FunctionExpression",
                                    "fullStart": 652,
                                    "fullEnd": 716,
                                    "start": 652,
                                    "end": 716,
                                    "fullWidth": 64,
                                    "width": 64,
                                    "functionKeyword": {
                                        "kind": "FunctionKeyword",
                                        "fullStart": 652,
                                        "fullEnd": 661,
                                        "start": 652,
                                        "end": 660,
                                        "fullWidth": 9,
                                        "width": 8,
                                        "text": "function",
                                        "value": "function",
                                        "valueText": "function",
                                        "hasTrailingTrivia": true,
                                        "trailingTrivia": [
                                            {
                                                "kind": "WhitespaceTrivia",
                                                "text": " "
                                            }
                                        ]
                                    },
                                    "callSignature": {
                                        "kind": "CallSignature",
                                        "fullStart": 661,
                                        "fullEnd": 664,
                                        "start": 661,
                                        "end": 663,
                                        "fullWidth": 3,
                                        "width": 2,
                                        "parameterList": {
                                            "kind": "ParameterList",
                                            "fullStart": 661,
                                            "fullEnd": 664,
                                            "start": 661,
                                            "end": 663,
                                            "fullWidth": 3,
                                            "width": 2,
                                            "openParenToken": {
                                                "kind": "OpenParenToken",
                                                "fullStart": 661,
                                                "fullEnd": 662,
                                                "start": 661,
                                                "end": 662,
                                                "fullWidth": 1,
                                                "width": 1,
                                                "text": "(",
                                                "value": "(",
                                                "valueText": "("
                                            },
                                            "parameters": [],
                                            "closeParenToken": {
                                                "kind": "CloseParenToken",
                                                "fullStart": 662,
                                                "fullEnd": 664,
                                                "start": 662,
                                                "end": 663,
                                                "fullWidth": 2,
                                                "width": 1,
                                                "text": ")",
                                                "value": ")",
                                                "valueText": ")",
                                                "hasTrailingTrivia": true,
                                                "trailingTrivia": [
                                                    {
                                                        "kind": "WhitespaceTrivia",
                                                        "text": " "
                                                    }
                                                ]
                                            }
                                        }
                                    },
                                    "block": {
                                        "kind": "Block",
                                        "fullStart": 664,
                                        "fullEnd": 716,
                                        "start": 664,
                                        "end": 716,
                                        "fullWidth": 52,
                                        "width": 52,
                                        "openBraceToken": {
                                            "kind": "OpenBraceToken",
                                            "fullStart": 664,
                                            "fullEnd": 667,
                                            "start": 664,
                                            "end": 665,
                                            "fullWidth": 3,
                                            "width": 1,
                                            "text": "{",
                                            "value": "{",
                                            "valueText": "{",
                                            "hasTrailingTrivia": true,
                                            "hasTrailingNewLine": true,
                                            "trailingTrivia": [
                                                {
                                                    "kind": "NewLineTrivia",
                                                    "text": "\r\n"
                                                }
                                            ]
                                        },
                                        "statements": [
                                            {
                                                "kind": "ReturnStatement",
                                                "fullStart": 667,
                                                "fullEnd": 707,
                                                "start": 679,
                                                "end": 705,
                                                "fullWidth": 40,
                                                "width": 26,
                                                "returnKeyword": {
                                                    "kind": "ReturnKeyword",
                                                    "fullStart": 667,
                                                    "fullEnd": 686,
                                                    "start": 679,
                                                    "end": 685,
                                                    "fullWidth": 19,
                                                    "width": 6,
                                                    "text": "return",
                                                    "value": "return",
                                                    "valueText": "return",
                                                    "hasLeadingTrivia": true,
                                                    "hasTrailingTrivia": true,
                                                    "leadingTrivia": [
                                                        {
                                                            "kind": "WhitespaceTrivia",
                                                            "text": "            "
                                                        }
                                                    ],
                                                    "trailingTrivia": [
                                                        {
                                                            "kind": "WhitespaceTrivia",
                                                            "text": " "
                                                        }
                                                    ]
                                                },
                                                "expression": {
                                                    "kind": "StringLiteral",
                                                    "fullStart": 686,
                                                    "fullEnd": 704,
                                                    "start": 686,
                                                    "end": 704,
                                                    "fullWidth": 18,
                                                    "width": 18,
                                                    "text": "\"VerifyJSONObject\"",
                                                    "value": "VerifyJSONObject",
                                                    "valueText": "VerifyJSONObject"
                                                },
                                                "semicolonToken": {
                                                    "kind": "SemicolonToken",
                                                    "fullStart": 704,
                                                    "fullEnd": 707,
                                                    "start": 704,
                                                    "end": 705,
                                                    "fullWidth": 3,
                                                    "width": 1,
                                                    "text": ";",
                                                    "value": ";",
                                                    "valueText": ";",
                                                    "hasTrailingTrivia": true,
                                                    "hasTrailingNewLine": true,
                                                    "trailingTrivia": [
                                                        {
                                                            "kind": "NewLineTrivia",
                                                            "text": "\r\n"
                                                        }
                                                    ]
                                                }
                                            }
                                        ],
                                        "closeBraceToken": {
                                            "kind": "CloseBraceToken",
                                            "fullStart": 707,
                                            "fullEnd": 716,
                                            "start": 715,
                                            "end": 716,
                                            "fullWidth": 9,
                                            "width": 1,
                                            "text": "}",
                                            "value": "}",
                                            "valueText": "}",
                                            "hasLeadingTrivia": true,
                                            "leadingTrivia": [
                                                {
                                                    "kind": "WhitespaceTrivia",
                                                    "text": "        "
                                                }
                                            ]
                                        }
                                    }
                                }
                            },
                            "semicolonToken": {
                                "kind": "SemicolonToken",
                                "fullStart": 716,
                                "fullEnd": 719,
                                "start": 716,
                                "end": 717,
                                "fullWidth": 3,
                                "width": 1,
                                "text": ";",
                                "value": ";",
                                "valueText": ";",
                                "hasTrailingTrivia": true,
                                "hasTrailingNewLine": true,
                                "trailingTrivia": [
                                    {
                                        "kind": "NewLineTrivia",
                                        "text": "\r\n"
                                    }
                                ]
                            }
                        },
                        {
                            "kind": "TryStatement",
                            "fullStart": 719,
                            "fullEnd": 948,
                            "start": 729,
                            "end": 946,
                            "fullWidth": 229,
                            "width": 217,
                            "isIncrementallyUnusable": true,
                            "tryKeyword": {
                                "kind": "TryKeyword",
                                "fullStart": 719,
                                "fullEnd": 733,
                                "start": 729,
                                "end": 732,
                                "fullWidth": 14,
                                "width": 3,
                                "text": "try",
                                "value": "try",
                                "valueText": "try",
                                "hasLeadingTrivia": true,
                                "hasLeadingNewLine": true,
                                "hasTrailingTrivia": true,
                                "leadingTrivia": [
                                    {
                                        "kind": "NewLineTrivia",
                                        "text": "\r\n"
                                    },
                                    {
                                        "kind": "WhitespaceTrivia",
                                        "text": "        "
                                    }
                                ],
                                "trailingTrivia": [
                                    {
                                        "kind": "WhitespaceTrivia",
                                        "text": " "
                                    }
                                ]
                            },
                            "block": {
                                "kind": "Block",
                                "fullStart": 733,
                                "fullEnd": 896,
                                "start": 733,
                                "end": 895,
                                "fullWidth": 163,
                                "width": 162,
                                "openBraceToken": {
                                    "kind": "OpenBraceToken",
                                    "fullStart": 733,
                                    "fullEnd": 736,
                                    "start": 733,
                                    "end": 734,
                                    "fullWidth": 3,
                                    "width": 1,
                                    "text": "{",
                                    "value": "{",
                                    "valueText": "{",
                                    "hasTrailingTrivia": true,
                                    "hasTrailingNewLine": true,
                                    "trailingTrivia": [
                                        {
                                            "kind": "NewLineTrivia",
                                            "text": "\r\n"
                                        }
                                    ]
                                },
                                "statements": [
                                    {
                                        "kind": "VariableStatement",
                                        "fullStart": 736,
                                        "fullEnd": 828,
                                        "start": 748,
                                        "end": 826,
                                        "fullWidth": 92,
                                        "width": 78,
                                        "modifiers": [],
                                        "variableDeclaration": {
                                            "kind": "VariableDeclaration",
                                            "fullStart": 736,
                                            "fullEnd": 825,
                                            "start": 748,
                                            "end": 825,
                                            "fullWidth": 89,
                                            "width": 77,
                                            "varKeyword": {
                                                "kind": "VarKeyword",
                                                "fullStart": 736,
                                                "fullEnd": 752,
                                                "start": 748,
                                                "end": 751,
                                                "fullWidth": 16,
                                                "width": 3,
                                                "text": "var",
                                                "value": "var",
                                                "valueText": "var",
                                                "hasLeadingTrivia": true,
                                                "hasTrailingTrivia": true,
                                                "leadingTrivia": [
                                                    {
                                                        "kind": "WhitespaceTrivia",
                                                        "text": "            "
                                                    }
                                                ],
                                                "trailingTrivia": [
                                                    {
                                                        "kind": "WhitespaceTrivia",
                                                        "text": " "
                                                    }
                                                ]
                                            },
                                            "variableDeclarators": [
                                                {
                                                    "kind": "VariableDeclarator",
                                                    "fullStart": 752,
                                                    "fullEnd": 825,
                                                    "start": 752,
                                                    "end": 825,
                                                    "fullWidth": 73,
<<<<<<< HEAD
                                                    "width": 73,
                                                    "identifier": {
=======
                                                    "propertyName": {
>>>>>>> 85e84683
                                                        "kind": "IdentifierName",
                                                        "fullStart": 752,
                                                        "fullEnd": 759,
                                                        "start": 752,
                                                        "end": 758,
                                                        "fullWidth": 7,
                                                        "width": 6,
                                                        "text": "newObj",
                                                        "value": "newObj",
                                                        "valueText": "newObj",
                                                        "hasTrailingTrivia": true,
                                                        "trailingTrivia": [
                                                            {
                                                                "kind": "WhitespaceTrivia",
                                                                "text": " "
                                                            }
                                                        ]
                                                    },
                                                    "equalsValueClause": {
                                                        "kind": "EqualsValueClause",
                                                        "fullStart": 759,
                                                        "fullEnd": 825,
                                                        "start": 759,
                                                        "end": 825,
                                                        "fullWidth": 66,
                                                        "width": 66,
                                                        "equalsToken": {
                                                            "kind": "EqualsToken",
                                                            "fullStart": 759,
                                                            "fullEnd": 761,
                                                            "start": 759,
                                                            "end": 760,
                                                            "fullWidth": 2,
                                                            "width": 1,
                                                            "text": "=",
                                                            "value": "=",
                                                            "valueText": "=",
                                                            "hasTrailingTrivia": true,
                                                            "trailingTrivia": [
                                                                {
                                                                    "kind": "WhitespaceTrivia",
                                                                    "text": " "
                                                                }
                                                            ]
                                                        },
                                                        "value": {
                                                            "kind": "InvocationExpression",
                                                            "fullStart": 761,
                                                            "fullEnd": 825,
                                                            "start": 761,
                                                            "end": 825,
                                                            "fullWidth": 64,
                                                            "width": 64,
                                                            "expression": {
                                                                "kind": "MemberAccessExpression",
                                                                "fullStart": 761,
                                                                "fullEnd": 774,
                                                                "start": 761,
                                                                "end": 774,
                                                                "fullWidth": 13,
                                                                "width": 13,
                                                                "expression": {
                                                                    "kind": "IdentifierName",
                                                                    "fullStart": 761,
                                                                    "fullEnd": 767,
                                                                    "start": 761,
                                                                    "end": 767,
                                                                    "fullWidth": 6,
                                                                    "width": 6,
                                                                    "text": "Object",
                                                                    "value": "Object",
                                                                    "valueText": "Object"
                                                                },
                                                                "dotToken": {
                                                                    "kind": "DotToken",
                                                                    "fullStart": 767,
                                                                    "fullEnd": 768,
                                                                    "start": 767,
                                                                    "end": 768,
                                                                    "fullWidth": 1,
                                                                    "width": 1,
                                                                    "text": ".",
                                                                    "value": ".",
                                                                    "valueText": "."
                                                                },
                                                                "name": {
                                                                    "kind": "IdentifierName",
                                                                    "fullStart": 768,
                                                                    "fullEnd": 774,
                                                                    "start": 768,
                                                                    "end": 774,
                                                                    "fullWidth": 6,
                                                                    "width": 6,
                                                                    "text": "create",
                                                                    "value": "create",
                                                                    "valueText": "create"
                                                                }
                                                            },
                                                            "argumentList": {
                                                                "kind": "ArgumentList",
                                                                "fullStart": 774,
                                                                "fullEnd": 825,
                                                                "start": 774,
                                                                "end": 825,
                                                                "fullWidth": 51,
                                                                "width": 51,
                                                                "openParenToken": {
                                                                    "kind": "OpenParenToken",
                                                                    "fullStart": 774,
                                                                    "fullEnd": 775,
                                                                    "start": 774,
                                                                    "end": 775,
                                                                    "fullWidth": 1,
                                                                    "width": 1,
                                                                    "text": "(",
                                                                    "value": "(",
                                                                    "valueText": "("
                                                                },
                                                                "arguments": [
                                                                    {
                                                                        "kind": "ObjectLiteralExpression",
                                                                        "fullStart": 775,
                                                                        "fullEnd": 777,
                                                                        "start": 775,
                                                                        "end": 777,
                                                                        "fullWidth": 2,
                                                                        "width": 2,
                                                                        "openBraceToken": {
                                                                            "kind": "OpenBraceToken",
                                                                            "fullStart": 775,
                                                                            "fullEnd": 776,
                                                                            "start": 775,
                                                                            "end": 776,
                                                                            "fullWidth": 1,
                                                                            "width": 1,
                                                                            "text": "{",
                                                                            "value": "{",
                                                                            "valueText": "{"
                                                                        },
                                                                        "propertyAssignments": [],
                                                                        "closeBraceToken": {
                                                                            "kind": "CloseBraceToken",
                                                                            "fullStart": 776,
                                                                            "fullEnd": 777,
                                                                            "start": 776,
                                                                            "end": 777,
                                                                            "fullWidth": 1,
                                                                            "width": 1,
                                                                            "text": "}",
                                                                            "value": "}",
                                                                            "valueText": "}"
                                                                        }
                                                                    },
                                                                    {
                                                                        "kind": "CommaToken",
                                                                        "fullStart": 777,
                                                                        "fullEnd": 779,
                                                                        "start": 777,
                                                                        "end": 778,
                                                                        "fullWidth": 2,
                                                                        "width": 1,
                                                                        "text": ",",
                                                                        "value": ",",
                                                                        "valueText": ",",
                                                                        "hasTrailingTrivia": true,
                                                                        "trailingTrivia": [
                                                                            {
                                                                                "kind": "WhitespaceTrivia",
                                                                                "text": " "
                                                                            }
                                                                        ]
                                                                    },
                                                                    {
                                                                        "kind": "ObjectLiteralExpression",
                                                                        "fullStart": 779,
                                                                        "fullEnd": 824,
                                                                        "start": 779,
                                                                        "end": 824,
                                                                        "fullWidth": 45,
                                                                        "width": 45,
                                                                        "openBraceToken": {
                                                                            "kind": "OpenBraceToken",
                                                                            "fullStart": 779,
                                                                            "fullEnd": 782,
                                                                            "start": 779,
                                                                            "end": 780,
                                                                            "fullWidth": 3,
                                                                            "width": 1,
                                                                            "text": "{",
                                                                            "value": "{",
                                                                            "valueText": "{",
                                                                            "hasTrailingTrivia": true,
                                                                            "hasTrailingNewLine": true,
                                                                            "trailingTrivia": [
                                                                                {
                                                                                    "kind": "NewLineTrivia",
                                                                                    "text": "\r\n"
                                                                                }
                                                                            ]
                                                                        },
                                                                        "propertyAssignments": [
                                                                            {
                                                                                "kind": "SimplePropertyAssignment",
                                                                                "fullStart": 782,
                                                                                "fullEnd": 811,
                                                                                "start": 798,
                                                                                "end": 808,
                                                                                "fullWidth": 29,
                                                                                "width": 10,
                                                                                "propertyName": {
                                                                                    "kind": "IdentifierName",
                                                                                    "fullStart": 782,
                                                                                    "fullEnd": 802,
                                                                                    "start": 798,
                                                                                    "end": 802,
                                                                                    "fullWidth": 20,
                                                                                    "width": 4,
                                                                                    "text": "prop",
                                                                                    "value": "prop",
                                                                                    "valueText": "prop",
                                                                                    "hasLeadingTrivia": true,
                                                                                    "leadingTrivia": [
                                                                                        {
                                                                                            "kind": "WhitespaceTrivia",
                                                                                            "text": "                "
                                                                                        }
                                                                                    ]
                                                                                },
                                                                                "colonToken": {
                                                                                    "kind": "ColonToken",
                                                                                    "fullStart": 802,
                                                                                    "fullEnd": 804,
                                                                                    "start": 802,
                                                                                    "end": 803,
                                                                                    "fullWidth": 2,
                                                                                    "width": 1,
                                                                                    "text": ":",
                                                                                    "value": ":",
                                                                                    "valueText": ":",
                                                                                    "hasTrailingTrivia": true,
                                                                                    "trailingTrivia": [
                                                                                        {
                                                                                            "kind": "WhitespaceTrivia",
                                                                                            "text": " "
                                                                                        }
                                                                                    ]
                                                                                },
                                                                                "expression": {
                                                                                    "kind": "IdentifierName",
                                                                                    "fullStart": 804,
                                                                                    "fullEnd": 811,
                                                                                    "start": 804,
                                                                                    "end": 808,
                                                                                    "fullWidth": 7,
                                                                                    "width": 4,
                                                                                    "text": "JSON",
                                                                                    "value": "JSON",
                                                                                    "valueText": "JSON",
                                                                                    "hasTrailingTrivia": true,
                                                                                    "hasTrailingNewLine": true,
                                                                                    "trailingTrivia": [
                                                                                        {
                                                                                            "kind": "WhitespaceTrivia",
                                                                                            "text": " "
                                                                                        },
                                                                                        {
                                                                                            "kind": "NewLineTrivia",
                                                                                            "text": "\r\n"
                                                                                        }
                                                                                    ]
                                                                                }
                                                                            }
                                                                        ],
                                                                        "closeBraceToken": {
                                                                            "kind": "CloseBraceToken",
                                                                            "fullStart": 811,
                                                                            "fullEnd": 824,
                                                                            "start": 823,
                                                                            "end": 824,
                                                                            "fullWidth": 13,
                                                                            "width": 1,
                                                                            "text": "}",
                                                                            "value": "}",
                                                                            "valueText": "}",
                                                                            "hasLeadingTrivia": true,
                                                                            "leadingTrivia": [
                                                                                {
                                                                                    "kind": "WhitespaceTrivia",
                                                                                    "text": "            "
                                                                                }
                                                                            ]
                                                                        }
                                                                    }
                                                                ],
                                                                "closeParenToken": {
                                                                    "kind": "CloseParenToken",
                                                                    "fullStart": 824,
                                                                    "fullEnd": 825,
                                                                    "start": 824,
                                                                    "end": 825,
                                                                    "fullWidth": 1,
                                                                    "width": 1,
                                                                    "text": ")",
                                                                    "value": ")",
                                                                    "valueText": ")"
                                                                }
                                                            }
                                                        }
                                                    }
                                                }
                                            ]
                                        },
                                        "semicolonToken": {
                                            "kind": "SemicolonToken",
                                            "fullStart": 825,
                                            "fullEnd": 828,
                                            "start": 825,
                                            "end": 826,
                                            "fullWidth": 3,
                                            "width": 1,
                                            "text": ";",
                                            "value": ";",
                                            "valueText": ";",
                                            "hasTrailingTrivia": true,
                                            "hasTrailingNewLine": true,
                                            "trailingTrivia": [
                                                {
                                                    "kind": "NewLineTrivia",
                                                    "text": "\r\n"
                                                }
                                            ]
                                        }
                                    },
                                    {
                                        "kind": "ReturnStatement",
                                        "fullStart": 828,
                                        "fullEnd": 886,
                                        "start": 842,
                                        "end": 884,
                                        "fullWidth": 58,
                                        "width": 42,
                                        "returnKeyword": {
                                            "kind": "ReturnKeyword",
                                            "fullStart": 828,
                                            "fullEnd": 849,
                                            "start": 842,
                                            "end": 848,
                                            "fullWidth": 21,
                                            "width": 6,
                                            "text": "return",
                                            "value": "return",
                                            "valueText": "return",
                                            "hasLeadingTrivia": true,
                                            "hasLeadingNewLine": true,
                                            "hasTrailingTrivia": true,
                                            "leadingTrivia": [
                                                {
                                                    "kind": "NewLineTrivia",
                                                    "text": "\r\n"
                                                },
                                                {
                                                    "kind": "WhitespaceTrivia",
                                                    "text": "            "
                                                }
                                            ],
                                            "trailingTrivia": [
                                                {
                                                    "kind": "WhitespaceTrivia",
                                                    "text": " "
                                                }
                                            ]
                                        },
                                        "expression": {
                                            "kind": "EqualsExpression",
                                            "fullStart": 849,
                                            "fullEnd": 883,
                                            "start": 849,
                                            "end": 883,
                                            "fullWidth": 34,
                                            "width": 34,
                                            "left": {
                                                "kind": "MemberAccessExpression",
                                                "fullStart": 849,
                                                "fullEnd": 861,
                                                "start": 849,
                                                "end": 860,
                                                "fullWidth": 12,
                                                "width": 11,
                                                "expression": {
                                                    "kind": "IdentifierName",
                                                    "fullStart": 849,
                                                    "fullEnd": 855,
                                                    "start": 849,
                                                    "end": 855,
                                                    "fullWidth": 6,
                                                    "width": 6,
                                                    "text": "newObj",
                                                    "value": "newObj",
                                                    "valueText": "newObj"
                                                },
                                                "dotToken": {
                                                    "kind": "DotToken",
                                                    "fullStart": 855,
                                                    "fullEnd": 856,
                                                    "start": 855,
                                                    "end": 856,
                                                    "fullWidth": 1,
                                                    "width": 1,
                                                    "text": ".",
                                                    "value": ".",
                                                    "valueText": "."
                                                },
                                                "name": {
                                                    "kind": "IdentifierName",
                                                    "fullStart": 856,
                                                    "fullEnd": 861,
                                                    "start": 856,
                                                    "end": 860,
                                                    "fullWidth": 5,
                                                    "width": 4,
                                                    "text": "prop",
                                                    "value": "prop",
                                                    "valueText": "prop",
                                                    "hasTrailingTrivia": true,
                                                    "trailingTrivia": [
                                                        {
                                                            "kind": "WhitespaceTrivia",
                                                            "text": " "
                                                        }
                                                    ]
                                                }
                                            },
                                            "operatorToken": {
                                                "kind": "EqualsEqualsEqualsToken",
                                                "fullStart": 861,
                                                "fullEnd": 865,
                                                "start": 861,
                                                "end": 864,
                                                "fullWidth": 4,
                                                "width": 3,
                                                "text": "===",
                                                "value": "===",
                                                "valueText": "===",
                                                "hasTrailingTrivia": true,
                                                "trailingTrivia": [
                                                    {
                                                        "kind": "WhitespaceTrivia",
                                                        "text": " "
                                                    }
                                                ]
                                            },
                                            "right": {
                                                "kind": "StringLiteral",
                                                "fullStart": 865,
                                                "fullEnd": 883,
                                                "start": 865,
                                                "end": 883,
                                                "fullWidth": 18,
                                                "width": 18,
                                                "text": "\"VerifyJSONObject\"",
                                                "value": "VerifyJSONObject",
                                                "valueText": "VerifyJSONObject"
                                            }
                                        },
                                        "semicolonToken": {
                                            "kind": "SemicolonToken",
                                            "fullStart": 883,
                                            "fullEnd": 886,
                                            "start": 883,
                                            "end": 884,
                                            "fullWidth": 3,
                                            "width": 1,
                                            "text": ";",
                                            "value": ";",
                                            "valueText": ";",
                                            "hasTrailingTrivia": true,
                                            "hasTrailingNewLine": true,
                                            "trailingTrivia": [
                                                {
                                                    "kind": "NewLineTrivia",
                                                    "text": "\r\n"
                                                }
                                            ]
                                        }
                                    }
                                ],
                                "closeBraceToken": {
                                    "kind": "CloseBraceToken",
                                    "fullStart": 886,
                                    "fullEnd": 896,
                                    "start": 894,
                                    "end": 895,
                                    "fullWidth": 10,
                                    "width": 1,
                                    "text": "}",
                                    "value": "}",
                                    "valueText": "}",
                                    "hasLeadingTrivia": true,
                                    "hasTrailingTrivia": true,
                                    "leadingTrivia": [
                                        {
                                            "kind": "WhitespaceTrivia",
                                            "text": "        "
                                        }
                                    ],
                                    "trailingTrivia": [
                                        {
                                            "kind": "WhitespaceTrivia",
                                            "text": " "
                                        }
                                    ]
                                }
                            },
                            "finallyClause": {
                                "kind": "FinallyClause",
                                "fullStart": 896,
                                "fullEnd": 948,
                                "start": 896,
                                "end": 946,
                                "fullWidth": 52,
                                "width": 50,
                                "isIncrementallyUnusable": true,
                                "finallyKeyword": {
                                    "kind": "FinallyKeyword",
                                    "fullStart": 896,
                                    "fullEnd": 904,
                                    "start": 896,
                                    "end": 903,
                                    "fullWidth": 8,
                                    "width": 7,
                                    "text": "finally",
                                    "value": "finally",
                                    "valueText": "finally",
                                    "hasTrailingTrivia": true,
                                    "trailingTrivia": [
                                        {
                                            "kind": "WhitespaceTrivia",
                                            "text": " "
                                        }
                                    ]
                                },
                                "block": {
                                    "kind": "Block",
                                    "fullStart": 904,
                                    "fullEnd": 948,
                                    "start": 904,
                                    "end": 946,
                                    "fullWidth": 44,
                                    "width": 42,
                                    "isIncrementallyUnusable": true,
                                    "openBraceToken": {
                                        "kind": "OpenBraceToken",
                                        "fullStart": 904,
                                        "fullEnd": 907,
                                        "start": 904,
                                        "end": 905,
                                        "fullWidth": 3,
                                        "width": 1,
                                        "text": "{",
                                        "value": "{",
                                        "valueText": "{",
                                        "hasTrailingTrivia": true,
                                        "hasTrailingNewLine": true,
                                        "trailingTrivia": [
                                            {
                                                "kind": "NewLineTrivia",
                                                "text": "\r\n"
                                            }
                                        ]
                                    },
                                    "statements": [
                                        {
                                            "kind": "ExpressionStatement",
                                            "fullStart": 907,
                                            "fullEnd": 937,
                                            "start": 919,
                                            "end": 935,
                                            "fullWidth": 30,
                                            "width": 16,
                                            "isIncrementallyUnusable": true,
                                            "expression": {
                                                "kind": "DeleteExpression",
                                                "fullStart": 907,
                                                "fullEnd": 934,
                                                "start": 919,
                                                "end": 934,
                                                "fullWidth": 27,
                                                "width": 15,
                                                "isIncrementallyUnusable": true,
                                                "deleteKeyword": {
                                                    "kind": "DeleteKeyword",
                                                    "fullStart": 907,
                                                    "fullEnd": 926,
                                                    "start": 919,
                                                    "end": 925,
                                                    "fullWidth": 19,
                                                    "width": 6,
                                                    "text": "delete",
                                                    "value": "delete",
                                                    "valueText": "delete",
                                                    "hasLeadingTrivia": true,
                                                    "hasTrailingTrivia": true,
                                                    "leadingTrivia": [
                                                        {
                                                            "kind": "WhitespaceTrivia",
                                                            "text": "            "
                                                        }
                                                    ],
                                                    "trailingTrivia": [
                                                        {
                                                            "kind": "WhitespaceTrivia",
                                                            "text": " "
                                                        }
                                                    ]
                                                },
                                                "expression": {
                                                    "kind": "MemberAccessExpression",
                                                    "fullStart": 926,
                                                    "fullEnd": 934,
                                                    "start": 926,
                                                    "end": 934,
                                                    "fullWidth": 8,
                                                    "width": 8,
                                                    "isIncrementallyUnusable": true,
                                                    "expression": {
                                                        "kind": "IdentifierName",
                                                        "fullStart": 926,
                                                        "fullEnd": 930,
                                                        "start": 926,
                                                        "end": 930,
                                                        "fullWidth": 4,
                                                        "width": 4,
                                                        "text": "JSON",
                                                        "value": "JSON",
                                                        "valueText": "JSON"
                                                    },
                                                    "dotToken": {
                                                        "kind": "DotToken",
                                                        "fullStart": 930,
                                                        "fullEnd": 931,
                                                        "start": 930,
                                                        "end": 931,
                                                        "fullWidth": 1,
                                                        "width": 1,
                                                        "text": ".",
                                                        "value": ".",
                                                        "valueText": "."
                                                    },
                                                    "name": {
                                                        "kind": "IdentifierName",
                                                        "fullStart": 931,
                                                        "fullEnd": 934,
                                                        "start": 931,
                                                        "end": 934,
                                                        "fullWidth": 3,
                                                        "width": 3,
                                                        "text": "get",
                                                        "value": "get",
                                                        "valueText": "get"
                                                    }
                                                }
                                            },
                                            "semicolonToken": {
                                                "kind": "SemicolonToken",
                                                "fullStart": 934,
                                                "fullEnd": 937,
                                                "start": 934,
                                                "end": 935,
                                                "fullWidth": 3,
                                                "width": 1,
                                                "text": ";",
                                                "value": ";",
                                                "valueText": ";",
                                                "hasTrailingTrivia": true,
                                                "hasTrailingNewLine": true,
                                                "trailingTrivia": [
                                                    {
                                                        "kind": "NewLineTrivia",
                                                        "text": "\r\n"
                                                    }
                                                ]
                                            }
                                        }
                                    ],
                                    "closeBraceToken": {
                                        "kind": "CloseBraceToken",
                                        "fullStart": 937,
                                        "fullEnd": 948,
                                        "start": 945,
                                        "end": 946,
                                        "fullWidth": 11,
                                        "width": 1,
                                        "text": "}",
                                        "value": "}",
                                        "valueText": "}",
                                        "hasLeadingTrivia": true,
                                        "hasTrailingTrivia": true,
                                        "hasTrailingNewLine": true,
                                        "leadingTrivia": [
                                            {
                                                "kind": "WhitespaceTrivia",
                                                "text": "        "
                                            }
                                        ],
                                        "trailingTrivia": [
                                            {
                                                "kind": "NewLineTrivia",
                                                "text": "\r\n"
                                            }
                                        ]
                                    }
                                }
                            }
                        }
                    ],
                    "closeBraceToken": {
                        "kind": "CloseBraceToken",
                        "fullStart": 948,
                        "fullEnd": 955,
                        "start": 952,
                        "end": 953,
                        "fullWidth": 7,
                        "width": 1,
                        "text": "}",
                        "value": "}",
                        "valueText": "}",
                        "hasLeadingTrivia": true,
                        "hasTrailingTrivia": true,
                        "hasTrailingNewLine": true,
                        "leadingTrivia": [
                            {
                                "kind": "WhitespaceTrivia",
                                "text": "    "
                            }
                        ],
                        "trailingTrivia": [
                            {
                                "kind": "NewLineTrivia",
                                "text": "\r\n"
                            }
                        ]
                    }
                }
            },
            {
                "kind": "ExpressionStatement",
                "fullStart": 955,
                "fullEnd": 979,
                "start": 955,
                "end": 977,
                "fullWidth": 24,
                "width": 22,
                "expression": {
                    "kind": "InvocationExpression",
                    "fullStart": 955,
                    "fullEnd": 976,
                    "start": 955,
                    "end": 976,
                    "fullWidth": 21,
                    "width": 21,
                    "expression": {
                        "kind": "IdentifierName",
                        "fullStart": 955,
                        "fullEnd": 966,
                        "start": 955,
                        "end": 966,
                        "fullWidth": 11,
                        "width": 11,
                        "text": "runTestCase",
                        "value": "runTestCase",
                        "valueText": "runTestCase"
                    },
                    "argumentList": {
                        "kind": "ArgumentList",
                        "fullStart": 966,
                        "fullEnd": 976,
                        "start": 966,
                        "end": 976,
                        "fullWidth": 10,
                        "width": 10,
                        "openParenToken": {
                            "kind": "OpenParenToken",
                            "fullStart": 966,
                            "fullEnd": 967,
                            "start": 966,
                            "end": 967,
                            "fullWidth": 1,
                            "width": 1,
                            "text": "(",
                            "value": "(",
                            "valueText": "("
                        },
                        "arguments": [
                            {
                                "kind": "IdentifierName",
                                "fullStart": 967,
                                "fullEnd": 975,
                                "start": 967,
                                "end": 975,
                                "fullWidth": 8,
                                "width": 8,
                                "text": "testcase",
                                "value": "testcase",
                                "valueText": "testcase"
                            }
                        ],
                        "closeParenToken": {
                            "kind": "CloseParenToken",
                            "fullStart": 975,
                            "fullEnd": 976,
                            "start": 975,
                            "end": 976,
                            "fullWidth": 1,
                            "width": 1,
                            "text": ")",
                            "value": ")",
                            "valueText": ")"
                        }
                    }
                },
                "semicolonToken": {
                    "kind": "SemicolonToken",
                    "fullStart": 976,
                    "fullEnd": 979,
                    "start": 976,
                    "end": 977,
                    "fullWidth": 3,
                    "width": 1,
                    "text": ";",
                    "value": ";",
                    "valueText": ";",
                    "hasTrailingTrivia": true,
                    "hasTrailingNewLine": true,
                    "trailingTrivia": [
                        {
                            "kind": "NewLineTrivia",
                            "text": "\r\n"
                        }
                    ]
                }
            }
        ],
        "endOfFileToken": {
            "kind": "EndOfFileToken",
            "fullStart": 979,
            "fullEnd": 979,
            "start": 979,
            "end": 979,
            "fullWidth": 0,
            "width": 0,
            "text": ""
        }
    },
    "lineMap": {
        "lineStarts": [
            0,
            67,
            152,
            232,
            308,
            380,
            385,
            439,
            601,
            606,
            608,
            610,
            633,
            667,
            707,
            719,
            721,
            736,
            782,
            811,
            828,
            830,
            886,
            907,
            937,
            948,
            955,
            979
        ],
        "length": 979
    }
}<|MERGE_RESOLUTION|>--- conflicted
+++ resolved
@@ -630,12 +630,8 @@
                                                     "start": 752,
                                                     "end": 825,
                                                     "fullWidth": 73,
-<<<<<<< HEAD
                                                     "width": 73,
-                                                    "identifier": {
-=======
                                                     "propertyName": {
->>>>>>> 85e84683
                                                         "kind": "IdentifierName",
                                                         "fullStart": 752,
                                                         "fullEnd": 759,
