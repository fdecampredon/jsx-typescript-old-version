{
    "isDeclaration": false,
    "languageVersion": "EcmaScript5",
    "parseOptions": {
        "allowAutomaticSemicolonInsertion": true
    },
    "sourceUnit": {
        "kind": "SourceUnit",
        "fullStart": 0,
        "fullEnd": 931,
        "start": 610,
        "end": 931,
        "fullWidth": 931,
        "width": 321,
        "isIncrementallyUnusable": true,
        "moduleElements": [
            {
                "kind": "FunctionDeclaration",
                "fullStart": 0,
                "fullEnd": 907,
                "start": 610,
                "end": 905,
                "fullWidth": 907,
                "width": 295,
                "isIncrementallyUnusable": true,
                "modifiers": [],
                "functionKeyword": {
                    "kind": "FunctionKeyword",
                    "fullStart": 0,
                    "fullEnd": 619,
                    "start": 610,
                    "end": 618,
                    "fullWidth": 619,
                    "width": 8,
                    "text": "function",
                    "value": "function",
                    "valueText": "function",
                    "hasLeadingTrivia": true,
                    "hasLeadingComment": true,
                    "hasLeadingNewLine": true,
                    "hasTrailingTrivia": true,
                    "leadingTrivia": [
                        {
                            "kind": "SingleLineCommentTrivia",
                            "text": "/// Copyright (c) 2012 Ecma International.  All rights reserved. "
                        },
                        {
                            "kind": "NewLineTrivia",
                            "text": "\r\n"
                        },
                        {
                            "kind": "SingleLineCommentTrivia",
                            "text": "/// Ecma International makes this code available under the terms and conditions set"
                        },
                        {
                            "kind": "NewLineTrivia",
                            "text": "\r\n"
                        },
                        {
                            "kind": "SingleLineCommentTrivia",
                            "text": "/// forth on http://hg.ecmascript.org/tests/test262/raw-file/tip/LICENSE (the "
                        },
                        {
                            "kind": "NewLineTrivia",
                            "text": "\r\n"
                        },
                        {
                            "kind": "SingleLineCommentTrivia",
                            "text": "/// \"Use Terms\").   Any redistribution of this code must retain the above "
                        },
                        {
                            "kind": "NewLineTrivia",
                            "text": "\r\n"
                        },
                        {
                            "kind": "SingleLineCommentTrivia",
                            "text": "/// copyright and this notice and otherwise comply with the Use Terms."
                        },
                        {
                            "kind": "NewLineTrivia",
                            "text": "\r\n"
                        },
                        {
                            "kind": "MultiLineCommentTrivia",
                            "text": "/**\r\n * @path ch15/15.2/15.2.3/15.2.3.5/15.2.3.5-4-250.js\r\n * @description Object.create - one property in 'Properties' is a RegExp object that uses Object's [[Get]] method to access the 'get' property (8.10.5 step 7.a)\r\n */"
                        },
                        {
                            "kind": "NewLineTrivia",
                            "text": "\r\n"
                        },
                        {
                            "kind": "NewLineTrivia",
                            "text": "\r\n"
                        },
                        {
                            "kind": "NewLineTrivia",
                            "text": "\r\n"
                        }
                    ],
                    "trailingTrivia": [
                        {
                            "kind": "WhitespaceTrivia",
                            "text": " "
                        }
                    ]
                },
                "identifier": {
                    "kind": "IdentifierName",
                    "fullStart": 619,
                    "fullEnd": 627,
                    "start": 619,
                    "end": 627,
                    "fullWidth": 8,
                    "width": 8,
                    "text": "testcase",
                    "value": "testcase",
                    "valueText": "testcase"
                },
                "callSignature": {
                    "kind": "CallSignature",
                    "fullStart": 627,
                    "fullEnd": 630,
                    "start": 627,
                    "end": 629,
                    "fullWidth": 3,
                    "width": 2,
                    "parameterList": {
                        "kind": "ParameterList",
                        "fullStart": 627,
                        "fullEnd": 630,
                        "start": 627,
                        "end": 629,
                        "fullWidth": 3,
                        "width": 2,
                        "openParenToken": {
                            "kind": "OpenParenToken",
                            "fullStart": 627,
                            "fullEnd": 628,
                            "start": 627,
                            "end": 628,
                            "fullWidth": 1,
                            "width": 1,
                            "text": "(",
                            "value": "(",
                            "valueText": "("
                        },
                        "parameters": [],
                        "closeParenToken": {
                            "kind": "CloseParenToken",
                            "fullStart": 628,
                            "fullEnd": 630,
                            "start": 628,
                            "end": 629,
                            "fullWidth": 2,
                            "width": 1,
                            "text": ")",
                            "value": ")",
                            "valueText": ")",
                            "hasTrailingTrivia": true,
                            "trailingTrivia": [
                                {
                                    "kind": "WhitespaceTrivia",
                                    "text": " "
                                }
                            ]
                        }
                    }
                },
                "block": {
                    "kind": "Block",
                    "fullStart": 630,
                    "fullEnd": 907,
                    "start": 630,
                    "end": 905,
                    "fullWidth": 277,
                    "width": 275,
                    "isIncrementallyUnusable": true,
                    "openBraceToken": {
                        "kind": "OpenBraceToken",
                        "fullStart": 630,
                        "fullEnd": 633,
                        "start": 630,
                        "end": 631,
                        "fullWidth": 3,
                        "width": 1,
                        "text": "{",
                        "value": "{",
                        "valueText": "{",
                        "hasTrailingTrivia": true,
                        "hasTrailingNewLine": true,
                        "trailingTrivia": [
                            {
                                "kind": "NewLineTrivia",
                                "text": "\r\n"
                            }
                        ]
                    },
                    "statements": [
                        {
                            "kind": "VariableStatement",
                            "fullStart": 633,
                            "fullEnd": 669,
                            "start": 641,
                            "end": 667,
                            "fullWidth": 36,
                            "width": 26,
                            "modifiers": [],
                            "variableDeclaration": {
                                "kind": "VariableDeclaration",
                                "fullStart": 633,
                                "fullEnd": 666,
                                "start": 641,
                                "end": 666,
                                "fullWidth": 33,
                                "width": 25,
                                "varKeyword": {
                                    "kind": "VarKeyword",
                                    "fullStart": 633,
                                    "fullEnd": 645,
                                    "start": 641,
                                    "end": 644,
                                    "fullWidth": 12,
                                    "width": 3,
                                    "text": "var",
                                    "value": "var",
                                    "valueText": "var",
                                    "hasLeadingTrivia": true,
                                    "hasTrailingTrivia": true,
                                    "leadingTrivia": [
                                        {
                                            "kind": "WhitespaceTrivia",
                                            "text": "        "
                                        }
                                    ],
                                    "trailingTrivia": [
                                        {
                                            "kind": "WhitespaceTrivia",
                                            "text": " "
                                        }
                                    ]
                                },
                                "variableDeclarators": [
                                    {
                                        "kind": "VariableDeclarator",
                                        "fullStart": 645,
                                        "fullEnd": 666,
                                        "start": 645,
                                        "end": 666,
                                        "fullWidth": 21,
<<<<<<< HEAD
                                        "width": 21,
                                        "identifier": {
=======
                                        "propertyName": {
>>>>>>> 85e84683
                                            "kind": "IdentifierName",
                                            "fullStart": 645,
                                            "fullEnd": 652,
                                            "start": 645,
                                            "end": 651,
                                            "fullWidth": 7,
                                            "width": 6,
                                            "text": "regObj",
                                            "value": "regObj",
                                            "valueText": "regObj",
                                            "hasTrailingTrivia": true,
                                            "trailingTrivia": [
                                                {
                                                    "kind": "WhitespaceTrivia",
                                                    "text": " "
                                                }
                                            ]
                                        },
                                        "equalsValueClause": {
                                            "kind": "EqualsValueClause",
                                            "fullStart": 652,
                                            "fullEnd": 666,
                                            "start": 652,
                                            "end": 666,
                                            "fullWidth": 14,
                                            "width": 14,
                                            "equalsToken": {
                                                "kind": "EqualsToken",
                                                "fullStart": 652,
                                                "fullEnd": 654,
                                                "start": 652,
                                                "end": 653,
                                                "fullWidth": 2,
                                                "width": 1,
                                                "text": "=",
                                                "value": "=",
                                                "valueText": "=",
                                                "hasTrailingTrivia": true,
                                                "trailingTrivia": [
                                                    {
                                                        "kind": "WhitespaceTrivia",
                                                        "text": " "
                                                    }
                                                ]
                                            },
                                            "value": {
                                                "kind": "ObjectCreationExpression",
                                                "fullStart": 654,
                                                "fullEnd": 666,
                                                "start": 654,
                                                "end": 666,
                                                "fullWidth": 12,
                                                "width": 12,
                                                "newKeyword": {
                                                    "kind": "NewKeyword",
                                                    "fullStart": 654,
                                                    "fullEnd": 658,
                                                    "start": 654,
                                                    "end": 657,
                                                    "fullWidth": 4,
                                                    "width": 3,
                                                    "text": "new",
                                                    "value": "new",
                                                    "valueText": "new",
                                                    "hasTrailingTrivia": true,
                                                    "trailingTrivia": [
                                                        {
                                                            "kind": "WhitespaceTrivia",
                                                            "text": " "
                                                        }
                                                    ]
                                                },
                                                "expression": {
                                                    "kind": "IdentifierName",
                                                    "fullStart": 658,
                                                    "fullEnd": 664,
                                                    "start": 658,
                                                    "end": 664,
                                                    "fullWidth": 6,
                                                    "width": 6,
                                                    "text": "RegExp",
                                                    "value": "RegExp",
                                                    "valueText": "RegExp"
                                                },
                                                "argumentList": {
                                                    "kind": "ArgumentList",
                                                    "fullStart": 664,
                                                    "fullEnd": 666,
                                                    "start": 664,
                                                    "end": 666,
                                                    "fullWidth": 2,
                                                    "width": 2,
                                                    "openParenToken": {
                                                        "kind": "OpenParenToken",
                                                        "fullStart": 664,
                                                        "fullEnd": 665,
                                                        "start": 664,
                                                        "end": 665,
                                                        "fullWidth": 1,
                                                        "width": 1,
                                                        "text": "(",
                                                        "value": "(",
                                                        "valueText": "("
                                                    },
                                                    "arguments": [],
                                                    "closeParenToken": {
                                                        "kind": "CloseParenToken",
                                                        "fullStart": 665,
                                                        "fullEnd": 666,
                                                        "start": 665,
                                                        "end": 666,
                                                        "fullWidth": 1,
                                                        "width": 1,
                                                        "text": ")",
                                                        "value": ")",
                                                        "valueText": ")"
                                                    }
                                                }
                                            }
                                        }
                                    }
                                ]
                            },
                            "semicolonToken": {
                                "kind": "SemicolonToken",
                                "fullStart": 666,
                                "fullEnd": 669,
                                "start": 666,
                                "end": 667,
                                "fullWidth": 3,
                                "width": 1,
                                "text": ";",
                                "value": ";",
                                "valueText": ";",
                                "hasTrailingTrivia": true,
                                "hasTrailingNewLine": true,
                                "trailingTrivia": [
                                    {
                                        "kind": "NewLineTrivia",
                                        "text": "\r\n"
                                    }
                                ]
                            }
                        },
                        {
                            "kind": "ExpressionStatement",
                            "fullStart": 669,
                            "fullEnd": 761,
                            "start": 679,
                            "end": 759,
                            "fullWidth": 92,
                            "width": 80,
                            "isIncrementallyUnusable": true,
                            "expression": {
                                "kind": "AssignmentExpression",
                                "fullStart": 669,
                                "fullEnd": 758,
                                "start": 679,
                                "end": 758,
                                "fullWidth": 89,
                                "width": 79,
                                "isIncrementallyUnusable": true,
                                "left": {
                                    "kind": "MemberAccessExpression",
                                    "fullStart": 669,
                                    "fullEnd": 690,
                                    "start": 679,
                                    "end": 689,
                                    "fullWidth": 21,
                                    "width": 10,
                                    "isIncrementallyUnusable": true,
                                    "expression": {
                                        "kind": "IdentifierName",
                                        "fullStart": 669,
                                        "fullEnd": 685,
                                        "start": 679,
                                        "end": 685,
                                        "fullWidth": 16,
                                        "width": 6,
                                        "text": "regObj",
                                        "value": "regObj",
                                        "valueText": "regObj",
                                        "hasLeadingTrivia": true,
                                        "hasLeadingNewLine": true,
                                        "leadingTrivia": [
                                            {
                                                "kind": "NewLineTrivia",
                                                "text": "\r\n"
                                            },
                                            {
                                                "kind": "WhitespaceTrivia",
                                                "text": "        "
                                            }
                                        ]
                                    },
                                    "dotToken": {
                                        "kind": "DotToken",
                                        "fullStart": 685,
                                        "fullEnd": 686,
                                        "start": 685,
                                        "end": 686,
                                        "fullWidth": 1,
                                        "width": 1,
                                        "text": ".",
                                        "value": ".",
                                        "valueText": "."
                                    },
                                    "name": {
                                        "kind": "IdentifierName",
                                        "fullStart": 686,
                                        "fullEnd": 690,
                                        "start": 686,
                                        "end": 689,
                                        "fullWidth": 4,
                                        "width": 3,
                                        "text": "get",
                                        "value": "get",
                                        "valueText": "get",
                                        "hasTrailingTrivia": true,
                                        "trailingTrivia": [
                                            {
                                                "kind": "WhitespaceTrivia",
                                                "text": " "
                                            }
                                        ]
                                    }
                                },
                                "operatorToken": {
                                    "kind": "EqualsToken",
                                    "fullStart": 690,
                                    "fullEnd": 692,
                                    "start": 690,
                                    "end": 691,
                                    "fullWidth": 2,
                                    "width": 1,
                                    "text": "=",
                                    "value": "=",
                                    "valueText": "=",
                                    "hasTrailingTrivia": true,
                                    "trailingTrivia": [
                                        {
                                            "kind": "WhitespaceTrivia",
                                            "text": " "
                                        }
                                    ]
                                },
                                "right": {
                                    "kind": "FunctionExpression",
                                    "fullStart": 692,
                                    "fullEnd": 758,
                                    "start": 692,
                                    "end": 758,
                                    "fullWidth": 66,
                                    "width": 66,
                                    "functionKeyword": {
                                        "kind": "FunctionKeyword",
                                        "fullStart": 692,
                                        "fullEnd": 701,
                                        "start": 692,
                                        "end": 700,
                                        "fullWidth": 9,
                                        "width": 8,
                                        "text": "function",
                                        "value": "function",
                                        "valueText": "function",
                                        "hasTrailingTrivia": true,
                                        "trailingTrivia": [
                                            {
                                                "kind": "WhitespaceTrivia",
                                                "text": " "
                                            }
                                        ]
                                    },
                                    "callSignature": {
                                        "kind": "CallSignature",
                                        "fullStart": 701,
                                        "fullEnd": 704,
                                        "start": 701,
                                        "end": 703,
                                        "fullWidth": 3,
                                        "width": 2,
                                        "parameterList": {
                                            "kind": "ParameterList",
                                            "fullStart": 701,
                                            "fullEnd": 704,
                                            "start": 701,
                                            "end": 703,
                                            "fullWidth": 3,
                                            "width": 2,
                                            "openParenToken": {
                                                "kind": "OpenParenToken",
                                                "fullStart": 701,
                                                "fullEnd": 702,
                                                "start": 701,
                                                "end": 702,
                                                "fullWidth": 1,
                                                "width": 1,
                                                "text": "(",
                                                "value": "(",
                                                "valueText": "("
                                            },
                                            "parameters": [],
                                            "closeParenToken": {
                                                "kind": "CloseParenToken",
                                                "fullStart": 702,
                                                "fullEnd": 704,
                                                "start": 702,
                                                "end": 703,
                                                "fullWidth": 2,
                                                "width": 1,
                                                "text": ")",
                                                "value": ")",
                                                "valueText": ")",
                                                "hasTrailingTrivia": true,
                                                "trailingTrivia": [
                                                    {
                                                        "kind": "WhitespaceTrivia",
                                                        "text": " "
                                                    }
                                                ]
                                            }
                                        }
                                    },
                                    "block": {
                                        "kind": "Block",
                                        "fullStart": 704,
                                        "fullEnd": 758,
                                        "start": 704,
                                        "end": 758,
                                        "fullWidth": 54,
                                        "width": 54,
                                        "openBraceToken": {
                                            "kind": "OpenBraceToken",
                                            "fullStart": 704,
                                            "fullEnd": 707,
                                            "start": 704,
                                            "end": 705,
                                            "fullWidth": 3,
                                            "width": 1,
                                            "text": "{",
                                            "value": "{",
                                            "valueText": "{",
                                            "hasTrailingTrivia": true,
                                            "hasTrailingNewLine": true,
                                            "trailingTrivia": [
                                                {
                                                    "kind": "NewLineTrivia",
                                                    "text": "\r\n"
                                                }
                                            ]
                                        },
                                        "statements": [
                                            {
                                                "kind": "ReturnStatement",
                                                "fullStart": 707,
                                                "fullEnd": 749,
                                                "start": 719,
                                                "end": 747,
                                                "fullWidth": 42,
                                                "width": 28,
                                                "returnKeyword": {
                                                    "kind": "ReturnKeyword",
                                                    "fullStart": 707,
                                                    "fullEnd": 726,
                                                    "start": 719,
                                                    "end": 725,
                                                    "fullWidth": 19,
                                                    "width": 6,
                                                    "text": "return",
                                                    "value": "return",
                                                    "valueText": "return",
                                                    "hasLeadingTrivia": true,
                                                    "hasTrailingTrivia": true,
                                                    "leadingTrivia": [
                                                        {
                                                            "kind": "WhitespaceTrivia",
                                                            "text": "            "
                                                        }
                                                    ],
                                                    "trailingTrivia": [
                                                        {
                                                            "kind": "WhitespaceTrivia",
                                                            "text": " "
                                                        }
                                                    ]
                                                },
                                                "expression": {
                                                    "kind": "StringLiteral",
                                                    "fullStart": 726,
                                                    "fullEnd": 746,
                                                    "start": 726,
                                                    "end": 746,
                                                    "fullWidth": 20,
                                                    "width": 20,
                                                    "text": "\"VerifyRegExpObject\"",
                                                    "value": "VerifyRegExpObject",
                                                    "valueText": "VerifyRegExpObject"
                                                },
                                                "semicolonToken": {
                                                    "kind": "SemicolonToken",
                                                    "fullStart": 746,
                                                    "fullEnd": 749,
                                                    "start": 746,
                                                    "end": 747,
                                                    "fullWidth": 3,
                                                    "width": 1,
                                                    "text": ";",
                                                    "value": ";",
                                                    "valueText": ";",
                                                    "hasTrailingTrivia": true,
                                                    "hasTrailingNewLine": true,
                                                    "trailingTrivia": [
                                                        {
                                                            "kind": "NewLineTrivia",
                                                            "text": "\r\n"
                                                        }
                                                    ]
                                                }
                                            }
                                        ],
                                        "closeBraceToken": {
                                            "kind": "CloseBraceToken",
                                            "fullStart": 749,
                                            "fullEnd": 758,
                                            "start": 757,
                                            "end": 758,
                                            "fullWidth": 9,
                                            "width": 1,
                                            "text": "}",
                                            "value": "}",
                                            "valueText": "}",
                                            "hasLeadingTrivia": true,
                                            "leadingTrivia": [
                                                {
                                                    "kind": "WhitespaceTrivia",
                                                    "text": "        "
                                                }
                                            ]
                                        }
                                    }
                                }
                            },
                            "semicolonToken": {
                                "kind": "SemicolonToken",
                                "fullStart": 758,
                                "fullEnd": 761,
                                "start": 758,
                                "end": 759,
                                "fullWidth": 3,
                                "width": 1,
                                "text": ";",
                                "value": ";",
                                "valueText": ";",
                                "hasTrailingTrivia": true,
                                "hasTrailingNewLine": true,
                                "trailingTrivia": [
                                    {
                                        "kind": "NewLineTrivia",
                                        "text": "\r\n"
                                    }
                                ]
                            }
                        },
                        {
                            "kind": "VariableStatement",
                            "fullStart": 761,
                            "fullEnd": 844,
                            "start": 771,
                            "end": 842,
                            "fullWidth": 83,
                            "width": 71,
                            "modifiers": [],
                            "variableDeclaration": {
                                "kind": "VariableDeclaration",
                                "fullStart": 761,
                                "fullEnd": 841,
                                "start": 771,
                                "end": 841,
                                "fullWidth": 80,
                                "width": 70,
                                "varKeyword": {
                                    "kind": "VarKeyword",
                                    "fullStart": 761,
                                    "fullEnd": 775,
                                    "start": 771,
                                    "end": 774,
                                    "fullWidth": 14,
                                    "width": 3,
                                    "text": "var",
                                    "value": "var",
                                    "valueText": "var",
                                    "hasLeadingTrivia": true,
                                    "hasLeadingNewLine": true,
                                    "hasTrailingTrivia": true,
                                    "leadingTrivia": [
                                        {
                                            "kind": "NewLineTrivia",
                                            "text": "\r\n"
                                        },
                                        {
                                            "kind": "WhitespaceTrivia",
                                            "text": "        "
                                        }
                                    ],
                                    "trailingTrivia": [
                                        {
                                            "kind": "WhitespaceTrivia",
                                            "text": " "
                                        }
                                    ]
                                },
                                "variableDeclarators": [
                                    {
                                        "kind": "VariableDeclarator",
                                        "fullStart": 775,
                                        "fullEnd": 841,
                                        "start": 775,
                                        "end": 841,
                                        "fullWidth": 66,
<<<<<<< HEAD
                                        "width": 66,
                                        "identifier": {
=======
                                        "propertyName": {
>>>>>>> 85e84683
                                            "kind": "IdentifierName",
                                            "fullStart": 775,
                                            "fullEnd": 782,
                                            "start": 775,
                                            "end": 781,
                                            "fullWidth": 7,
                                            "width": 6,
                                            "text": "newObj",
                                            "value": "newObj",
                                            "valueText": "newObj",
                                            "hasTrailingTrivia": true,
                                            "trailingTrivia": [
                                                {
                                                    "kind": "WhitespaceTrivia",
                                                    "text": " "
                                                }
                                            ]
                                        },
                                        "equalsValueClause": {
                                            "kind": "EqualsValueClause",
                                            "fullStart": 782,
                                            "fullEnd": 841,
                                            "start": 782,
                                            "end": 841,
                                            "fullWidth": 59,
                                            "width": 59,
                                            "equalsToken": {
                                                "kind": "EqualsToken",
                                                "fullStart": 782,
                                                "fullEnd": 784,
                                                "start": 782,
                                                "end": 783,
                                                "fullWidth": 2,
                                                "width": 1,
                                                "text": "=",
                                                "value": "=",
                                                "valueText": "=",
                                                "hasTrailingTrivia": true,
                                                "trailingTrivia": [
                                                    {
                                                        "kind": "WhitespaceTrivia",
                                                        "text": " "
                                                    }
                                                ]
                                            },
                                            "value": {
                                                "kind": "InvocationExpression",
                                                "fullStart": 784,
                                                "fullEnd": 841,
                                                "start": 784,
                                                "end": 841,
                                                "fullWidth": 57,
                                                "width": 57,
                                                "expression": {
                                                    "kind": "MemberAccessExpression",
                                                    "fullStart": 784,
                                                    "fullEnd": 797,
                                                    "start": 784,
                                                    "end": 797,
                                                    "fullWidth": 13,
                                                    "width": 13,
                                                    "expression": {
                                                        "kind": "IdentifierName",
                                                        "fullStart": 784,
                                                        "fullEnd": 790,
                                                        "start": 784,
                                                        "end": 790,
                                                        "fullWidth": 6,
                                                        "width": 6,
                                                        "text": "Object",
                                                        "value": "Object",
                                                        "valueText": "Object"
                                                    },
                                                    "dotToken": {
                                                        "kind": "DotToken",
                                                        "fullStart": 790,
                                                        "fullEnd": 791,
                                                        "start": 790,
                                                        "end": 791,
                                                        "fullWidth": 1,
                                                        "width": 1,
                                                        "text": ".",
                                                        "value": ".",
                                                        "valueText": "."
                                                    },
                                                    "name": {
                                                        "kind": "IdentifierName",
                                                        "fullStart": 791,
                                                        "fullEnd": 797,
                                                        "start": 791,
                                                        "end": 797,
                                                        "fullWidth": 6,
                                                        "width": 6,
                                                        "text": "create",
                                                        "value": "create",
                                                        "valueText": "create"
                                                    }
                                                },
                                                "argumentList": {
                                                    "kind": "ArgumentList",
                                                    "fullStart": 797,
                                                    "fullEnd": 841,
                                                    "start": 797,
                                                    "end": 841,
                                                    "fullWidth": 44,
                                                    "width": 44,
                                                    "openParenToken": {
                                                        "kind": "OpenParenToken",
                                                        "fullStart": 797,
                                                        "fullEnd": 798,
                                                        "start": 797,
                                                        "end": 798,
                                                        "fullWidth": 1,
                                                        "width": 1,
                                                        "text": "(",
                                                        "value": "(",
                                                        "valueText": "("
                                                    },
                                                    "arguments": [
                                                        {
                                                            "kind": "ObjectLiteralExpression",
                                                            "fullStart": 798,
                                                            "fullEnd": 800,
                                                            "start": 798,
                                                            "end": 800,
                                                            "fullWidth": 2,
                                                            "width": 2,
                                                            "openBraceToken": {
                                                                "kind": "OpenBraceToken",
                                                                "fullStart": 798,
                                                                "fullEnd": 799,
                                                                "start": 798,
                                                                "end": 799,
                                                                "fullWidth": 1,
                                                                "width": 1,
                                                                "text": "{",
                                                                "value": "{",
                                                                "valueText": "{"
                                                            },
                                                            "propertyAssignments": [],
                                                            "closeBraceToken": {
                                                                "kind": "CloseBraceToken",
                                                                "fullStart": 799,
                                                                "fullEnd": 800,
                                                                "start": 799,
                                                                "end": 800,
                                                                "fullWidth": 1,
                                                                "width": 1,
                                                                "text": "}",
                                                                "value": "}",
                                                                "valueText": "}"
                                                            }
                                                        },
                                                        {
                                                            "kind": "CommaToken",
                                                            "fullStart": 800,
                                                            "fullEnd": 802,
                                                            "start": 800,
                                                            "end": 801,
                                                            "fullWidth": 2,
                                                            "width": 1,
                                                            "text": ",",
                                                            "value": ",",
                                                            "valueText": ",",
                                                            "hasTrailingTrivia": true,
                                                            "trailingTrivia": [
                                                                {
                                                                    "kind": "WhitespaceTrivia",
                                                                    "text": " "
                                                                }
                                                            ]
                                                        },
                                                        {
                                                            "kind": "ObjectLiteralExpression",
                                                            "fullStart": 802,
                                                            "fullEnd": 840,
                                                            "start": 802,
                                                            "end": 840,
                                                            "fullWidth": 38,
                                                            "width": 38,
                                                            "openBraceToken": {
                                                                "kind": "OpenBraceToken",
                                                                "fullStart": 802,
                                                                "fullEnd": 805,
                                                                "start": 802,
                                                                "end": 803,
                                                                "fullWidth": 3,
                                                                "width": 1,
                                                                "text": "{",
                                                                "value": "{",
                                                                "valueText": "{",
                                                                "hasTrailingTrivia": true,
                                                                "hasTrailingNewLine": true,
                                                                "trailingTrivia": [
                                                                    {
                                                                        "kind": "NewLineTrivia",
                                                                        "text": "\r\n"
                                                                    }
                                                                ]
                                                            },
                                                            "propertyAssignments": [
                                                                {
                                                                    "kind": "SimplePropertyAssignment",
                                                                    "fullStart": 805,
                                                                    "fullEnd": 831,
                                                                    "start": 817,
                                                                    "end": 829,
                                                                    "fullWidth": 26,
                                                                    "width": 12,
                                                                    "propertyName": {
                                                                        "kind": "IdentifierName",
                                                                        "fullStart": 805,
                                                                        "fullEnd": 821,
                                                                        "start": 817,
                                                                        "end": 821,
                                                                        "fullWidth": 16,
                                                                        "width": 4,
                                                                        "text": "prop",
                                                                        "value": "prop",
                                                                        "valueText": "prop",
                                                                        "hasLeadingTrivia": true,
                                                                        "leadingTrivia": [
                                                                            {
                                                                                "kind": "WhitespaceTrivia",
                                                                                "text": "            "
                                                                            }
                                                                        ]
                                                                    },
                                                                    "colonToken": {
                                                                        "kind": "ColonToken",
                                                                        "fullStart": 821,
                                                                        "fullEnd": 823,
                                                                        "start": 821,
                                                                        "end": 822,
                                                                        "fullWidth": 2,
                                                                        "width": 1,
                                                                        "text": ":",
                                                                        "value": ":",
                                                                        "valueText": ":",
                                                                        "hasTrailingTrivia": true,
                                                                        "trailingTrivia": [
                                                                            {
                                                                                "kind": "WhitespaceTrivia",
                                                                                "text": " "
                                                                            }
                                                                        ]
                                                                    },
                                                                    "expression": {
                                                                        "kind": "IdentifierName",
                                                                        "fullStart": 823,
                                                                        "fullEnd": 831,
                                                                        "start": 823,
                                                                        "end": 829,
                                                                        "fullWidth": 8,
                                                                        "width": 6,
                                                                        "text": "regObj",
                                                                        "value": "regObj",
                                                                        "valueText": "regObj",
                                                                        "hasTrailingTrivia": true,
                                                                        "hasTrailingNewLine": true,
                                                                        "trailingTrivia": [
                                                                            {
                                                                                "kind": "NewLineTrivia",
                                                                                "text": "\r\n"
                                                                            }
                                                                        ]
                                                                    }
                                                                }
                                                            ],
                                                            "closeBraceToken": {
                                                                "kind": "CloseBraceToken",
                                                                "fullStart": 831,
                                                                "fullEnd": 840,
                                                                "start": 839,
                                                                "end": 840,
                                                                "fullWidth": 9,
                                                                "width": 1,
                                                                "text": "}",
                                                                "value": "}",
                                                                "valueText": "}",
                                                                "hasLeadingTrivia": true,
                                                                "leadingTrivia": [
                                                                    {
                                                                        "kind": "WhitespaceTrivia",
                                                                        "text": "        "
                                                                    }
                                                                ]
                                                            }
                                                        }
                                                    ],
                                                    "closeParenToken": {
                                                        "kind": "CloseParenToken",
                                                        "fullStart": 840,
                                                        "fullEnd": 841,
                                                        "start": 840,
                                                        "end": 841,
                                                        "fullWidth": 1,
                                                        "width": 1,
                                                        "text": ")",
                                                        "value": ")",
                                                        "valueText": ")"
                                                    }
                                                }
                                            }
                                        }
                                    }
                                ]
                            },
                            "semicolonToken": {
                                "kind": "SemicolonToken",
                                "fullStart": 841,
                                "fullEnd": 844,
                                "start": 841,
                                "end": 842,
                                "fullWidth": 3,
                                "width": 1,
                                "text": ";",
                                "value": ";",
                                "valueText": ";",
                                "hasTrailingTrivia": true,
                                "hasTrailingNewLine": true,
                                "trailingTrivia": [
                                    {
                                        "kind": "NewLineTrivia",
                                        "text": "\r\n"
                                    }
                                ]
                            }
                        },
                        {
                            "kind": "ReturnStatement",
                            "fullStart": 844,
                            "fullEnd": 900,
                            "start": 854,
                            "end": 898,
                            "fullWidth": 56,
                            "width": 44,
                            "returnKeyword": {
                                "kind": "ReturnKeyword",
                                "fullStart": 844,
                                "fullEnd": 861,
                                "start": 854,
                                "end": 860,
                                "fullWidth": 17,
                                "width": 6,
                                "text": "return",
                                "value": "return",
                                "valueText": "return",
                                "hasLeadingTrivia": true,
                                "hasLeadingNewLine": true,
                                "hasTrailingTrivia": true,
                                "leadingTrivia": [
                                    {
                                        "kind": "NewLineTrivia",
                                        "text": "\r\n"
                                    },
                                    {
                                        "kind": "WhitespaceTrivia",
                                        "text": "        "
                                    }
                                ],
                                "trailingTrivia": [
                                    {
                                        "kind": "WhitespaceTrivia",
                                        "text": " "
                                    }
                                ]
                            },
                            "expression": {
                                "kind": "EqualsExpression",
                                "fullStart": 861,
                                "fullEnd": 897,
                                "start": 861,
                                "end": 897,
                                "fullWidth": 36,
                                "width": 36,
                                "left": {
                                    "kind": "MemberAccessExpression",
                                    "fullStart": 861,
                                    "fullEnd": 873,
                                    "start": 861,
                                    "end": 872,
                                    "fullWidth": 12,
                                    "width": 11,
                                    "expression": {
                                        "kind": "IdentifierName",
                                        "fullStart": 861,
                                        "fullEnd": 867,
                                        "start": 861,
                                        "end": 867,
                                        "fullWidth": 6,
                                        "width": 6,
                                        "text": "newObj",
                                        "value": "newObj",
                                        "valueText": "newObj"
                                    },
                                    "dotToken": {
                                        "kind": "DotToken",
                                        "fullStart": 867,
                                        "fullEnd": 868,
                                        "start": 867,
                                        "end": 868,
                                        "fullWidth": 1,
                                        "width": 1,
                                        "text": ".",
                                        "value": ".",
                                        "valueText": "."
                                    },
                                    "name": {
                                        "kind": "IdentifierName",
                                        "fullStart": 868,
                                        "fullEnd": 873,
                                        "start": 868,
                                        "end": 872,
                                        "fullWidth": 5,
                                        "width": 4,
                                        "text": "prop",
                                        "value": "prop",
                                        "valueText": "prop",
                                        "hasTrailingTrivia": true,
                                        "trailingTrivia": [
                                            {
                                                "kind": "WhitespaceTrivia",
                                                "text": " "
                                            }
                                        ]
                                    }
                                },
                                "operatorToken": {
                                    "kind": "EqualsEqualsEqualsToken",
                                    "fullStart": 873,
                                    "fullEnd": 877,
                                    "start": 873,
                                    "end": 876,
                                    "fullWidth": 4,
                                    "width": 3,
                                    "text": "===",
                                    "value": "===",
                                    "valueText": "===",
                                    "hasTrailingTrivia": true,
                                    "trailingTrivia": [
                                        {
                                            "kind": "WhitespaceTrivia",
                                            "text": " "
                                        }
                                    ]
                                },
                                "right": {
                                    "kind": "StringLiteral",
                                    "fullStart": 877,
                                    "fullEnd": 897,
                                    "start": 877,
                                    "end": 897,
                                    "fullWidth": 20,
                                    "width": 20,
                                    "text": "\"VerifyRegExpObject\"",
                                    "value": "VerifyRegExpObject",
                                    "valueText": "VerifyRegExpObject"
                                }
                            },
                            "semicolonToken": {
                                "kind": "SemicolonToken",
                                "fullStart": 897,
                                "fullEnd": 900,
                                "start": 897,
                                "end": 898,
                                "fullWidth": 3,
                                "width": 1,
                                "text": ";",
                                "value": ";",
                                "valueText": ";",
                                "hasTrailingTrivia": true,
                                "hasTrailingNewLine": true,
                                "trailingTrivia": [
                                    {
                                        "kind": "NewLineTrivia",
                                        "text": "\r\n"
                                    }
                                ]
                            }
                        }
                    ],
                    "closeBraceToken": {
                        "kind": "CloseBraceToken",
                        "fullStart": 900,
                        "fullEnd": 907,
                        "start": 904,
                        "end": 905,
                        "fullWidth": 7,
                        "width": 1,
                        "text": "}",
                        "value": "}",
                        "valueText": "}",
                        "hasLeadingTrivia": true,
                        "hasTrailingTrivia": true,
                        "hasTrailingNewLine": true,
                        "leadingTrivia": [
                            {
                                "kind": "WhitespaceTrivia",
                                "text": "    "
                            }
                        ],
                        "trailingTrivia": [
                            {
                                "kind": "NewLineTrivia",
                                "text": "\r\n"
                            }
                        ]
                    }
                }
            },
            {
                "kind": "ExpressionStatement",
                "fullStart": 907,
                "fullEnd": 931,
                "start": 907,
                "end": 929,
                "fullWidth": 24,
                "width": 22,
                "expression": {
                    "kind": "InvocationExpression",
                    "fullStart": 907,
                    "fullEnd": 928,
                    "start": 907,
                    "end": 928,
                    "fullWidth": 21,
                    "width": 21,
                    "expression": {
                        "kind": "IdentifierName",
                        "fullStart": 907,
                        "fullEnd": 918,
                        "start": 907,
                        "end": 918,
                        "fullWidth": 11,
                        "width": 11,
                        "text": "runTestCase",
                        "value": "runTestCase",
                        "valueText": "runTestCase"
                    },
                    "argumentList": {
                        "kind": "ArgumentList",
                        "fullStart": 918,
                        "fullEnd": 928,
                        "start": 918,
                        "end": 928,
                        "fullWidth": 10,
                        "width": 10,
                        "openParenToken": {
                            "kind": "OpenParenToken",
                            "fullStart": 918,
                            "fullEnd": 919,
                            "start": 918,
                            "end": 919,
                            "fullWidth": 1,
                            "width": 1,
                            "text": "(",
                            "value": "(",
                            "valueText": "("
                        },
                        "arguments": [
                            {
                                "kind": "IdentifierName",
                                "fullStart": 919,
                                "fullEnd": 927,
                                "start": 919,
                                "end": 927,
                                "fullWidth": 8,
                                "width": 8,
                                "text": "testcase",
                                "value": "testcase",
                                "valueText": "testcase"
                            }
                        ],
                        "closeParenToken": {
                            "kind": "CloseParenToken",
                            "fullStart": 927,
                            "fullEnd": 928,
                            "start": 927,
                            "end": 928,
                            "fullWidth": 1,
                            "width": 1,
                            "text": ")",
                            "value": ")",
                            "valueText": ")"
                        }
                    }
                },
                "semicolonToken": {
                    "kind": "SemicolonToken",
                    "fullStart": 928,
                    "fullEnd": 931,
                    "start": 928,
                    "end": 929,
                    "fullWidth": 3,
                    "width": 1,
                    "text": ";",
                    "value": ";",
                    "valueText": ";",
                    "hasTrailingTrivia": true,
                    "hasTrailingNewLine": true,
                    "trailingTrivia": [
                        {
                            "kind": "NewLineTrivia",
                            "text": "\r\n"
                        }
                    ]
                }
            }
        ],
        "endOfFileToken": {
            "kind": "EndOfFileToken",
            "fullStart": 931,
            "fullEnd": 931,
            "start": 931,
            "end": 931,
            "fullWidth": 0,
            "width": 0,
            "text": ""
        }
    },
    "lineMap": {
        "lineStarts": [
            0,
            67,
            152,
            232,
            308,
            380,
            385,
            439,
            601,
            606,
            608,
            610,
            633,
            669,
            671,
            707,
            749,
            761,
            763,
            805,
            831,
            844,
            846,
            900,
            907,
            931
        ],
        "length": 931
    }
}<|MERGE_RESOLUTION|>--- conflicted
+++ resolved
@@ -247,12 +247,8 @@
                                         "start": 645,
                                         "end": 666,
                                         "fullWidth": 21,
-<<<<<<< HEAD
                                         "width": 21,
-                                        "identifier": {
-=======
                                         "propertyName": {
->>>>>>> 85e84683
                                             "kind": "IdentifierName",
                                             "fullStart": 645,
                                             "fullEnd": 652,
@@ -772,12 +768,8 @@
                                         "start": 775,
                                         "end": 841,
                                         "fullWidth": 66,
-<<<<<<< HEAD
                                         "width": 66,
-                                        "identifier": {
-=======
                                         "propertyName": {
->>>>>>> 85e84683
                                             "kind": "IdentifierName",
                                             "fullStart": 775,
                                             "fullEnd": 782,
