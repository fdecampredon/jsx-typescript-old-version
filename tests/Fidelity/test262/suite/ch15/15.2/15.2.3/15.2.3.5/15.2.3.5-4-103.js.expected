{
    "isDeclaration": false,
    "languageVersion": "EcmaScript5",
    "parseOptions": {
        "allowAutomaticSemicolonInsertion": true
    },
    "sourceUnit": {
        "kind": "SourceUnit",
        "fullStart": 0,
        "fullEnd": 1249,
        "start": 618,
        "end": 1249,
        "fullWidth": 1249,
        "width": 631,
        "isIncrementallyUnusable": true,
        "moduleElements": [
            {
                "kind": "FunctionDeclaration",
                "fullStart": 0,
                "fullEnd": 1225,
                "start": 618,
                "end": 1223,
                "fullWidth": 1225,
                "width": 605,
                "modifiers": [],
                "functionKeyword": {
                    "kind": "FunctionKeyword",
                    "fullStart": 0,
                    "fullEnd": 627,
                    "start": 618,
                    "end": 626,
                    "fullWidth": 627,
                    "width": 8,
                    "text": "function",
                    "value": "function",
                    "valueText": "function",
                    "hasLeadingTrivia": true,
                    "hasLeadingComment": true,
                    "hasLeadingNewLine": true,
                    "hasTrailingTrivia": true,
                    "leadingTrivia": [
                        {
                            "kind": "SingleLineCommentTrivia",
                            "text": "/// Copyright (c) 2012 Ecma International.  All rights reserved. "
                        },
                        {
                            "kind": "NewLineTrivia",
                            "text": "\r\n"
                        },
                        {
                            "kind": "SingleLineCommentTrivia",
                            "text": "/// Ecma International makes this code available under the terms and conditions set"
                        },
                        {
                            "kind": "NewLineTrivia",
                            "text": "\r\n"
                        },
                        {
                            "kind": "SingleLineCommentTrivia",
                            "text": "/// forth on http://hg.ecmascript.org/tests/test262/raw-file/tip/LICENSE (the "
                        },
                        {
                            "kind": "NewLineTrivia",
                            "text": "\r\n"
                        },
                        {
                            "kind": "SingleLineCommentTrivia",
                            "text": "/// \"Use Terms\").   Any redistribution of this code must retain the above "
                        },
                        {
                            "kind": "NewLineTrivia",
                            "text": "\r\n"
                        },
                        {
                            "kind": "SingleLineCommentTrivia",
                            "text": "/// copyright and this notice and otherwise comply with the Use Terms."
                        },
                        {
                            "kind": "NewLineTrivia",
                            "text": "\r\n"
                        },
                        {
                            "kind": "MultiLineCommentTrivia",
                            "text": "/**\r\n * @path ch15/15.2/15.2.3/15.2.3.5/15.2.3.5-4-103.js\r\n * @description Object.create - 'configurable' property of one property in 'Properties' is own data property that overrides an inherited data property (8.10.5 step 4.a)\r\n */"
                        },
                        {
                            "kind": "NewLineTrivia",
                            "text": "\r\n"
                        },
                        {
                            "kind": "NewLineTrivia",
                            "text": "\r\n"
                        },
                        {
                            "kind": "NewLineTrivia",
                            "text": "\r\n"
                        }
                    ],
                    "trailingTrivia": [
                        {
                            "kind": "WhitespaceTrivia",
                            "text": " "
                        }
                    ]
                },
                "identifier": {
                    "kind": "IdentifierName",
                    "fullStart": 627,
                    "fullEnd": 635,
                    "start": 627,
                    "end": 635,
                    "fullWidth": 8,
                    "width": 8,
                    "text": "testcase",
                    "value": "testcase",
                    "valueText": "testcase"
                },
                "callSignature": {
                    "kind": "CallSignature",
                    "fullStart": 635,
                    "fullEnd": 638,
                    "start": 635,
                    "end": 637,
                    "fullWidth": 3,
                    "width": 2,
                    "parameterList": {
                        "kind": "ParameterList",
                        "fullStart": 635,
                        "fullEnd": 638,
                        "start": 635,
                        "end": 637,
                        "fullWidth": 3,
                        "width": 2,
                        "openParenToken": {
                            "kind": "OpenParenToken",
                            "fullStart": 635,
                            "fullEnd": 636,
                            "start": 635,
                            "end": 636,
                            "fullWidth": 1,
                            "width": 1,
                            "text": "(",
                            "value": "(",
                            "valueText": "("
                        },
                        "parameters": [],
                        "closeParenToken": {
                            "kind": "CloseParenToken",
                            "fullStart": 636,
                            "fullEnd": 638,
                            "start": 636,
                            "end": 637,
                            "fullWidth": 2,
                            "width": 1,
                            "text": ")",
                            "value": ")",
                            "valueText": ")",
                            "hasTrailingTrivia": true,
                            "trailingTrivia": [
                                {
                                    "kind": "WhitespaceTrivia",
                                    "text": " "
                                }
                            ]
                        }
                    }
                },
                "block": {
                    "kind": "Block",
                    "fullStart": 638,
                    "fullEnd": 1225,
                    "start": 638,
                    "end": 1223,
                    "fullWidth": 587,
                    "width": 585,
                    "openBraceToken": {
                        "kind": "OpenBraceToken",
                        "fullStart": 638,
                        "fullEnd": 641,
                        "start": 638,
                        "end": 639,
                        "fullWidth": 3,
                        "width": 1,
                        "text": "{",
                        "value": "{",
                        "valueText": "{",
                        "hasTrailingTrivia": true,
                        "hasTrailingNewLine": true,
                        "trailingTrivia": [
                            {
                                "kind": "NewLineTrivia",
                                "text": "\r\n"
                            }
                        ]
                    },
                    "statements": [
                        {
                            "kind": "VariableStatement",
                            "fullStart": 641,
                            "fullEnd": 710,
                            "start": 651,
                            "end": 708,
                            "fullWidth": 69,
                            "width": 57,
                            "modifiers": [],
                            "variableDeclaration": {
                                "kind": "VariableDeclaration",
                                "fullStart": 641,
                                "fullEnd": 707,
                                "start": 651,
                                "end": 707,
                                "fullWidth": 66,
                                "width": 56,
                                "varKeyword": {
                                    "kind": "VarKeyword",
                                    "fullStart": 641,
                                    "fullEnd": 655,
                                    "start": 651,
                                    "end": 654,
                                    "fullWidth": 14,
                                    "width": 3,
                                    "text": "var",
                                    "value": "var",
                                    "valueText": "var",
                                    "hasLeadingTrivia": true,
                                    "hasLeadingNewLine": true,
                                    "hasTrailingTrivia": true,
                                    "leadingTrivia": [
                                        {
                                            "kind": "NewLineTrivia",
                                            "text": "\r\n"
                                        },
                                        {
                                            "kind": "WhitespaceTrivia",
                                            "text": "        "
                                        }
                                    ],
                                    "trailingTrivia": [
                                        {
                                            "kind": "WhitespaceTrivia",
                                            "text": " "
                                        }
                                    ]
                                },
                                "variableDeclarators": [
                                    {
                                        "kind": "VariableDeclarator",
                                        "fullStart": 655,
                                        "fullEnd": 707,
                                        "start": 655,
                                        "end": 707,
                                        "fullWidth": 52,
<<<<<<< HEAD
                                        "width": 52,
                                        "identifier": {
=======
                                        "propertyName": {
>>>>>>> 85e84683
                                            "kind": "IdentifierName",
                                            "fullStart": 655,
                                            "fullEnd": 661,
                                            "start": 655,
                                            "end": 660,
                                            "fullWidth": 6,
                                            "width": 5,
                                            "text": "proto",
                                            "value": "proto",
                                            "valueText": "proto",
                                            "hasTrailingTrivia": true,
                                            "trailingTrivia": [
                                                {
                                                    "kind": "WhitespaceTrivia",
                                                    "text": " "
                                                }
                                            ]
                                        },
                                        "equalsValueClause": {
                                            "kind": "EqualsValueClause",
                                            "fullStart": 661,
                                            "fullEnd": 707,
                                            "start": 661,
                                            "end": 707,
                                            "fullWidth": 46,
                                            "width": 46,
                                            "equalsToken": {
                                                "kind": "EqualsToken",
                                                "fullStart": 661,
                                                "fullEnd": 663,
                                                "start": 661,
                                                "end": 662,
                                                "fullWidth": 2,
                                                "width": 1,
                                                "text": "=",
                                                "value": "=",
                                                "valueText": "=",
                                                "hasTrailingTrivia": true,
                                                "trailingTrivia": [
                                                    {
                                                        "kind": "WhitespaceTrivia",
                                                        "text": " "
                                                    }
                                                ]
                                            },
                                            "value": {
                                                "kind": "ObjectLiteralExpression",
                                                "fullStart": 663,
                                                "fullEnd": 707,
                                                "start": 663,
                                                "end": 707,
                                                "fullWidth": 44,
                                                "width": 44,
                                                "openBraceToken": {
                                                    "kind": "OpenBraceToken",
                                                    "fullStart": 663,
                                                    "fullEnd": 666,
                                                    "start": 663,
                                                    "end": 664,
                                                    "fullWidth": 3,
                                                    "width": 1,
                                                    "text": "{",
                                                    "value": "{",
                                                    "valueText": "{",
                                                    "hasTrailingTrivia": true,
                                                    "hasTrailingNewLine": true,
                                                    "trailingTrivia": [
                                                        {
                                                            "kind": "NewLineTrivia",
                                                            "text": "\r\n"
                                                        }
                                                    ]
                                                },
                                                "propertyAssignments": [
                                                    {
                                                        "kind": "SimplePropertyAssignment",
                                                        "fullStart": 666,
                                                        "fullEnd": 698,
                                                        "start": 678,
                                                        "end": 696,
                                                        "fullWidth": 32,
                                                        "width": 18,
                                                        "propertyName": {
                                                            "kind": "IdentifierName",
                                                            "fullStart": 666,
                                                            "fullEnd": 690,
                                                            "start": 678,
                                                            "end": 690,
                                                            "fullWidth": 24,
                                                            "width": 12,
                                                            "text": "configurable",
                                                            "value": "configurable",
                                                            "valueText": "configurable",
                                                            "hasLeadingTrivia": true,
                                                            "leadingTrivia": [
                                                                {
                                                                    "kind": "WhitespaceTrivia",
                                                                    "text": "            "
                                                                }
                                                            ]
                                                        },
                                                        "colonToken": {
                                                            "kind": "ColonToken",
                                                            "fullStart": 690,
                                                            "fullEnd": 692,
                                                            "start": 690,
                                                            "end": 691,
                                                            "fullWidth": 2,
                                                            "width": 1,
                                                            "text": ":",
                                                            "value": ":",
                                                            "valueText": ":",
                                                            "hasTrailingTrivia": true,
                                                            "trailingTrivia": [
                                                                {
                                                                    "kind": "WhitespaceTrivia",
                                                                    "text": " "
                                                                }
                                                            ]
                                                        },
                                                        "expression": {
                                                            "kind": "TrueKeyword",
                                                            "fullStart": 692,
                                                            "fullEnd": 698,
                                                            "start": 692,
                                                            "end": 696,
                                                            "fullWidth": 6,
                                                            "width": 4,
                                                            "text": "true",
                                                            "value": true,
                                                            "valueText": "true",
                                                            "hasTrailingTrivia": true,
                                                            "hasTrailingNewLine": true,
                                                            "trailingTrivia": [
                                                                {
                                                                    "kind": "NewLineTrivia",
                                                                    "text": "\r\n"
                                                                }
                                                            ]
                                                        }
                                                    }
                                                ],
                                                "closeBraceToken": {
                                                    "kind": "CloseBraceToken",
                                                    "fullStart": 698,
                                                    "fullEnd": 707,
                                                    "start": 706,
                                                    "end": 707,
                                                    "fullWidth": 9,
                                                    "width": 1,
                                                    "text": "}",
                                                    "value": "}",
                                                    "valueText": "}",
                                                    "hasLeadingTrivia": true,
                                                    "leadingTrivia": [
                                                        {
                                                            "kind": "WhitespaceTrivia",
                                                            "text": "        "
                                                        }
                                                    ]
                                                }
                                            }
                                        }
                                    }
                                ]
                            },
                            "semicolonToken": {
                                "kind": "SemicolonToken",
                                "fullStart": 707,
                                "fullEnd": 710,
                                "start": 707,
                                "end": 708,
                                "fullWidth": 3,
                                "width": 1,
                                "text": ";",
                                "value": ";",
                                "valueText": ";",
                                "hasTrailingTrivia": true,
                                "hasTrailingNewLine": true,
                                "trailingTrivia": [
                                    {
                                        "kind": "NewLineTrivia",
                                        "text": "\r\n"
                                    }
                                ]
                            }
                        },
                        {
                            "kind": "VariableStatement",
                            "fullStart": 710,
                            "fullEnd": 757,
                            "start": 720,
                            "end": 755,
                            "fullWidth": 47,
                            "width": 35,
                            "modifiers": [],
                            "variableDeclaration": {
                                "kind": "VariableDeclaration",
                                "fullStart": 710,
                                "fullEnd": 754,
                                "start": 720,
                                "end": 754,
                                "fullWidth": 44,
                                "width": 34,
                                "varKeyword": {
                                    "kind": "VarKeyword",
                                    "fullStart": 710,
                                    "fullEnd": 724,
                                    "start": 720,
                                    "end": 723,
                                    "fullWidth": 14,
                                    "width": 3,
                                    "text": "var",
                                    "value": "var",
                                    "valueText": "var",
                                    "hasLeadingTrivia": true,
                                    "hasLeadingNewLine": true,
                                    "hasTrailingTrivia": true,
                                    "leadingTrivia": [
                                        {
                                            "kind": "NewLineTrivia",
                                            "text": "\r\n"
                                        },
                                        {
                                            "kind": "WhitespaceTrivia",
                                            "text": "        "
                                        }
                                    ],
                                    "trailingTrivia": [
                                        {
                                            "kind": "WhitespaceTrivia",
                                            "text": " "
                                        }
                                    ]
                                },
                                "variableDeclarators": [
                                    {
                                        "kind": "VariableDeclarator",
                                        "fullStart": 724,
                                        "fullEnd": 754,
                                        "start": 724,
                                        "end": 754,
                                        "fullWidth": 30,
<<<<<<< HEAD
                                        "width": 30,
                                        "identifier": {
=======
                                        "propertyName": {
>>>>>>> 85e84683
                                            "kind": "IdentifierName",
                                            "fullStart": 724,
                                            "fullEnd": 737,
                                            "start": 724,
                                            "end": 736,
                                            "fullWidth": 13,
                                            "width": 12,
                                            "text": "ConstructFun",
                                            "value": "ConstructFun",
                                            "valueText": "ConstructFun",
                                            "hasTrailingTrivia": true,
                                            "trailingTrivia": [
                                                {
                                                    "kind": "WhitespaceTrivia",
                                                    "text": " "
                                                }
                                            ]
                                        },
                                        "equalsValueClause": {
                                            "kind": "EqualsValueClause",
                                            "fullStart": 737,
                                            "fullEnd": 754,
                                            "start": 737,
                                            "end": 754,
                                            "fullWidth": 17,
                                            "width": 17,
                                            "equalsToken": {
                                                "kind": "EqualsToken",
                                                "fullStart": 737,
                                                "fullEnd": 739,
                                                "start": 737,
                                                "end": 738,
                                                "fullWidth": 2,
                                                "width": 1,
                                                "text": "=",
                                                "value": "=",
                                                "valueText": "=",
                                                "hasTrailingTrivia": true,
                                                "trailingTrivia": [
                                                    {
                                                        "kind": "WhitespaceTrivia",
                                                        "text": " "
                                                    }
                                                ]
                                            },
                                            "value": {
                                                "kind": "FunctionExpression",
                                                "fullStart": 739,
                                                "fullEnd": 754,
                                                "start": 739,
                                                "end": 754,
                                                "fullWidth": 15,
                                                "width": 15,
                                                "functionKeyword": {
                                                    "kind": "FunctionKeyword",
                                                    "fullStart": 739,
                                                    "fullEnd": 748,
                                                    "start": 739,
                                                    "end": 747,
                                                    "fullWidth": 9,
                                                    "width": 8,
                                                    "text": "function",
                                                    "value": "function",
                                                    "valueText": "function",
                                                    "hasTrailingTrivia": true,
                                                    "trailingTrivia": [
                                                        {
                                                            "kind": "WhitespaceTrivia",
                                                            "text": " "
                                                        }
                                                    ]
                                                },
                                                "callSignature": {
                                                    "kind": "CallSignature",
                                                    "fullStart": 748,
                                                    "fullEnd": 751,
                                                    "start": 748,
                                                    "end": 750,
                                                    "fullWidth": 3,
                                                    "width": 2,
                                                    "parameterList": {
                                                        "kind": "ParameterList",
                                                        "fullStart": 748,
                                                        "fullEnd": 751,
                                                        "start": 748,
                                                        "end": 750,
                                                        "fullWidth": 3,
                                                        "width": 2,
                                                        "openParenToken": {
                                                            "kind": "OpenParenToken",
                                                            "fullStart": 748,
                                                            "fullEnd": 749,
                                                            "start": 748,
                                                            "end": 749,
                                                            "fullWidth": 1,
                                                            "width": 1,
                                                            "text": "(",
                                                            "value": "(",
                                                            "valueText": "("
                                                        },
                                                        "parameters": [],
                                                        "closeParenToken": {
                                                            "kind": "CloseParenToken",
                                                            "fullStart": 749,
                                                            "fullEnd": 751,
                                                            "start": 749,
                                                            "end": 750,
                                                            "fullWidth": 2,
                                                            "width": 1,
                                                            "text": ")",
                                                            "value": ")",
                                                            "valueText": ")",
                                                            "hasTrailingTrivia": true,
                                                            "trailingTrivia": [
                                                                {
                                                                    "kind": "WhitespaceTrivia",
                                                                    "text": " "
                                                                }
                                                            ]
                                                        }
                                                    }
                                                },
                                                "block": {
                                                    "kind": "Block",
                                                    "fullStart": 751,
                                                    "fullEnd": 754,
                                                    "start": 751,
                                                    "end": 754,
                                                    "fullWidth": 3,
                                                    "width": 3,
                                                    "openBraceToken": {
                                                        "kind": "OpenBraceToken",
                                                        "fullStart": 751,
                                                        "fullEnd": 753,
                                                        "start": 751,
                                                        "end": 752,
                                                        "fullWidth": 2,
                                                        "width": 1,
                                                        "text": "{",
                                                        "value": "{",
                                                        "valueText": "{",
                                                        "hasTrailingTrivia": true,
                                                        "trailingTrivia": [
                                                            {
                                                                "kind": "WhitespaceTrivia",
                                                                "text": " "
                                                            }
                                                        ]
                                                    },
                                                    "statements": [],
                                                    "closeBraceToken": {
                                                        "kind": "CloseBraceToken",
                                                        "fullStart": 753,
                                                        "fullEnd": 754,
                                                        "start": 753,
                                                        "end": 754,
                                                        "fullWidth": 1,
                                                        "width": 1,
                                                        "text": "}",
                                                        "value": "}",
                                                        "valueText": "}"
                                                    }
                                                }
                                            }
                                        }
                                    }
                                ]
                            },
                            "semicolonToken": {
                                "kind": "SemicolonToken",
                                "fullStart": 754,
                                "fullEnd": 757,
                                "start": 754,
                                "end": 755,
                                "fullWidth": 3,
                                "width": 1,
                                "text": ";",
                                "value": ";",
                                "valueText": ";",
                                "hasTrailingTrivia": true,
                                "hasTrailingNewLine": true,
                                "trailingTrivia": [
                                    {
                                        "kind": "NewLineTrivia",
                                        "text": "\r\n"
                                    }
                                ]
                            }
                        },
                        {
                            "kind": "ExpressionStatement",
                            "fullStart": 757,
                            "fullEnd": 798,
                            "start": 765,
                            "end": 796,
                            "fullWidth": 41,
                            "width": 31,
                            "expression": {
                                "kind": "AssignmentExpression",
                                "fullStart": 757,
                                "fullEnd": 795,
                                "start": 765,
                                "end": 795,
                                "fullWidth": 38,
                                "width": 30,
                                "left": {
                                    "kind": "MemberAccessExpression",
                                    "fullStart": 757,
                                    "fullEnd": 788,
                                    "start": 765,
                                    "end": 787,
                                    "fullWidth": 31,
                                    "width": 22,
                                    "expression": {
                                        "kind": "IdentifierName",
                                        "fullStart": 757,
                                        "fullEnd": 777,
                                        "start": 765,
                                        "end": 777,
                                        "fullWidth": 20,
                                        "width": 12,
                                        "text": "ConstructFun",
                                        "value": "ConstructFun",
                                        "valueText": "ConstructFun",
                                        "hasLeadingTrivia": true,
                                        "leadingTrivia": [
                                            {
                                                "kind": "WhitespaceTrivia",
                                                "text": "        "
                                            }
                                        ]
                                    },
                                    "dotToken": {
                                        "kind": "DotToken",
                                        "fullStart": 777,
                                        "fullEnd": 778,
                                        "start": 777,
                                        "end": 778,
                                        "fullWidth": 1,
                                        "width": 1,
                                        "text": ".",
                                        "value": ".",
                                        "valueText": "."
                                    },
                                    "name": {
                                        "kind": "IdentifierName",
                                        "fullStart": 778,
                                        "fullEnd": 788,
                                        "start": 778,
                                        "end": 787,
                                        "fullWidth": 10,
                                        "width": 9,
                                        "text": "prototype",
                                        "value": "prototype",
                                        "valueText": "prototype",
                                        "hasTrailingTrivia": true,
                                        "trailingTrivia": [
                                            {
                                                "kind": "WhitespaceTrivia",
                                                "text": " "
                                            }
                                        ]
                                    }
                                },
                                "operatorToken": {
                                    "kind": "EqualsToken",
                                    "fullStart": 788,
                                    "fullEnd": 790,
                                    "start": 788,
                                    "end": 789,
                                    "fullWidth": 2,
                                    "width": 1,
                                    "text": "=",
                                    "value": "=",
                                    "valueText": "=",
                                    "hasTrailingTrivia": true,
                                    "trailingTrivia": [
                                        {
                                            "kind": "WhitespaceTrivia",
                                            "text": " "
                                        }
                                    ]
                                },
                                "right": {
                                    "kind": "IdentifierName",
                                    "fullStart": 790,
                                    "fullEnd": 795,
                                    "start": 790,
                                    "end": 795,
                                    "fullWidth": 5,
                                    "width": 5,
                                    "text": "proto",
                                    "value": "proto",
                                    "valueText": "proto"
                                }
                            },
                            "semicolonToken": {
                                "kind": "SemicolonToken",
                                "fullStart": 795,
                                "fullEnd": 798,
                                "start": 795,
                                "end": 796,
                                "fullWidth": 3,
                                "width": 1,
                                "text": ";",
                                "value": ";",
                                "valueText": ";",
                                "hasTrailingTrivia": true,
                                "hasTrailingNewLine": true,
                                "trailingTrivia": [
                                    {
                                        "kind": "NewLineTrivia",
                                        "text": "\r\n"
                                    }
                                ]
                            }
                        },
                        {
                            "kind": "VariableStatement",
                            "fullStart": 798,
                            "fullEnd": 841,
                            "start": 806,
                            "end": 839,
                            "fullWidth": 43,
                            "width": 33,
                            "modifiers": [],
                            "variableDeclaration": {
                                "kind": "VariableDeclaration",
                                "fullStart": 798,
                                "fullEnd": 838,
                                "start": 806,
                                "end": 838,
                                "fullWidth": 40,
                                "width": 32,
                                "varKeyword": {
                                    "kind": "VarKeyword",
                                    "fullStart": 798,
                                    "fullEnd": 810,
                                    "start": 806,
                                    "end": 809,
                                    "fullWidth": 12,
                                    "width": 3,
                                    "text": "var",
                                    "value": "var",
                                    "valueText": "var",
                                    "hasLeadingTrivia": true,
                                    "hasTrailingTrivia": true,
                                    "leadingTrivia": [
                                        {
                                            "kind": "WhitespaceTrivia",
                                            "text": "        "
                                        }
                                    ],
                                    "trailingTrivia": [
                                        {
                                            "kind": "WhitespaceTrivia",
                                            "text": " "
                                        }
                                    ]
                                },
                                "variableDeclarators": [
                                    {
                                        "kind": "VariableDeclarator",
                                        "fullStart": 810,
                                        "fullEnd": 838,
                                        "start": 810,
                                        "end": 838,
                                        "fullWidth": 28,
<<<<<<< HEAD
                                        "width": 28,
                                        "identifier": {
=======
                                        "propertyName": {
>>>>>>> 85e84683
                                            "kind": "IdentifierName",
                                            "fullStart": 810,
                                            "fullEnd": 818,
                                            "start": 810,
                                            "end": 817,
                                            "fullWidth": 8,
                                            "width": 7,
                                            "text": "descObj",
                                            "value": "descObj",
                                            "valueText": "descObj",
                                            "hasTrailingTrivia": true,
                                            "trailingTrivia": [
                                                {
                                                    "kind": "WhitespaceTrivia",
                                                    "text": " "
                                                }
                                            ]
                                        },
                                        "equalsValueClause": {
                                            "kind": "EqualsValueClause",
                                            "fullStart": 818,
                                            "fullEnd": 838,
                                            "start": 818,
                                            "end": 838,
                                            "fullWidth": 20,
                                            "width": 20,
                                            "equalsToken": {
                                                "kind": "EqualsToken",
                                                "fullStart": 818,
                                                "fullEnd": 820,
                                                "start": 818,
                                                "end": 819,
                                                "fullWidth": 2,
                                                "width": 1,
                                                "text": "=",
                                                "value": "=",
                                                "valueText": "=",
                                                "hasTrailingTrivia": true,
                                                "trailingTrivia": [
                                                    {
                                                        "kind": "WhitespaceTrivia",
                                                        "text": " "
                                                    }
                                                ]
                                            },
                                            "value": {
                                                "kind": "ObjectCreationExpression",
                                                "fullStart": 820,
                                                "fullEnd": 838,
                                                "start": 820,
                                                "end": 838,
                                                "fullWidth": 18,
                                                "width": 18,
                                                "newKeyword": {
                                                    "kind": "NewKeyword",
                                                    "fullStart": 820,
                                                    "fullEnd": 824,
                                                    "start": 820,
                                                    "end": 823,
                                                    "fullWidth": 4,
                                                    "width": 3,
                                                    "text": "new",
                                                    "value": "new",
                                                    "valueText": "new",
                                                    "hasTrailingTrivia": true,
                                                    "trailingTrivia": [
                                                        {
                                                            "kind": "WhitespaceTrivia",
                                                            "text": " "
                                                        }
                                                    ]
                                                },
                                                "expression": {
                                                    "kind": "IdentifierName",
                                                    "fullStart": 824,
                                                    "fullEnd": 836,
                                                    "start": 824,
                                                    "end": 836,
                                                    "fullWidth": 12,
                                                    "width": 12,
                                                    "text": "ConstructFun",
                                                    "value": "ConstructFun",
                                                    "valueText": "ConstructFun"
                                                },
                                                "argumentList": {
                                                    "kind": "ArgumentList",
                                                    "fullStart": 836,
                                                    "fullEnd": 838,
                                                    "start": 836,
                                                    "end": 838,
                                                    "fullWidth": 2,
                                                    "width": 2,
                                                    "openParenToken": {
                                                        "kind": "OpenParenToken",
                                                        "fullStart": 836,
                                                        "fullEnd": 837,
                                                        "start": 836,
                                                        "end": 837,
                                                        "fullWidth": 1,
                                                        "width": 1,
                                                        "text": "(",
                                                        "value": "(",
                                                        "valueText": "("
                                                    },
                                                    "arguments": [],
                                                    "closeParenToken": {
                                                        "kind": "CloseParenToken",
                                                        "fullStart": 837,
                                                        "fullEnd": 838,
                                                        "start": 837,
                                                        "end": 838,
                                                        "fullWidth": 1,
                                                        "width": 1,
                                                        "text": ")",
                                                        "value": ")",
                                                        "valueText": ")"
                                                    }
                                                }
                                            }
                                        }
                                    }
                                ]
                            },
                            "semicolonToken": {
                                "kind": "SemicolonToken",
                                "fullStart": 838,
                                "fullEnd": 841,
                                "start": 838,
                                "end": 839,
                                "fullWidth": 3,
                                "width": 1,
                                "text": ";",
                                "value": ";",
                                "valueText": ";",
                                "hasTrailingTrivia": true,
                                "hasTrailingNewLine": true,
                                "trailingTrivia": [
                                    {
                                        "kind": "NewLineTrivia",
                                        "text": "\r\n"
                                    }
                                ]
                            }
                        },
                        {
                            "kind": "ExpressionStatement",
                            "fullStart": 841,
                            "fullEnd": 940,
                            "start": 851,
                            "end": 938,
                            "fullWidth": 99,
                            "width": 87,
                            "expression": {
                                "kind": "InvocationExpression",
                                "fullStart": 841,
                                "fullEnd": 937,
                                "start": 851,
                                "end": 937,
                                "fullWidth": 96,
                                "width": 86,
                                "expression": {
                                    "kind": "MemberAccessExpression",
                                    "fullStart": 841,
                                    "fullEnd": 872,
                                    "start": 851,
                                    "end": 872,
                                    "fullWidth": 31,
                                    "width": 21,
                                    "expression": {
                                        "kind": "IdentifierName",
                                        "fullStart": 841,
                                        "fullEnd": 857,
                                        "start": 851,
                                        "end": 857,
                                        "fullWidth": 16,
                                        "width": 6,
                                        "text": "Object",
                                        "value": "Object",
                                        "valueText": "Object",
                                        "hasLeadingTrivia": true,
                                        "hasLeadingNewLine": true,
                                        "leadingTrivia": [
                                            {
                                                "kind": "NewLineTrivia",
                                                "text": "\r\n"
                                            },
                                            {
                                                "kind": "WhitespaceTrivia",
                                                "text": "        "
                                            }
                                        ]
                                    },
                                    "dotToken": {
                                        "kind": "DotToken",
                                        "fullStart": 857,
                                        "fullEnd": 858,
                                        "start": 857,
                                        "end": 858,
                                        "fullWidth": 1,
                                        "width": 1,
                                        "text": ".",
                                        "value": ".",
                                        "valueText": "."
                                    },
                                    "name": {
                                        "kind": "IdentifierName",
                                        "fullStart": 858,
                                        "fullEnd": 872,
                                        "start": 858,
                                        "end": 872,
                                        "fullWidth": 14,
                                        "width": 14,
                                        "text": "defineProperty",
                                        "value": "defineProperty",
                                        "valueText": "defineProperty"
                                    }
                                },
                                "argumentList": {
                                    "kind": "ArgumentList",
                                    "fullStart": 872,
                                    "fullEnd": 937,
                                    "start": 872,
                                    "end": 937,
                                    "fullWidth": 65,
                                    "width": 65,
                                    "openParenToken": {
                                        "kind": "OpenParenToken",
                                        "fullStart": 872,
                                        "fullEnd": 873,
                                        "start": 872,
                                        "end": 873,
                                        "fullWidth": 1,
                                        "width": 1,
                                        "text": "(",
                                        "value": "(",
                                        "valueText": "("
                                    },
                                    "arguments": [
                                        {
                                            "kind": "IdentifierName",
                                            "fullStart": 873,
                                            "fullEnd": 880,
                                            "start": 873,
                                            "end": 880,
                                            "fullWidth": 7,
                                            "width": 7,
                                            "text": "descObj",
                                            "value": "descObj",
                                            "valueText": "descObj"
                                        },
                                        {
                                            "kind": "CommaToken",
                                            "fullStart": 880,
                                            "fullEnd": 882,
                                            "start": 880,
                                            "end": 881,
                                            "fullWidth": 2,
                                            "width": 1,
                                            "text": ",",
                                            "value": ",",
                                            "valueText": ",",
                                            "hasTrailingTrivia": true,
                                            "trailingTrivia": [
                                                {
                                                    "kind": "WhitespaceTrivia",
                                                    "text": " "
                                                }
                                            ]
                                        },
                                        {
                                            "kind": "StringLiteral",
                                            "fullStart": 882,
                                            "fullEnd": 896,
                                            "start": 882,
                                            "end": 896,
                                            "fullWidth": 14,
                                            "width": 14,
                                            "text": "\"configurable\"",
                                            "value": "configurable",
                                            "valueText": "configurable"
                                        },
                                        {
                                            "kind": "CommaToken",
                                            "fullStart": 896,
                                            "fullEnd": 898,
                                            "start": 896,
                                            "end": 897,
                                            "fullWidth": 2,
                                            "width": 1,
                                            "text": ",",
                                            "value": ",",
                                            "valueText": ",",
                                            "hasTrailingTrivia": true,
                                            "trailingTrivia": [
                                                {
                                                    "kind": "WhitespaceTrivia",
                                                    "text": " "
                                                }
                                            ]
                                        },
                                        {
                                            "kind": "ObjectLiteralExpression",
                                            "fullStart": 898,
                                            "fullEnd": 936,
                                            "start": 898,
                                            "end": 936,
                                            "fullWidth": 38,
                                            "width": 38,
                                            "openBraceToken": {
                                                "kind": "OpenBraceToken",
                                                "fullStart": 898,
                                                "fullEnd": 901,
                                                "start": 898,
                                                "end": 899,
                                                "fullWidth": 3,
                                                "width": 1,
                                                "text": "{",
                                                "value": "{",
                                                "valueText": "{",
                                                "hasTrailingTrivia": true,
                                                "hasTrailingNewLine": true,
                                                "trailingTrivia": [
                                                    {
                                                        "kind": "NewLineTrivia",
                                                        "text": "\r\n"
                                                    }
                                                ]
                                            },
                                            "propertyAssignments": [
                                                {
                                                    "kind": "SimplePropertyAssignment",
                                                    "fullStart": 901,
                                                    "fullEnd": 927,
                                                    "start": 913,
                                                    "end": 925,
                                                    "fullWidth": 26,
                                                    "width": 12,
                                                    "propertyName": {
                                                        "kind": "IdentifierName",
                                                        "fullStart": 901,
                                                        "fullEnd": 918,
                                                        "start": 913,
                                                        "end": 918,
                                                        "fullWidth": 17,
                                                        "width": 5,
                                                        "text": "value",
                                                        "value": "value",
                                                        "valueText": "value",
                                                        "hasLeadingTrivia": true,
                                                        "leadingTrivia": [
                                                            {
                                                                "kind": "WhitespaceTrivia",
                                                                "text": "            "
                                                            }
                                                        ]
                                                    },
                                                    "colonToken": {
                                                        "kind": "ColonToken",
                                                        "fullStart": 918,
                                                        "fullEnd": 920,
                                                        "start": 918,
                                                        "end": 919,
                                                        "fullWidth": 2,
                                                        "width": 1,
                                                        "text": ":",
                                                        "value": ":",
                                                        "valueText": ":",
                                                        "hasTrailingTrivia": true,
                                                        "trailingTrivia": [
                                                            {
                                                                "kind": "WhitespaceTrivia",
                                                                "text": " "
                                                            }
                                                        ]
                                                    },
                                                    "expression": {
                                                        "kind": "FalseKeyword",
                                                        "fullStart": 920,
                                                        "fullEnd": 927,
                                                        "start": 920,
                                                        "end": 925,
                                                        "fullWidth": 7,
                                                        "width": 5,
                                                        "text": "false",
                                                        "value": false,
                                                        "valueText": "false",
                                                        "hasTrailingTrivia": true,
                                                        "hasTrailingNewLine": true,
                                                        "trailingTrivia": [
                                                            {
                                                                "kind": "NewLineTrivia",
                                                                "text": "\r\n"
                                                            }
                                                        ]
                                                    }
                                                }
                                            ],
                                            "closeBraceToken": {
                                                "kind": "CloseBraceToken",
                                                "fullStart": 927,
                                                "fullEnd": 936,
                                                "start": 935,
                                                "end": 936,
                                                "fullWidth": 9,
                                                "width": 1,
                                                "text": "}",
                                                "value": "}",
                                                "valueText": "}",
                                                "hasLeadingTrivia": true,
                                                "leadingTrivia": [
                                                    {
                                                        "kind": "WhitespaceTrivia",
                                                        "text": "        "
                                                    }
                                                ]
                                            }
                                        }
                                    ],
                                    "closeParenToken": {
                                        "kind": "CloseParenToken",
                                        "fullStart": 936,
                                        "fullEnd": 937,
                                        "start": 936,
                                        "end": 937,
                                        "fullWidth": 1,
                                        "width": 1,
                                        "text": ")",
                                        "value": ")",
                                        "valueText": ")"
                                    }
                                }
                            },
                            "semicolonToken": {
                                "kind": "SemicolonToken",
                                "fullStart": 937,
                                "fullEnd": 940,
                                "start": 937,
                                "end": 938,
                                "fullWidth": 3,
                                "width": 1,
                                "text": ";",
                                "value": ";",
                                "valueText": ";",
                                "hasTrailingTrivia": true,
                                "hasTrailingNewLine": true,
                                "trailingTrivia": [
                                    {
                                        "kind": "NewLineTrivia",
                                        "text": "\r\n"
                                    }
                                ]
                            }
                        },
                        {
                            "kind": "VariableStatement",
                            "fullStart": 940,
                            "fullEnd": 1025,
                            "start": 950,
                            "end": 1023,
                            "fullWidth": 85,
                            "width": 73,
                            "modifiers": [],
                            "variableDeclaration": {
                                "kind": "VariableDeclaration",
                                "fullStart": 940,
                                "fullEnd": 1022,
                                "start": 950,
                                "end": 1022,
                                "fullWidth": 82,
                                "width": 72,
                                "varKeyword": {
                                    "kind": "VarKeyword",
                                    "fullStart": 940,
                                    "fullEnd": 954,
                                    "start": 950,
                                    "end": 953,
                                    "fullWidth": 14,
                                    "width": 3,
                                    "text": "var",
                                    "value": "var",
                                    "valueText": "var",
                                    "hasLeadingTrivia": true,
                                    "hasLeadingNewLine": true,
                                    "hasTrailingTrivia": true,
                                    "leadingTrivia": [
                                        {
                                            "kind": "NewLineTrivia",
                                            "text": "\r\n"
                                        },
                                        {
                                            "kind": "WhitespaceTrivia",
                                            "text": "        "
                                        }
                                    ],
                                    "trailingTrivia": [
                                        {
                                            "kind": "WhitespaceTrivia",
                                            "text": " "
                                        }
                                    ]
                                },
                                "variableDeclarators": [
                                    {
                                        "kind": "VariableDeclarator",
                                        "fullStart": 954,
                                        "fullEnd": 1022,
                                        "start": 954,
                                        "end": 1022,
                                        "fullWidth": 68,
<<<<<<< HEAD
                                        "width": 68,
                                        "identifier": {
=======
                                        "propertyName": {
>>>>>>> 85e84683
                                            "kind": "IdentifierName",
                                            "fullStart": 954,
                                            "fullEnd": 961,
                                            "start": 954,
                                            "end": 960,
                                            "fullWidth": 7,
                                            "width": 6,
                                            "text": "newObj",
                                            "value": "newObj",
                                            "valueText": "newObj",
                                            "hasTrailingTrivia": true,
                                            "trailingTrivia": [
                                                {
                                                    "kind": "WhitespaceTrivia",
                                                    "text": " "
                                                }
                                            ]
                                        },
                                        "equalsValueClause": {
                                            "kind": "EqualsValueClause",
                                            "fullStart": 961,
                                            "fullEnd": 1022,
                                            "start": 961,
                                            "end": 1022,
                                            "fullWidth": 61,
                                            "width": 61,
                                            "equalsToken": {
                                                "kind": "EqualsToken",
                                                "fullStart": 961,
                                                "fullEnd": 963,
                                                "start": 961,
                                                "end": 962,
                                                "fullWidth": 2,
                                                "width": 1,
                                                "text": "=",
                                                "value": "=",
                                                "valueText": "=",
                                                "hasTrailingTrivia": true,
                                                "trailingTrivia": [
                                                    {
                                                        "kind": "WhitespaceTrivia",
                                                        "text": " "
                                                    }
                                                ]
                                            },
                                            "value": {
                                                "kind": "InvocationExpression",
                                                "fullStart": 963,
                                                "fullEnd": 1022,
                                                "start": 963,
                                                "end": 1022,
                                                "fullWidth": 59,
                                                "width": 59,
                                                "expression": {
                                                    "kind": "MemberAccessExpression",
                                                    "fullStart": 963,
                                                    "fullEnd": 976,
                                                    "start": 963,
                                                    "end": 976,
                                                    "fullWidth": 13,
                                                    "width": 13,
                                                    "expression": {
                                                        "kind": "IdentifierName",
                                                        "fullStart": 963,
                                                        "fullEnd": 969,
                                                        "start": 963,
                                                        "end": 969,
                                                        "fullWidth": 6,
                                                        "width": 6,
                                                        "text": "Object",
                                                        "value": "Object",
                                                        "valueText": "Object"
                                                    },
                                                    "dotToken": {
                                                        "kind": "DotToken",
                                                        "fullStart": 969,
                                                        "fullEnd": 970,
                                                        "start": 969,
                                                        "end": 970,
                                                        "fullWidth": 1,
                                                        "width": 1,
                                                        "text": ".",
                                                        "value": ".",
                                                        "valueText": "."
                                                    },
                                                    "name": {
                                                        "kind": "IdentifierName",
                                                        "fullStart": 970,
                                                        "fullEnd": 976,
                                                        "start": 970,
                                                        "end": 976,
                                                        "fullWidth": 6,
                                                        "width": 6,
                                                        "text": "create",
                                                        "value": "create",
                                                        "valueText": "create"
                                                    }
                                                },
                                                "argumentList": {
                                                    "kind": "ArgumentList",
                                                    "fullStart": 976,
                                                    "fullEnd": 1022,
                                                    "start": 976,
                                                    "end": 1022,
                                                    "fullWidth": 46,
                                                    "width": 46,
                                                    "openParenToken": {
                                                        "kind": "OpenParenToken",
                                                        "fullStart": 976,
                                                        "fullEnd": 977,
                                                        "start": 976,
                                                        "end": 977,
                                                        "fullWidth": 1,
                                                        "width": 1,
                                                        "text": "(",
                                                        "value": "(",
                                                        "valueText": "("
                                                    },
                                                    "arguments": [
                                                        {
                                                            "kind": "ObjectLiteralExpression",
                                                            "fullStart": 977,
                                                            "fullEnd": 979,
                                                            "start": 977,
                                                            "end": 979,
                                                            "fullWidth": 2,
                                                            "width": 2,
                                                            "openBraceToken": {
                                                                "kind": "OpenBraceToken",
                                                                "fullStart": 977,
                                                                "fullEnd": 978,
                                                                "start": 977,
                                                                "end": 978,
                                                                "fullWidth": 1,
                                                                "width": 1,
                                                                "text": "{",
                                                                "value": "{",
                                                                "valueText": "{"
                                                            },
                                                            "propertyAssignments": [],
                                                            "closeBraceToken": {
                                                                "kind": "CloseBraceToken",
                                                                "fullStart": 978,
                                                                "fullEnd": 979,
                                                                "start": 978,
                                                                "end": 979,
                                                                "fullWidth": 1,
                                                                "width": 1,
                                                                "text": "}",
                                                                "value": "}",
                                                                "valueText": "}"
                                                            }
                                                        },
                                                        {
                                                            "kind": "CommaToken",
                                                            "fullStart": 979,
                                                            "fullEnd": 981,
                                                            "start": 979,
                                                            "end": 980,
                                                            "fullWidth": 2,
                                                            "width": 1,
                                                            "text": ",",
                                                            "value": ",",
                                                            "valueText": ",",
                                                            "hasTrailingTrivia": true,
                                                            "trailingTrivia": [
                                                                {
                                                                    "kind": "WhitespaceTrivia",
                                                                    "text": " "
                                                                }
                                                            ]
                                                        },
                                                        {
                                                            "kind": "ObjectLiteralExpression",
                                                            "fullStart": 981,
                                                            "fullEnd": 1021,
                                                            "start": 981,
                                                            "end": 1021,
                                                            "fullWidth": 40,
                                                            "width": 40,
                                                            "openBraceToken": {
                                                                "kind": "OpenBraceToken",
                                                                "fullStart": 981,
                                                                "fullEnd": 984,
                                                                "start": 981,
                                                                "end": 982,
                                                                "fullWidth": 3,
                                                                "width": 1,
                                                                "text": "{",
                                                                "value": "{",
                                                                "valueText": "{",
                                                                "hasTrailingTrivia": true,
                                                                "hasTrailingNewLine": true,
                                                                "trailingTrivia": [
                                                                    {
                                                                        "kind": "NewLineTrivia",
                                                                        "text": "\r\n"
                                                                    }
                                                                ]
                                                            },
                                                            "propertyAssignments": [
                                                                {
                                                                    "kind": "SimplePropertyAssignment",
                                                                    "fullStart": 984,
                                                                    "fullEnd": 1012,
                                                                    "start": 996,
                                                                    "end": 1009,
                                                                    "fullWidth": 28,
                                                                    "width": 13,
                                                                    "propertyName": {
                                                                        "kind": "IdentifierName",
                                                                        "fullStart": 984,
                                                                        "fullEnd": 1000,
                                                                        "start": 996,
                                                                        "end": 1000,
                                                                        "fullWidth": 16,
                                                                        "width": 4,
                                                                        "text": "prop",
                                                                        "value": "prop",
                                                                        "valueText": "prop",
                                                                        "hasLeadingTrivia": true,
                                                                        "leadingTrivia": [
                                                                            {
                                                                                "kind": "WhitespaceTrivia",
                                                                                "text": "            "
                                                                            }
                                                                        ]
                                                                    },
                                                                    "colonToken": {
                                                                        "kind": "ColonToken",
                                                                        "fullStart": 1000,
                                                                        "fullEnd": 1002,
                                                                        "start": 1000,
                                                                        "end": 1001,
                                                                        "fullWidth": 2,
                                                                        "width": 1,
                                                                        "text": ":",
                                                                        "value": ":",
                                                                        "valueText": ":",
                                                                        "hasTrailingTrivia": true,
                                                                        "trailingTrivia": [
                                                                            {
                                                                                "kind": "WhitespaceTrivia",
                                                                                "text": " "
                                                                            }
                                                                        ]
                                                                    },
                                                                    "expression": {
                                                                        "kind": "IdentifierName",
                                                                        "fullStart": 1002,
                                                                        "fullEnd": 1012,
                                                                        "start": 1002,
                                                                        "end": 1009,
                                                                        "fullWidth": 10,
                                                                        "width": 7,
                                                                        "text": "descObj",
                                                                        "value": "descObj",
                                                                        "valueText": "descObj",
                                                                        "hasTrailingTrivia": true,
                                                                        "hasTrailingNewLine": true,
                                                                        "trailingTrivia": [
                                                                            {
                                                                                "kind": "WhitespaceTrivia",
                                                                                "text": " "
                                                                            },
                                                                            {
                                                                                "kind": "NewLineTrivia",
                                                                                "text": "\r\n"
                                                                            }
                                                                        ]
                                                                    }
                                                                }
                                                            ],
                                                            "closeBraceToken": {
                                                                "kind": "CloseBraceToken",
                                                                "fullStart": 1012,
                                                                "fullEnd": 1021,
                                                                "start": 1020,
                                                                "end": 1021,
                                                                "fullWidth": 9,
                                                                "width": 1,
                                                                "text": "}",
                                                                "value": "}",
                                                                "valueText": "}",
                                                                "hasLeadingTrivia": true,
                                                                "leadingTrivia": [
                                                                    {
                                                                        "kind": "WhitespaceTrivia",
                                                                        "text": "        "
                                                                    }
                                                                ]
                                                            }
                                                        }
                                                    ],
                                                    "closeParenToken": {
                                                        "kind": "CloseParenToken",
                                                        "fullStart": 1021,
                                                        "fullEnd": 1022,
                                                        "start": 1021,
                                                        "end": 1022,
                                                        "fullWidth": 1,
                                                        "width": 1,
                                                        "text": ")",
                                                        "value": ")",
                                                        "valueText": ")"
                                                    }
                                                }
                                            }
                                        }
                                    }
                                ]
                            },
                            "semicolonToken": {
                                "kind": "SemicolonToken",
                                "fullStart": 1022,
                                "fullEnd": 1025,
                                "start": 1022,
                                "end": 1023,
                                "fullWidth": 3,
                                "width": 1,
                                "text": ";",
                                "value": ";",
                                "valueText": ";",
                                "hasTrailingTrivia": true,
                                "hasTrailingNewLine": true,
                                "trailingTrivia": [
                                    {
                                        "kind": "NewLineTrivia",
                                        "text": "\r\n"
                                    }
                                ]
                            }
                        },
                        {
                            "kind": "VariableStatement",
                            "fullStart": 1025,
                            "fullEnd": 1079,
                            "start": 1033,
                            "end": 1077,
                            "fullWidth": 54,
                            "width": 44,
                            "modifiers": [],
                            "variableDeclaration": {
                                "kind": "VariableDeclaration",
                                "fullStart": 1025,
                                "fullEnd": 1076,
                                "start": 1033,
                                "end": 1076,
                                "fullWidth": 51,
                                "width": 43,
                                "varKeyword": {
                                    "kind": "VarKeyword",
                                    "fullStart": 1025,
                                    "fullEnd": 1037,
                                    "start": 1033,
                                    "end": 1036,
                                    "fullWidth": 12,
                                    "width": 3,
                                    "text": "var",
                                    "value": "var",
                                    "valueText": "var",
                                    "hasLeadingTrivia": true,
                                    "hasTrailingTrivia": true,
                                    "leadingTrivia": [
                                        {
                                            "kind": "WhitespaceTrivia",
                                            "text": "        "
                                        }
                                    ],
                                    "trailingTrivia": [
                                        {
                                            "kind": "WhitespaceTrivia",
                                            "text": " "
                                        }
                                    ]
                                },
                                "variableDeclarators": [
                                    {
                                        "kind": "VariableDeclarator",
                                        "fullStart": 1037,
                                        "fullEnd": 1076,
                                        "start": 1037,
                                        "end": 1076,
                                        "fullWidth": 39,
<<<<<<< HEAD
                                        "width": 39,
                                        "identifier": {
=======
                                        "propertyName": {
>>>>>>> 85e84683
                                            "kind": "IdentifierName",
                                            "fullStart": 1037,
                                            "fullEnd": 1045,
                                            "start": 1037,
                                            "end": 1044,
                                            "fullWidth": 8,
                                            "width": 7,
                                            "text": "result1",
                                            "value": "result1",
                                            "valueText": "result1",
                                            "hasTrailingTrivia": true,
                                            "trailingTrivia": [
                                                {
                                                    "kind": "WhitespaceTrivia",
                                                    "text": " "
                                                }
                                            ]
                                        },
                                        "equalsValueClause": {
                                            "kind": "EqualsValueClause",
                                            "fullStart": 1045,
                                            "fullEnd": 1076,
                                            "start": 1045,
                                            "end": 1076,
                                            "fullWidth": 31,
                                            "width": 31,
                                            "equalsToken": {
                                                "kind": "EqualsToken",
                                                "fullStart": 1045,
                                                "fullEnd": 1047,
                                                "start": 1045,
                                                "end": 1046,
                                                "fullWidth": 2,
                                                "width": 1,
                                                "text": "=",
                                                "value": "=",
                                                "valueText": "=",
                                                "hasTrailingTrivia": true,
                                                "trailingTrivia": [
                                                    {
                                                        "kind": "WhitespaceTrivia",
                                                        "text": " "
                                                    }
                                                ]
                                            },
                                            "value": {
                                                "kind": "InvocationExpression",
                                                "fullStart": 1047,
                                                "fullEnd": 1076,
                                                "start": 1047,
                                                "end": 1076,
                                                "fullWidth": 29,
                                                "width": 29,
                                                "expression": {
                                                    "kind": "MemberAccessExpression",
                                                    "fullStart": 1047,
                                                    "fullEnd": 1068,
                                                    "start": 1047,
                                                    "end": 1068,
                                                    "fullWidth": 21,
                                                    "width": 21,
                                                    "expression": {
                                                        "kind": "IdentifierName",
                                                        "fullStart": 1047,
                                                        "fullEnd": 1053,
                                                        "start": 1047,
                                                        "end": 1053,
                                                        "fullWidth": 6,
                                                        "width": 6,
                                                        "text": "newObj",
                                                        "value": "newObj",
                                                        "valueText": "newObj"
                                                    },
                                                    "dotToken": {
                                                        "kind": "DotToken",
                                                        "fullStart": 1053,
                                                        "fullEnd": 1054,
                                                        "start": 1053,
                                                        "end": 1054,
                                                        "fullWidth": 1,
                                                        "width": 1,
                                                        "text": ".",
                                                        "value": ".",
                                                        "valueText": "."
                                                    },
                                                    "name": {
                                                        "kind": "IdentifierName",
                                                        "fullStart": 1054,
                                                        "fullEnd": 1068,
                                                        "start": 1054,
                                                        "end": 1068,
                                                        "fullWidth": 14,
                                                        "width": 14,
                                                        "text": "hasOwnProperty",
                                                        "value": "hasOwnProperty",
                                                        "valueText": "hasOwnProperty"
                                                    }
                                                },
                                                "argumentList": {
                                                    "kind": "ArgumentList",
                                                    "fullStart": 1068,
                                                    "fullEnd": 1076,
                                                    "start": 1068,
                                                    "end": 1076,
                                                    "fullWidth": 8,
                                                    "width": 8,
                                                    "openParenToken": {
                                                        "kind": "OpenParenToken",
                                                        "fullStart": 1068,
                                                        "fullEnd": 1069,
                                                        "start": 1068,
                                                        "end": 1069,
                                                        "fullWidth": 1,
                                                        "width": 1,
                                                        "text": "(",
                                                        "value": "(",
                                                        "valueText": "("
                                                    },
                                                    "arguments": [
                                                        {
                                                            "kind": "StringLiteral",
                                                            "fullStart": 1069,
                                                            "fullEnd": 1075,
                                                            "start": 1069,
                                                            "end": 1075,
                                                            "fullWidth": 6,
                                                            "width": 6,
                                                            "text": "\"prop\"",
                                                            "value": "prop",
                                                            "valueText": "prop"
                                                        }
                                                    ],
                                                    "closeParenToken": {
                                                        "kind": "CloseParenToken",
                                                        "fullStart": 1075,
                                                        "fullEnd": 1076,
                                                        "start": 1075,
                                                        "end": 1076,
                                                        "fullWidth": 1,
                                                        "width": 1,
                                                        "text": ")",
                                                        "value": ")",
                                                        "valueText": ")"
                                                    }
                                                }
                                            }
                                        }
                                    }
                                ]
                            },
                            "semicolonToken": {
                                "kind": "SemicolonToken",
                                "fullStart": 1076,
                                "fullEnd": 1079,
                                "start": 1076,
                                "end": 1077,
                                "fullWidth": 3,
                                "width": 1,
                                "text": ";",
                                "value": ";",
                                "valueText": ";",
                                "hasTrailingTrivia": true,
                                "hasTrailingNewLine": true,
                                "trailingTrivia": [
                                    {
                                        "kind": "NewLineTrivia",
                                        "text": "\r\n"
                                    }
                                ]
                            }
                        },
                        {
                            "kind": "ExpressionStatement",
                            "fullStart": 1079,
                            "fullEnd": 1108,
                            "start": 1087,
                            "end": 1106,
                            "fullWidth": 29,
                            "width": 19,
                            "expression": {
                                "kind": "DeleteExpression",
                                "fullStart": 1079,
                                "fullEnd": 1105,
                                "start": 1087,
                                "end": 1105,
                                "fullWidth": 26,
                                "width": 18,
                                "deleteKeyword": {
                                    "kind": "DeleteKeyword",
                                    "fullStart": 1079,
                                    "fullEnd": 1094,
                                    "start": 1087,
                                    "end": 1093,
                                    "fullWidth": 15,
                                    "width": 6,
                                    "text": "delete",
                                    "value": "delete",
                                    "valueText": "delete",
                                    "hasLeadingTrivia": true,
                                    "hasTrailingTrivia": true,
                                    "leadingTrivia": [
                                        {
                                            "kind": "WhitespaceTrivia",
                                            "text": "        "
                                        }
                                    ],
                                    "trailingTrivia": [
                                        {
                                            "kind": "WhitespaceTrivia",
                                            "text": " "
                                        }
                                    ]
                                },
                                "expression": {
                                    "kind": "MemberAccessExpression",
                                    "fullStart": 1094,
                                    "fullEnd": 1105,
                                    "start": 1094,
                                    "end": 1105,
                                    "fullWidth": 11,
                                    "width": 11,
                                    "expression": {
                                        "kind": "IdentifierName",
                                        "fullStart": 1094,
                                        "fullEnd": 1100,
                                        "start": 1094,
                                        "end": 1100,
                                        "fullWidth": 6,
                                        "width": 6,
                                        "text": "newObj",
                                        "value": "newObj",
                                        "valueText": "newObj"
                                    },
                                    "dotToken": {
                                        "kind": "DotToken",
                                        "fullStart": 1100,
                                        "fullEnd": 1101,
                                        "start": 1100,
                                        "end": 1101,
                                        "fullWidth": 1,
                                        "width": 1,
                                        "text": ".",
                                        "value": ".",
                                        "valueText": "."
                                    },
                                    "name": {
                                        "kind": "IdentifierName",
                                        "fullStart": 1101,
                                        "fullEnd": 1105,
                                        "start": 1101,
                                        "end": 1105,
                                        "fullWidth": 4,
                                        "width": 4,
                                        "text": "prop",
                                        "value": "prop",
                                        "valueText": "prop"
                                    }
                                }
                            },
                            "semicolonToken": {
                                "kind": "SemicolonToken",
                                "fullStart": 1105,
                                "fullEnd": 1108,
                                "start": 1105,
                                "end": 1106,
                                "fullWidth": 3,
                                "width": 1,
                                "text": ";",
                                "value": ";",
                                "valueText": ";",
                                "hasTrailingTrivia": true,
                                "hasTrailingNewLine": true,
                                "trailingTrivia": [
                                    {
                                        "kind": "NewLineTrivia",
                                        "text": "\r\n"
                                    }
                                ]
                            }
                        },
                        {
                            "kind": "VariableStatement",
                            "fullStart": 1108,
                            "fullEnd": 1162,
                            "start": 1116,
                            "end": 1160,
                            "fullWidth": 54,
                            "width": 44,
                            "modifiers": [],
                            "variableDeclaration": {
                                "kind": "VariableDeclaration",
                                "fullStart": 1108,
                                "fullEnd": 1159,
                                "start": 1116,
                                "end": 1159,
                                "fullWidth": 51,
                                "width": 43,
                                "varKeyword": {
                                    "kind": "VarKeyword",
                                    "fullStart": 1108,
                                    "fullEnd": 1120,
                                    "start": 1116,
                                    "end": 1119,
                                    "fullWidth": 12,
                                    "width": 3,
                                    "text": "var",
                                    "value": "var",
                                    "valueText": "var",
                                    "hasLeadingTrivia": true,
                                    "hasTrailingTrivia": true,
                                    "leadingTrivia": [
                                        {
                                            "kind": "WhitespaceTrivia",
                                            "text": "        "
                                        }
                                    ],
                                    "trailingTrivia": [
                                        {
                                            "kind": "WhitespaceTrivia",
                                            "text": " "
                                        }
                                    ]
                                },
                                "variableDeclarators": [
                                    {
                                        "kind": "VariableDeclarator",
                                        "fullStart": 1120,
                                        "fullEnd": 1159,
                                        "start": 1120,
                                        "end": 1159,
                                        "fullWidth": 39,
<<<<<<< HEAD
                                        "width": 39,
                                        "identifier": {
=======
                                        "propertyName": {
>>>>>>> 85e84683
                                            "kind": "IdentifierName",
                                            "fullStart": 1120,
                                            "fullEnd": 1128,
                                            "start": 1120,
                                            "end": 1127,
                                            "fullWidth": 8,
                                            "width": 7,
                                            "text": "result2",
                                            "value": "result2",
                                            "valueText": "result2",
                                            "hasTrailingTrivia": true,
                                            "trailingTrivia": [
                                                {
                                                    "kind": "WhitespaceTrivia",
                                                    "text": " "
                                                }
                                            ]
                                        },
                                        "equalsValueClause": {
                                            "kind": "EqualsValueClause",
                                            "fullStart": 1128,
                                            "fullEnd": 1159,
                                            "start": 1128,
                                            "end": 1159,
                                            "fullWidth": 31,
                                            "width": 31,
                                            "equalsToken": {
                                                "kind": "EqualsToken",
                                                "fullStart": 1128,
                                                "fullEnd": 1130,
                                                "start": 1128,
                                                "end": 1129,
                                                "fullWidth": 2,
                                                "width": 1,
                                                "text": "=",
                                                "value": "=",
                                                "valueText": "=",
                                                "hasTrailingTrivia": true,
                                                "trailingTrivia": [
                                                    {
                                                        "kind": "WhitespaceTrivia",
                                                        "text": " "
                                                    }
                                                ]
                                            },
                                            "value": {
                                                "kind": "InvocationExpression",
                                                "fullStart": 1130,
                                                "fullEnd": 1159,
                                                "start": 1130,
                                                "end": 1159,
                                                "fullWidth": 29,
                                                "width": 29,
                                                "expression": {
                                                    "kind": "MemberAccessExpression",
                                                    "fullStart": 1130,
                                                    "fullEnd": 1151,
                                                    "start": 1130,
                                                    "end": 1151,
                                                    "fullWidth": 21,
                                                    "width": 21,
                                                    "expression": {
                                                        "kind": "IdentifierName",
                                                        "fullStart": 1130,
                                                        "fullEnd": 1136,
                                                        "start": 1130,
                                                        "end": 1136,
                                                        "fullWidth": 6,
                                                        "width": 6,
                                                        "text": "newObj",
                                                        "value": "newObj",
                                                        "valueText": "newObj"
                                                    },
                                                    "dotToken": {
                                                        "kind": "DotToken",
                                                        "fullStart": 1136,
                                                        "fullEnd": 1137,
                                                        "start": 1136,
                                                        "end": 1137,
                                                        "fullWidth": 1,
                                                        "width": 1,
                                                        "text": ".",
                                                        "value": ".",
                                                        "valueText": "."
                                                    },
                                                    "name": {
                                                        "kind": "IdentifierName",
                                                        "fullStart": 1137,
                                                        "fullEnd": 1151,
                                                        "start": 1137,
                                                        "end": 1151,
                                                        "fullWidth": 14,
                                                        "width": 14,
                                                        "text": "hasOwnProperty",
                                                        "value": "hasOwnProperty",
                                                        "valueText": "hasOwnProperty"
                                                    }
                                                },
                                                "argumentList": {
                                                    "kind": "ArgumentList",
                                                    "fullStart": 1151,
                                                    "fullEnd": 1159,
                                                    "start": 1151,
                                                    "end": 1159,
                                                    "fullWidth": 8,
                                                    "width": 8,
                                                    "openParenToken": {
                                                        "kind": "OpenParenToken",
                                                        "fullStart": 1151,
                                                        "fullEnd": 1152,
                                                        "start": 1151,
                                                        "end": 1152,
                                                        "fullWidth": 1,
                                                        "width": 1,
                                                        "text": "(",
                                                        "value": "(",
                                                        "valueText": "("
                                                    },
                                                    "arguments": [
                                                        {
                                                            "kind": "StringLiteral",
                                                            "fullStart": 1152,
                                                            "fullEnd": 1158,
                                                            "start": 1152,
                                                            "end": 1158,
                                                            "fullWidth": 6,
                                                            "width": 6,
                                                            "text": "\"prop\"",
                                                            "value": "prop",
                                                            "valueText": "prop"
                                                        }
                                                    ],
                                                    "closeParenToken": {
                                                        "kind": "CloseParenToken",
                                                        "fullStart": 1158,
                                                        "fullEnd": 1159,
                                                        "start": 1158,
                                                        "end": 1159,
                                                        "fullWidth": 1,
                                                        "width": 1,
                                                        "text": ")",
                                                        "value": ")",
                                                        "valueText": ")"
                                                    }
                                                }
                                            }
                                        }
                                    }
                                ]
                            },
                            "semicolonToken": {
                                "kind": "SemicolonToken",
                                "fullStart": 1159,
                                "fullEnd": 1162,
                                "start": 1159,
                                "end": 1160,
                                "fullWidth": 3,
                                "width": 1,
                                "text": ";",
                                "value": ";",
                                "valueText": ";",
                                "hasTrailingTrivia": true,
                                "hasTrailingNewLine": true,
                                "trailingTrivia": [
                                    {
                                        "kind": "NewLineTrivia",
                                        "text": "\r\n"
                                    }
                                ]
                            }
                        },
                        {
                            "kind": "ReturnStatement",
                            "fullStart": 1162,
                            "fullEnd": 1218,
                            "start": 1172,
                            "end": 1216,
                            "fullWidth": 56,
                            "width": 44,
                            "returnKeyword": {
                                "kind": "ReturnKeyword",
                                "fullStart": 1162,
                                "fullEnd": 1179,
                                "start": 1172,
                                "end": 1178,
                                "fullWidth": 17,
                                "width": 6,
                                "text": "return",
                                "value": "return",
                                "valueText": "return",
                                "hasLeadingTrivia": true,
                                "hasLeadingNewLine": true,
                                "hasTrailingTrivia": true,
                                "leadingTrivia": [
                                    {
                                        "kind": "NewLineTrivia",
                                        "text": "\r\n"
                                    },
                                    {
                                        "kind": "WhitespaceTrivia",
                                        "text": "        "
                                    }
                                ],
                                "trailingTrivia": [
                                    {
                                        "kind": "WhitespaceTrivia",
                                        "text": " "
                                    }
                                ]
                            },
                            "expression": {
                                "kind": "LogicalAndExpression",
                                "fullStart": 1179,
                                "fullEnd": 1215,
                                "start": 1179,
                                "end": 1215,
                                "fullWidth": 36,
                                "width": 36,
                                "left": {
                                    "kind": "EqualsExpression",
                                    "fullStart": 1179,
                                    "fullEnd": 1196,
                                    "start": 1179,
                                    "end": 1195,
                                    "fullWidth": 17,
                                    "width": 16,
                                    "left": {
                                        "kind": "IdentifierName",
                                        "fullStart": 1179,
                                        "fullEnd": 1187,
                                        "start": 1179,
                                        "end": 1186,
                                        "fullWidth": 8,
                                        "width": 7,
                                        "text": "result1",
                                        "value": "result1",
                                        "valueText": "result1",
                                        "hasTrailingTrivia": true,
                                        "trailingTrivia": [
                                            {
                                                "kind": "WhitespaceTrivia",
                                                "text": " "
                                            }
                                        ]
                                    },
                                    "operatorToken": {
                                        "kind": "EqualsEqualsEqualsToken",
                                        "fullStart": 1187,
                                        "fullEnd": 1191,
                                        "start": 1187,
                                        "end": 1190,
                                        "fullWidth": 4,
                                        "width": 3,
                                        "text": "===",
                                        "value": "===",
                                        "valueText": "===",
                                        "hasTrailingTrivia": true,
                                        "trailingTrivia": [
                                            {
                                                "kind": "WhitespaceTrivia",
                                                "text": " "
                                            }
                                        ]
                                    },
                                    "right": {
                                        "kind": "TrueKeyword",
                                        "fullStart": 1191,
                                        "fullEnd": 1196,
                                        "start": 1191,
                                        "end": 1195,
                                        "fullWidth": 5,
                                        "width": 4,
                                        "text": "true",
                                        "value": true,
                                        "valueText": "true",
                                        "hasTrailingTrivia": true,
                                        "trailingTrivia": [
                                            {
                                                "kind": "WhitespaceTrivia",
                                                "text": " "
                                            }
                                        ]
                                    }
                                },
                                "operatorToken": {
                                    "kind": "AmpersandAmpersandToken",
                                    "fullStart": 1196,
                                    "fullEnd": 1199,
                                    "start": 1196,
                                    "end": 1198,
                                    "fullWidth": 3,
                                    "width": 2,
                                    "text": "&&",
                                    "value": "&&",
                                    "valueText": "&&",
                                    "hasTrailingTrivia": true,
                                    "trailingTrivia": [
                                        {
                                            "kind": "WhitespaceTrivia",
                                            "text": " "
                                        }
                                    ]
                                },
                                "right": {
                                    "kind": "EqualsExpression",
                                    "fullStart": 1199,
                                    "fullEnd": 1215,
                                    "start": 1199,
                                    "end": 1215,
                                    "fullWidth": 16,
                                    "width": 16,
                                    "left": {
                                        "kind": "IdentifierName",
                                        "fullStart": 1199,
                                        "fullEnd": 1207,
                                        "start": 1199,
                                        "end": 1206,
                                        "fullWidth": 8,
                                        "width": 7,
                                        "text": "result2",
                                        "value": "result2",
                                        "valueText": "result2",
                                        "hasTrailingTrivia": true,
                                        "trailingTrivia": [
                                            {
                                                "kind": "WhitespaceTrivia",
                                                "text": " "
                                            }
                                        ]
                                    },
                                    "operatorToken": {
                                        "kind": "EqualsEqualsEqualsToken",
                                        "fullStart": 1207,
                                        "fullEnd": 1211,
                                        "start": 1207,
                                        "end": 1210,
                                        "fullWidth": 4,
                                        "width": 3,
                                        "text": "===",
                                        "value": "===",
                                        "valueText": "===",
                                        "hasTrailingTrivia": true,
                                        "trailingTrivia": [
                                            {
                                                "kind": "WhitespaceTrivia",
                                                "text": " "
                                            }
                                        ]
                                    },
                                    "right": {
                                        "kind": "TrueKeyword",
                                        "fullStart": 1211,
                                        "fullEnd": 1215,
                                        "start": 1211,
                                        "end": 1215,
                                        "fullWidth": 4,
                                        "width": 4,
                                        "text": "true",
                                        "value": true,
                                        "valueText": "true"
                                    }
                                }
                            },
                            "semicolonToken": {
                                "kind": "SemicolonToken",
                                "fullStart": 1215,
                                "fullEnd": 1218,
                                "start": 1215,
                                "end": 1216,
                                "fullWidth": 3,
                                "width": 1,
                                "text": ";",
                                "value": ";",
                                "valueText": ";",
                                "hasTrailingTrivia": true,
                                "hasTrailingNewLine": true,
                                "trailingTrivia": [
                                    {
                                        "kind": "NewLineTrivia",
                                        "text": "\r\n"
                                    }
                                ]
                            }
                        }
                    ],
                    "closeBraceToken": {
                        "kind": "CloseBraceToken",
                        "fullStart": 1218,
                        "fullEnd": 1225,
                        "start": 1222,
                        "end": 1223,
                        "fullWidth": 7,
                        "width": 1,
                        "text": "}",
                        "value": "}",
                        "valueText": "}",
                        "hasLeadingTrivia": true,
                        "hasTrailingTrivia": true,
                        "hasTrailingNewLine": true,
                        "leadingTrivia": [
                            {
                                "kind": "WhitespaceTrivia",
                                "text": "    "
                            }
                        ],
                        "trailingTrivia": [
                            {
                                "kind": "NewLineTrivia",
                                "text": "\r\n"
                            }
                        ]
                    }
                }
            },
            {
                "kind": "ExpressionStatement",
                "fullStart": 1225,
                "fullEnd": 1249,
                "start": 1225,
                "end": 1247,
                "fullWidth": 24,
                "width": 22,
                "expression": {
                    "kind": "InvocationExpression",
                    "fullStart": 1225,
                    "fullEnd": 1246,
                    "start": 1225,
                    "end": 1246,
                    "fullWidth": 21,
                    "width": 21,
                    "expression": {
                        "kind": "IdentifierName",
                        "fullStart": 1225,
                        "fullEnd": 1236,
                        "start": 1225,
                        "end": 1236,
                        "fullWidth": 11,
                        "width": 11,
                        "text": "runTestCase",
                        "value": "runTestCase",
                        "valueText": "runTestCase"
                    },
                    "argumentList": {
                        "kind": "ArgumentList",
                        "fullStart": 1236,
                        "fullEnd": 1246,
                        "start": 1236,
                        "end": 1246,
                        "fullWidth": 10,
                        "width": 10,
                        "openParenToken": {
                            "kind": "OpenParenToken",
                            "fullStart": 1236,
                            "fullEnd": 1237,
                            "start": 1236,
                            "end": 1237,
                            "fullWidth": 1,
                            "width": 1,
                            "text": "(",
                            "value": "(",
                            "valueText": "("
                        },
                        "arguments": [
                            {
                                "kind": "IdentifierName",
                                "fullStart": 1237,
                                "fullEnd": 1245,
                                "start": 1237,
                                "end": 1245,
                                "fullWidth": 8,
                                "width": 8,
                                "text": "testcase",
                                "value": "testcase",
                                "valueText": "testcase"
                            }
                        ],
                        "closeParenToken": {
                            "kind": "CloseParenToken",
                            "fullStart": 1245,
                            "fullEnd": 1246,
                            "start": 1245,
                            "end": 1246,
                            "fullWidth": 1,
                            "width": 1,
                            "text": ")",
                            "value": ")",
                            "valueText": ")"
                        }
                    }
                },
                "semicolonToken": {
                    "kind": "SemicolonToken",
                    "fullStart": 1246,
                    "fullEnd": 1249,
                    "start": 1246,
                    "end": 1247,
                    "fullWidth": 3,
                    "width": 1,
                    "text": ";",
                    "value": ";",
                    "valueText": ";",
                    "hasTrailingTrivia": true,
                    "hasTrailingNewLine": true,
                    "trailingTrivia": [
                        {
                            "kind": "NewLineTrivia",
                            "text": "\r\n"
                        }
                    ]
                }
            }
        ],
        "endOfFileToken": {
            "kind": "EndOfFileToken",
            "fullStart": 1249,
            "fullEnd": 1249,
            "start": 1249,
            "end": 1249,
            "fullWidth": 0,
            "width": 0,
            "text": ""
        }
    },
    "lineMap": {
        "lineStarts": [
            0,
            67,
            152,
            232,
            308,
            380,
            385,
            439,
            609,
            614,
            616,
            618,
            641,
            643,
            666,
            698,
            710,
            712,
            757,
            798,
            841,
            843,
            901,
            927,
            940,
            942,
            984,
            1012,
            1025,
            1079,
            1108,
            1162,
            1164,
            1218,
            1225,
            1249
        ],
        "length": 1249
    }
}<|MERGE_RESOLUTION|>--- conflicted
+++ resolved
@@ -250,12 +250,8 @@
                                         "start": 655,
                                         "end": 707,
                                         "fullWidth": 52,
-<<<<<<< HEAD
                                         "width": 52,
-                                        "identifier": {
-=======
                                         "propertyName": {
->>>>>>> 85e84683
                                             "kind": "IdentifierName",
                                             "fullStart": 655,
                                             "fullEnd": 661,
@@ -499,12 +495,8 @@
                                         "start": 724,
                                         "end": 754,
                                         "fullWidth": 30,
-<<<<<<< HEAD
                                         "width": 30,
-                                        "identifier": {
-=======
                                         "propertyName": {
->>>>>>> 85e84683
                                             "kind": "IdentifierName",
                                             "fullStart": 724,
                                             "fullEnd": 737,
@@ -873,12 +865,8 @@
                                         "start": 810,
                                         "end": 838,
                                         "fullWidth": 28,
-<<<<<<< HEAD
                                         "width": 28,
-                                        "identifier": {
-=======
                                         "propertyName": {
->>>>>>> 85e84683
                                             "kind": "IdentifierName",
                                             "fullStart": 810,
                                             "fullEnd": 818,
@@ -1388,12 +1376,8 @@
                                         "start": 954,
                                         "end": 1022,
                                         "fullWidth": 68,
-<<<<<<< HEAD
                                         "width": 68,
-                                        "identifier": {
-=======
                                         "propertyName": {
->>>>>>> 85e84683
                                             "kind": "IdentifierName",
                                             "fullStart": 954,
                                             "fullEnd": 961,
@@ -1778,12 +1762,8 @@
                                         "start": 1037,
                                         "end": 1076,
                                         "fullWidth": 39,
-<<<<<<< HEAD
                                         "width": 39,
-                                        "identifier": {
-=======
                                         "propertyName": {
->>>>>>> 85e84683
                                             "kind": "IdentifierName",
                                             "fullStart": 1037,
                                             "fullEnd": 1045,
@@ -2115,12 +2095,8 @@
                                         "start": 1120,
                                         "end": 1159,
                                         "fullWidth": 39,
-<<<<<<< HEAD
                                         "width": 39,
-                                        "identifier": {
-=======
                                         "propertyName": {
->>>>>>> 85e84683
                                             "kind": "IdentifierName",
                                             "fullStart": 1120,
                                             "fullEnd": 1128,
