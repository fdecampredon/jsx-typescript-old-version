{
    "isDeclaration": false,
    "languageVersion": "EcmaScript5",
    "parseOptions": {
        "allowAutomaticSemicolonInsertion": true
    },
    "sourceUnit": {
        "kind": "SourceUnit",
        "fullStart": 0,
        "fullEnd": 1027,
        "start": 616,
        "end": 1027,
        "fullWidth": 1027,
        "width": 411,
        "isIncrementallyUnusable": true,
        "moduleElements": [
            {
                "kind": "FunctionDeclaration",
                "fullStart": 0,
                "fullEnd": 1003,
                "start": 616,
                "end": 1001,
                "fullWidth": 1003,
                "width": 385,
                "modifiers": [],
                "functionKeyword": {
                    "kind": "FunctionKeyword",
                    "fullStart": 0,
                    "fullEnd": 625,
                    "start": 616,
                    "end": 624,
                    "fullWidth": 625,
                    "width": 8,
                    "text": "function",
                    "value": "function",
                    "valueText": "function",
                    "hasLeadingTrivia": true,
                    "hasLeadingComment": true,
                    "hasLeadingNewLine": true,
                    "hasTrailingTrivia": true,
                    "leadingTrivia": [
                        {
                            "kind": "SingleLineCommentTrivia",
                            "text": "/// Copyright (c) 2012 Ecma International.  All rights reserved. "
                        },
                        {
                            "kind": "NewLineTrivia",
                            "text": "\r\n"
                        },
                        {
                            "kind": "SingleLineCommentTrivia",
                            "text": "/// Ecma International makes this code available under the terms and conditions set"
                        },
                        {
                            "kind": "NewLineTrivia",
                            "text": "\r\n"
                        },
                        {
                            "kind": "SingleLineCommentTrivia",
                            "text": "/// forth on http://hg.ecmascript.org/tests/test262/raw-file/tip/LICENSE (the "
                        },
                        {
                            "kind": "NewLineTrivia",
                            "text": "\r\n"
                        },
                        {
                            "kind": "SingleLineCommentTrivia",
                            "text": "/// \"Use Terms\").   Any redistribution of this code must retain the above "
                        },
                        {
                            "kind": "NewLineTrivia",
                            "text": "\r\n"
                        },
                        {
                            "kind": "SingleLineCommentTrivia",
                            "text": "/// copyright and this notice and otherwise comply with the Use Terms."
                        },
                        {
                            "kind": "NewLineTrivia",
                            "text": "\r\n"
                        },
                        {
                            "kind": "MultiLineCommentTrivia",
                            "text": "/**\r\n * @path ch15/15.2/15.2.3/15.2.3.5/15.2.3.5-4-68.js\r\n * @description Object.create - one property in 'Properties' is an Error object that uses Object's [[Get]] method to access the 'enumerable' property (8.10.5 step 3.a)\r\n */"
                        },
                        {
                            "kind": "NewLineTrivia",
                            "text": "\r\n"
                        },
                        {
                            "kind": "NewLineTrivia",
                            "text": "\r\n"
                        },
                        {
                            "kind": "NewLineTrivia",
                            "text": "\r\n"
                        }
                    ],
                    "trailingTrivia": [
                        {
                            "kind": "WhitespaceTrivia",
                            "text": " "
                        }
                    ]
                },
                "identifier": {
                    "kind": "IdentifierName",
                    "fullStart": 625,
                    "fullEnd": 633,
                    "start": 625,
                    "end": 633,
                    "fullWidth": 8,
                    "width": 8,
                    "text": "testcase",
                    "value": "testcase",
                    "valueText": "testcase"
                },
                "callSignature": {
                    "kind": "CallSignature",
                    "fullStart": 633,
                    "fullEnd": 636,
                    "start": 633,
                    "end": 635,
                    "fullWidth": 3,
                    "width": 2,
                    "parameterList": {
                        "kind": "ParameterList",
                        "fullStart": 633,
                        "fullEnd": 636,
                        "start": 633,
                        "end": 635,
                        "fullWidth": 3,
                        "width": 2,
                        "openParenToken": {
                            "kind": "OpenParenToken",
                            "fullStart": 633,
                            "fullEnd": 634,
                            "start": 633,
                            "end": 634,
                            "fullWidth": 1,
                            "width": 1,
                            "text": "(",
                            "value": "(",
                            "valueText": "("
                        },
                        "parameters": [],
                        "closeParenToken": {
                            "kind": "CloseParenToken",
                            "fullStart": 634,
                            "fullEnd": 636,
                            "start": 634,
                            "end": 635,
                            "fullWidth": 2,
                            "width": 1,
                            "text": ")",
                            "value": ")",
                            "valueText": ")",
                            "hasTrailingTrivia": true,
                            "trailingTrivia": [
                                {
                                    "kind": "WhitespaceTrivia",
                                    "text": " "
                                }
                            ]
                        }
                    }
                },
                "block": {
                    "kind": "Block",
                    "fullStart": 636,
                    "fullEnd": 1003,
                    "start": 636,
                    "end": 1001,
                    "fullWidth": 367,
                    "width": 365,
                    "openBraceToken": {
                        "kind": "OpenBraceToken",
                        "fullStart": 636,
                        "fullEnd": 639,
                        "start": 636,
                        "end": 637,
                        "fullWidth": 3,
                        "width": 1,
                        "text": "{",
                        "value": "{",
                        "valueText": "{",
                        "hasTrailingTrivia": true,
                        "hasTrailingNewLine": true,
                        "trailingTrivia": [
                            {
                                "kind": "NewLineTrivia",
                                "text": "\r\n"
                            }
                        ]
                    },
                    "statements": [
                        {
                            "kind": "VariableStatement",
                            "fullStart": 639,
                            "fullEnd": 672,
                            "start": 649,
                            "end": 670,
                            "fullWidth": 33,
                            "width": 21,
                            "modifiers": [],
                            "variableDeclaration": {
                                "kind": "VariableDeclaration",
                                "fullStart": 639,
                                "fullEnd": 669,
                                "start": 649,
                                "end": 669,
                                "fullWidth": 30,
                                "width": 20,
                                "varKeyword": {
                                    "kind": "VarKeyword",
                                    "fullStart": 639,
                                    "fullEnd": 653,
                                    "start": 649,
                                    "end": 652,
                                    "fullWidth": 14,
                                    "width": 3,
                                    "text": "var",
                                    "value": "var",
                                    "valueText": "var",
                                    "hasLeadingTrivia": true,
                                    "hasLeadingNewLine": true,
                                    "hasTrailingTrivia": true,
                                    "leadingTrivia": [
                                        {
                                            "kind": "NewLineTrivia",
                                            "text": "\r\n"
                                        },
                                        {
                                            "kind": "WhitespaceTrivia",
                                            "text": "        "
                                        }
                                    ],
                                    "trailingTrivia": [
                                        {
                                            "kind": "WhitespaceTrivia",
                                            "text": " "
                                        }
                                    ]
                                },
                                "variableDeclarators": [
                                    {
                                        "kind": "VariableDeclarator",
                                        "fullStart": 653,
                                        "fullEnd": 669,
                                        "start": 653,
                                        "end": 669,
                                        "fullWidth": 16,
<<<<<<< HEAD
                                        "width": 16,
                                        "identifier": {
=======
                                        "propertyName": {
>>>>>>> 85e84683
                                            "kind": "IdentifierName",
                                            "fullStart": 653,
                                            "fullEnd": 662,
                                            "start": 653,
                                            "end": 661,
                                            "fullWidth": 9,
                                            "width": 8,
                                            "text": "accessed",
                                            "value": "accessed",
                                            "valueText": "accessed",
                                            "hasTrailingTrivia": true,
                                            "trailingTrivia": [
                                                {
                                                    "kind": "WhitespaceTrivia",
                                                    "text": " "
                                                }
                                            ]
                                        },
                                        "equalsValueClause": {
                                            "kind": "EqualsValueClause",
                                            "fullStart": 662,
                                            "fullEnd": 669,
                                            "start": 662,
                                            "end": 669,
                                            "fullWidth": 7,
                                            "width": 7,
                                            "equalsToken": {
                                                "kind": "EqualsToken",
                                                "fullStart": 662,
                                                "fullEnd": 664,
                                                "start": 662,
                                                "end": 663,
                                                "fullWidth": 2,
                                                "width": 1,
                                                "text": "=",
                                                "value": "=",
                                                "valueText": "=",
                                                "hasTrailingTrivia": true,
                                                "trailingTrivia": [
                                                    {
                                                        "kind": "WhitespaceTrivia",
                                                        "text": " "
                                                    }
                                                ]
                                            },
                                            "value": {
                                                "kind": "FalseKeyword",
                                                "fullStart": 664,
                                                "fullEnd": 669,
                                                "start": 664,
                                                "end": 669,
                                                "fullWidth": 5,
                                                "width": 5,
                                                "text": "false",
                                                "value": false,
                                                "valueText": "false"
                                            }
                                        }
                                    }
                                ]
                            },
                            "semicolonToken": {
                                "kind": "SemicolonToken",
                                "fullStart": 669,
                                "fullEnd": 672,
                                "start": 669,
                                "end": 670,
                                "fullWidth": 3,
                                "width": 1,
                                "text": ";",
                                "value": ";",
                                "valueText": ";",
                                "hasTrailingTrivia": true,
                                "hasTrailingNewLine": true,
                                "trailingTrivia": [
                                    {
                                        "kind": "NewLineTrivia",
                                        "text": "\r\n"
                                    }
                                ]
                            }
                        },
                        {
                            "kind": "VariableStatement",
                            "fullStart": 672,
                            "fullEnd": 708,
                            "start": 680,
                            "end": 706,
                            "fullWidth": 36,
                            "width": 26,
                            "modifiers": [],
                            "variableDeclaration": {
                                "kind": "VariableDeclaration",
                                "fullStart": 672,
                                "fullEnd": 705,
                                "start": 680,
                                "end": 705,
                                "fullWidth": 33,
                                "width": 25,
                                "varKeyword": {
                                    "kind": "VarKeyword",
                                    "fullStart": 672,
                                    "fullEnd": 684,
                                    "start": 680,
                                    "end": 683,
                                    "fullWidth": 12,
                                    "width": 3,
                                    "text": "var",
                                    "value": "var",
                                    "valueText": "var",
                                    "hasLeadingTrivia": true,
                                    "hasTrailingTrivia": true,
                                    "leadingTrivia": [
                                        {
                                            "kind": "WhitespaceTrivia",
                                            "text": "        "
                                        }
                                    ],
                                    "trailingTrivia": [
                                        {
                                            "kind": "WhitespaceTrivia",
                                            "text": " "
                                        }
                                    ]
                                },
                                "variableDeclarators": [
                                    {
                                        "kind": "VariableDeclarator",
                                        "fullStart": 684,
                                        "fullEnd": 705,
                                        "start": 684,
                                        "end": 705,
                                        "fullWidth": 21,
<<<<<<< HEAD
                                        "width": 21,
                                        "identifier": {
=======
                                        "propertyName": {
>>>>>>> 85e84683
                                            "kind": "IdentifierName",
                                            "fullStart": 684,
                                            "fullEnd": 692,
                                            "start": 684,
                                            "end": 691,
                                            "fullWidth": 8,
                                            "width": 7,
                                            "text": "descObj",
                                            "value": "descObj",
                                            "valueText": "descObj",
                                            "hasTrailingTrivia": true,
                                            "trailingTrivia": [
                                                {
                                                    "kind": "WhitespaceTrivia",
                                                    "text": " "
                                                }
                                            ]
                                        },
                                        "equalsValueClause": {
                                            "kind": "EqualsValueClause",
                                            "fullStart": 692,
                                            "fullEnd": 705,
                                            "start": 692,
                                            "end": 705,
                                            "fullWidth": 13,
                                            "width": 13,
                                            "equalsToken": {
                                                "kind": "EqualsToken",
                                                "fullStart": 692,
                                                "fullEnd": 694,
                                                "start": 692,
                                                "end": 693,
                                                "fullWidth": 2,
                                                "width": 1,
                                                "text": "=",
                                                "value": "=",
                                                "valueText": "=",
                                                "hasTrailingTrivia": true,
                                                "trailingTrivia": [
                                                    {
                                                        "kind": "WhitespaceTrivia",
                                                        "text": " "
                                                    }
                                                ]
                                            },
                                            "value": {
                                                "kind": "ObjectCreationExpression",
                                                "fullStart": 694,
                                                "fullEnd": 705,
                                                "start": 694,
                                                "end": 705,
                                                "fullWidth": 11,
                                                "width": 11,
                                                "newKeyword": {
                                                    "kind": "NewKeyword",
                                                    "fullStart": 694,
                                                    "fullEnd": 698,
                                                    "start": 694,
                                                    "end": 697,
                                                    "fullWidth": 4,
                                                    "width": 3,
                                                    "text": "new",
                                                    "value": "new",
                                                    "valueText": "new",
                                                    "hasTrailingTrivia": true,
                                                    "trailingTrivia": [
                                                        {
                                                            "kind": "WhitespaceTrivia",
                                                            "text": " "
                                                        }
                                                    ]
                                                },
                                                "expression": {
                                                    "kind": "IdentifierName",
                                                    "fullStart": 698,
                                                    "fullEnd": 703,
                                                    "start": 698,
                                                    "end": 703,
                                                    "fullWidth": 5,
                                                    "width": 5,
                                                    "text": "Error",
                                                    "value": "Error",
                                                    "valueText": "Error"
                                                },
                                                "argumentList": {
                                                    "kind": "ArgumentList",
                                                    "fullStart": 703,
                                                    "fullEnd": 705,
                                                    "start": 703,
                                                    "end": 705,
                                                    "fullWidth": 2,
                                                    "width": 2,
                                                    "openParenToken": {
                                                        "kind": "OpenParenToken",
                                                        "fullStart": 703,
                                                        "fullEnd": 704,
                                                        "start": 703,
                                                        "end": 704,
                                                        "fullWidth": 1,
                                                        "width": 1,
                                                        "text": "(",
                                                        "value": "(",
                                                        "valueText": "("
                                                    },
                                                    "arguments": [],
                                                    "closeParenToken": {
                                                        "kind": "CloseParenToken",
                                                        "fullStart": 704,
                                                        "fullEnd": 705,
                                                        "start": 704,
                                                        "end": 705,
                                                        "fullWidth": 1,
                                                        "width": 1,
                                                        "text": ")",
                                                        "value": ")",
                                                        "valueText": ")"
                                                    }
                                                }
                                            }
                                        }
                                    }
                                ]
                            },
                            "semicolonToken": {
                                "kind": "SemicolonToken",
                                "fullStart": 705,
                                "fullEnd": 708,
                                "start": 705,
                                "end": 706,
                                "fullWidth": 3,
                                "width": 1,
                                "text": ";",
                                "value": ";",
                                "valueText": ";",
                                "hasTrailingTrivia": true,
                                "hasTrailingNewLine": true,
                                "trailingTrivia": [
                                    {
                                        "kind": "NewLineTrivia",
                                        "text": "\r\n"
                                    }
                                ]
                            }
                        },
                        {
                            "kind": "ExpressionStatement",
                            "fullStart": 708,
                            "fullEnd": 746,
                            "start": 718,
                            "end": 744,
                            "fullWidth": 38,
                            "width": 26,
                            "expression": {
                                "kind": "AssignmentExpression",
                                "fullStart": 708,
                                "fullEnd": 743,
                                "start": 718,
                                "end": 743,
                                "fullWidth": 35,
                                "width": 25,
                                "left": {
                                    "kind": "MemberAccessExpression",
                                    "fullStart": 708,
                                    "fullEnd": 737,
                                    "start": 718,
                                    "end": 736,
                                    "fullWidth": 29,
                                    "width": 18,
                                    "expression": {
                                        "kind": "IdentifierName",
                                        "fullStart": 708,
                                        "fullEnd": 725,
                                        "start": 718,
                                        "end": 725,
                                        "fullWidth": 17,
                                        "width": 7,
                                        "text": "descObj",
                                        "value": "descObj",
                                        "valueText": "descObj",
                                        "hasLeadingTrivia": true,
                                        "hasLeadingNewLine": true,
                                        "leadingTrivia": [
                                            {
                                                "kind": "NewLineTrivia",
                                                "text": "\r\n"
                                            },
                                            {
                                                "kind": "WhitespaceTrivia",
                                                "text": "        "
                                            }
                                        ]
                                    },
                                    "dotToken": {
                                        "kind": "DotToken",
                                        "fullStart": 725,
                                        "fullEnd": 726,
                                        "start": 725,
                                        "end": 726,
                                        "fullWidth": 1,
                                        "width": 1,
                                        "text": ".",
                                        "value": ".",
                                        "valueText": "."
                                    },
                                    "name": {
                                        "kind": "IdentifierName",
                                        "fullStart": 726,
                                        "fullEnd": 737,
                                        "start": 726,
                                        "end": 736,
                                        "fullWidth": 11,
                                        "width": 10,
                                        "text": "enumerable",
                                        "value": "enumerable",
                                        "valueText": "enumerable",
                                        "hasTrailingTrivia": true,
                                        "trailingTrivia": [
                                            {
                                                "kind": "WhitespaceTrivia",
                                                "text": " "
                                            }
                                        ]
                                    }
                                },
                                "operatorToken": {
                                    "kind": "EqualsToken",
                                    "fullStart": 737,
                                    "fullEnd": 739,
                                    "start": 737,
                                    "end": 738,
                                    "fullWidth": 2,
                                    "width": 1,
                                    "text": "=",
                                    "value": "=",
                                    "valueText": "=",
                                    "hasTrailingTrivia": true,
                                    "trailingTrivia": [
                                        {
                                            "kind": "WhitespaceTrivia",
                                            "text": " "
                                        }
                                    ]
                                },
                                "right": {
                                    "kind": "TrueKeyword",
                                    "fullStart": 739,
                                    "fullEnd": 743,
                                    "start": 739,
                                    "end": 743,
                                    "fullWidth": 4,
                                    "width": 4,
                                    "text": "true",
                                    "value": true,
                                    "valueText": "true"
                                }
                            },
                            "semicolonToken": {
                                "kind": "SemicolonToken",
                                "fullStart": 743,
                                "fullEnd": 746,
                                "start": 743,
                                "end": 744,
                                "fullWidth": 3,
                                "width": 1,
                                "text": ";",
                                "value": ";",
                                "valueText": ";",
                                "hasTrailingTrivia": true,
                                "hasTrailingNewLine": true,
                                "trailingTrivia": [
                                    {
                                        "kind": "NewLineTrivia",
                                        "text": "\r\n"
                                    }
                                ]
                            }
                        },
                        {
                            "kind": "VariableStatement",
                            "fullStart": 746,
                            "fullEnd": 830,
                            "start": 756,
                            "end": 828,
                            "fullWidth": 84,
                            "width": 72,
                            "modifiers": [],
                            "variableDeclaration": {
                                "kind": "VariableDeclaration",
                                "fullStart": 746,
                                "fullEnd": 827,
                                "start": 756,
                                "end": 827,
                                "fullWidth": 81,
                                "width": 71,
                                "varKeyword": {
                                    "kind": "VarKeyword",
                                    "fullStart": 746,
                                    "fullEnd": 760,
                                    "start": 756,
                                    "end": 759,
                                    "fullWidth": 14,
                                    "width": 3,
                                    "text": "var",
                                    "value": "var",
                                    "valueText": "var",
                                    "hasLeadingTrivia": true,
                                    "hasLeadingNewLine": true,
                                    "hasTrailingTrivia": true,
                                    "leadingTrivia": [
                                        {
                                            "kind": "NewLineTrivia",
                                            "text": "\r\n"
                                        },
                                        {
                                            "kind": "WhitespaceTrivia",
                                            "text": "        "
                                        }
                                    ],
                                    "trailingTrivia": [
                                        {
                                            "kind": "WhitespaceTrivia",
                                            "text": " "
                                        }
                                    ]
                                },
                                "variableDeclarators": [
                                    {
                                        "kind": "VariableDeclarator",
                                        "fullStart": 760,
                                        "fullEnd": 827,
                                        "start": 760,
                                        "end": 827,
                                        "fullWidth": 67,
<<<<<<< HEAD
                                        "width": 67,
                                        "identifier": {
=======
                                        "propertyName": {
>>>>>>> 85e84683
                                            "kind": "IdentifierName",
                                            "fullStart": 760,
                                            "fullEnd": 767,
                                            "start": 760,
                                            "end": 766,
                                            "fullWidth": 7,
                                            "width": 6,
                                            "text": "newObj",
                                            "value": "newObj",
                                            "valueText": "newObj",
                                            "hasTrailingTrivia": true,
                                            "trailingTrivia": [
                                                {
                                                    "kind": "WhitespaceTrivia",
                                                    "text": " "
                                                }
                                            ]
                                        },
                                        "equalsValueClause": {
                                            "kind": "EqualsValueClause",
                                            "fullStart": 767,
                                            "fullEnd": 827,
                                            "start": 767,
                                            "end": 827,
                                            "fullWidth": 60,
                                            "width": 60,
                                            "equalsToken": {
                                                "kind": "EqualsToken",
                                                "fullStart": 767,
                                                "fullEnd": 769,
                                                "start": 767,
                                                "end": 768,
                                                "fullWidth": 2,
                                                "width": 1,
                                                "text": "=",
                                                "value": "=",
                                                "valueText": "=",
                                                "hasTrailingTrivia": true,
                                                "trailingTrivia": [
                                                    {
                                                        "kind": "WhitespaceTrivia",
                                                        "text": " "
                                                    }
                                                ]
                                            },
                                            "value": {
                                                "kind": "InvocationExpression",
                                                "fullStart": 769,
                                                "fullEnd": 827,
                                                "start": 769,
                                                "end": 827,
                                                "fullWidth": 58,
                                                "width": 58,
                                                "expression": {
                                                    "kind": "MemberAccessExpression",
                                                    "fullStart": 769,
                                                    "fullEnd": 782,
                                                    "start": 769,
                                                    "end": 782,
                                                    "fullWidth": 13,
                                                    "width": 13,
                                                    "expression": {
                                                        "kind": "IdentifierName",
                                                        "fullStart": 769,
                                                        "fullEnd": 775,
                                                        "start": 769,
                                                        "end": 775,
                                                        "fullWidth": 6,
                                                        "width": 6,
                                                        "text": "Object",
                                                        "value": "Object",
                                                        "valueText": "Object"
                                                    },
                                                    "dotToken": {
                                                        "kind": "DotToken",
                                                        "fullStart": 775,
                                                        "fullEnd": 776,
                                                        "start": 775,
                                                        "end": 776,
                                                        "fullWidth": 1,
                                                        "width": 1,
                                                        "text": ".",
                                                        "value": ".",
                                                        "valueText": "."
                                                    },
                                                    "name": {
                                                        "kind": "IdentifierName",
                                                        "fullStart": 776,
                                                        "fullEnd": 782,
                                                        "start": 776,
                                                        "end": 782,
                                                        "fullWidth": 6,
                                                        "width": 6,
                                                        "text": "create",
                                                        "value": "create",
                                                        "valueText": "create"
                                                    }
                                                },
                                                "argumentList": {
                                                    "kind": "ArgumentList",
                                                    "fullStart": 782,
                                                    "fullEnd": 827,
                                                    "start": 782,
                                                    "end": 827,
                                                    "fullWidth": 45,
                                                    "width": 45,
                                                    "openParenToken": {
                                                        "kind": "OpenParenToken",
                                                        "fullStart": 782,
                                                        "fullEnd": 783,
                                                        "start": 782,
                                                        "end": 783,
                                                        "fullWidth": 1,
                                                        "width": 1,
                                                        "text": "(",
                                                        "value": "(",
                                                        "valueText": "("
                                                    },
                                                    "arguments": [
                                                        {
                                                            "kind": "ObjectLiteralExpression",
                                                            "fullStart": 783,
                                                            "fullEnd": 785,
                                                            "start": 783,
                                                            "end": 785,
                                                            "fullWidth": 2,
                                                            "width": 2,
                                                            "openBraceToken": {
                                                                "kind": "OpenBraceToken",
                                                                "fullStart": 783,
                                                                "fullEnd": 784,
                                                                "start": 783,
                                                                "end": 784,
                                                                "fullWidth": 1,
                                                                "width": 1,
                                                                "text": "{",
                                                                "value": "{",
                                                                "valueText": "{"
                                                            },
                                                            "propertyAssignments": [],
                                                            "closeBraceToken": {
                                                                "kind": "CloseBraceToken",
                                                                "fullStart": 784,
                                                                "fullEnd": 785,
                                                                "start": 784,
                                                                "end": 785,
                                                                "fullWidth": 1,
                                                                "width": 1,
                                                                "text": "}",
                                                                "value": "}",
                                                                "valueText": "}"
                                                            }
                                                        },
                                                        {
                                                            "kind": "CommaToken",
                                                            "fullStart": 785,
                                                            "fullEnd": 787,
                                                            "start": 785,
                                                            "end": 786,
                                                            "fullWidth": 2,
                                                            "width": 1,
                                                            "text": ",",
                                                            "value": ",",
                                                            "valueText": ",",
                                                            "hasTrailingTrivia": true,
                                                            "trailingTrivia": [
                                                                {
                                                                    "kind": "WhitespaceTrivia",
                                                                    "text": " "
                                                                }
                                                            ]
                                                        },
                                                        {
                                                            "kind": "ObjectLiteralExpression",
                                                            "fullStart": 787,
                                                            "fullEnd": 826,
                                                            "start": 787,
                                                            "end": 826,
                                                            "fullWidth": 39,
                                                            "width": 39,
                                                            "openBraceToken": {
                                                                "kind": "OpenBraceToken",
                                                                "fullStart": 787,
                                                                "fullEnd": 790,
                                                                "start": 787,
                                                                "end": 788,
                                                                "fullWidth": 3,
                                                                "width": 1,
                                                                "text": "{",
                                                                "value": "{",
                                                                "valueText": "{",
                                                                "hasTrailingTrivia": true,
                                                                "hasTrailingNewLine": true,
                                                                "trailingTrivia": [
                                                                    {
                                                                        "kind": "NewLineTrivia",
                                                                        "text": "\r\n"
                                                                    }
                                                                ]
                                                            },
                                                            "propertyAssignments": [
                                                                {
                                                                    "kind": "SimplePropertyAssignment",
                                                                    "fullStart": 790,
                                                                    "fullEnd": 817,
                                                                    "start": 802,
                                                                    "end": 815,
                                                                    "fullWidth": 27,
                                                                    "width": 13,
                                                                    "propertyName": {
                                                                        "kind": "IdentifierName",
                                                                        "fullStart": 790,
                                                                        "fullEnd": 806,
                                                                        "start": 802,
                                                                        "end": 806,
                                                                        "fullWidth": 16,
                                                                        "width": 4,
                                                                        "text": "prop",
                                                                        "value": "prop",
                                                                        "valueText": "prop",
                                                                        "hasLeadingTrivia": true,
                                                                        "leadingTrivia": [
                                                                            {
                                                                                "kind": "WhitespaceTrivia",
                                                                                "text": "            "
                                                                            }
                                                                        ]
                                                                    },
                                                                    "colonToken": {
                                                                        "kind": "ColonToken",
                                                                        "fullStart": 806,
                                                                        "fullEnd": 808,
                                                                        "start": 806,
                                                                        "end": 807,
                                                                        "fullWidth": 2,
                                                                        "width": 1,
                                                                        "text": ":",
                                                                        "value": ":",
                                                                        "valueText": ":",
                                                                        "hasTrailingTrivia": true,
                                                                        "trailingTrivia": [
                                                                            {
                                                                                "kind": "WhitespaceTrivia",
                                                                                "text": " "
                                                                            }
                                                                        ]
                                                                    },
                                                                    "expression": {
                                                                        "kind": "IdentifierName",
                                                                        "fullStart": 808,
                                                                        "fullEnd": 817,
                                                                        "start": 808,
                                                                        "end": 815,
                                                                        "fullWidth": 9,
                                                                        "width": 7,
                                                                        "text": "descObj",
                                                                        "value": "descObj",
                                                                        "valueText": "descObj",
                                                                        "hasTrailingTrivia": true,
                                                                        "hasTrailingNewLine": true,
                                                                        "trailingTrivia": [
                                                                            {
                                                                                "kind": "NewLineTrivia",
                                                                                "text": "\r\n"
                                                                            }
                                                                        ]
                                                                    }
                                                                }
                                                            ],
                                                            "closeBraceToken": {
                                                                "kind": "CloseBraceToken",
                                                                "fullStart": 817,
                                                                "fullEnd": 826,
                                                                "start": 825,
                                                                "end": 826,
                                                                "fullWidth": 9,
                                                                "width": 1,
                                                                "text": "}",
                                                                "value": "}",
                                                                "valueText": "}",
                                                                "hasLeadingTrivia": true,
                                                                "leadingTrivia": [
                                                                    {
                                                                        "kind": "WhitespaceTrivia",
                                                                        "text": "        "
                                                                    }
                                                                ]
                                                            }
                                                        }
                                                    ],
                                                    "closeParenToken": {
                                                        "kind": "CloseParenToken",
                                                        "fullStart": 826,
                                                        "fullEnd": 827,
                                                        "start": 826,
                                                        "end": 827,
                                                        "fullWidth": 1,
                                                        "width": 1,
                                                        "text": ")",
                                                        "value": ")",
                                                        "valueText": ")"
                                                    }
                                                }
                                            }
                                        }
                                    }
                                ]
                            },
                            "semicolonToken": {
                                "kind": "SemicolonToken",
                                "fullStart": 827,
                                "fullEnd": 830,
                                "start": 827,
                                "end": 828,
                                "fullWidth": 3,
                                "width": 1,
                                "text": ";",
                                "value": ";",
                                "valueText": ";",
                                "hasTrailingTrivia": true,
                                "hasTrailingNewLine": true,
                                "trailingTrivia": [
                                    {
                                        "kind": "NewLineTrivia",
                                        "text": "\r\n"
                                    }
                                ]
                            }
                        },
                        {
                            "kind": "ForInStatement",
                            "fullStart": 830,
                            "fullEnd": 970,
                            "start": 838,
                            "end": 968,
                            "fullWidth": 140,
                            "width": 130,
                            "forKeyword": {
                                "kind": "ForKeyword",
                                "fullStart": 830,
                                "fullEnd": 842,
                                "start": 838,
                                "end": 841,
                                "fullWidth": 12,
                                "width": 3,
                                "text": "for",
                                "value": "for",
                                "valueText": "for",
                                "hasLeadingTrivia": true,
                                "hasTrailingTrivia": true,
                                "leadingTrivia": [
                                    {
                                        "kind": "WhitespaceTrivia",
                                        "text": "        "
                                    }
                                ],
                                "trailingTrivia": [
                                    {
                                        "kind": "WhitespaceTrivia",
                                        "text": " "
                                    }
                                ]
                            },
                            "openParenToken": {
                                "kind": "OpenParenToken",
                                "fullStart": 842,
                                "fullEnd": 843,
                                "start": 842,
                                "end": 843,
                                "fullWidth": 1,
                                "width": 1,
                                "text": "(",
                                "value": "(",
                                "valueText": "("
                            },
                            "variableDeclaration": {
                                "kind": "VariableDeclaration",
                                "fullStart": 843,
                                "fullEnd": 856,
                                "start": 843,
                                "end": 855,
                                "fullWidth": 13,
                                "width": 12,
                                "varKeyword": {
                                    "kind": "VarKeyword",
                                    "fullStart": 843,
                                    "fullEnd": 847,
                                    "start": 843,
                                    "end": 846,
                                    "fullWidth": 4,
                                    "width": 3,
                                    "text": "var",
                                    "value": "var",
                                    "valueText": "var",
                                    "hasTrailingTrivia": true,
                                    "trailingTrivia": [
                                        {
                                            "kind": "WhitespaceTrivia",
                                            "text": " "
                                        }
                                    ]
                                },
                                "variableDeclarators": [
                                    {
                                        "kind": "VariableDeclarator",
                                        "fullStart": 847,
                                        "fullEnd": 856,
                                        "start": 847,
                                        "end": 855,
                                        "fullWidth": 9,
<<<<<<< HEAD
                                        "width": 8,
                                        "identifier": {
=======
                                        "propertyName": {
>>>>>>> 85e84683
                                            "kind": "IdentifierName",
                                            "fullStart": 847,
                                            "fullEnd": 856,
                                            "start": 847,
                                            "end": 855,
                                            "fullWidth": 9,
                                            "width": 8,
                                            "text": "property",
                                            "value": "property",
                                            "valueText": "property",
                                            "hasTrailingTrivia": true,
                                            "trailingTrivia": [
                                                {
                                                    "kind": "WhitespaceTrivia",
                                                    "text": " "
                                                }
                                            ]
                                        }
                                    }
                                ]
                            },
                            "inKeyword": {
                                "kind": "InKeyword",
                                "fullStart": 856,
                                "fullEnd": 859,
                                "start": 856,
                                "end": 858,
                                "fullWidth": 3,
                                "width": 2,
                                "text": "in",
                                "value": "in",
                                "valueText": "in",
                                "hasTrailingTrivia": true,
                                "trailingTrivia": [
                                    {
                                        "kind": "WhitespaceTrivia",
                                        "text": " "
                                    }
                                ]
                            },
                            "expression": {
                                "kind": "IdentifierName",
                                "fullStart": 859,
                                "fullEnd": 865,
                                "start": 859,
                                "end": 865,
                                "fullWidth": 6,
                                "width": 6,
                                "text": "newObj",
                                "value": "newObj",
                                "valueText": "newObj"
                            },
                            "closeParenToken": {
                                "kind": "CloseParenToken",
                                "fullStart": 865,
                                "fullEnd": 867,
                                "start": 865,
                                "end": 866,
                                "fullWidth": 2,
                                "width": 1,
                                "text": ")",
                                "value": ")",
                                "valueText": ")",
                                "hasTrailingTrivia": true,
                                "trailingTrivia": [
                                    {
                                        "kind": "WhitespaceTrivia",
                                        "text": " "
                                    }
                                ]
                            },
                            "statement": {
                                "kind": "Block",
                                "fullStart": 867,
                                "fullEnd": 970,
                                "start": 867,
                                "end": 968,
                                "fullWidth": 103,
                                "width": 101,
                                "openBraceToken": {
                                    "kind": "OpenBraceToken",
                                    "fullStart": 867,
                                    "fullEnd": 870,
                                    "start": 867,
                                    "end": 868,
                                    "fullWidth": 3,
                                    "width": 1,
                                    "text": "{",
                                    "value": "{",
                                    "valueText": "{",
                                    "hasTrailingTrivia": true,
                                    "hasTrailingNewLine": true,
                                    "trailingTrivia": [
                                        {
                                            "kind": "NewLineTrivia",
                                            "text": "\r\n"
                                        }
                                    ]
                                },
                                "statements": [
                                    {
                                        "kind": "IfStatement",
                                        "fullStart": 870,
                                        "fullEnd": 959,
                                        "start": 882,
                                        "end": 957,
                                        "fullWidth": 89,
                                        "width": 75,
                                        "ifKeyword": {
                                            "kind": "IfKeyword",
                                            "fullStart": 870,
                                            "fullEnd": 885,
                                            "start": 882,
                                            "end": 884,
                                            "fullWidth": 15,
                                            "width": 2,
                                            "text": "if",
                                            "value": "if",
                                            "valueText": "if",
                                            "hasLeadingTrivia": true,
                                            "hasTrailingTrivia": true,
                                            "leadingTrivia": [
                                                {
                                                    "kind": "WhitespaceTrivia",
                                                    "text": "            "
                                                }
                                            ],
                                            "trailingTrivia": [
                                                {
                                                    "kind": "WhitespaceTrivia",
                                                    "text": " "
                                                }
                                            ]
                                        },
                                        "openParenToken": {
                                            "kind": "OpenParenToken",
                                            "fullStart": 885,
                                            "fullEnd": 886,
                                            "start": 885,
                                            "end": 886,
                                            "fullWidth": 1,
                                            "width": 1,
                                            "text": "(",
                                            "value": "(",
                                            "valueText": "("
                                        },
                                        "condition": {
                                            "kind": "EqualsExpression",
                                            "fullStart": 886,
                                            "fullEnd": 905,
                                            "start": 886,
                                            "end": 905,
                                            "fullWidth": 19,
                                            "width": 19,
                                            "left": {
                                                "kind": "IdentifierName",
                                                "fullStart": 886,
                                                "fullEnd": 895,
                                                "start": 886,
                                                "end": 894,
                                                "fullWidth": 9,
                                                "width": 8,
                                                "text": "property",
                                                "value": "property",
                                                "valueText": "property",
                                                "hasTrailingTrivia": true,
                                                "trailingTrivia": [
                                                    {
                                                        "kind": "WhitespaceTrivia",
                                                        "text": " "
                                                    }
                                                ]
                                            },
                                            "operatorToken": {
                                                "kind": "EqualsEqualsEqualsToken",
                                                "fullStart": 895,
                                                "fullEnd": 899,
                                                "start": 895,
                                                "end": 898,
                                                "fullWidth": 4,
                                                "width": 3,
                                                "text": "===",
                                                "value": "===",
                                                "valueText": "===",
                                                "hasTrailingTrivia": true,
                                                "trailingTrivia": [
                                                    {
                                                        "kind": "WhitespaceTrivia",
                                                        "text": " "
                                                    }
                                                ]
                                            },
                                            "right": {
                                                "kind": "StringLiteral",
                                                "fullStart": 899,
                                                "fullEnd": 905,
                                                "start": 899,
                                                "end": 905,
                                                "fullWidth": 6,
                                                "width": 6,
                                                "text": "\"prop\"",
                                                "value": "prop",
                                                "valueText": "prop"
                                            }
                                        },
                                        "closeParenToken": {
                                            "kind": "CloseParenToken",
                                            "fullStart": 905,
                                            "fullEnd": 907,
                                            "start": 905,
                                            "end": 906,
                                            "fullWidth": 2,
                                            "width": 1,
                                            "text": ")",
                                            "value": ")",
                                            "valueText": ")",
                                            "hasTrailingTrivia": true,
                                            "trailingTrivia": [
                                                {
                                                    "kind": "WhitespaceTrivia",
                                                    "text": " "
                                                }
                                            ]
                                        },
                                        "statement": {
                                            "kind": "Block",
                                            "fullStart": 907,
                                            "fullEnd": 959,
                                            "start": 907,
                                            "end": 957,
                                            "fullWidth": 52,
                                            "width": 50,
                                            "openBraceToken": {
                                                "kind": "OpenBraceToken",
                                                "fullStart": 907,
                                                "fullEnd": 910,
                                                "start": 907,
                                                "end": 908,
                                                "fullWidth": 3,
                                                "width": 1,
                                                "text": "{",
                                                "value": "{",
                                                "valueText": "{",
                                                "hasTrailingTrivia": true,
                                                "hasTrailingNewLine": true,
                                                "trailingTrivia": [
                                                    {
                                                        "kind": "NewLineTrivia",
                                                        "text": "\r\n"
                                                    }
                                                ]
                                            },
                                            "statements": [
                                                {
                                                    "kind": "ExpressionStatement",
                                                    "fullStart": 910,
                                                    "fullEnd": 944,
                                                    "start": 926,
                                                    "end": 942,
                                                    "fullWidth": 34,
                                                    "width": 16,
                                                    "expression": {
                                                        "kind": "AssignmentExpression",
                                                        "fullStart": 910,
                                                        "fullEnd": 941,
                                                        "start": 926,
                                                        "end": 941,
                                                        "fullWidth": 31,
                                                        "width": 15,
                                                        "left": {
                                                            "kind": "IdentifierName",
                                                            "fullStart": 910,
                                                            "fullEnd": 935,
                                                            "start": 926,
                                                            "end": 934,
                                                            "fullWidth": 25,
                                                            "width": 8,
                                                            "text": "accessed",
                                                            "value": "accessed",
                                                            "valueText": "accessed",
                                                            "hasLeadingTrivia": true,
                                                            "hasTrailingTrivia": true,
                                                            "leadingTrivia": [
                                                                {
                                                                    "kind": "WhitespaceTrivia",
                                                                    "text": "                "
                                                                }
                                                            ],
                                                            "trailingTrivia": [
                                                                {
                                                                    "kind": "WhitespaceTrivia",
                                                                    "text": " "
                                                                }
                                                            ]
                                                        },
                                                        "operatorToken": {
                                                            "kind": "EqualsToken",
                                                            "fullStart": 935,
                                                            "fullEnd": 937,
                                                            "start": 935,
                                                            "end": 936,
                                                            "fullWidth": 2,
                                                            "width": 1,
                                                            "text": "=",
                                                            "value": "=",
                                                            "valueText": "=",
                                                            "hasTrailingTrivia": true,
                                                            "trailingTrivia": [
                                                                {
                                                                    "kind": "WhitespaceTrivia",
                                                                    "text": " "
                                                                }
                                                            ]
                                                        },
                                                        "right": {
                                                            "kind": "TrueKeyword",
                                                            "fullStart": 937,
                                                            "fullEnd": 941,
                                                            "start": 937,
                                                            "end": 941,
                                                            "fullWidth": 4,
                                                            "width": 4,
                                                            "text": "true",
                                                            "value": true,
                                                            "valueText": "true"
                                                        }
                                                    },
                                                    "semicolonToken": {
                                                        "kind": "SemicolonToken",
                                                        "fullStart": 941,
                                                        "fullEnd": 944,
                                                        "start": 941,
                                                        "end": 942,
                                                        "fullWidth": 3,
                                                        "width": 1,
                                                        "text": ";",
                                                        "value": ";",
                                                        "valueText": ";",
                                                        "hasTrailingTrivia": true,
                                                        "hasTrailingNewLine": true,
                                                        "trailingTrivia": [
                                                            {
                                                                "kind": "NewLineTrivia",
                                                                "text": "\r\n"
                                                            }
                                                        ]
                                                    }
                                                }
                                            ],
                                            "closeBraceToken": {
                                                "kind": "CloseBraceToken",
                                                "fullStart": 944,
                                                "fullEnd": 959,
                                                "start": 956,
                                                "end": 957,
                                                "fullWidth": 15,
                                                "width": 1,
                                                "text": "}",
                                                "value": "}",
                                                "valueText": "}",
                                                "hasLeadingTrivia": true,
                                                "hasTrailingTrivia": true,
                                                "hasTrailingNewLine": true,
                                                "leadingTrivia": [
                                                    {
                                                        "kind": "WhitespaceTrivia",
                                                        "text": "            "
                                                    }
                                                ],
                                                "trailingTrivia": [
                                                    {
                                                        "kind": "NewLineTrivia",
                                                        "text": "\r\n"
                                                    }
                                                ]
                                            }
                                        }
                                    }
                                ],
                                "closeBraceToken": {
                                    "kind": "CloseBraceToken",
                                    "fullStart": 959,
                                    "fullEnd": 970,
                                    "start": 967,
                                    "end": 968,
                                    "fullWidth": 11,
                                    "width": 1,
                                    "text": "}",
                                    "value": "}",
                                    "valueText": "}",
                                    "hasLeadingTrivia": true,
                                    "hasTrailingTrivia": true,
                                    "hasTrailingNewLine": true,
                                    "leadingTrivia": [
                                        {
                                            "kind": "WhitespaceTrivia",
                                            "text": "        "
                                        }
                                    ],
                                    "trailingTrivia": [
                                        {
                                            "kind": "NewLineTrivia",
                                            "text": "\r\n"
                                        }
                                    ]
                                }
                            }
                        },
                        {
                            "kind": "ReturnStatement",
                            "fullStart": 970,
                            "fullEnd": 996,
                            "start": 978,
                            "end": 994,
                            "fullWidth": 26,
                            "width": 16,
                            "returnKeyword": {
                                "kind": "ReturnKeyword",
                                "fullStart": 970,
                                "fullEnd": 985,
                                "start": 978,
                                "end": 984,
                                "fullWidth": 15,
                                "width": 6,
                                "text": "return",
                                "value": "return",
                                "valueText": "return",
                                "hasLeadingTrivia": true,
                                "hasTrailingTrivia": true,
                                "leadingTrivia": [
                                    {
                                        "kind": "WhitespaceTrivia",
                                        "text": "        "
                                    }
                                ],
                                "trailingTrivia": [
                                    {
                                        "kind": "WhitespaceTrivia",
                                        "text": " "
                                    }
                                ]
                            },
                            "expression": {
                                "kind": "IdentifierName",
                                "fullStart": 985,
                                "fullEnd": 993,
                                "start": 985,
                                "end": 993,
                                "fullWidth": 8,
                                "width": 8,
                                "text": "accessed",
                                "value": "accessed",
                                "valueText": "accessed"
                            },
                            "semicolonToken": {
                                "kind": "SemicolonToken",
                                "fullStart": 993,
                                "fullEnd": 996,
                                "start": 993,
                                "end": 994,
                                "fullWidth": 3,
                                "width": 1,
                                "text": ";",
                                "value": ";",
                                "valueText": ";",
                                "hasTrailingTrivia": true,
                                "hasTrailingNewLine": true,
                                "trailingTrivia": [
                                    {
                                        "kind": "NewLineTrivia",
                                        "text": "\r\n"
                                    }
                                ]
                            }
                        }
                    ],
                    "closeBraceToken": {
                        "kind": "CloseBraceToken",
                        "fullStart": 996,
                        "fullEnd": 1003,
                        "start": 1000,
                        "end": 1001,
                        "fullWidth": 7,
                        "width": 1,
                        "text": "}",
                        "value": "}",
                        "valueText": "}",
                        "hasLeadingTrivia": true,
                        "hasTrailingTrivia": true,
                        "hasTrailingNewLine": true,
                        "leadingTrivia": [
                            {
                                "kind": "WhitespaceTrivia",
                                "text": "    "
                            }
                        ],
                        "trailingTrivia": [
                            {
                                "kind": "NewLineTrivia",
                                "text": "\r\n"
                            }
                        ]
                    }
                }
            },
            {
                "kind": "ExpressionStatement",
                "fullStart": 1003,
                "fullEnd": 1027,
                "start": 1003,
                "end": 1025,
                "fullWidth": 24,
                "width": 22,
                "expression": {
                    "kind": "InvocationExpression",
                    "fullStart": 1003,
                    "fullEnd": 1024,
                    "start": 1003,
                    "end": 1024,
                    "fullWidth": 21,
                    "width": 21,
                    "expression": {
                        "kind": "IdentifierName",
                        "fullStart": 1003,
                        "fullEnd": 1014,
                        "start": 1003,
                        "end": 1014,
                        "fullWidth": 11,
                        "width": 11,
                        "text": "runTestCase",
                        "value": "runTestCase",
                        "valueText": "runTestCase"
                    },
                    "argumentList": {
                        "kind": "ArgumentList",
                        "fullStart": 1014,
                        "fullEnd": 1024,
                        "start": 1014,
                        "end": 1024,
                        "fullWidth": 10,
                        "width": 10,
                        "openParenToken": {
                            "kind": "OpenParenToken",
                            "fullStart": 1014,
                            "fullEnd": 1015,
                            "start": 1014,
                            "end": 1015,
                            "fullWidth": 1,
                            "width": 1,
                            "text": "(",
                            "value": "(",
                            "valueText": "("
                        },
                        "arguments": [
                            {
                                "kind": "IdentifierName",
                                "fullStart": 1015,
                                "fullEnd": 1023,
                                "start": 1015,
                                "end": 1023,
                                "fullWidth": 8,
                                "width": 8,
                                "text": "testcase",
                                "value": "testcase",
                                "valueText": "testcase"
                            }
                        ],
                        "closeParenToken": {
                            "kind": "CloseParenToken",
                            "fullStart": 1023,
                            "fullEnd": 1024,
                            "start": 1023,
                            "end": 1024,
                            "fullWidth": 1,
                            "width": 1,
                            "text": ")",
                            "value": ")",
                            "valueText": ")"
                        }
                    }
                },
                "semicolonToken": {
                    "kind": "SemicolonToken",
                    "fullStart": 1024,
                    "fullEnd": 1027,
                    "start": 1024,
                    "end": 1025,
                    "fullWidth": 3,
                    "width": 1,
                    "text": ";",
                    "value": ";",
                    "valueText": ";",
                    "hasTrailingTrivia": true,
                    "hasTrailingNewLine": true,
                    "trailingTrivia": [
                        {
                            "kind": "NewLineTrivia",
                            "text": "\r\n"
                        }
                    ]
                }
            }
        ],
        "endOfFileToken": {
            "kind": "EndOfFileToken",
            "fullStart": 1027,
            "fullEnd": 1027,
            "start": 1027,
            "end": 1027,
            "fullWidth": 0,
            "width": 0,
            "text": ""
        }
    },
    "lineMap": {
        "lineStarts": [
            0,
            67,
            152,
            232,
            308,
            380,
            385,
            438,
            607,
            612,
            614,
            616,
            639,
            641,
            672,
            708,
            710,
            746,
            748,
            790,
            817,
            830,
            870,
            910,
            944,
            959,
            970,
            996,
            1003,
            1027
        ],
        "length": 1027
    }
}<|MERGE_RESOLUTION|>--- conflicted
+++ resolved
@@ -250,12 +250,8 @@
                                         "start": 653,
                                         "end": 669,
                                         "fullWidth": 16,
-<<<<<<< HEAD
                                         "width": 16,
-                                        "identifier": {
-=======
                                         "propertyName": {
->>>>>>> 85e84683
                                             "kind": "IdentifierName",
                                             "fullStart": 653,
                                             "fullEnd": 662,
@@ -389,12 +385,8 @@
                                         "start": 684,
                                         "end": 705,
                                         "fullWidth": 21,
-<<<<<<< HEAD
                                         "width": 21,
-                                        "identifier": {
-=======
                                         "propertyName": {
->>>>>>> 85e84683
                                             "kind": "IdentifierName",
                                             "fullStart": 684,
                                             "fullEnd": 692,
@@ -728,12 +720,8 @@
                                         "start": 760,
                                         "end": 827,
                                         "fullWidth": 67,
-<<<<<<< HEAD
                                         "width": 67,
-                                        "identifier": {
-=======
                                         "propertyName": {
->>>>>>> 85e84683
                                             "kind": "IdentifierName",
                                             "fullStart": 760,
                                             "fullEnd": 767,
@@ -1144,12 +1132,8 @@
                                         "start": 847,
                                         "end": 855,
                                         "fullWidth": 9,
-<<<<<<< HEAD
                                         "width": 8,
-                                        "identifier": {
-=======
                                         "propertyName": {
->>>>>>> 85e84683
                                             "kind": "IdentifierName",
                                             "fullStart": 847,
                                             "fullEnd": 856,
