{
    "isDeclaration": false,
    "languageVersion": "EcmaScript5",
    "parseOptions": {
        "allowAutomaticSemicolonInsertion": true
    },
    "sourceUnit": {
        "kind": "SourceUnit",
        "fullStart": 0,
        "fullEnd": 895,
        "start": 568,
        "end": 895,
        "fullWidth": 895,
        "width": 327,
        "isIncrementallyUnusable": true,
        "moduleElements": [
            {
                "kind": "FunctionDeclaration",
                "fullStart": 0,
                "fullEnd": 871,
                "start": 568,
                "end": 869,
                "fullWidth": 871,
                "width": 301,
                "modifiers": [],
                "functionKeyword": {
                    "kind": "FunctionKeyword",
                    "fullStart": 0,
                    "fullEnd": 577,
                    "start": 568,
                    "end": 576,
                    "fullWidth": 577,
                    "width": 8,
                    "text": "function",
                    "value": "function",
                    "valueText": "function",
                    "hasLeadingTrivia": true,
                    "hasLeadingComment": true,
                    "hasLeadingNewLine": true,
                    "hasTrailingTrivia": true,
                    "leadingTrivia": [
                        {
                            "kind": "SingleLineCommentTrivia",
                            "text": "/// Copyright (c) 2012 Ecma International.  All rights reserved. "
                        },
                        {
                            "kind": "NewLineTrivia",
                            "text": "\r\n"
                        },
                        {
                            "kind": "SingleLineCommentTrivia",
                            "text": "/// Ecma International makes this code available under the terms and conditions set"
                        },
                        {
                            "kind": "NewLineTrivia",
                            "text": "\r\n"
                        },
                        {
                            "kind": "SingleLineCommentTrivia",
                            "text": "/// forth on http://hg.ecmascript.org/tests/test262/raw-file/tip/LICENSE (the "
                        },
                        {
                            "kind": "NewLineTrivia",
                            "text": "\r\n"
                        },
                        {
                            "kind": "SingleLineCommentTrivia",
                            "text": "/// \"Use Terms\").   Any redistribution of this code must retain the above "
                        },
                        {
                            "kind": "NewLineTrivia",
                            "text": "\r\n"
                        },
                        {
                            "kind": "SingleLineCommentTrivia",
                            "text": "/// copyright and this notice and otherwise comply with the Use Terms."
                        },
                        {
                            "kind": "NewLineTrivia",
                            "text": "\r\n"
                        },
                        {
                            "kind": "MultiLineCommentTrivia",
                            "text": "/**\r\n * @path ch15/15.2/15.2.3/15.2.3.5/15.2.3.5-4-222.js\r\n * @description Object.create - 'writable' property of one property in 'Properties' is a Date object (8.10.5 step 6.b)\r\n */"
                        },
                        {
                            "kind": "NewLineTrivia",
                            "text": "\r\n"
                        },
                        {
                            "kind": "NewLineTrivia",
                            "text": "\r\n"
                        },
                        {
                            "kind": "NewLineTrivia",
                            "text": "\r\n"
                        }
                    ],
                    "trailingTrivia": [
                        {
                            "kind": "WhitespaceTrivia",
                            "text": " "
                        }
                    ]
                },
                "identifier": {
                    "kind": "IdentifierName",
                    "fullStart": 577,
                    "fullEnd": 585,
                    "start": 577,
                    "end": 585,
                    "fullWidth": 8,
                    "width": 8,
                    "text": "testcase",
                    "value": "testcase",
                    "valueText": "testcase"
                },
                "callSignature": {
                    "kind": "CallSignature",
                    "fullStart": 585,
                    "fullEnd": 588,
                    "start": 585,
                    "end": 587,
                    "fullWidth": 3,
                    "width": 2,
                    "parameterList": {
                        "kind": "ParameterList",
                        "fullStart": 585,
                        "fullEnd": 588,
                        "start": 585,
                        "end": 587,
                        "fullWidth": 3,
                        "width": 2,
                        "openParenToken": {
                            "kind": "OpenParenToken",
                            "fullStart": 585,
                            "fullEnd": 586,
                            "start": 585,
                            "end": 586,
                            "fullWidth": 1,
                            "width": 1,
                            "text": "(",
                            "value": "(",
                            "valueText": "("
                        },
                        "parameters": [],
                        "closeParenToken": {
                            "kind": "CloseParenToken",
                            "fullStart": 586,
                            "fullEnd": 588,
                            "start": 586,
                            "end": 587,
                            "fullWidth": 2,
                            "width": 1,
                            "text": ")",
                            "value": ")",
                            "valueText": ")",
                            "hasTrailingTrivia": true,
                            "trailingTrivia": [
                                {
                                    "kind": "WhitespaceTrivia",
                                    "text": " "
                                }
                            ]
                        }
                    }
                },
                "block": {
                    "kind": "Block",
                    "fullStart": 588,
                    "fullEnd": 871,
                    "start": 588,
                    "end": 869,
                    "fullWidth": 283,
                    "width": 281,
                    "openBraceToken": {
                        "kind": "OpenBraceToken",
                        "fullStart": 588,
                        "fullEnd": 591,
                        "start": 588,
                        "end": 589,
                        "fullWidth": 3,
                        "width": 1,
                        "text": "{",
                        "value": "{",
                        "valueText": "{",
                        "hasTrailingTrivia": true,
                        "hasTrailingNewLine": true,
                        "trailingTrivia": [
                            {
                                "kind": "NewLineTrivia",
                                "text": "\r\n"
                            }
                        ]
                    },
                    "statements": [
                        {
                            "kind": "VariableStatement",
                            "fullStart": 591,
                            "fullEnd": 722,
                            "start": 601,
                            "end": 720,
                            "fullWidth": 131,
                            "width": 119,
                            "modifiers": [],
                            "variableDeclaration": {
                                "kind": "VariableDeclaration",
                                "fullStart": 591,
                                "fullEnd": 719,
                                "start": 601,
                                "end": 719,
                                "fullWidth": 128,
                                "width": 118,
                                "varKeyword": {
                                    "kind": "VarKeyword",
                                    "fullStart": 591,
                                    "fullEnd": 605,
                                    "start": 601,
                                    "end": 604,
                                    "fullWidth": 14,
                                    "width": 3,
                                    "text": "var",
                                    "value": "var",
                                    "valueText": "var",
                                    "hasLeadingTrivia": true,
                                    "hasLeadingNewLine": true,
                                    "hasTrailingTrivia": true,
                                    "leadingTrivia": [
                                        {
                                            "kind": "NewLineTrivia",
                                            "text": "\r\n"
                                        },
                                        {
                                            "kind": "WhitespaceTrivia",
                                            "text": "        "
                                        }
                                    ],
                                    "trailingTrivia": [
                                        {
                                            "kind": "WhitespaceTrivia",
                                            "text": " "
                                        }
                                    ]
                                },
                                "variableDeclarators": [
                                    {
                                        "kind": "VariableDeclarator",
                                        "fullStart": 605,
                                        "fullEnd": 719,
                                        "start": 605,
                                        "end": 719,
                                        "fullWidth": 114,
<<<<<<< HEAD
                                        "width": 114,
                                        "identifier": {
=======
                                        "propertyName": {
>>>>>>> 85e84683
                                            "kind": "IdentifierName",
                                            "fullStart": 605,
                                            "fullEnd": 612,
                                            "start": 605,
                                            "end": 611,
                                            "fullWidth": 7,
                                            "width": 6,
                                            "text": "newObj",
                                            "value": "newObj",
                                            "valueText": "newObj",
                                            "hasTrailingTrivia": true,
                                            "trailingTrivia": [
                                                {
                                                    "kind": "WhitespaceTrivia",
                                                    "text": " "
                                                }
                                            ]
                                        },
                                        "equalsValueClause": {
                                            "kind": "EqualsValueClause",
                                            "fullStart": 612,
                                            "fullEnd": 719,
                                            "start": 612,
                                            "end": 719,
                                            "fullWidth": 107,
                                            "width": 107,
                                            "equalsToken": {
                                                "kind": "EqualsToken",
                                                "fullStart": 612,
                                                "fullEnd": 614,
                                                "start": 612,
                                                "end": 613,
                                                "fullWidth": 2,
                                                "width": 1,
                                                "text": "=",
                                                "value": "=",
                                                "valueText": "=",
                                                "hasTrailingTrivia": true,
                                                "trailingTrivia": [
                                                    {
                                                        "kind": "WhitespaceTrivia",
                                                        "text": " "
                                                    }
                                                ]
                                            },
                                            "value": {
                                                "kind": "InvocationExpression",
                                                "fullStart": 614,
                                                "fullEnd": 719,
                                                "start": 614,
                                                "end": 719,
                                                "fullWidth": 105,
                                                "width": 105,
                                                "expression": {
                                                    "kind": "MemberAccessExpression",
                                                    "fullStart": 614,
                                                    "fullEnd": 627,
                                                    "start": 614,
                                                    "end": 627,
                                                    "fullWidth": 13,
                                                    "width": 13,
                                                    "expression": {
                                                        "kind": "IdentifierName",
                                                        "fullStart": 614,
                                                        "fullEnd": 620,
                                                        "start": 614,
                                                        "end": 620,
                                                        "fullWidth": 6,
                                                        "width": 6,
                                                        "text": "Object",
                                                        "value": "Object",
                                                        "valueText": "Object"
                                                    },
                                                    "dotToken": {
                                                        "kind": "DotToken",
                                                        "fullStart": 620,
                                                        "fullEnd": 621,
                                                        "start": 620,
                                                        "end": 621,
                                                        "fullWidth": 1,
                                                        "width": 1,
                                                        "text": ".",
                                                        "value": ".",
                                                        "valueText": "."
                                                    },
                                                    "name": {
                                                        "kind": "IdentifierName",
                                                        "fullStart": 621,
                                                        "fullEnd": 627,
                                                        "start": 621,
                                                        "end": 627,
                                                        "fullWidth": 6,
                                                        "width": 6,
                                                        "text": "create",
                                                        "value": "create",
                                                        "valueText": "create"
                                                    }
                                                },
                                                "argumentList": {
                                                    "kind": "ArgumentList",
                                                    "fullStart": 627,
                                                    "fullEnd": 719,
                                                    "start": 627,
                                                    "end": 719,
                                                    "fullWidth": 92,
                                                    "width": 92,
                                                    "openParenToken": {
                                                        "kind": "OpenParenToken",
                                                        "fullStart": 627,
                                                        "fullEnd": 628,
                                                        "start": 627,
                                                        "end": 628,
                                                        "fullWidth": 1,
                                                        "width": 1,
                                                        "text": "(",
                                                        "value": "(",
                                                        "valueText": "("
                                                    },
                                                    "arguments": [
                                                        {
                                                            "kind": "ObjectLiteralExpression",
                                                            "fullStart": 628,
                                                            "fullEnd": 630,
                                                            "start": 628,
                                                            "end": 630,
                                                            "fullWidth": 2,
                                                            "width": 2,
                                                            "openBraceToken": {
                                                                "kind": "OpenBraceToken",
                                                                "fullStart": 628,
                                                                "fullEnd": 629,
                                                                "start": 628,
                                                                "end": 629,
                                                                "fullWidth": 1,
                                                                "width": 1,
                                                                "text": "{",
                                                                "value": "{",
                                                                "valueText": "{"
                                                            },
                                                            "propertyAssignments": [],
                                                            "closeBraceToken": {
                                                                "kind": "CloseBraceToken",
                                                                "fullStart": 629,
                                                                "fullEnd": 630,
                                                                "start": 629,
                                                                "end": 630,
                                                                "fullWidth": 1,
                                                                "width": 1,
                                                                "text": "}",
                                                                "value": "}",
                                                                "valueText": "}"
                                                            }
                                                        },
                                                        {
                                                            "kind": "CommaToken",
                                                            "fullStart": 630,
                                                            "fullEnd": 632,
                                                            "start": 630,
                                                            "end": 631,
                                                            "fullWidth": 2,
                                                            "width": 1,
                                                            "text": ",",
                                                            "value": ",",
                                                            "valueText": ",",
                                                            "hasTrailingTrivia": true,
                                                            "trailingTrivia": [
                                                                {
                                                                    "kind": "WhitespaceTrivia",
                                                                    "text": " "
                                                                }
                                                            ]
                                                        },
                                                        {
                                                            "kind": "ObjectLiteralExpression",
                                                            "fullStart": 632,
                                                            "fullEnd": 718,
                                                            "start": 632,
                                                            "end": 718,
                                                            "fullWidth": 86,
                                                            "width": 86,
                                                            "openBraceToken": {
                                                                "kind": "OpenBraceToken",
                                                                "fullStart": 632,
                                                                "fullEnd": 635,
                                                                "start": 632,
                                                                "end": 633,
                                                                "fullWidth": 3,
                                                                "width": 1,
                                                                "text": "{",
                                                                "value": "{",
                                                                "valueText": "{",
                                                                "hasTrailingTrivia": true,
                                                                "hasTrailingNewLine": true,
                                                                "trailingTrivia": [
                                                                    {
                                                                        "kind": "NewLineTrivia",
                                                                        "text": "\r\n"
                                                                    }
                                                                ]
                                                            },
                                                            "propertyAssignments": [
                                                                {
                                                                    "kind": "SimplePropertyAssignment",
                                                                    "fullStart": 635,
                                                                    "fullEnd": 709,
                                                                    "start": 647,
                                                                    "end": 707,
                                                                    "fullWidth": 74,
                                                                    "width": 60,
                                                                    "propertyName": {
                                                                        "kind": "IdentifierName",
                                                                        "fullStart": 635,
                                                                        "fullEnd": 651,
                                                                        "start": 647,
                                                                        "end": 651,
                                                                        "fullWidth": 16,
                                                                        "width": 4,
                                                                        "text": "prop",
                                                                        "value": "prop",
                                                                        "valueText": "prop",
                                                                        "hasLeadingTrivia": true,
                                                                        "leadingTrivia": [
                                                                            {
                                                                                "kind": "WhitespaceTrivia",
                                                                                "text": "            "
                                                                            }
                                                                        ]
                                                                    },
                                                                    "colonToken": {
                                                                        "kind": "ColonToken",
                                                                        "fullStart": 651,
                                                                        "fullEnd": 653,
                                                                        "start": 651,
                                                                        "end": 652,
                                                                        "fullWidth": 2,
                                                                        "width": 1,
                                                                        "text": ":",
                                                                        "value": ":",
                                                                        "valueText": ":",
                                                                        "hasTrailingTrivia": true,
                                                                        "trailingTrivia": [
                                                                            {
                                                                                "kind": "WhitespaceTrivia",
                                                                                "text": " "
                                                                            }
                                                                        ]
                                                                    },
                                                                    "expression": {
                                                                        "kind": "ObjectLiteralExpression",
                                                                        "fullStart": 653,
                                                                        "fullEnd": 709,
                                                                        "start": 653,
                                                                        "end": 707,
                                                                        "fullWidth": 56,
                                                                        "width": 54,
                                                                        "openBraceToken": {
                                                                            "kind": "OpenBraceToken",
                                                                            "fullStart": 653,
                                                                            "fullEnd": 656,
                                                                            "start": 653,
                                                                            "end": 654,
                                                                            "fullWidth": 3,
                                                                            "width": 1,
                                                                            "text": "{",
                                                                            "value": "{",
                                                                            "valueText": "{",
                                                                            "hasTrailingTrivia": true,
                                                                            "hasTrailingNewLine": true,
                                                                            "trailingTrivia": [
                                                                                {
                                                                                    "kind": "NewLineTrivia",
                                                                                    "text": "\r\n"
                                                                                }
                                                                            ]
                                                                        },
                                                                        "propertyAssignments": [
                                                                            {
                                                                                "kind": "SimplePropertyAssignment",
                                                                                "fullStart": 656,
                                                                                "fullEnd": 694,
                                                                                "start": 672,
                                                                                "end": 692,
                                                                                "fullWidth": 38,
                                                                                "width": 20,
                                                                                "propertyName": {
                                                                                    "kind": "IdentifierName",
                                                                                    "fullStart": 656,
                                                                                    "fullEnd": 680,
                                                                                    "start": 672,
                                                                                    "end": 680,
                                                                                    "fullWidth": 24,
                                                                                    "width": 8,
                                                                                    "text": "writable",
                                                                                    "value": "writable",
                                                                                    "valueText": "writable",
                                                                                    "hasLeadingTrivia": true,
                                                                                    "leadingTrivia": [
                                                                                        {
                                                                                            "kind": "WhitespaceTrivia",
                                                                                            "text": "                "
                                                                                        }
                                                                                    ]
                                                                                },
                                                                                "colonToken": {
                                                                                    "kind": "ColonToken",
                                                                                    "fullStart": 680,
                                                                                    "fullEnd": 682,
                                                                                    "start": 680,
                                                                                    "end": 681,
                                                                                    "fullWidth": 2,
                                                                                    "width": 1,
                                                                                    "text": ":",
                                                                                    "value": ":",
                                                                                    "valueText": ":",
                                                                                    "hasTrailingTrivia": true,
                                                                                    "trailingTrivia": [
                                                                                        {
                                                                                            "kind": "WhitespaceTrivia",
                                                                                            "text": " "
                                                                                        }
                                                                                    ]
                                                                                },
                                                                                "expression": {
                                                                                    "kind": "ObjectCreationExpression",
                                                                                    "fullStart": 682,
                                                                                    "fullEnd": 694,
                                                                                    "start": 682,
                                                                                    "end": 692,
                                                                                    "fullWidth": 12,
                                                                                    "width": 10,
                                                                                    "newKeyword": {
                                                                                        "kind": "NewKeyword",
                                                                                        "fullStart": 682,
                                                                                        "fullEnd": 686,
                                                                                        "start": 682,
                                                                                        "end": 685,
                                                                                        "fullWidth": 4,
                                                                                        "width": 3,
                                                                                        "text": "new",
                                                                                        "value": "new",
                                                                                        "valueText": "new",
                                                                                        "hasTrailingTrivia": true,
                                                                                        "trailingTrivia": [
                                                                                            {
                                                                                                "kind": "WhitespaceTrivia",
                                                                                                "text": " "
                                                                                            }
                                                                                        ]
                                                                                    },
                                                                                    "expression": {
                                                                                        "kind": "IdentifierName",
                                                                                        "fullStart": 686,
                                                                                        "fullEnd": 690,
                                                                                        "start": 686,
                                                                                        "end": 690,
                                                                                        "fullWidth": 4,
                                                                                        "width": 4,
                                                                                        "text": "Date",
                                                                                        "value": "Date",
                                                                                        "valueText": "Date"
                                                                                    },
                                                                                    "argumentList": {
                                                                                        "kind": "ArgumentList",
                                                                                        "fullStart": 690,
                                                                                        "fullEnd": 694,
                                                                                        "start": 690,
                                                                                        "end": 692,
                                                                                        "fullWidth": 4,
                                                                                        "width": 2,
                                                                                        "openParenToken": {
                                                                                            "kind": "OpenParenToken",
                                                                                            "fullStart": 690,
                                                                                            "fullEnd": 691,
                                                                                            "start": 690,
                                                                                            "end": 691,
                                                                                            "fullWidth": 1,
                                                                                            "width": 1,
                                                                                            "text": "(",
                                                                                            "value": "(",
                                                                                            "valueText": "("
                                                                                        },
                                                                                        "arguments": [],
                                                                                        "closeParenToken": {
                                                                                            "kind": "CloseParenToken",
                                                                                            "fullStart": 691,
                                                                                            "fullEnd": 694,
                                                                                            "start": 691,
                                                                                            "end": 692,
                                                                                            "fullWidth": 3,
                                                                                            "width": 1,
                                                                                            "text": ")",
                                                                                            "value": ")",
                                                                                            "valueText": ")",
                                                                                            "hasTrailingTrivia": true,
                                                                                            "hasTrailingNewLine": true,
                                                                                            "trailingTrivia": [
                                                                                                {
                                                                                                    "kind": "NewLineTrivia",
                                                                                                    "text": "\r\n"
                                                                                                }
                                                                                            ]
                                                                                        }
                                                                                    }
                                                                                }
                                                                            }
                                                                        ],
                                                                        "closeBraceToken": {
                                                                            "kind": "CloseBraceToken",
                                                                            "fullStart": 694,
                                                                            "fullEnd": 709,
                                                                            "start": 706,
                                                                            "end": 707,
                                                                            "fullWidth": 15,
                                                                            "width": 1,
                                                                            "text": "}",
                                                                            "value": "}",
                                                                            "valueText": "}",
                                                                            "hasLeadingTrivia": true,
                                                                            "hasTrailingTrivia": true,
                                                                            "hasTrailingNewLine": true,
                                                                            "leadingTrivia": [
                                                                                {
                                                                                    "kind": "WhitespaceTrivia",
                                                                                    "text": "            "
                                                                                }
                                                                            ],
                                                                            "trailingTrivia": [
                                                                                {
                                                                                    "kind": "NewLineTrivia",
                                                                                    "text": "\r\n"
                                                                                }
                                                                            ]
                                                                        }
                                                                    }
                                                                }
                                                            ],
                                                            "closeBraceToken": {
                                                                "kind": "CloseBraceToken",
                                                                "fullStart": 709,
                                                                "fullEnd": 718,
                                                                "start": 717,
                                                                "end": 718,
                                                                "fullWidth": 9,
                                                                "width": 1,
                                                                "text": "}",
                                                                "value": "}",
                                                                "valueText": "}",
                                                                "hasLeadingTrivia": true,
                                                                "leadingTrivia": [
                                                                    {
                                                                        "kind": "WhitespaceTrivia",
                                                                        "text": "        "
                                                                    }
                                                                ]
                                                            }
                                                        }
                                                    ],
                                                    "closeParenToken": {
                                                        "kind": "CloseParenToken",
                                                        "fullStart": 718,
                                                        "fullEnd": 719,
                                                        "start": 718,
                                                        "end": 719,
                                                        "fullWidth": 1,
                                                        "width": 1,
                                                        "text": ")",
                                                        "value": ")",
                                                        "valueText": ")"
                                                    }
                                                }
                                            }
                                        }
                                    }
                                ]
                            },
                            "semicolonToken": {
                                "kind": "SemicolonToken",
                                "fullStart": 719,
                                "fullEnd": 722,
                                "start": 719,
                                "end": 720,
                                "fullWidth": 3,
                                "width": 1,
                                "text": ";",
                                "value": ";",
                                "valueText": ";",
                                "hasTrailingTrivia": true,
                                "hasTrailingNewLine": true,
                                "trailingTrivia": [
                                    {
                                        "kind": "NewLineTrivia",
                                        "text": "\r\n"
                                    }
                                ]
                            }
                        },
                        {
                            "kind": "VariableStatement",
                            "fullStart": 722,
                            "fullEnd": 780,
                            "start": 730,
                            "end": 778,
                            "fullWidth": 58,
                            "width": 48,
                            "modifiers": [],
                            "variableDeclaration": {
                                "kind": "VariableDeclaration",
                                "fullStart": 722,
                                "fullEnd": 777,
                                "start": 730,
                                "end": 777,
                                "fullWidth": 55,
                                "width": 47,
                                "varKeyword": {
                                    "kind": "VarKeyword",
                                    "fullStart": 722,
                                    "fullEnd": 734,
                                    "start": 730,
                                    "end": 733,
                                    "fullWidth": 12,
                                    "width": 3,
                                    "text": "var",
                                    "value": "var",
                                    "valueText": "var",
                                    "hasLeadingTrivia": true,
                                    "hasTrailingTrivia": true,
                                    "leadingTrivia": [
                                        {
                                            "kind": "WhitespaceTrivia",
                                            "text": "        "
                                        }
                                    ],
                                    "trailingTrivia": [
                                        {
                                            "kind": "WhitespaceTrivia",
                                            "text": " "
                                        }
                                    ]
                                },
                                "variableDeclarators": [
                                    {
                                        "kind": "VariableDeclarator",
                                        "fullStart": 734,
                                        "fullEnd": 777,
                                        "start": 734,
                                        "end": 777,
                                        "fullWidth": 43,
<<<<<<< HEAD
                                        "width": 43,
                                        "identifier": {
=======
                                        "propertyName": {
>>>>>>> 85e84683
                                            "kind": "IdentifierName",
                                            "fullStart": 734,
                                            "fullEnd": 746,
                                            "start": 734,
                                            "end": 745,
                                            "fullWidth": 12,
                                            "width": 11,
                                            "text": "hasProperty",
                                            "value": "hasProperty",
                                            "valueText": "hasProperty",
                                            "hasTrailingTrivia": true,
                                            "trailingTrivia": [
                                                {
                                                    "kind": "WhitespaceTrivia",
                                                    "text": " "
                                                }
                                            ]
                                        },
                                        "equalsValueClause": {
                                            "kind": "EqualsValueClause",
                                            "fullStart": 746,
                                            "fullEnd": 777,
                                            "start": 746,
                                            "end": 777,
                                            "fullWidth": 31,
                                            "width": 31,
                                            "equalsToken": {
                                                "kind": "EqualsToken",
                                                "fullStart": 746,
                                                "fullEnd": 748,
                                                "start": 746,
                                                "end": 747,
                                                "fullWidth": 2,
                                                "width": 1,
                                                "text": "=",
                                                "value": "=",
                                                "valueText": "=",
                                                "hasTrailingTrivia": true,
                                                "trailingTrivia": [
                                                    {
                                                        "kind": "WhitespaceTrivia",
                                                        "text": " "
                                                    }
                                                ]
                                            },
                                            "value": {
                                                "kind": "InvocationExpression",
                                                "fullStart": 748,
                                                "fullEnd": 777,
                                                "start": 748,
                                                "end": 777,
                                                "fullWidth": 29,
                                                "width": 29,
                                                "expression": {
                                                    "kind": "MemberAccessExpression",
                                                    "fullStart": 748,
                                                    "fullEnd": 769,
                                                    "start": 748,
                                                    "end": 769,
                                                    "fullWidth": 21,
                                                    "width": 21,
                                                    "expression": {
                                                        "kind": "IdentifierName",
                                                        "fullStart": 748,
                                                        "fullEnd": 754,
                                                        "start": 748,
                                                        "end": 754,
                                                        "fullWidth": 6,
                                                        "width": 6,
                                                        "text": "newObj",
                                                        "value": "newObj",
                                                        "valueText": "newObj"
                                                    },
                                                    "dotToken": {
                                                        "kind": "DotToken",
                                                        "fullStart": 754,
                                                        "fullEnd": 755,
                                                        "start": 754,
                                                        "end": 755,
                                                        "fullWidth": 1,
                                                        "width": 1,
                                                        "text": ".",
                                                        "value": ".",
                                                        "valueText": "."
                                                    },
                                                    "name": {
                                                        "kind": "IdentifierName",
                                                        "fullStart": 755,
                                                        "fullEnd": 769,
                                                        "start": 755,
                                                        "end": 769,
                                                        "fullWidth": 14,
                                                        "width": 14,
                                                        "text": "hasOwnProperty",
                                                        "value": "hasOwnProperty",
                                                        "valueText": "hasOwnProperty"
                                                    }
                                                },
                                                "argumentList": {
                                                    "kind": "ArgumentList",
                                                    "fullStart": 769,
                                                    "fullEnd": 777,
                                                    "start": 769,
                                                    "end": 777,
                                                    "fullWidth": 8,
                                                    "width": 8,
                                                    "openParenToken": {
                                                        "kind": "OpenParenToken",
                                                        "fullStart": 769,
                                                        "fullEnd": 770,
                                                        "start": 769,
                                                        "end": 770,
                                                        "fullWidth": 1,
                                                        "width": 1,
                                                        "text": "(",
                                                        "value": "(",
                                                        "valueText": "("
                                                    },
                                                    "arguments": [
                                                        {
                                                            "kind": "StringLiteral",
                                                            "fullStart": 770,
                                                            "fullEnd": 776,
                                                            "start": 770,
                                                            "end": 776,
                                                            "fullWidth": 6,
                                                            "width": 6,
                                                            "text": "\"prop\"",
                                                            "value": "prop",
                                                            "valueText": "prop"
                                                        }
                                                    ],
                                                    "closeParenToken": {
                                                        "kind": "CloseParenToken",
                                                        "fullStart": 776,
                                                        "fullEnd": 777,
                                                        "start": 776,
                                                        "end": 777,
                                                        "fullWidth": 1,
                                                        "width": 1,
                                                        "text": ")",
                                                        "value": ")",
                                                        "valueText": ")"
                                                    }
                                                }
                                            }
                                        }
                                    }
                                ]
                            },
                            "semicolonToken": {
                                "kind": "SemicolonToken",
                                "fullStart": 777,
                                "fullEnd": 780,
                                "start": 777,
                                "end": 778,
                                "fullWidth": 3,
                                "width": 1,
                                "text": ";",
                                "value": ";",
                                "valueText": ";",
                                "hasTrailingTrivia": true,
                                "hasTrailingNewLine": true,
                                "trailingTrivia": [
                                    {
                                        "kind": "NewLineTrivia",
                                        "text": "\r\n"
                                    }
                                ]
                            }
                        },
                        {
                            "kind": "ExpressionStatement",
                            "fullStart": 780,
                            "fullEnd": 810,
                            "start": 790,
                            "end": 808,
                            "fullWidth": 30,
                            "width": 18,
                            "expression": {
                                "kind": "AssignmentExpression",
                                "fullStart": 780,
                                "fullEnd": 807,
                                "start": 790,
                                "end": 807,
                                "fullWidth": 27,
                                "width": 17,
                                "left": {
                                    "kind": "MemberAccessExpression",
                                    "fullStart": 780,
                                    "fullEnd": 802,
                                    "start": 790,
                                    "end": 801,
                                    "fullWidth": 22,
                                    "width": 11,
                                    "expression": {
                                        "kind": "IdentifierName",
                                        "fullStart": 780,
                                        "fullEnd": 796,
                                        "start": 790,
                                        "end": 796,
                                        "fullWidth": 16,
                                        "width": 6,
                                        "text": "newObj",
                                        "value": "newObj",
                                        "valueText": "newObj",
                                        "hasLeadingTrivia": true,
                                        "hasLeadingNewLine": true,
                                        "leadingTrivia": [
                                            {
                                                "kind": "NewLineTrivia",
                                                "text": "\r\n"
                                            },
                                            {
                                                "kind": "WhitespaceTrivia",
                                                "text": "        "
                                            }
                                        ]
                                    },
                                    "dotToken": {
                                        "kind": "DotToken",
                                        "fullStart": 796,
                                        "fullEnd": 797,
                                        "start": 796,
                                        "end": 797,
                                        "fullWidth": 1,
                                        "width": 1,
                                        "text": ".",
                                        "value": ".",
                                        "valueText": "."
                                    },
                                    "name": {
                                        "kind": "IdentifierName",
                                        "fullStart": 797,
                                        "fullEnd": 802,
                                        "start": 797,
                                        "end": 801,
                                        "fullWidth": 5,
                                        "width": 4,
                                        "text": "prop",
                                        "value": "prop",
                                        "valueText": "prop",
                                        "hasTrailingTrivia": true,
                                        "trailingTrivia": [
                                            {
                                                "kind": "WhitespaceTrivia",
                                                "text": " "
                                            }
                                        ]
                                    }
                                },
                                "operatorToken": {
                                    "kind": "EqualsToken",
                                    "fullStart": 802,
                                    "fullEnd": 804,
                                    "start": 802,
                                    "end": 803,
                                    "fullWidth": 2,
                                    "width": 1,
                                    "text": "=",
                                    "value": "=",
                                    "valueText": "=",
                                    "hasTrailingTrivia": true,
                                    "trailingTrivia": [
                                        {
                                            "kind": "WhitespaceTrivia",
                                            "text": " "
                                        }
                                    ]
                                },
                                "right": {
                                    "kind": "NumericLiteral",
                                    "fullStart": 804,
                                    "fullEnd": 807,
                                    "start": 804,
                                    "end": 807,
                                    "fullWidth": 3,
                                    "width": 3,
                                    "text": "121",
                                    "value": 121,
                                    "valueText": "121"
                                }
                            },
                            "semicolonToken": {
                                "kind": "SemicolonToken",
                                "fullStart": 807,
                                "fullEnd": 810,
                                "start": 807,
                                "end": 808,
                                "fullWidth": 3,
                                "width": 1,
                                "text": ";",
                                "value": ";",
                                "valueText": ";",
                                "hasTrailingTrivia": true,
                                "hasTrailingNewLine": true,
                                "trailingTrivia": [
                                    {
                                        "kind": "NewLineTrivia",
                                        "text": "\r\n"
                                    }
                                ]
                            }
                        },
                        {
                            "kind": "ReturnStatement",
                            "fullStart": 810,
                            "fullEnd": 864,
                            "start": 820,
                            "end": 862,
                            "fullWidth": 54,
                            "width": 42,
                            "returnKeyword": {
                                "kind": "ReturnKeyword",
                                "fullStart": 810,
                                "fullEnd": 827,
                                "start": 820,
                                "end": 826,
                                "fullWidth": 17,
                                "width": 6,
                                "text": "return",
                                "value": "return",
                                "valueText": "return",
                                "hasLeadingTrivia": true,
                                "hasLeadingNewLine": true,
                                "hasTrailingTrivia": true,
                                "leadingTrivia": [
                                    {
                                        "kind": "NewLineTrivia",
                                        "text": "\r\n"
                                    },
                                    {
                                        "kind": "WhitespaceTrivia",
                                        "text": "        "
                                    }
                                ],
                                "trailingTrivia": [
                                    {
                                        "kind": "WhitespaceTrivia",
                                        "text": " "
                                    }
                                ]
                            },
                            "expression": {
                                "kind": "LogicalAndExpression",
                                "fullStart": 827,
                                "fullEnd": 861,
                                "start": 827,
                                "end": 861,
                                "fullWidth": 34,
                                "width": 34,
                                "left": {
                                    "kind": "IdentifierName",
                                    "fullStart": 827,
                                    "fullEnd": 839,
                                    "start": 827,
                                    "end": 838,
                                    "fullWidth": 12,
                                    "width": 11,
                                    "text": "hasProperty",
                                    "value": "hasProperty",
                                    "valueText": "hasProperty",
                                    "hasTrailingTrivia": true,
                                    "trailingTrivia": [
                                        {
                                            "kind": "WhitespaceTrivia",
                                            "text": " "
                                        }
                                    ]
                                },
                                "operatorToken": {
                                    "kind": "AmpersandAmpersandToken",
                                    "fullStart": 839,
                                    "fullEnd": 842,
                                    "start": 839,
                                    "end": 841,
                                    "fullWidth": 3,
                                    "width": 2,
                                    "text": "&&",
                                    "value": "&&",
                                    "valueText": "&&",
                                    "hasTrailingTrivia": true,
                                    "trailingTrivia": [
                                        {
                                            "kind": "WhitespaceTrivia",
                                            "text": " "
                                        }
                                    ]
                                },
                                "right": {
                                    "kind": "EqualsExpression",
                                    "fullStart": 842,
                                    "fullEnd": 861,
                                    "start": 842,
                                    "end": 861,
                                    "fullWidth": 19,
                                    "width": 19,
                                    "left": {
                                        "kind": "MemberAccessExpression",
                                        "fullStart": 842,
                                        "fullEnd": 854,
                                        "start": 842,
                                        "end": 853,
                                        "fullWidth": 12,
                                        "width": 11,
                                        "expression": {
                                            "kind": "IdentifierName",
                                            "fullStart": 842,
                                            "fullEnd": 848,
                                            "start": 842,
                                            "end": 848,
                                            "fullWidth": 6,
                                            "width": 6,
                                            "text": "newObj",
                                            "value": "newObj",
                                            "valueText": "newObj"
                                        },
                                        "dotToken": {
                                            "kind": "DotToken",
                                            "fullStart": 848,
                                            "fullEnd": 849,
                                            "start": 848,
                                            "end": 849,
                                            "fullWidth": 1,
                                            "width": 1,
                                            "text": ".",
                                            "value": ".",
                                            "valueText": "."
                                        },
                                        "name": {
                                            "kind": "IdentifierName",
                                            "fullStart": 849,
                                            "fullEnd": 854,
                                            "start": 849,
                                            "end": 853,
                                            "fullWidth": 5,
                                            "width": 4,
                                            "text": "prop",
                                            "value": "prop",
                                            "valueText": "prop",
                                            "hasTrailingTrivia": true,
                                            "trailingTrivia": [
                                                {
                                                    "kind": "WhitespaceTrivia",
                                                    "text": " "
                                                }
                                            ]
                                        }
                                    },
                                    "operatorToken": {
                                        "kind": "EqualsEqualsEqualsToken",
                                        "fullStart": 854,
                                        "fullEnd": 858,
                                        "start": 854,
                                        "end": 857,
                                        "fullWidth": 4,
                                        "width": 3,
                                        "text": "===",
                                        "value": "===",
                                        "valueText": "===",
                                        "hasTrailingTrivia": true,
                                        "trailingTrivia": [
                                            {
                                                "kind": "WhitespaceTrivia",
                                                "text": " "
                                            }
                                        ]
                                    },
                                    "right": {
                                        "kind": "NumericLiteral",
                                        "fullStart": 858,
                                        "fullEnd": 861,
                                        "start": 858,
                                        "end": 861,
                                        "fullWidth": 3,
                                        "width": 3,
                                        "text": "121",
                                        "value": 121,
                                        "valueText": "121"
                                    }
                                }
                            },
                            "semicolonToken": {
                                "kind": "SemicolonToken",
                                "fullStart": 861,
                                "fullEnd": 864,
                                "start": 861,
                                "end": 862,
                                "fullWidth": 3,
                                "width": 1,
                                "text": ";",
                                "value": ";",
                                "valueText": ";",
                                "hasTrailingTrivia": true,
                                "hasTrailingNewLine": true,
                                "trailingTrivia": [
                                    {
                                        "kind": "NewLineTrivia",
                                        "text": "\r\n"
                                    }
                                ]
                            }
                        }
                    ],
                    "closeBraceToken": {
                        "kind": "CloseBraceToken",
                        "fullStart": 864,
                        "fullEnd": 871,
                        "start": 868,
                        "end": 869,
                        "fullWidth": 7,
                        "width": 1,
                        "text": "}",
                        "value": "}",
                        "valueText": "}",
                        "hasLeadingTrivia": true,
                        "hasTrailingTrivia": true,
                        "hasTrailingNewLine": true,
                        "leadingTrivia": [
                            {
                                "kind": "WhitespaceTrivia",
                                "text": "    "
                            }
                        ],
                        "trailingTrivia": [
                            {
                                "kind": "NewLineTrivia",
                                "text": "\r\n"
                            }
                        ]
                    }
                }
            },
            {
                "kind": "ExpressionStatement",
                "fullStart": 871,
                "fullEnd": 895,
                "start": 871,
                "end": 893,
                "fullWidth": 24,
                "width": 22,
                "expression": {
                    "kind": "InvocationExpression",
                    "fullStart": 871,
                    "fullEnd": 892,
                    "start": 871,
                    "end": 892,
                    "fullWidth": 21,
                    "width": 21,
                    "expression": {
                        "kind": "IdentifierName",
                        "fullStart": 871,
                        "fullEnd": 882,
                        "start": 871,
                        "end": 882,
                        "fullWidth": 11,
                        "width": 11,
                        "text": "runTestCase",
                        "value": "runTestCase",
                        "valueText": "runTestCase"
                    },
                    "argumentList": {
                        "kind": "ArgumentList",
                        "fullStart": 882,
                        "fullEnd": 892,
                        "start": 882,
                        "end": 892,
                        "fullWidth": 10,
                        "width": 10,
                        "openParenToken": {
                            "kind": "OpenParenToken",
                            "fullStart": 882,
                            "fullEnd": 883,
                            "start": 882,
                            "end": 883,
                            "fullWidth": 1,
                            "width": 1,
                            "text": "(",
                            "value": "(",
                            "valueText": "("
                        },
                        "arguments": [
                            {
                                "kind": "IdentifierName",
                                "fullStart": 883,
                                "fullEnd": 891,
                                "start": 883,
                                "end": 891,
                                "fullWidth": 8,
                                "width": 8,
                                "text": "testcase",
                                "value": "testcase",
                                "valueText": "testcase"
                            }
                        ],
                        "closeParenToken": {
                            "kind": "CloseParenToken",
                            "fullStart": 891,
                            "fullEnd": 892,
                            "start": 891,
                            "end": 892,
                            "fullWidth": 1,
                            "width": 1,
                            "text": ")",
                            "value": ")",
                            "valueText": ")"
                        }
                    }
                },
                "semicolonToken": {
                    "kind": "SemicolonToken",
                    "fullStart": 892,
                    "fullEnd": 895,
                    "start": 892,
                    "end": 893,
                    "fullWidth": 3,
                    "width": 1,
                    "text": ";",
                    "value": ";",
                    "valueText": ";",
                    "hasTrailingTrivia": true,
                    "hasTrailingNewLine": true,
                    "trailingTrivia": [
                        {
                            "kind": "NewLineTrivia",
                            "text": "\r\n"
                        }
                    ]
                }
            }
        ],
        "endOfFileToken": {
            "kind": "EndOfFileToken",
            "fullStart": 895,
            "fullEnd": 895,
            "start": 895,
            "end": 895,
            "fullWidth": 0,
            "width": 0,
            "text": ""
        }
    },
    "lineMap": {
        "lineStarts": [
            0,
            67,
            152,
            232,
            308,
            380,
            385,
            439,
            559,
            564,
            566,
            568,
            591,
            593,
            635,
            656,
            694,
            709,
            722,
            780,
            782,
            810,
            812,
            864,
            871,
            895
        ],
        "length": 895
    }
}<|MERGE_RESOLUTION|>--- conflicted
+++ resolved
@@ -250,12 +250,8 @@
                                         "start": 605,
                                         "end": 719,
                                         "fullWidth": 114,
-<<<<<<< HEAD
                                         "width": 114,
-                                        "identifier": {
-=======
                                         "propertyName": {
->>>>>>> 85e84683
                                             "kind": "IdentifierName",
                                             "fullStart": 605,
                                             "fullEnd": 612,
@@ -803,12 +799,8 @@
                                         "start": 734,
                                         "end": 777,
                                         "fullWidth": 43,
-<<<<<<< HEAD
                                         "width": 43,
-                                        "identifier": {
-=======
                                         "propertyName": {
->>>>>>> 85e84683
                                             "kind": "IdentifierName",
                                             "fullStart": 734,
                                             "fullEnd": 746,
