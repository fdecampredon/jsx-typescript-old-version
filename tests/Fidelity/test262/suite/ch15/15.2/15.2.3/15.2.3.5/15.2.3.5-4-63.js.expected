{
    "isDeclaration": false,
    "languageVersion": "EcmaScript5",
    "parseOptions": {
        "allowAutomaticSemicolonInsertion": true
    },
    "sourceUnit": {
        "kind": "SourceUnit",
        "fullStart": 0,
        "fullEnd": 1031,
        "start": 616,
        "end": 1031,
        "fullWidth": 1031,
        "width": 415,
        "isIncrementallyUnusable": true,
        "moduleElements": [
            {
                "kind": "FunctionDeclaration",
                "fullStart": 0,
                "fullEnd": 1007,
                "start": 616,
                "end": 1005,
                "fullWidth": 1007,
                "width": 389,
                "modifiers": [],
                "functionKeyword": {
                    "kind": "FunctionKeyword",
                    "fullStart": 0,
                    "fullEnd": 625,
                    "start": 616,
                    "end": 624,
                    "fullWidth": 625,
                    "width": 8,
                    "text": "function",
                    "value": "function",
                    "valueText": "function",
                    "hasLeadingTrivia": true,
                    "hasLeadingComment": true,
                    "hasLeadingNewLine": true,
                    "hasTrailingTrivia": true,
                    "leadingTrivia": [
                        {
                            "kind": "SingleLineCommentTrivia",
                            "text": "/// Copyright (c) 2012 Ecma International.  All rights reserved. "
                        },
                        {
                            "kind": "NewLineTrivia",
                            "text": "\r\n"
                        },
                        {
                            "kind": "SingleLineCommentTrivia",
                            "text": "/// Ecma International makes this code available under the terms and conditions set"
                        },
                        {
                            "kind": "NewLineTrivia",
                            "text": "\r\n"
                        },
                        {
                            "kind": "SingleLineCommentTrivia",
                            "text": "/// forth on http://hg.ecmascript.org/tests/test262/raw-file/tip/LICENSE (the "
                        },
                        {
                            "kind": "NewLineTrivia",
                            "text": "\r\n"
                        },
                        {
                            "kind": "SingleLineCommentTrivia",
                            "text": "/// \"Use Terms\").   Any redistribution of this code must retain the above "
                        },
                        {
                            "kind": "NewLineTrivia",
                            "text": "\r\n"
                        },
                        {
                            "kind": "SingleLineCommentTrivia",
                            "text": "/// copyright and this notice and otherwise comply with the Use Terms."
                        },
                        {
                            "kind": "NewLineTrivia",
                            "text": "\r\n"
                        },
                        {
                            "kind": "MultiLineCommentTrivia",
                            "text": "/**\r\n * @path ch15/15.2/15.2.3/15.2.3.5/15.2.3.5-4-63.js\r\n * @description Object.create - one property in 'Properties' is a Number object that uses Object's [[Get]] method to access the 'enumerable' property (8.10.5 step 3.a)\r\n */"
                        },
                        {
                            "kind": "NewLineTrivia",
                            "text": "\r\n"
                        },
                        {
                            "kind": "NewLineTrivia",
                            "text": "\r\n"
                        },
                        {
                            "kind": "NewLineTrivia",
                            "text": "\r\n"
                        }
                    ],
                    "trailingTrivia": [
                        {
                            "kind": "WhitespaceTrivia",
                            "text": " "
                        }
                    ]
                },
                "identifier": {
                    "kind": "IdentifierName",
                    "fullStart": 625,
                    "fullEnd": 633,
                    "start": 625,
                    "end": 633,
                    "fullWidth": 8,
                    "width": 8,
                    "text": "testcase",
                    "value": "testcase",
                    "valueText": "testcase"
                },
                "callSignature": {
                    "kind": "CallSignature",
                    "fullStart": 633,
                    "fullEnd": 636,
                    "start": 633,
                    "end": 635,
                    "fullWidth": 3,
                    "width": 2,
                    "parameterList": {
                        "kind": "ParameterList",
                        "fullStart": 633,
                        "fullEnd": 636,
                        "start": 633,
                        "end": 635,
                        "fullWidth": 3,
                        "width": 2,
                        "openParenToken": {
                            "kind": "OpenParenToken",
                            "fullStart": 633,
                            "fullEnd": 634,
                            "start": 633,
                            "end": 634,
                            "fullWidth": 1,
                            "width": 1,
                            "text": "(",
                            "value": "(",
                            "valueText": "("
                        },
                        "parameters": [],
                        "closeParenToken": {
                            "kind": "CloseParenToken",
                            "fullStart": 634,
                            "fullEnd": 636,
                            "start": 634,
                            "end": 635,
                            "fullWidth": 2,
                            "width": 1,
                            "text": ")",
                            "value": ")",
                            "valueText": ")",
                            "hasTrailingTrivia": true,
                            "trailingTrivia": [
                                {
                                    "kind": "WhitespaceTrivia",
                                    "text": " "
                                }
                            ]
                        }
                    }
                },
                "block": {
                    "kind": "Block",
                    "fullStart": 636,
                    "fullEnd": 1007,
                    "start": 636,
                    "end": 1005,
                    "fullWidth": 371,
                    "width": 369,
                    "openBraceToken": {
                        "kind": "OpenBraceToken",
                        "fullStart": 636,
                        "fullEnd": 639,
                        "start": 636,
                        "end": 637,
                        "fullWidth": 3,
                        "width": 1,
                        "text": "{",
                        "value": "{",
                        "valueText": "{",
                        "hasTrailingTrivia": true,
                        "hasTrailingNewLine": true,
                        "trailingTrivia": [
                            {
                                "kind": "NewLineTrivia",
                                "text": "\r\n"
                            }
                        ]
                    },
                    "statements": [
                        {
                            "kind": "VariableStatement",
                            "fullStart": 639,
                            "fullEnd": 672,
                            "start": 649,
                            "end": 670,
                            "fullWidth": 33,
                            "width": 21,
                            "modifiers": [],
                            "variableDeclaration": {
                                "kind": "VariableDeclaration",
                                "fullStart": 639,
                                "fullEnd": 669,
                                "start": 649,
                                "end": 669,
                                "fullWidth": 30,
                                "width": 20,
                                "varKeyword": {
                                    "kind": "VarKeyword",
                                    "fullStart": 639,
                                    "fullEnd": 653,
                                    "start": 649,
                                    "end": 652,
                                    "fullWidth": 14,
                                    "width": 3,
                                    "text": "var",
                                    "value": "var",
                                    "valueText": "var",
                                    "hasLeadingTrivia": true,
                                    "hasLeadingNewLine": true,
                                    "hasTrailingTrivia": true,
                                    "leadingTrivia": [
                                        {
                                            "kind": "NewLineTrivia",
                                            "text": "\r\n"
                                        },
                                        {
                                            "kind": "WhitespaceTrivia",
                                            "text": "        "
                                        }
                                    ],
                                    "trailingTrivia": [
                                        {
                                            "kind": "WhitespaceTrivia",
                                            "text": " "
                                        }
                                    ]
                                },
                                "variableDeclarators": [
                                    {
                                        "kind": "VariableDeclarator",
                                        "fullStart": 653,
                                        "fullEnd": 669,
                                        "start": 653,
                                        "end": 669,
                                        "fullWidth": 16,
<<<<<<< HEAD
                                        "width": 16,
                                        "identifier": {
=======
                                        "propertyName": {
>>>>>>> 85e84683
                                            "kind": "IdentifierName",
                                            "fullStart": 653,
                                            "fullEnd": 662,
                                            "start": 653,
                                            "end": 661,
                                            "fullWidth": 9,
                                            "width": 8,
                                            "text": "accessed",
                                            "value": "accessed",
                                            "valueText": "accessed",
                                            "hasTrailingTrivia": true,
                                            "trailingTrivia": [
                                                {
                                                    "kind": "WhitespaceTrivia",
                                                    "text": " "
                                                }
                                            ]
                                        },
                                        "equalsValueClause": {
                                            "kind": "EqualsValueClause",
                                            "fullStart": 662,
                                            "fullEnd": 669,
                                            "start": 662,
                                            "end": 669,
                                            "fullWidth": 7,
                                            "width": 7,
                                            "equalsToken": {
                                                "kind": "EqualsToken",
                                                "fullStart": 662,
                                                "fullEnd": 664,
                                                "start": 662,
                                                "end": 663,
                                                "fullWidth": 2,
                                                "width": 1,
                                                "text": "=",
                                                "value": "=",
                                                "valueText": "=",
                                                "hasTrailingTrivia": true,
                                                "trailingTrivia": [
                                                    {
                                                        "kind": "WhitespaceTrivia",
                                                        "text": " "
                                                    }
                                                ]
                                            },
                                            "value": {
                                                "kind": "FalseKeyword",
                                                "fullStart": 664,
                                                "fullEnd": 669,
                                                "start": 664,
                                                "end": 669,
                                                "fullWidth": 5,
                                                "width": 5,
                                                "text": "false",
                                                "value": false,
                                                "valueText": "false"
                                            }
                                        }
                                    }
                                ]
                            },
                            "semicolonToken": {
                                "kind": "SemicolonToken",
                                "fullStart": 669,
                                "fullEnd": 672,
                                "start": 669,
                                "end": 670,
                                "fullWidth": 3,
                                "width": 1,
                                "text": ";",
                                "value": ";",
                                "valueText": ";",
                                "hasTrailingTrivia": true,
                                "hasTrailingNewLine": true,
                                "trailingTrivia": [
                                    {
                                        "kind": "NewLineTrivia",
                                        "text": "\r\n"
                                    }
                                ]
                            }
                        },
                        {
                            "kind": "VariableStatement",
                            "fullStart": 672,
                            "fullEnd": 711,
                            "start": 680,
                            "end": 709,
                            "fullWidth": 39,
                            "width": 29,
                            "modifiers": [],
                            "variableDeclaration": {
                                "kind": "VariableDeclaration",
                                "fullStart": 672,
                                "fullEnd": 708,
                                "start": 680,
                                "end": 708,
                                "fullWidth": 36,
                                "width": 28,
                                "varKeyword": {
                                    "kind": "VarKeyword",
                                    "fullStart": 672,
                                    "fullEnd": 684,
                                    "start": 680,
                                    "end": 683,
                                    "fullWidth": 12,
                                    "width": 3,
                                    "text": "var",
                                    "value": "var",
                                    "valueText": "var",
                                    "hasLeadingTrivia": true,
                                    "hasTrailingTrivia": true,
                                    "leadingTrivia": [
                                        {
                                            "kind": "WhitespaceTrivia",
                                            "text": "        "
                                        }
                                    ],
                                    "trailingTrivia": [
                                        {
                                            "kind": "WhitespaceTrivia",
                                            "text": " "
                                        }
                                    ]
                                },
                                "variableDeclarators": [
                                    {
                                        "kind": "VariableDeclarator",
                                        "fullStart": 684,
                                        "fullEnd": 708,
                                        "start": 684,
                                        "end": 708,
                                        "fullWidth": 24,
<<<<<<< HEAD
                                        "width": 24,
                                        "identifier": {
=======
                                        "propertyName": {
>>>>>>> 85e84683
                                            "kind": "IdentifierName",
                                            "fullStart": 684,
                                            "fullEnd": 692,
                                            "start": 684,
                                            "end": 691,
                                            "fullWidth": 8,
                                            "width": 7,
                                            "text": "descObj",
                                            "value": "descObj",
                                            "valueText": "descObj",
                                            "hasTrailingTrivia": true,
                                            "trailingTrivia": [
                                                {
                                                    "kind": "WhitespaceTrivia",
                                                    "text": " "
                                                }
                                            ]
                                        },
                                        "equalsValueClause": {
                                            "kind": "EqualsValueClause",
                                            "fullStart": 692,
                                            "fullEnd": 708,
                                            "start": 692,
                                            "end": 708,
                                            "fullWidth": 16,
                                            "width": 16,
                                            "equalsToken": {
                                                "kind": "EqualsToken",
                                                "fullStart": 692,
                                                "fullEnd": 694,
                                                "start": 692,
                                                "end": 693,
                                                "fullWidth": 2,
                                                "width": 1,
                                                "text": "=",
                                                "value": "=",
                                                "valueText": "=",
                                                "hasTrailingTrivia": true,
                                                "trailingTrivia": [
                                                    {
                                                        "kind": "WhitespaceTrivia",
                                                        "text": " "
                                                    }
                                                ]
                                            },
                                            "value": {
                                                "kind": "ObjectCreationExpression",
                                                "fullStart": 694,
                                                "fullEnd": 708,
                                                "start": 694,
                                                "end": 708,
                                                "fullWidth": 14,
                                                "width": 14,
                                                "newKeyword": {
                                                    "kind": "NewKeyword",
                                                    "fullStart": 694,
                                                    "fullEnd": 698,
                                                    "start": 694,
                                                    "end": 697,
                                                    "fullWidth": 4,
                                                    "width": 3,
                                                    "text": "new",
                                                    "value": "new",
                                                    "valueText": "new",
                                                    "hasTrailingTrivia": true,
                                                    "trailingTrivia": [
                                                        {
                                                            "kind": "WhitespaceTrivia",
                                                            "text": " "
                                                        }
                                                    ]
                                                },
                                                "expression": {
                                                    "kind": "IdentifierName",
                                                    "fullStart": 698,
                                                    "fullEnd": 704,
                                                    "start": 698,
                                                    "end": 704,
                                                    "fullWidth": 6,
                                                    "width": 6,
                                                    "text": "Number",
                                                    "value": "Number",
                                                    "valueText": "Number"
                                                },
                                                "argumentList": {
                                                    "kind": "ArgumentList",
                                                    "fullStart": 704,
                                                    "fullEnd": 708,
                                                    "start": 704,
                                                    "end": 708,
                                                    "fullWidth": 4,
                                                    "width": 4,
                                                    "openParenToken": {
                                                        "kind": "OpenParenToken",
                                                        "fullStart": 704,
                                                        "fullEnd": 705,
                                                        "start": 704,
                                                        "end": 705,
                                                        "fullWidth": 1,
                                                        "width": 1,
                                                        "text": "(",
                                                        "value": "(",
                                                        "valueText": "("
                                                    },
                                                    "arguments": [
                                                        {
                                                            "kind": "NegateExpression",
                                                            "fullStart": 705,
                                                            "fullEnd": 707,
                                                            "start": 705,
                                                            "end": 707,
                                                            "fullWidth": 2,
                                                            "width": 2,
                                                            "operatorToken": {
                                                                "kind": "MinusToken",
                                                                "fullStart": 705,
                                                                "fullEnd": 706,
                                                                "start": 705,
                                                                "end": 706,
                                                                "fullWidth": 1,
                                                                "width": 1,
                                                                "text": "-",
                                                                "value": "-",
                                                                "valueText": "-"
                                                            },
                                                            "operand": {
                                                                "kind": "NumericLiteral",
                                                                "fullStart": 706,
                                                                "fullEnd": 707,
                                                                "start": 706,
                                                                "end": 707,
                                                                "fullWidth": 1,
                                                                "width": 1,
                                                                "text": "9",
                                                                "value": 9,
                                                                "valueText": "9"
                                                            }
                                                        }
                                                    ],
                                                    "closeParenToken": {
                                                        "kind": "CloseParenToken",
                                                        "fullStart": 707,
                                                        "fullEnd": 708,
                                                        "start": 707,
                                                        "end": 708,
                                                        "fullWidth": 1,
                                                        "width": 1,
                                                        "text": ")",
                                                        "value": ")",
                                                        "valueText": ")"
                                                    }
                                                }
                                            }
                                        }
                                    }
                                ]
                            },
                            "semicolonToken": {
                                "kind": "SemicolonToken",
                                "fullStart": 708,
                                "fullEnd": 711,
                                "start": 708,
                                "end": 709,
                                "fullWidth": 3,
                                "width": 1,
                                "text": ";",
                                "value": ";",
                                "valueText": ";",
                                "hasTrailingTrivia": true,
                                "hasTrailingNewLine": true,
                                "trailingTrivia": [
                                    {
                                        "kind": "NewLineTrivia",
                                        "text": "\r\n"
                                    }
                                ]
                            }
                        },
                        {
                            "kind": "ExpressionStatement",
                            "fullStart": 711,
                            "fullEnd": 749,
                            "start": 721,
                            "end": 747,
                            "fullWidth": 38,
                            "width": 26,
                            "expression": {
                                "kind": "AssignmentExpression",
                                "fullStart": 711,
                                "fullEnd": 746,
                                "start": 721,
                                "end": 746,
                                "fullWidth": 35,
                                "width": 25,
                                "left": {
                                    "kind": "MemberAccessExpression",
                                    "fullStart": 711,
                                    "fullEnd": 740,
                                    "start": 721,
                                    "end": 739,
                                    "fullWidth": 29,
                                    "width": 18,
                                    "expression": {
                                        "kind": "IdentifierName",
                                        "fullStart": 711,
                                        "fullEnd": 728,
                                        "start": 721,
                                        "end": 728,
                                        "fullWidth": 17,
                                        "width": 7,
                                        "text": "descObj",
                                        "value": "descObj",
                                        "valueText": "descObj",
                                        "hasLeadingTrivia": true,
                                        "hasLeadingNewLine": true,
                                        "leadingTrivia": [
                                            {
                                                "kind": "NewLineTrivia",
                                                "text": "\r\n"
                                            },
                                            {
                                                "kind": "WhitespaceTrivia",
                                                "text": "        "
                                            }
                                        ]
                                    },
                                    "dotToken": {
                                        "kind": "DotToken",
                                        "fullStart": 728,
                                        "fullEnd": 729,
                                        "start": 728,
                                        "end": 729,
                                        "fullWidth": 1,
                                        "width": 1,
                                        "text": ".",
                                        "value": ".",
                                        "valueText": "."
                                    },
                                    "name": {
                                        "kind": "IdentifierName",
                                        "fullStart": 729,
                                        "fullEnd": 740,
                                        "start": 729,
                                        "end": 739,
                                        "fullWidth": 11,
                                        "width": 10,
                                        "text": "enumerable",
                                        "value": "enumerable",
                                        "valueText": "enumerable",
                                        "hasTrailingTrivia": true,
                                        "trailingTrivia": [
                                            {
                                                "kind": "WhitespaceTrivia",
                                                "text": " "
                                            }
                                        ]
                                    }
                                },
                                "operatorToken": {
                                    "kind": "EqualsToken",
                                    "fullStart": 740,
                                    "fullEnd": 742,
                                    "start": 740,
                                    "end": 741,
                                    "fullWidth": 2,
                                    "width": 1,
                                    "text": "=",
                                    "value": "=",
                                    "valueText": "=",
                                    "hasTrailingTrivia": true,
                                    "trailingTrivia": [
                                        {
                                            "kind": "WhitespaceTrivia",
                                            "text": " "
                                        }
                                    ]
                                },
                                "right": {
                                    "kind": "TrueKeyword",
                                    "fullStart": 742,
                                    "fullEnd": 746,
                                    "start": 742,
                                    "end": 746,
                                    "fullWidth": 4,
                                    "width": 4,
                                    "text": "true",
                                    "value": true,
                                    "valueText": "true"
                                }
                            },
                            "semicolonToken": {
                                "kind": "SemicolonToken",
                                "fullStart": 746,
                                "fullEnd": 749,
                                "start": 746,
                                "end": 747,
                                "fullWidth": 3,
                                "width": 1,
                                "text": ";",
                                "value": ";",
                                "valueText": ";",
                                "hasTrailingTrivia": true,
                                "hasTrailingNewLine": true,
                                "trailingTrivia": [
                                    {
                                        "kind": "NewLineTrivia",
                                        "text": "\r\n"
                                    }
                                ]
                            }
                        },
                        {
                            "kind": "VariableStatement",
                            "fullStart": 749,
                            "fullEnd": 834,
                            "start": 759,
                            "end": 832,
                            "fullWidth": 85,
                            "width": 73,
                            "modifiers": [],
                            "variableDeclaration": {
                                "kind": "VariableDeclaration",
                                "fullStart": 749,
                                "fullEnd": 831,
                                "start": 759,
                                "end": 831,
                                "fullWidth": 82,
                                "width": 72,
                                "varKeyword": {
                                    "kind": "VarKeyword",
                                    "fullStart": 749,
                                    "fullEnd": 763,
                                    "start": 759,
                                    "end": 762,
                                    "fullWidth": 14,
                                    "width": 3,
                                    "text": "var",
                                    "value": "var",
                                    "valueText": "var",
                                    "hasLeadingTrivia": true,
                                    "hasLeadingNewLine": true,
                                    "hasTrailingTrivia": true,
                                    "leadingTrivia": [
                                        {
                                            "kind": "NewLineTrivia",
                                            "text": "\r\n"
                                        },
                                        {
                                            "kind": "WhitespaceTrivia",
                                            "text": "        "
                                        }
                                    ],
                                    "trailingTrivia": [
                                        {
                                            "kind": "WhitespaceTrivia",
                                            "text": " "
                                        }
                                    ]
                                },
                                "variableDeclarators": [
                                    {
                                        "kind": "VariableDeclarator",
                                        "fullStart": 763,
                                        "fullEnd": 831,
                                        "start": 763,
                                        "end": 831,
                                        "fullWidth": 68,
<<<<<<< HEAD
                                        "width": 68,
                                        "identifier": {
=======
                                        "propertyName": {
>>>>>>> 85e84683
                                            "kind": "IdentifierName",
                                            "fullStart": 763,
                                            "fullEnd": 770,
                                            "start": 763,
                                            "end": 769,
                                            "fullWidth": 7,
                                            "width": 6,
                                            "text": "newObj",
                                            "value": "newObj",
                                            "valueText": "newObj",
                                            "hasTrailingTrivia": true,
                                            "trailingTrivia": [
                                                {
                                                    "kind": "WhitespaceTrivia",
                                                    "text": " "
                                                }
                                            ]
                                        },
                                        "equalsValueClause": {
                                            "kind": "EqualsValueClause",
                                            "fullStart": 770,
                                            "fullEnd": 831,
                                            "start": 770,
                                            "end": 831,
                                            "fullWidth": 61,
                                            "width": 61,
                                            "equalsToken": {
                                                "kind": "EqualsToken",
                                                "fullStart": 770,
                                                "fullEnd": 772,
                                                "start": 770,
                                                "end": 771,
                                                "fullWidth": 2,
                                                "width": 1,
                                                "text": "=",
                                                "value": "=",
                                                "valueText": "=",
                                                "hasTrailingTrivia": true,
                                                "trailingTrivia": [
                                                    {
                                                        "kind": "WhitespaceTrivia",
                                                        "text": " "
                                                    }
                                                ]
                                            },
                                            "value": {
                                                "kind": "InvocationExpression",
                                                "fullStart": 772,
                                                "fullEnd": 831,
                                                "start": 772,
                                                "end": 831,
                                                "fullWidth": 59,
                                                "width": 59,
                                                "expression": {
                                                    "kind": "MemberAccessExpression",
                                                    "fullStart": 772,
                                                    "fullEnd": 785,
                                                    "start": 772,
                                                    "end": 785,
                                                    "fullWidth": 13,
                                                    "width": 13,
                                                    "expression": {
                                                        "kind": "IdentifierName",
                                                        "fullStart": 772,
                                                        "fullEnd": 778,
                                                        "start": 772,
                                                        "end": 778,
                                                        "fullWidth": 6,
                                                        "width": 6,
                                                        "text": "Object",
                                                        "value": "Object",
                                                        "valueText": "Object"
                                                    },
                                                    "dotToken": {
                                                        "kind": "DotToken",
                                                        "fullStart": 778,
                                                        "fullEnd": 779,
                                                        "start": 778,
                                                        "end": 779,
                                                        "fullWidth": 1,
                                                        "width": 1,
                                                        "text": ".",
                                                        "value": ".",
                                                        "valueText": "."
                                                    },
                                                    "name": {
                                                        "kind": "IdentifierName",
                                                        "fullStart": 779,
                                                        "fullEnd": 785,
                                                        "start": 779,
                                                        "end": 785,
                                                        "fullWidth": 6,
                                                        "width": 6,
                                                        "text": "create",
                                                        "value": "create",
                                                        "valueText": "create"
                                                    }
                                                },
                                                "argumentList": {
                                                    "kind": "ArgumentList",
                                                    "fullStart": 785,
                                                    "fullEnd": 831,
                                                    "start": 785,
                                                    "end": 831,
                                                    "fullWidth": 46,
                                                    "width": 46,
                                                    "openParenToken": {
                                                        "kind": "OpenParenToken",
                                                        "fullStart": 785,
                                                        "fullEnd": 786,
                                                        "start": 785,
                                                        "end": 786,
                                                        "fullWidth": 1,
                                                        "width": 1,
                                                        "text": "(",
                                                        "value": "(",
                                                        "valueText": "("
                                                    },
                                                    "arguments": [
                                                        {
                                                            "kind": "ObjectLiteralExpression",
                                                            "fullStart": 786,
                                                            "fullEnd": 788,
                                                            "start": 786,
                                                            "end": 788,
                                                            "fullWidth": 2,
                                                            "width": 2,
                                                            "openBraceToken": {
                                                                "kind": "OpenBraceToken",
                                                                "fullStart": 786,
                                                                "fullEnd": 787,
                                                                "start": 786,
                                                                "end": 787,
                                                                "fullWidth": 1,
                                                                "width": 1,
                                                                "text": "{",
                                                                "value": "{",
                                                                "valueText": "{"
                                                            },
                                                            "propertyAssignments": [],
                                                            "closeBraceToken": {
                                                                "kind": "CloseBraceToken",
                                                                "fullStart": 787,
                                                                "fullEnd": 788,
                                                                "start": 787,
                                                                "end": 788,
                                                                "fullWidth": 1,
                                                                "width": 1,
                                                                "text": "}",
                                                                "value": "}",
                                                                "valueText": "}"
                                                            }
                                                        },
                                                        {
                                                            "kind": "CommaToken",
                                                            "fullStart": 788,
                                                            "fullEnd": 790,
                                                            "start": 788,
                                                            "end": 789,
                                                            "fullWidth": 2,
                                                            "width": 1,
                                                            "text": ",",
                                                            "value": ",",
                                                            "valueText": ",",
                                                            "hasTrailingTrivia": true,
                                                            "trailingTrivia": [
                                                                {
                                                                    "kind": "WhitespaceTrivia",
                                                                    "text": " "
                                                                }
                                                            ]
                                                        },
                                                        {
                                                            "kind": "ObjectLiteralExpression",
                                                            "fullStart": 790,
                                                            "fullEnd": 830,
                                                            "start": 790,
                                                            "end": 830,
                                                            "fullWidth": 40,
                                                            "width": 40,
                                                            "openBraceToken": {
                                                                "kind": "OpenBraceToken",
                                                                "fullStart": 790,
                                                                "fullEnd": 793,
                                                                "start": 790,
                                                                "end": 791,
                                                                "fullWidth": 3,
                                                                "width": 1,
                                                                "text": "{",
                                                                "value": "{",
                                                                "valueText": "{",
                                                                "hasTrailingTrivia": true,
                                                                "hasTrailingNewLine": true,
                                                                "trailingTrivia": [
                                                                    {
                                                                        "kind": "NewLineTrivia",
                                                                        "text": "\r\n"
                                                                    }
                                                                ]
                                                            },
                                                            "propertyAssignments": [
                                                                {
                                                                    "kind": "SimplePropertyAssignment",
                                                                    "fullStart": 793,
                                                                    "fullEnd": 821,
                                                                    "start": 805,
                                                                    "end": 818,
                                                                    "fullWidth": 28,
                                                                    "width": 13,
                                                                    "propertyName": {
                                                                        "kind": "IdentifierName",
                                                                        "fullStart": 793,
                                                                        "fullEnd": 809,
                                                                        "start": 805,
                                                                        "end": 809,
                                                                        "fullWidth": 16,
                                                                        "width": 4,
                                                                        "text": "prop",
                                                                        "value": "prop",
                                                                        "valueText": "prop",
                                                                        "hasLeadingTrivia": true,
                                                                        "leadingTrivia": [
                                                                            {
                                                                                "kind": "WhitespaceTrivia",
                                                                                "text": "            "
                                                                            }
                                                                        ]
                                                                    },
                                                                    "colonToken": {
                                                                        "kind": "ColonToken",
                                                                        "fullStart": 809,
                                                                        "fullEnd": 811,
                                                                        "start": 809,
                                                                        "end": 810,
                                                                        "fullWidth": 2,
                                                                        "width": 1,
                                                                        "text": ":",
                                                                        "value": ":",
                                                                        "valueText": ":",
                                                                        "hasTrailingTrivia": true,
                                                                        "trailingTrivia": [
                                                                            {
                                                                                "kind": "WhitespaceTrivia",
                                                                                "text": " "
                                                                            }
                                                                        ]
                                                                    },
                                                                    "expression": {
                                                                        "kind": "IdentifierName",
                                                                        "fullStart": 811,
                                                                        "fullEnd": 821,
                                                                        "start": 811,
                                                                        "end": 818,
                                                                        "fullWidth": 10,
                                                                        "width": 7,
                                                                        "text": "descObj",
                                                                        "value": "descObj",
                                                                        "valueText": "descObj",
                                                                        "hasTrailingTrivia": true,
                                                                        "hasTrailingNewLine": true,
                                                                        "trailingTrivia": [
                                                                            {
                                                                                "kind": "WhitespaceTrivia",
                                                                                "text": " "
                                                                            },
                                                                            {
                                                                                "kind": "NewLineTrivia",
                                                                                "text": "\r\n"
                                                                            }
                                                                        ]
                                                                    }
                                                                }
                                                            ],
                                                            "closeBraceToken": {
                                                                "kind": "CloseBraceToken",
                                                                "fullStart": 821,
                                                                "fullEnd": 830,
                                                                "start": 829,
                                                                "end": 830,
                                                                "fullWidth": 9,
                                                                "width": 1,
                                                                "text": "}",
                                                                "value": "}",
                                                                "valueText": "}",
                                                                "hasLeadingTrivia": true,
                                                                "leadingTrivia": [
                                                                    {
                                                                        "kind": "WhitespaceTrivia",
                                                                        "text": "        "
                                                                    }
                                                                ]
                                                            }
                                                        }
                                                    ],
                                                    "closeParenToken": {
                                                        "kind": "CloseParenToken",
                                                        "fullStart": 830,
                                                        "fullEnd": 831,
                                                        "start": 830,
                                                        "end": 831,
                                                        "fullWidth": 1,
                                                        "width": 1,
                                                        "text": ")",
                                                        "value": ")",
                                                        "valueText": ")"
                                                    }
                                                }
                                            }
                                        }
                                    }
                                ]
                            },
                            "semicolonToken": {
                                "kind": "SemicolonToken",
                                "fullStart": 831,
                                "fullEnd": 834,
                                "start": 831,
                                "end": 832,
                                "fullWidth": 3,
                                "width": 1,
                                "text": ";",
                                "value": ";",
                                "valueText": ";",
                                "hasTrailingTrivia": true,
                                "hasTrailingNewLine": true,
                                "trailingTrivia": [
                                    {
                                        "kind": "NewLineTrivia",
                                        "text": "\r\n"
                                    }
                                ]
                            }
                        },
                        {
                            "kind": "ForInStatement",
                            "fullStart": 834,
                            "fullEnd": 974,
                            "start": 842,
                            "end": 972,
                            "fullWidth": 140,
                            "width": 130,
                            "forKeyword": {
                                "kind": "ForKeyword",
                                "fullStart": 834,
                                "fullEnd": 846,
                                "start": 842,
                                "end": 845,
                                "fullWidth": 12,
                                "width": 3,
                                "text": "for",
                                "value": "for",
                                "valueText": "for",
                                "hasLeadingTrivia": true,
                                "hasTrailingTrivia": true,
                                "leadingTrivia": [
                                    {
                                        "kind": "WhitespaceTrivia",
                                        "text": "        "
                                    }
                                ],
                                "trailingTrivia": [
                                    {
                                        "kind": "WhitespaceTrivia",
                                        "text": " "
                                    }
                                ]
                            },
                            "openParenToken": {
                                "kind": "OpenParenToken",
                                "fullStart": 846,
                                "fullEnd": 847,
                                "start": 846,
                                "end": 847,
                                "fullWidth": 1,
                                "width": 1,
                                "text": "(",
                                "value": "(",
                                "valueText": "("
                            },
                            "variableDeclaration": {
                                "kind": "VariableDeclaration",
                                "fullStart": 847,
                                "fullEnd": 860,
                                "start": 847,
                                "end": 859,
                                "fullWidth": 13,
                                "width": 12,
                                "varKeyword": {
                                    "kind": "VarKeyword",
                                    "fullStart": 847,
                                    "fullEnd": 851,
                                    "start": 847,
                                    "end": 850,
                                    "fullWidth": 4,
                                    "width": 3,
                                    "text": "var",
                                    "value": "var",
                                    "valueText": "var",
                                    "hasTrailingTrivia": true,
                                    "trailingTrivia": [
                                        {
                                            "kind": "WhitespaceTrivia",
                                            "text": " "
                                        }
                                    ]
                                },
                                "variableDeclarators": [
                                    {
                                        "kind": "VariableDeclarator",
                                        "fullStart": 851,
                                        "fullEnd": 860,
                                        "start": 851,
                                        "end": 859,
                                        "fullWidth": 9,
<<<<<<< HEAD
                                        "width": 8,
                                        "identifier": {
=======
                                        "propertyName": {
>>>>>>> 85e84683
                                            "kind": "IdentifierName",
                                            "fullStart": 851,
                                            "fullEnd": 860,
                                            "start": 851,
                                            "end": 859,
                                            "fullWidth": 9,
                                            "width": 8,
                                            "text": "property",
                                            "value": "property",
                                            "valueText": "property",
                                            "hasTrailingTrivia": true,
                                            "trailingTrivia": [
                                                {
                                                    "kind": "WhitespaceTrivia",
                                                    "text": " "
                                                }
                                            ]
                                        }
                                    }
                                ]
                            },
                            "inKeyword": {
                                "kind": "InKeyword",
                                "fullStart": 860,
                                "fullEnd": 863,
                                "start": 860,
                                "end": 862,
                                "fullWidth": 3,
                                "width": 2,
                                "text": "in",
                                "value": "in",
                                "valueText": "in",
                                "hasTrailingTrivia": true,
                                "trailingTrivia": [
                                    {
                                        "kind": "WhitespaceTrivia",
                                        "text": " "
                                    }
                                ]
                            },
                            "expression": {
                                "kind": "IdentifierName",
                                "fullStart": 863,
                                "fullEnd": 869,
                                "start": 863,
                                "end": 869,
                                "fullWidth": 6,
                                "width": 6,
                                "text": "newObj",
                                "value": "newObj",
                                "valueText": "newObj"
                            },
                            "closeParenToken": {
                                "kind": "CloseParenToken",
                                "fullStart": 869,
                                "fullEnd": 871,
                                "start": 869,
                                "end": 870,
                                "fullWidth": 2,
                                "width": 1,
                                "text": ")",
                                "value": ")",
                                "valueText": ")",
                                "hasTrailingTrivia": true,
                                "trailingTrivia": [
                                    {
                                        "kind": "WhitespaceTrivia",
                                        "text": " "
                                    }
                                ]
                            },
                            "statement": {
                                "kind": "Block",
                                "fullStart": 871,
                                "fullEnd": 974,
                                "start": 871,
                                "end": 972,
                                "fullWidth": 103,
                                "width": 101,
                                "openBraceToken": {
                                    "kind": "OpenBraceToken",
                                    "fullStart": 871,
                                    "fullEnd": 874,
                                    "start": 871,
                                    "end": 872,
                                    "fullWidth": 3,
                                    "width": 1,
                                    "text": "{",
                                    "value": "{",
                                    "valueText": "{",
                                    "hasTrailingTrivia": true,
                                    "hasTrailingNewLine": true,
                                    "trailingTrivia": [
                                        {
                                            "kind": "NewLineTrivia",
                                            "text": "\r\n"
                                        }
                                    ]
                                },
                                "statements": [
                                    {
                                        "kind": "IfStatement",
                                        "fullStart": 874,
                                        "fullEnd": 963,
                                        "start": 886,
                                        "end": 961,
                                        "fullWidth": 89,
                                        "width": 75,
                                        "ifKeyword": {
                                            "kind": "IfKeyword",
                                            "fullStart": 874,
                                            "fullEnd": 889,
                                            "start": 886,
                                            "end": 888,
                                            "fullWidth": 15,
                                            "width": 2,
                                            "text": "if",
                                            "value": "if",
                                            "valueText": "if",
                                            "hasLeadingTrivia": true,
                                            "hasTrailingTrivia": true,
                                            "leadingTrivia": [
                                                {
                                                    "kind": "WhitespaceTrivia",
                                                    "text": "            "
                                                }
                                            ],
                                            "trailingTrivia": [
                                                {
                                                    "kind": "WhitespaceTrivia",
                                                    "text": " "
                                                }
                                            ]
                                        },
                                        "openParenToken": {
                                            "kind": "OpenParenToken",
                                            "fullStart": 889,
                                            "fullEnd": 890,
                                            "start": 889,
                                            "end": 890,
                                            "fullWidth": 1,
                                            "width": 1,
                                            "text": "(",
                                            "value": "(",
                                            "valueText": "("
                                        },
                                        "condition": {
                                            "kind": "EqualsExpression",
                                            "fullStart": 890,
                                            "fullEnd": 909,
                                            "start": 890,
                                            "end": 909,
                                            "fullWidth": 19,
                                            "width": 19,
                                            "left": {
                                                "kind": "IdentifierName",
                                                "fullStart": 890,
                                                "fullEnd": 899,
                                                "start": 890,
                                                "end": 898,
                                                "fullWidth": 9,
                                                "width": 8,
                                                "text": "property",
                                                "value": "property",
                                                "valueText": "property",
                                                "hasTrailingTrivia": true,
                                                "trailingTrivia": [
                                                    {
                                                        "kind": "WhitespaceTrivia",
                                                        "text": " "
                                                    }
                                                ]
                                            },
                                            "operatorToken": {
                                                "kind": "EqualsEqualsEqualsToken",
                                                "fullStart": 899,
                                                "fullEnd": 903,
                                                "start": 899,
                                                "end": 902,
                                                "fullWidth": 4,
                                                "width": 3,
                                                "text": "===",
                                                "value": "===",
                                                "valueText": "===",
                                                "hasTrailingTrivia": true,
                                                "trailingTrivia": [
                                                    {
                                                        "kind": "WhitespaceTrivia",
                                                        "text": " "
                                                    }
                                                ]
                                            },
                                            "right": {
                                                "kind": "StringLiteral",
                                                "fullStart": 903,
                                                "fullEnd": 909,
                                                "start": 903,
                                                "end": 909,
                                                "fullWidth": 6,
                                                "width": 6,
                                                "text": "\"prop\"",
                                                "value": "prop",
                                                "valueText": "prop"
                                            }
                                        },
                                        "closeParenToken": {
                                            "kind": "CloseParenToken",
                                            "fullStart": 909,
                                            "fullEnd": 911,
                                            "start": 909,
                                            "end": 910,
                                            "fullWidth": 2,
                                            "width": 1,
                                            "text": ")",
                                            "value": ")",
                                            "valueText": ")",
                                            "hasTrailingTrivia": true,
                                            "trailingTrivia": [
                                                {
                                                    "kind": "WhitespaceTrivia",
                                                    "text": " "
                                                }
                                            ]
                                        },
                                        "statement": {
                                            "kind": "Block",
                                            "fullStart": 911,
                                            "fullEnd": 963,
                                            "start": 911,
                                            "end": 961,
                                            "fullWidth": 52,
                                            "width": 50,
                                            "openBraceToken": {
                                                "kind": "OpenBraceToken",
                                                "fullStart": 911,
                                                "fullEnd": 914,
                                                "start": 911,
                                                "end": 912,
                                                "fullWidth": 3,
                                                "width": 1,
                                                "text": "{",
                                                "value": "{",
                                                "valueText": "{",
                                                "hasTrailingTrivia": true,
                                                "hasTrailingNewLine": true,
                                                "trailingTrivia": [
                                                    {
                                                        "kind": "NewLineTrivia",
                                                        "text": "\r\n"
                                                    }
                                                ]
                                            },
                                            "statements": [
                                                {
                                                    "kind": "ExpressionStatement",
                                                    "fullStart": 914,
                                                    "fullEnd": 948,
                                                    "start": 930,
                                                    "end": 946,
                                                    "fullWidth": 34,
                                                    "width": 16,
                                                    "expression": {
                                                        "kind": "AssignmentExpression",
                                                        "fullStart": 914,
                                                        "fullEnd": 945,
                                                        "start": 930,
                                                        "end": 945,
                                                        "fullWidth": 31,
                                                        "width": 15,
                                                        "left": {
                                                            "kind": "IdentifierName",
                                                            "fullStart": 914,
                                                            "fullEnd": 939,
                                                            "start": 930,
                                                            "end": 938,
                                                            "fullWidth": 25,
                                                            "width": 8,
                                                            "text": "accessed",
                                                            "value": "accessed",
                                                            "valueText": "accessed",
                                                            "hasLeadingTrivia": true,
                                                            "hasTrailingTrivia": true,
                                                            "leadingTrivia": [
                                                                {
                                                                    "kind": "WhitespaceTrivia",
                                                                    "text": "                "
                                                                }
                                                            ],
                                                            "trailingTrivia": [
                                                                {
                                                                    "kind": "WhitespaceTrivia",
                                                                    "text": " "
                                                                }
                                                            ]
                                                        },
                                                        "operatorToken": {
                                                            "kind": "EqualsToken",
                                                            "fullStart": 939,
                                                            "fullEnd": 941,
                                                            "start": 939,
                                                            "end": 940,
                                                            "fullWidth": 2,
                                                            "width": 1,
                                                            "text": "=",
                                                            "value": "=",
                                                            "valueText": "=",
                                                            "hasTrailingTrivia": true,
                                                            "trailingTrivia": [
                                                                {
                                                                    "kind": "WhitespaceTrivia",
                                                                    "text": " "
                                                                }
                                                            ]
                                                        },
                                                        "right": {
                                                            "kind": "TrueKeyword",
                                                            "fullStart": 941,
                                                            "fullEnd": 945,
                                                            "start": 941,
                                                            "end": 945,
                                                            "fullWidth": 4,
                                                            "width": 4,
                                                            "text": "true",
                                                            "value": true,
                                                            "valueText": "true"
                                                        }
                                                    },
                                                    "semicolonToken": {
                                                        "kind": "SemicolonToken",
                                                        "fullStart": 945,
                                                        "fullEnd": 948,
                                                        "start": 945,
                                                        "end": 946,
                                                        "fullWidth": 3,
                                                        "width": 1,
                                                        "text": ";",
                                                        "value": ";",
                                                        "valueText": ";",
                                                        "hasTrailingTrivia": true,
                                                        "hasTrailingNewLine": true,
                                                        "trailingTrivia": [
                                                            {
                                                                "kind": "NewLineTrivia",
                                                                "text": "\r\n"
                                                            }
                                                        ]
                                                    }
                                                }
                                            ],
                                            "closeBraceToken": {
                                                "kind": "CloseBraceToken",
                                                "fullStart": 948,
                                                "fullEnd": 963,
                                                "start": 960,
                                                "end": 961,
                                                "fullWidth": 15,
                                                "width": 1,
                                                "text": "}",
                                                "value": "}",
                                                "valueText": "}",
                                                "hasLeadingTrivia": true,
                                                "hasTrailingTrivia": true,
                                                "hasTrailingNewLine": true,
                                                "leadingTrivia": [
                                                    {
                                                        "kind": "WhitespaceTrivia",
                                                        "text": "            "
                                                    }
                                                ],
                                                "trailingTrivia": [
                                                    {
                                                        "kind": "NewLineTrivia",
                                                        "text": "\r\n"
                                                    }
                                                ]
                                            }
                                        }
                                    }
                                ],
                                "closeBraceToken": {
                                    "kind": "CloseBraceToken",
                                    "fullStart": 963,
                                    "fullEnd": 974,
                                    "start": 971,
                                    "end": 972,
                                    "fullWidth": 11,
                                    "width": 1,
                                    "text": "}",
                                    "value": "}",
                                    "valueText": "}",
                                    "hasLeadingTrivia": true,
                                    "hasTrailingTrivia": true,
                                    "hasTrailingNewLine": true,
                                    "leadingTrivia": [
                                        {
                                            "kind": "WhitespaceTrivia",
                                            "text": "        "
                                        }
                                    ],
                                    "trailingTrivia": [
                                        {
                                            "kind": "NewLineTrivia",
                                            "text": "\r\n"
                                        }
                                    ]
                                }
                            }
                        },
                        {
                            "kind": "ReturnStatement",
                            "fullStart": 974,
                            "fullEnd": 1000,
                            "start": 982,
                            "end": 998,
                            "fullWidth": 26,
                            "width": 16,
                            "returnKeyword": {
                                "kind": "ReturnKeyword",
                                "fullStart": 974,
                                "fullEnd": 989,
                                "start": 982,
                                "end": 988,
                                "fullWidth": 15,
                                "width": 6,
                                "text": "return",
                                "value": "return",
                                "valueText": "return",
                                "hasLeadingTrivia": true,
                                "hasTrailingTrivia": true,
                                "leadingTrivia": [
                                    {
                                        "kind": "WhitespaceTrivia",
                                        "text": "        "
                                    }
                                ],
                                "trailingTrivia": [
                                    {
                                        "kind": "WhitespaceTrivia",
                                        "text": " "
                                    }
                                ]
                            },
                            "expression": {
                                "kind": "IdentifierName",
                                "fullStart": 989,
                                "fullEnd": 997,
                                "start": 989,
                                "end": 997,
                                "fullWidth": 8,
                                "width": 8,
                                "text": "accessed",
                                "value": "accessed",
                                "valueText": "accessed"
                            },
                            "semicolonToken": {
                                "kind": "SemicolonToken",
                                "fullStart": 997,
                                "fullEnd": 1000,
                                "start": 997,
                                "end": 998,
                                "fullWidth": 3,
                                "width": 1,
                                "text": ";",
                                "value": ";",
                                "valueText": ";",
                                "hasTrailingTrivia": true,
                                "hasTrailingNewLine": true,
                                "trailingTrivia": [
                                    {
                                        "kind": "NewLineTrivia",
                                        "text": "\r\n"
                                    }
                                ]
                            }
                        }
                    ],
                    "closeBraceToken": {
                        "kind": "CloseBraceToken",
                        "fullStart": 1000,
                        "fullEnd": 1007,
                        "start": 1004,
                        "end": 1005,
                        "fullWidth": 7,
                        "width": 1,
                        "text": "}",
                        "value": "}",
                        "valueText": "}",
                        "hasLeadingTrivia": true,
                        "hasTrailingTrivia": true,
                        "hasTrailingNewLine": true,
                        "leadingTrivia": [
                            {
                                "kind": "WhitespaceTrivia",
                                "text": "    "
                            }
                        ],
                        "trailingTrivia": [
                            {
                                "kind": "NewLineTrivia",
                                "text": "\r\n"
                            }
                        ]
                    }
                }
            },
            {
                "kind": "ExpressionStatement",
                "fullStart": 1007,
                "fullEnd": 1031,
                "start": 1007,
                "end": 1029,
                "fullWidth": 24,
                "width": 22,
                "expression": {
                    "kind": "InvocationExpression",
                    "fullStart": 1007,
                    "fullEnd": 1028,
                    "start": 1007,
                    "end": 1028,
                    "fullWidth": 21,
                    "width": 21,
                    "expression": {
                        "kind": "IdentifierName",
                        "fullStart": 1007,
                        "fullEnd": 1018,
                        "start": 1007,
                        "end": 1018,
                        "fullWidth": 11,
                        "width": 11,
                        "text": "runTestCase",
                        "value": "runTestCase",
                        "valueText": "runTestCase"
                    },
                    "argumentList": {
                        "kind": "ArgumentList",
                        "fullStart": 1018,
                        "fullEnd": 1028,
                        "start": 1018,
                        "end": 1028,
                        "fullWidth": 10,
                        "width": 10,
                        "openParenToken": {
                            "kind": "OpenParenToken",
                            "fullStart": 1018,
                            "fullEnd": 1019,
                            "start": 1018,
                            "end": 1019,
                            "fullWidth": 1,
                            "width": 1,
                            "text": "(",
                            "value": "(",
                            "valueText": "("
                        },
                        "arguments": [
                            {
                                "kind": "IdentifierName",
                                "fullStart": 1019,
                                "fullEnd": 1027,
                                "start": 1019,
                                "end": 1027,
                                "fullWidth": 8,
                                "width": 8,
                                "text": "testcase",
                                "value": "testcase",
                                "valueText": "testcase"
                            }
                        ],
                        "closeParenToken": {
                            "kind": "CloseParenToken",
                            "fullStart": 1027,
                            "fullEnd": 1028,
                            "start": 1027,
                            "end": 1028,
                            "fullWidth": 1,
                            "width": 1,
                            "text": ")",
                            "value": ")",
                            "valueText": ")"
                        }
                    }
                },
                "semicolonToken": {
                    "kind": "SemicolonToken",
                    "fullStart": 1028,
                    "fullEnd": 1031,
                    "start": 1028,
                    "end": 1029,
                    "fullWidth": 3,
                    "width": 1,
                    "text": ";",
                    "value": ";",
                    "valueText": ";",
                    "hasTrailingTrivia": true,
                    "hasTrailingNewLine": true,
                    "trailingTrivia": [
                        {
                            "kind": "NewLineTrivia",
                            "text": "\r\n"
                        }
                    ]
                }
            }
        ],
        "endOfFileToken": {
            "kind": "EndOfFileToken",
            "fullStart": 1031,
            "fullEnd": 1031,
            "start": 1031,
            "end": 1031,
            "fullWidth": 0,
            "width": 0,
            "text": ""
        }
    },
    "lineMap": {
        "lineStarts": [
            0,
            67,
            152,
            232,
            308,
            380,
            385,
            438,
            607,
            612,
            614,
            616,
            639,
            641,
            672,
            711,
            713,
            749,
            751,
            793,
            821,
            834,
            874,
            914,
            948,
            963,
            974,
            1000,
            1007,
            1031
        ],
        "length": 1031
    }
}<|MERGE_RESOLUTION|>--- conflicted
+++ resolved
@@ -250,12 +250,8 @@
                                         "start": 653,
                                         "end": 669,
                                         "fullWidth": 16,
-<<<<<<< HEAD
                                         "width": 16,
-                                        "identifier": {
-=======
                                         "propertyName": {
->>>>>>> 85e84683
                                             "kind": "IdentifierName",
                                             "fullStart": 653,
                                             "fullEnd": 662,
@@ -389,12 +385,8 @@
                                         "start": 684,
                                         "end": 708,
                                         "fullWidth": 24,
-<<<<<<< HEAD
                                         "width": 24,
-                                        "identifier": {
-=======
                                         "propertyName": {
->>>>>>> 85e84683
                                             "kind": "IdentifierName",
                                             "fullStart": 684,
                                             "fullEnd": 692,
@@ -762,12 +754,8 @@
                                         "start": 763,
                                         "end": 831,
                                         "fullWidth": 68,
-<<<<<<< HEAD
                                         "width": 68,
-                                        "identifier": {
-=======
                                         "propertyName": {
->>>>>>> 85e84683
                                             "kind": "IdentifierName",
                                             "fullStart": 763,
                                             "fullEnd": 770,
@@ -1182,12 +1170,8 @@
                                         "start": 851,
                                         "end": 859,
                                         "fullWidth": 9,
-<<<<<<< HEAD
                                         "width": 8,
-                                        "identifier": {
-=======
                                         "propertyName": {
->>>>>>> 85e84683
                                             "kind": "IdentifierName",
                                             "fullStart": 851,
                                             "fullEnd": 860,
