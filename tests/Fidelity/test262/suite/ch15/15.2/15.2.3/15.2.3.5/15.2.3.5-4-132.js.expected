{
    "isDeclaration": false,
    "languageVersion": "EcmaScript5",
    "parseOptions": {
        "allowAutomaticSemicolonInsertion": true
    },
    "sourceUnit": {
        "kind": "SourceUnit",
        "fullStart": 0,
        "fullEnd": 965,
        "start": 562,
        "end": 965,
        "fullWidth": 965,
        "width": 403,
        "isIncrementallyUnusable": true,
        "moduleElements": [
            {
                "kind": "FunctionDeclaration",
                "fullStart": 0,
                "fullEnd": 941,
                "start": 562,
                "end": 939,
                "fullWidth": 941,
                "width": 377,
                "modifiers": [],
                "functionKeyword": {
                    "kind": "FunctionKeyword",
                    "fullStart": 0,
                    "fullEnd": 571,
                    "start": 562,
                    "end": 570,
                    "fullWidth": 571,
                    "width": 8,
                    "text": "function",
                    "value": "function",
                    "valueText": "function",
                    "hasLeadingTrivia": true,
                    "hasLeadingComment": true,
                    "hasLeadingNewLine": true,
                    "hasTrailingTrivia": true,
                    "leadingTrivia": [
                        {
                            "kind": "SingleLineCommentTrivia",
                            "text": "/// Copyright (c) 2012 Ecma International.  All rights reserved. "
                        },
                        {
                            "kind": "NewLineTrivia",
                            "text": "\r\n"
                        },
                        {
                            "kind": "SingleLineCommentTrivia",
                            "text": "/// Ecma International makes this code available under the terms and conditions set"
                        },
                        {
                            "kind": "NewLineTrivia",
                            "text": "\r\n"
                        },
                        {
                            "kind": "SingleLineCommentTrivia",
                            "text": "/// forth on http://hg.ecmascript.org/tests/test262/raw-file/tip/LICENSE (the "
                        },
                        {
                            "kind": "NewLineTrivia",
                            "text": "\r\n"
                        },
                        {
                            "kind": "SingleLineCommentTrivia",
                            "text": "/// \"Use Terms\").   Any redistribution of this code must retain the above "
                        },
                        {
                            "kind": "NewLineTrivia",
                            "text": "\r\n"
                        },
                        {
                            "kind": "SingleLineCommentTrivia",
                            "text": "/// copyright and this notice and otherwise comply with the Use Terms."
                        },
                        {
                            "kind": "NewLineTrivia",
                            "text": "\r\n"
                        },
                        {
                            "kind": "MultiLineCommentTrivia",
                            "text": "/**\r\n * @path ch15/15.2/15.2.3/15.2.3.5/15.2.3.5-4-132.js\r\n * @description Object.create - 'configurable' property of one property in 'Properties' is NaN (8.10.5 step 4.b)\r\n */"
                        },
                        {
                            "kind": "NewLineTrivia",
                            "text": "\r\n"
                        },
                        {
                            "kind": "NewLineTrivia",
                            "text": "\r\n"
                        },
                        {
                            "kind": "NewLineTrivia",
                            "text": "\r\n"
                        }
                    ],
                    "trailingTrivia": [
                        {
                            "kind": "WhitespaceTrivia",
                            "text": " "
                        }
                    ]
                },
                "identifier": {
                    "kind": "IdentifierName",
                    "fullStart": 571,
                    "fullEnd": 579,
                    "start": 571,
                    "end": 579,
                    "fullWidth": 8,
                    "width": 8,
                    "text": "testcase",
                    "value": "testcase",
                    "valueText": "testcase"
                },
                "callSignature": {
                    "kind": "CallSignature",
                    "fullStart": 579,
                    "fullEnd": 582,
                    "start": 579,
                    "end": 581,
                    "fullWidth": 3,
                    "width": 2,
                    "parameterList": {
                        "kind": "ParameterList",
                        "fullStart": 579,
                        "fullEnd": 582,
                        "start": 579,
                        "end": 581,
                        "fullWidth": 3,
                        "width": 2,
                        "openParenToken": {
                            "kind": "OpenParenToken",
                            "fullStart": 579,
                            "fullEnd": 580,
                            "start": 579,
                            "end": 580,
                            "fullWidth": 1,
                            "width": 1,
                            "text": "(",
                            "value": "(",
                            "valueText": "("
                        },
                        "parameters": [],
                        "closeParenToken": {
                            "kind": "CloseParenToken",
                            "fullStart": 580,
                            "fullEnd": 582,
                            "start": 580,
                            "end": 581,
                            "fullWidth": 2,
                            "width": 1,
                            "text": ")",
                            "value": ")",
                            "valueText": ")",
                            "hasTrailingTrivia": true,
                            "trailingTrivia": [
                                {
                                    "kind": "WhitespaceTrivia",
                                    "text": " "
                                }
                            ]
                        }
                    }
                },
                "block": {
                    "kind": "Block",
                    "fullStart": 582,
                    "fullEnd": 941,
                    "start": 582,
                    "end": 939,
                    "fullWidth": 359,
                    "width": 357,
                    "openBraceToken": {
                        "kind": "OpenBraceToken",
                        "fullStart": 582,
                        "fullEnd": 585,
                        "start": 582,
                        "end": 583,
                        "fullWidth": 3,
                        "width": 1,
                        "text": "{",
                        "value": "{",
                        "valueText": "{",
                        "hasTrailingTrivia": true,
                        "hasTrailingNewLine": true,
                        "trailingTrivia": [
                            {
                                "kind": "NewLineTrivia",
                                "text": "\r\n"
                            }
                        ]
                    },
                    "statements": [
                        {
                            "kind": "VariableStatement",
                            "fullStart": 585,
                            "fullEnd": 713,
                            "start": 595,
                            "end": 711,
                            "fullWidth": 128,
                            "width": 116,
                            "modifiers": [],
                            "variableDeclaration": {
                                "kind": "VariableDeclaration",
                                "fullStart": 585,
                                "fullEnd": 710,
                                "start": 595,
                                "end": 710,
                                "fullWidth": 125,
                                "width": 115,
                                "varKeyword": {
                                    "kind": "VarKeyword",
                                    "fullStart": 585,
                                    "fullEnd": 599,
                                    "start": 595,
                                    "end": 598,
                                    "fullWidth": 14,
                                    "width": 3,
                                    "text": "var",
                                    "value": "var",
                                    "valueText": "var",
                                    "hasLeadingTrivia": true,
                                    "hasLeadingNewLine": true,
                                    "hasTrailingTrivia": true,
                                    "leadingTrivia": [
                                        {
                                            "kind": "NewLineTrivia",
                                            "text": "\r\n"
                                        },
                                        {
                                            "kind": "WhitespaceTrivia",
                                            "text": "        "
                                        }
                                    ],
                                    "trailingTrivia": [
                                        {
                                            "kind": "WhitespaceTrivia",
                                            "text": " "
                                        }
                                    ]
                                },
                                "variableDeclarators": [
                                    {
                                        "kind": "VariableDeclarator",
                                        "fullStart": 599,
                                        "fullEnd": 710,
                                        "start": 599,
                                        "end": 710,
                                        "fullWidth": 111,
<<<<<<< HEAD
                                        "width": 111,
                                        "identifier": {
=======
                                        "propertyName": {
>>>>>>> 85e84683
                                            "kind": "IdentifierName",
                                            "fullStart": 599,
                                            "fullEnd": 606,
                                            "start": 599,
                                            "end": 605,
                                            "fullWidth": 7,
                                            "width": 6,
                                            "text": "newObj",
                                            "value": "newObj",
                                            "valueText": "newObj",
                                            "hasTrailingTrivia": true,
                                            "trailingTrivia": [
                                                {
                                                    "kind": "WhitespaceTrivia",
                                                    "text": " "
                                                }
                                            ]
                                        },
                                        "equalsValueClause": {
                                            "kind": "EqualsValueClause",
                                            "fullStart": 606,
                                            "fullEnd": 710,
                                            "start": 606,
                                            "end": 710,
                                            "fullWidth": 104,
                                            "width": 104,
                                            "equalsToken": {
                                                "kind": "EqualsToken",
                                                "fullStart": 606,
                                                "fullEnd": 608,
                                                "start": 606,
                                                "end": 607,
                                                "fullWidth": 2,
                                                "width": 1,
                                                "text": "=",
                                                "value": "=",
                                                "valueText": "=",
                                                "hasTrailingTrivia": true,
                                                "trailingTrivia": [
                                                    {
                                                        "kind": "WhitespaceTrivia",
                                                        "text": " "
                                                    }
                                                ]
                                            },
                                            "value": {
                                                "kind": "InvocationExpression",
                                                "fullStart": 608,
                                                "fullEnd": 710,
                                                "start": 608,
                                                "end": 710,
                                                "fullWidth": 102,
                                                "width": 102,
                                                "expression": {
                                                    "kind": "MemberAccessExpression",
                                                    "fullStart": 608,
                                                    "fullEnd": 621,
                                                    "start": 608,
                                                    "end": 621,
                                                    "fullWidth": 13,
                                                    "width": 13,
                                                    "expression": {
                                                        "kind": "IdentifierName",
                                                        "fullStart": 608,
                                                        "fullEnd": 614,
                                                        "start": 608,
                                                        "end": 614,
                                                        "fullWidth": 6,
                                                        "width": 6,
                                                        "text": "Object",
                                                        "value": "Object",
                                                        "valueText": "Object"
                                                    },
                                                    "dotToken": {
                                                        "kind": "DotToken",
                                                        "fullStart": 614,
                                                        "fullEnd": 615,
                                                        "start": 614,
                                                        "end": 615,
                                                        "fullWidth": 1,
                                                        "width": 1,
                                                        "text": ".",
                                                        "value": ".",
                                                        "valueText": "."
                                                    },
                                                    "name": {
                                                        "kind": "IdentifierName",
                                                        "fullStart": 615,
                                                        "fullEnd": 621,
                                                        "start": 615,
                                                        "end": 621,
                                                        "fullWidth": 6,
                                                        "width": 6,
                                                        "text": "create",
                                                        "value": "create",
                                                        "valueText": "create"
                                                    }
                                                },
                                                "argumentList": {
                                                    "kind": "ArgumentList",
                                                    "fullStart": 621,
                                                    "fullEnd": 710,
                                                    "start": 621,
                                                    "end": 710,
                                                    "fullWidth": 89,
                                                    "width": 89,
                                                    "openParenToken": {
                                                        "kind": "OpenParenToken",
                                                        "fullStart": 621,
                                                        "fullEnd": 622,
                                                        "start": 621,
                                                        "end": 622,
                                                        "fullWidth": 1,
                                                        "width": 1,
                                                        "text": "(",
                                                        "value": "(",
                                                        "valueText": "("
                                                    },
                                                    "arguments": [
                                                        {
                                                            "kind": "ObjectLiteralExpression",
                                                            "fullStart": 622,
                                                            "fullEnd": 624,
                                                            "start": 622,
                                                            "end": 624,
                                                            "fullWidth": 2,
                                                            "width": 2,
                                                            "openBraceToken": {
                                                                "kind": "OpenBraceToken",
                                                                "fullStart": 622,
                                                                "fullEnd": 623,
                                                                "start": 622,
                                                                "end": 623,
                                                                "fullWidth": 1,
                                                                "width": 1,
                                                                "text": "{",
                                                                "value": "{",
                                                                "valueText": "{"
                                                            },
                                                            "propertyAssignments": [],
                                                            "closeBraceToken": {
                                                                "kind": "CloseBraceToken",
                                                                "fullStart": 623,
                                                                "fullEnd": 624,
                                                                "start": 623,
                                                                "end": 624,
                                                                "fullWidth": 1,
                                                                "width": 1,
                                                                "text": "}",
                                                                "value": "}",
                                                                "valueText": "}"
                                                            }
                                                        },
                                                        {
                                                            "kind": "CommaToken",
                                                            "fullStart": 624,
                                                            "fullEnd": 626,
                                                            "start": 624,
                                                            "end": 625,
                                                            "fullWidth": 2,
                                                            "width": 1,
                                                            "text": ",",
                                                            "value": ",",
                                                            "valueText": ",",
                                                            "hasTrailingTrivia": true,
                                                            "trailingTrivia": [
                                                                {
                                                                    "kind": "WhitespaceTrivia",
                                                                    "text": " "
                                                                }
                                                            ]
                                                        },
                                                        {
                                                            "kind": "ObjectLiteralExpression",
                                                            "fullStart": 626,
                                                            "fullEnd": 709,
                                                            "start": 626,
                                                            "end": 709,
                                                            "fullWidth": 83,
                                                            "width": 83,
                                                            "openBraceToken": {
                                                                "kind": "OpenBraceToken",
                                                                "fullStart": 626,
                                                                "fullEnd": 629,
                                                                "start": 626,
                                                                "end": 627,
                                                                "fullWidth": 3,
                                                                "width": 1,
                                                                "text": "{",
                                                                "value": "{",
                                                                "valueText": "{",
                                                                "hasTrailingTrivia": true,
                                                                "hasTrailingNewLine": true,
                                                                "trailingTrivia": [
                                                                    {
                                                                        "kind": "NewLineTrivia",
                                                                        "text": "\r\n"
                                                                    }
                                                                ]
                                                            },
                                                            "propertyAssignments": [
                                                                {
                                                                    "kind": "SimplePropertyAssignment",
                                                                    "fullStart": 629,
                                                                    "fullEnd": 700,
                                                                    "start": 641,
                                                                    "end": 698,
                                                                    "fullWidth": 71,
                                                                    "width": 57,
                                                                    "propertyName": {
                                                                        "kind": "IdentifierName",
                                                                        "fullStart": 629,
                                                                        "fullEnd": 645,
                                                                        "start": 641,
                                                                        "end": 645,
                                                                        "fullWidth": 16,
                                                                        "width": 4,
                                                                        "text": "prop",
                                                                        "value": "prop",
                                                                        "valueText": "prop",
                                                                        "hasLeadingTrivia": true,
                                                                        "leadingTrivia": [
                                                                            {
                                                                                "kind": "WhitespaceTrivia",
                                                                                "text": "            "
                                                                            }
                                                                        ]
                                                                    },
                                                                    "colonToken": {
                                                                        "kind": "ColonToken",
                                                                        "fullStart": 645,
                                                                        "fullEnd": 647,
                                                                        "start": 645,
                                                                        "end": 646,
                                                                        "fullWidth": 2,
                                                                        "width": 1,
                                                                        "text": ":",
                                                                        "value": ":",
                                                                        "valueText": ":",
                                                                        "hasTrailingTrivia": true,
                                                                        "trailingTrivia": [
                                                                            {
                                                                                "kind": "WhitespaceTrivia",
                                                                                "text": " "
                                                                            }
                                                                        ]
                                                                    },
                                                                    "expression": {
                                                                        "kind": "ObjectLiteralExpression",
                                                                        "fullStart": 647,
                                                                        "fullEnd": 700,
                                                                        "start": 647,
                                                                        "end": 698,
                                                                        "fullWidth": 53,
                                                                        "width": 51,
                                                                        "openBraceToken": {
                                                                            "kind": "OpenBraceToken",
                                                                            "fullStart": 647,
                                                                            "fullEnd": 650,
                                                                            "start": 647,
                                                                            "end": 648,
                                                                            "fullWidth": 3,
                                                                            "width": 1,
                                                                            "text": "{",
                                                                            "value": "{",
                                                                            "valueText": "{",
                                                                            "hasTrailingTrivia": true,
                                                                            "hasTrailingNewLine": true,
                                                                            "trailingTrivia": [
                                                                                {
                                                                                    "kind": "NewLineTrivia",
                                                                                    "text": "\r\n"
                                                                                }
                                                                            ]
                                                                        },
                                                                        "propertyAssignments": [
                                                                            {
                                                                                "kind": "SimplePropertyAssignment",
                                                                                "fullStart": 650,
                                                                                "fullEnd": 685,
                                                                                "start": 666,
                                                                                "end": 683,
                                                                                "fullWidth": 35,
                                                                                "width": 17,
                                                                                "propertyName": {
                                                                                    "kind": "IdentifierName",
                                                                                    "fullStart": 650,
                                                                                    "fullEnd": 678,
                                                                                    "start": 666,
                                                                                    "end": 678,
                                                                                    "fullWidth": 28,
                                                                                    "width": 12,
                                                                                    "text": "configurable",
                                                                                    "value": "configurable",
                                                                                    "valueText": "configurable",
                                                                                    "hasLeadingTrivia": true,
                                                                                    "leadingTrivia": [
                                                                                        {
                                                                                            "kind": "WhitespaceTrivia",
                                                                                            "text": "                "
                                                                                        }
                                                                                    ]
                                                                                },
                                                                                "colonToken": {
                                                                                    "kind": "ColonToken",
                                                                                    "fullStart": 678,
                                                                                    "fullEnd": 680,
                                                                                    "start": 678,
                                                                                    "end": 679,
                                                                                    "fullWidth": 2,
                                                                                    "width": 1,
                                                                                    "text": ":",
                                                                                    "value": ":",
                                                                                    "valueText": ":",
                                                                                    "hasTrailingTrivia": true,
                                                                                    "trailingTrivia": [
                                                                                        {
                                                                                            "kind": "WhitespaceTrivia",
                                                                                            "text": " "
                                                                                        }
                                                                                    ]
                                                                                },
                                                                                "expression": {
                                                                                    "kind": "IdentifierName",
                                                                                    "fullStart": 680,
                                                                                    "fullEnd": 685,
                                                                                    "start": 680,
                                                                                    "end": 683,
                                                                                    "fullWidth": 5,
                                                                                    "width": 3,
                                                                                    "text": "NaN",
                                                                                    "value": "NaN",
                                                                                    "valueText": "NaN",
                                                                                    "hasTrailingTrivia": true,
                                                                                    "hasTrailingNewLine": true,
                                                                                    "trailingTrivia": [
                                                                                        {
                                                                                            "kind": "NewLineTrivia",
                                                                                            "text": "\r\n"
                                                                                        }
                                                                                    ]
                                                                                }
                                                                            }
                                                                        ],
                                                                        "closeBraceToken": {
                                                                            "kind": "CloseBraceToken",
                                                                            "fullStart": 685,
                                                                            "fullEnd": 700,
                                                                            "start": 697,
                                                                            "end": 698,
                                                                            "fullWidth": 15,
                                                                            "width": 1,
                                                                            "text": "}",
                                                                            "value": "}",
                                                                            "valueText": "}",
                                                                            "hasLeadingTrivia": true,
                                                                            "hasTrailingTrivia": true,
                                                                            "hasTrailingNewLine": true,
                                                                            "leadingTrivia": [
                                                                                {
                                                                                    "kind": "WhitespaceTrivia",
                                                                                    "text": "            "
                                                                                }
                                                                            ],
                                                                            "trailingTrivia": [
                                                                                {
                                                                                    "kind": "NewLineTrivia",
                                                                                    "text": "\r\n"
                                                                                }
                                                                            ]
                                                                        }
                                                                    }
                                                                }
                                                            ],
                                                            "closeBraceToken": {
                                                                "kind": "CloseBraceToken",
                                                                "fullStart": 700,
                                                                "fullEnd": 709,
                                                                "start": 708,
                                                                "end": 709,
                                                                "fullWidth": 9,
                                                                "width": 1,
                                                                "text": "}",
                                                                "value": "}",
                                                                "valueText": "}",
                                                                "hasLeadingTrivia": true,
                                                                "leadingTrivia": [
                                                                    {
                                                                        "kind": "WhitespaceTrivia",
                                                                        "text": "        "
                                                                    }
                                                                ]
                                                            }
                                                        }
                                                    ],
                                                    "closeParenToken": {
                                                        "kind": "CloseParenToken",
                                                        "fullStart": 709,
                                                        "fullEnd": 710,
                                                        "start": 709,
                                                        "end": 710,
                                                        "fullWidth": 1,
                                                        "width": 1,
                                                        "text": ")",
                                                        "value": ")",
                                                        "valueText": ")"
                                                    }
                                                }
                                            }
                                        }
                                    }
                                ]
                            },
                            "semicolonToken": {
                                "kind": "SemicolonToken",
                                "fullStart": 710,
                                "fullEnd": 713,
                                "start": 710,
                                "end": 711,
                                "fullWidth": 3,
                                "width": 1,
                                "text": ";",
                                "value": ";",
                                "valueText": ";",
                                "hasTrailingTrivia": true,
                                "hasTrailingNewLine": true,
                                "trailingTrivia": [
                                    {
                                        "kind": "NewLineTrivia",
                                        "text": "\r\n"
                                    }
                                ]
                            }
                        },
                        {
                            "kind": "VariableStatement",
                            "fullStart": 713,
                            "fullEnd": 775,
                            "start": 723,
                            "end": 773,
                            "fullWidth": 62,
                            "width": 50,
                            "modifiers": [],
                            "variableDeclaration": {
                                "kind": "VariableDeclaration",
                                "fullStart": 713,
                                "fullEnd": 772,
                                "start": 723,
                                "end": 772,
                                "fullWidth": 59,
                                "width": 49,
                                "varKeyword": {
                                    "kind": "VarKeyword",
                                    "fullStart": 713,
                                    "fullEnd": 727,
                                    "start": 723,
                                    "end": 726,
                                    "fullWidth": 14,
                                    "width": 3,
                                    "text": "var",
                                    "value": "var",
                                    "valueText": "var",
                                    "hasLeadingTrivia": true,
                                    "hasLeadingNewLine": true,
                                    "hasTrailingTrivia": true,
                                    "leadingTrivia": [
                                        {
                                            "kind": "NewLineTrivia",
                                            "text": "\r\n"
                                        },
                                        {
                                            "kind": "WhitespaceTrivia",
                                            "text": "        "
                                        }
                                    ],
                                    "trailingTrivia": [
                                        {
                                            "kind": "WhitespaceTrivia",
                                            "text": " "
                                        }
                                    ]
                                },
                                "variableDeclarators": [
                                    {
                                        "kind": "VariableDeclarator",
                                        "fullStart": 727,
                                        "fullEnd": 772,
                                        "start": 727,
                                        "end": 772,
                                        "fullWidth": 45,
<<<<<<< HEAD
                                        "width": 45,
                                        "identifier": {
=======
                                        "propertyName": {
>>>>>>> 85e84683
                                            "kind": "IdentifierName",
                                            "fullStart": 727,
                                            "fullEnd": 741,
                                            "start": 727,
                                            "end": 740,
                                            "fullWidth": 14,
                                            "width": 13,
                                            "text": "beforeDeleted",
                                            "value": "beforeDeleted",
                                            "valueText": "beforeDeleted",
                                            "hasTrailingTrivia": true,
                                            "trailingTrivia": [
                                                {
                                                    "kind": "WhitespaceTrivia",
                                                    "text": " "
                                                }
                                            ]
                                        },
                                        "equalsValueClause": {
                                            "kind": "EqualsValueClause",
                                            "fullStart": 741,
                                            "fullEnd": 772,
                                            "start": 741,
                                            "end": 772,
                                            "fullWidth": 31,
                                            "width": 31,
                                            "equalsToken": {
                                                "kind": "EqualsToken",
                                                "fullStart": 741,
                                                "fullEnd": 743,
                                                "start": 741,
                                                "end": 742,
                                                "fullWidth": 2,
                                                "width": 1,
                                                "text": "=",
                                                "value": "=",
                                                "valueText": "=",
                                                "hasTrailingTrivia": true,
                                                "trailingTrivia": [
                                                    {
                                                        "kind": "WhitespaceTrivia",
                                                        "text": " "
                                                    }
                                                ]
                                            },
                                            "value": {
                                                "kind": "InvocationExpression",
                                                "fullStart": 743,
                                                "fullEnd": 772,
                                                "start": 743,
                                                "end": 772,
                                                "fullWidth": 29,
                                                "width": 29,
                                                "expression": {
                                                    "kind": "MemberAccessExpression",
                                                    "fullStart": 743,
                                                    "fullEnd": 764,
                                                    "start": 743,
                                                    "end": 764,
                                                    "fullWidth": 21,
                                                    "width": 21,
                                                    "expression": {
                                                        "kind": "IdentifierName",
                                                        "fullStart": 743,
                                                        "fullEnd": 749,
                                                        "start": 743,
                                                        "end": 749,
                                                        "fullWidth": 6,
                                                        "width": 6,
                                                        "text": "newObj",
                                                        "value": "newObj",
                                                        "valueText": "newObj"
                                                    },
                                                    "dotToken": {
                                                        "kind": "DotToken",
                                                        "fullStart": 749,
                                                        "fullEnd": 750,
                                                        "start": 749,
                                                        "end": 750,
                                                        "fullWidth": 1,
                                                        "width": 1,
                                                        "text": ".",
                                                        "value": ".",
                                                        "valueText": "."
                                                    },
                                                    "name": {
                                                        "kind": "IdentifierName",
                                                        "fullStart": 750,
                                                        "fullEnd": 764,
                                                        "start": 750,
                                                        "end": 764,
                                                        "fullWidth": 14,
                                                        "width": 14,
                                                        "text": "hasOwnProperty",
                                                        "value": "hasOwnProperty",
                                                        "valueText": "hasOwnProperty"
                                                    }
                                                },
                                                "argumentList": {
                                                    "kind": "ArgumentList",
                                                    "fullStart": 764,
                                                    "fullEnd": 772,
                                                    "start": 764,
                                                    "end": 772,
                                                    "fullWidth": 8,
                                                    "width": 8,
                                                    "openParenToken": {
                                                        "kind": "OpenParenToken",
                                                        "fullStart": 764,
                                                        "fullEnd": 765,
                                                        "start": 764,
                                                        "end": 765,
                                                        "fullWidth": 1,
                                                        "width": 1,
                                                        "text": "(",
                                                        "value": "(",
                                                        "valueText": "("
                                                    },
                                                    "arguments": [
                                                        {
                                                            "kind": "StringLiteral",
                                                            "fullStart": 765,
                                                            "fullEnd": 771,
                                                            "start": 765,
                                                            "end": 771,
                                                            "fullWidth": 6,
                                                            "width": 6,
                                                            "text": "\"prop\"",
                                                            "value": "prop",
                                                            "valueText": "prop"
                                                        }
                                                    ],
                                                    "closeParenToken": {
                                                        "kind": "CloseParenToken",
                                                        "fullStart": 771,
                                                        "fullEnd": 772,
                                                        "start": 771,
                                                        "end": 772,
                                                        "fullWidth": 1,
                                                        "width": 1,
                                                        "text": ")",
                                                        "value": ")",
                                                        "valueText": ")"
                                                    }
                                                }
                                            }
                                        }
                                    }
                                ]
                            },
                            "semicolonToken": {
                                "kind": "SemicolonToken",
                                "fullStart": 772,
                                "fullEnd": 775,
                                "start": 772,
                                "end": 773,
                                "fullWidth": 3,
                                "width": 1,
                                "text": ";",
                                "value": ";",
                                "valueText": ";",
                                "hasTrailingTrivia": true,
                                "hasTrailingNewLine": true,
                                "trailingTrivia": [
                                    {
                                        "kind": "NewLineTrivia",
                                        "text": "\r\n"
                                    }
                                ]
                            }
                        },
                        {
                            "kind": "ExpressionStatement",
                            "fullStart": 775,
                            "fullEnd": 806,
                            "start": 785,
                            "end": 804,
                            "fullWidth": 31,
                            "width": 19,
                            "expression": {
                                "kind": "DeleteExpression",
                                "fullStart": 775,
                                "fullEnd": 803,
                                "start": 785,
                                "end": 803,
                                "fullWidth": 28,
                                "width": 18,
                                "deleteKeyword": {
                                    "kind": "DeleteKeyword",
                                    "fullStart": 775,
                                    "fullEnd": 792,
                                    "start": 785,
                                    "end": 791,
                                    "fullWidth": 17,
                                    "width": 6,
                                    "text": "delete",
                                    "value": "delete",
                                    "valueText": "delete",
                                    "hasLeadingTrivia": true,
                                    "hasLeadingNewLine": true,
                                    "hasTrailingTrivia": true,
                                    "leadingTrivia": [
                                        {
                                            "kind": "NewLineTrivia",
                                            "text": "\r\n"
                                        },
                                        {
                                            "kind": "WhitespaceTrivia",
                                            "text": "        "
                                        }
                                    ],
                                    "trailingTrivia": [
                                        {
                                            "kind": "WhitespaceTrivia",
                                            "text": " "
                                        }
                                    ]
                                },
                                "expression": {
                                    "kind": "MemberAccessExpression",
                                    "fullStart": 792,
                                    "fullEnd": 803,
                                    "start": 792,
                                    "end": 803,
                                    "fullWidth": 11,
                                    "width": 11,
                                    "expression": {
                                        "kind": "IdentifierName",
                                        "fullStart": 792,
                                        "fullEnd": 798,
                                        "start": 792,
                                        "end": 798,
                                        "fullWidth": 6,
                                        "width": 6,
                                        "text": "newObj",
                                        "value": "newObj",
                                        "valueText": "newObj"
                                    },
                                    "dotToken": {
                                        "kind": "DotToken",
                                        "fullStart": 798,
                                        "fullEnd": 799,
                                        "start": 798,
                                        "end": 799,
                                        "fullWidth": 1,
                                        "width": 1,
                                        "text": ".",
                                        "value": ".",
                                        "valueText": "."
                                    },
                                    "name": {
                                        "kind": "IdentifierName",
                                        "fullStart": 799,
                                        "fullEnd": 803,
                                        "start": 799,
                                        "end": 803,
                                        "fullWidth": 4,
                                        "width": 4,
                                        "text": "prop",
                                        "value": "prop",
                                        "valueText": "prop"
                                    }
                                }
                            },
                            "semicolonToken": {
                                "kind": "SemicolonToken",
                                "fullStart": 803,
                                "fullEnd": 806,
                                "start": 803,
                                "end": 804,
                                "fullWidth": 3,
                                "width": 1,
                                "text": ";",
                                "value": ";",
                                "valueText": ";",
                                "hasTrailingTrivia": true,
                                "hasTrailingNewLine": true,
                                "trailingTrivia": [
                                    {
                                        "kind": "NewLineTrivia",
                                        "text": "\r\n"
                                    }
                                ]
                            }
                        },
                        {
                            "kind": "VariableStatement",
                            "fullStart": 806,
                            "fullEnd": 867,
                            "start": 816,
                            "end": 865,
                            "fullWidth": 61,
                            "width": 49,
                            "modifiers": [],
                            "variableDeclaration": {
                                "kind": "VariableDeclaration",
                                "fullStart": 806,
                                "fullEnd": 864,
                                "start": 816,
                                "end": 864,
                                "fullWidth": 58,
                                "width": 48,
                                "varKeyword": {
                                    "kind": "VarKeyword",
                                    "fullStart": 806,
                                    "fullEnd": 820,
                                    "start": 816,
                                    "end": 819,
                                    "fullWidth": 14,
                                    "width": 3,
                                    "text": "var",
                                    "value": "var",
                                    "valueText": "var",
                                    "hasLeadingTrivia": true,
                                    "hasLeadingNewLine": true,
                                    "hasTrailingTrivia": true,
                                    "leadingTrivia": [
                                        {
                                            "kind": "NewLineTrivia",
                                            "text": "\r\n"
                                        },
                                        {
                                            "kind": "WhitespaceTrivia",
                                            "text": "        "
                                        }
                                    ],
                                    "trailingTrivia": [
                                        {
                                            "kind": "WhitespaceTrivia",
                                            "text": " "
                                        }
                                    ]
                                },
                                "variableDeclarators": [
                                    {
                                        "kind": "VariableDeclarator",
                                        "fullStart": 820,
                                        "fullEnd": 864,
                                        "start": 820,
                                        "end": 864,
                                        "fullWidth": 44,
<<<<<<< HEAD
                                        "width": 44,
                                        "identifier": {
=======
                                        "propertyName": {
>>>>>>> 85e84683
                                            "kind": "IdentifierName",
                                            "fullStart": 820,
                                            "fullEnd": 833,
                                            "start": 820,
                                            "end": 832,
                                            "fullWidth": 13,
                                            "width": 12,
                                            "text": "afterDeleted",
                                            "value": "afterDeleted",
                                            "valueText": "afterDeleted",
                                            "hasTrailingTrivia": true,
                                            "trailingTrivia": [
                                                {
                                                    "kind": "WhitespaceTrivia",
                                                    "text": " "
                                                }
                                            ]
                                        },
                                        "equalsValueClause": {
                                            "kind": "EqualsValueClause",
                                            "fullStart": 833,
                                            "fullEnd": 864,
                                            "start": 833,
                                            "end": 864,
                                            "fullWidth": 31,
                                            "width": 31,
                                            "equalsToken": {
                                                "kind": "EqualsToken",
                                                "fullStart": 833,
                                                "fullEnd": 835,
                                                "start": 833,
                                                "end": 834,
                                                "fullWidth": 2,
                                                "width": 1,
                                                "text": "=",
                                                "value": "=",
                                                "valueText": "=",
                                                "hasTrailingTrivia": true,
                                                "trailingTrivia": [
                                                    {
                                                        "kind": "WhitespaceTrivia",
                                                        "text": " "
                                                    }
                                                ]
                                            },
                                            "value": {
                                                "kind": "InvocationExpression",
                                                "fullStart": 835,
                                                "fullEnd": 864,
                                                "start": 835,
                                                "end": 864,
                                                "fullWidth": 29,
                                                "width": 29,
                                                "expression": {
                                                    "kind": "MemberAccessExpression",
                                                    "fullStart": 835,
                                                    "fullEnd": 856,
                                                    "start": 835,
                                                    "end": 856,
                                                    "fullWidth": 21,
                                                    "width": 21,
                                                    "expression": {
                                                        "kind": "IdentifierName",
                                                        "fullStart": 835,
                                                        "fullEnd": 841,
                                                        "start": 835,
                                                        "end": 841,
                                                        "fullWidth": 6,
                                                        "width": 6,
                                                        "text": "newObj",
                                                        "value": "newObj",
                                                        "valueText": "newObj"
                                                    },
                                                    "dotToken": {
                                                        "kind": "DotToken",
                                                        "fullStart": 841,
                                                        "fullEnd": 842,
                                                        "start": 841,
                                                        "end": 842,
                                                        "fullWidth": 1,
                                                        "width": 1,
                                                        "text": ".",
                                                        "value": ".",
                                                        "valueText": "."
                                                    },
                                                    "name": {
                                                        "kind": "IdentifierName",
                                                        "fullStart": 842,
                                                        "fullEnd": 856,
                                                        "start": 842,
                                                        "end": 856,
                                                        "fullWidth": 14,
                                                        "width": 14,
                                                        "text": "hasOwnProperty",
                                                        "value": "hasOwnProperty",
                                                        "valueText": "hasOwnProperty"
                                                    }
                                                },
                                                "argumentList": {
                                                    "kind": "ArgumentList",
                                                    "fullStart": 856,
                                                    "fullEnd": 864,
                                                    "start": 856,
                                                    "end": 864,
                                                    "fullWidth": 8,
                                                    "width": 8,
                                                    "openParenToken": {
                                                        "kind": "OpenParenToken",
                                                        "fullStart": 856,
                                                        "fullEnd": 857,
                                                        "start": 856,
                                                        "end": 857,
                                                        "fullWidth": 1,
                                                        "width": 1,
                                                        "text": "(",
                                                        "value": "(",
                                                        "valueText": "("
                                                    },
                                                    "arguments": [
                                                        {
                                                            "kind": "StringLiteral",
                                                            "fullStart": 857,
                                                            "fullEnd": 863,
                                                            "start": 857,
                                                            "end": 863,
                                                            "fullWidth": 6,
                                                            "width": 6,
                                                            "text": "\"prop\"",
                                                            "value": "prop",
                                                            "valueText": "prop"
                                                        }
                                                    ],
                                                    "closeParenToken": {
                                                        "kind": "CloseParenToken",
                                                        "fullStart": 863,
                                                        "fullEnd": 864,
                                                        "start": 863,
                                                        "end": 864,
                                                        "fullWidth": 1,
                                                        "width": 1,
                                                        "text": ")",
                                                        "value": ")",
                                                        "valueText": ")"
                                                    }
                                                }
                                            }
                                        }
                                    }
                                ]
                            },
                            "semicolonToken": {
                                "kind": "SemicolonToken",
                                "fullStart": 864,
                                "fullEnd": 867,
                                "start": 864,
                                "end": 865,
                                "fullWidth": 3,
                                "width": 1,
                                "text": ";",
                                "value": ";",
                                "valueText": ";",
                                "hasTrailingTrivia": true,
                                "hasTrailingNewLine": true,
                                "trailingTrivia": [
                                    {
                                        "kind": "NewLineTrivia",
                                        "text": "\r\n"
                                    }
                                ]
                            }
                        },
                        {
                            "kind": "ReturnStatement",
                            "fullStart": 867,
                            "fullEnd": 934,
                            "start": 877,
                            "end": 932,
                            "fullWidth": 67,
                            "width": 55,
                            "returnKeyword": {
                                "kind": "ReturnKeyword",
                                "fullStart": 867,
                                "fullEnd": 884,
                                "start": 877,
                                "end": 883,
                                "fullWidth": 17,
                                "width": 6,
                                "text": "return",
                                "value": "return",
                                "valueText": "return",
                                "hasLeadingTrivia": true,
                                "hasLeadingNewLine": true,
                                "hasTrailingTrivia": true,
                                "leadingTrivia": [
                                    {
                                        "kind": "NewLineTrivia",
                                        "text": "\r\n"
                                    },
                                    {
                                        "kind": "WhitespaceTrivia",
                                        "text": "        "
                                    }
                                ],
                                "trailingTrivia": [
                                    {
                                        "kind": "WhitespaceTrivia",
                                        "text": " "
                                    }
                                ]
                            },
                            "expression": {
                                "kind": "LogicalAndExpression",
                                "fullStart": 884,
                                "fullEnd": 931,
                                "start": 884,
                                "end": 931,
                                "fullWidth": 47,
                                "width": 47,
                                "left": {
                                    "kind": "EqualsExpression",
                                    "fullStart": 884,
                                    "fullEnd": 907,
                                    "start": 884,
                                    "end": 906,
                                    "fullWidth": 23,
                                    "width": 22,
                                    "left": {
                                        "kind": "IdentifierName",
                                        "fullStart": 884,
                                        "fullEnd": 898,
                                        "start": 884,
                                        "end": 897,
                                        "fullWidth": 14,
                                        "width": 13,
                                        "text": "beforeDeleted",
                                        "value": "beforeDeleted",
                                        "valueText": "beforeDeleted",
                                        "hasTrailingTrivia": true,
                                        "trailingTrivia": [
                                            {
                                                "kind": "WhitespaceTrivia",
                                                "text": " "
                                            }
                                        ]
                                    },
                                    "operatorToken": {
                                        "kind": "EqualsEqualsEqualsToken",
                                        "fullStart": 898,
                                        "fullEnd": 902,
                                        "start": 898,
                                        "end": 901,
                                        "fullWidth": 4,
                                        "width": 3,
                                        "text": "===",
                                        "value": "===",
                                        "valueText": "===",
                                        "hasTrailingTrivia": true,
                                        "trailingTrivia": [
                                            {
                                                "kind": "WhitespaceTrivia",
                                                "text": " "
                                            }
                                        ]
                                    },
                                    "right": {
                                        "kind": "TrueKeyword",
                                        "fullStart": 902,
                                        "fullEnd": 907,
                                        "start": 902,
                                        "end": 906,
                                        "fullWidth": 5,
                                        "width": 4,
                                        "text": "true",
                                        "value": true,
                                        "valueText": "true",
                                        "hasTrailingTrivia": true,
                                        "trailingTrivia": [
                                            {
                                                "kind": "WhitespaceTrivia",
                                                "text": " "
                                            }
                                        ]
                                    }
                                },
                                "operatorToken": {
                                    "kind": "AmpersandAmpersandToken",
                                    "fullStart": 907,
                                    "fullEnd": 910,
                                    "start": 907,
                                    "end": 909,
                                    "fullWidth": 3,
                                    "width": 2,
                                    "text": "&&",
                                    "value": "&&",
                                    "valueText": "&&",
                                    "hasTrailingTrivia": true,
                                    "trailingTrivia": [
                                        {
                                            "kind": "WhitespaceTrivia",
                                            "text": " "
                                        }
                                    ]
                                },
                                "right": {
                                    "kind": "EqualsExpression",
                                    "fullStart": 910,
                                    "fullEnd": 931,
                                    "start": 910,
                                    "end": 931,
                                    "fullWidth": 21,
                                    "width": 21,
                                    "left": {
                                        "kind": "IdentifierName",
                                        "fullStart": 910,
                                        "fullEnd": 923,
                                        "start": 910,
                                        "end": 922,
                                        "fullWidth": 13,
                                        "width": 12,
                                        "text": "afterDeleted",
                                        "value": "afterDeleted",
                                        "valueText": "afterDeleted",
                                        "hasTrailingTrivia": true,
                                        "trailingTrivia": [
                                            {
                                                "kind": "WhitespaceTrivia",
                                                "text": " "
                                            }
                                        ]
                                    },
                                    "operatorToken": {
                                        "kind": "EqualsEqualsEqualsToken",
                                        "fullStart": 923,
                                        "fullEnd": 927,
                                        "start": 923,
                                        "end": 926,
                                        "fullWidth": 4,
                                        "width": 3,
                                        "text": "===",
                                        "value": "===",
                                        "valueText": "===",
                                        "hasTrailingTrivia": true,
                                        "trailingTrivia": [
                                            {
                                                "kind": "WhitespaceTrivia",
                                                "text": " "
                                            }
                                        ]
                                    },
                                    "right": {
                                        "kind": "TrueKeyword",
                                        "fullStart": 927,
                                        "fullEnd": 931,
                                        "start": 927,
                                        "end": 931,
                                        "fullWidth": 4,
                                        "width": 4,
                                        "text": "true",
                                        "value": true,
                                        "valueText": "true"
                                    }
                                }
                            },
                            "semicolonToken": {
                                "kind": "SemicolonToken",
                                "fullStart": 931,
                                "fullEnd": 934,
                                "start": 931,
                                "end": 932,
                                "fullWidth": 3,
                                "width": 1,
                                "text": ";",
                                "value": ";",
                                "valueText": ";",
                                "hasTrailingTrivia": true,
                                "hasTrailingNewLine": true,
                                "trailingTrivia": [
                                    {
                                        "kind": "NewLineTrivia",
                                        "text": "\r\n"
                                    }
                                ]
                            }
                        }
                    ],
                    "closeBraceToken": {
                        "kind": "CloseBraceToken",
                        "fullStart": 934,
                        "fullEnd": 941,
                        "start": 938,
                        "end": 939,
                        "fullWidth": 7,
                        "width": 1,
                        "text": "}",
                        "value": "}",
                        "valueText": "}",
                        "hasLeadingTrivia": true,
                        "hasTrailingTrivia": true,
                        "hasTrailingNewLine": true,
                        "leadingTrivia": [
                            {
                                "kind": "WhitespaceTrivia",
                                "text": "    "
                            }
                        ],
                        "trailingTrivia": [
                            {
                                "kind": "NewLineTrivia",
                                "text": "\r\n"
                            }
                        ]
                    }
                }
            },
            {
                "kind": "ExpressionStatement",
                "fullStart": 941,
                "fullEnd": 965,
                "start": 941,
                "end": 963,
                "fullWidth": 24,
                "width": 22,
                "expression": {
                    "kind": "InvocationExpression",
                    "fullStart": 941,
                    "fullEnd": 962,
                    "start": 941,
                    "end": 962,
                    "fullWidth": 21,
                    "width": 21,
                    "expression": {
                        "kind": "IdentifierName",
                        "fullStart": 941,
                        "fullEnd": 952,
                        "start": 941,
                        "end": 952,
                        "fullWidth": 11,
                        "width": 11,
                        "text": "runTestCase",
                        "value": "runTestCase",
                        "valueText": "runTestCase"
                    },
                    "argumentList": {
                        "kind": "ArgumentList",
                        "fullStart": 952,
                        "fullEnd": 962,
                        "start": 952,
                        "end": 962,
                        "fullWidth": 10,
                        "width": 10,
                        "openParenToken": {
                            "kind": "OpenParenToken",
                            "fullStart": 952,
                            "fullEnd": 953,
                            "start": 952,
                            "end": 953,
                            "fullWidth": 1,
                            "width": 1,
                            "text": "(",
                            "value": "(",
                            "valueText": "("
                        },
                        "arguments": [
                            {
                                "kind": "IdentifierName",
                                "fullStart": 953,
                                "fullEnd": 961,
                                "start": 953,
                                "end": 961,
                                "fullWidth": 8,
                                "width": 8,
                                "text": "testcase",
                                "value": "testcase",
                                "valueText": "testcase"
                            }
                        ],
                        "closeParenToken": {
                            "kind": "CloseParenToken",
                            "fullStart": 961,
                            "fullEnd": 962,
                            "start": 961,
                            "end": 962,
                            "fullWidth": 1,
                            "width": 1,
                            "text": ")",
                            "value": ")",
                            "valueText": ")"
                        }
                    }
                },
                "semicolonToken": {
                    "kind": "SemicolonToken",
                    "fullStart": 962,
                    "fullEnd": 965,
                    "start": 962,
                    "end": 963,
                    "fullWidth": 3,
                    "width": 1,
                    "text": ";",
                    "value": ";",
                    "valueText": ";",
                    "hasTrailingTrivia": true,
                    "hasTrailingNewLine": true,
                    "trailingTrivia": [
                        {
                            "kind": "NewLineTrivia",
                            "text": "\r\n"
                        }
                    ]
                }
            }
        ],
        "endOfFileToken": {
            "kind": "EndOfFileToken",
            "fullStart": 965,
            "fullEnd": 965,
            "start": 965,
            "end": 965,
            "fullWidth": 0,
            "width": 0,
            "text": ""
        }
    },
    "lineMap": {
        "lineStarts": [
            0,
            67,
            152,
            232,
            308,
            380,
            385,
            439,
            553,
            558,
            560,
            562,
            585,
            587,
            629,
            650,
            685,
            700,
            713,
            715,
            775,
            777,
            806,
            808,
            867,
            869,
            934,
            941,
            965
        ],
        "length": 965
    }
}<|MERGE_RESOLUTION|>--- conflicted
+++ resolved
@@ -250,12 +250,8 @@
                                         "start": 599,
                                         "end": 710,
                                         "fullWidth": 111,
-<<<<<<< HEAD
                                         "width": 111,
-                                        "identifier": {
-=======
                                         "propertyName": {
->>>>>>> 85e84683
                                             "kind": "IdentifierName",
                                             "fullStart": 599,
                                             "fullEnd": 606,
@@ -746,12 +742,8 @@
                                         "start": 727,
                                         "end": 772,
                                         "fullWidth": 45,
-<<<<<<< HEAD
                                         "width": 45,
-                                        "identifier": {
-=======
                                         "propertyName": {
->>>>>>> 85e84683
                                             "kind": "IdentifierName",
                                             "fullStart": 727,
                                             "fullEnd": 741,
@@ -1093,12 +1085,8 @@
                                         "start": 820,
                                         "end": 864,
                                         "fullWidth": 44,
-<<<<<<< HEAD
                                         "width": 44,
-                                        "identifier": {
-=======
                                         "propertyName": {
->>>>>>> 85e84683
                                             "kind": "IdentifierName",
                                             "fullStart": 820,
                                             "fullEnd": 833,
