--- conflicted
+++ resolved
@@ -250,12 +250,8 @@
                                         "start": 611,
                                         "end": 627,
                                         "fullWidth": 16,
-<<<<<<< HEAD
                                         "width": 16,
-                                        "identifier": {
-=======
                                         "propertyName": {
->>>>>>> 85e84683
                                             "kind": "IdentifierName",
                                             "fullStart": 611,
                                             "fullEnd": 620,
@@ -394,12 +390,8 @@
                                         "start": 644,
                                         "end": 760,
                                         "fullWidth": 116,
-<<<<<<< HEAD
                                         "width": 116,
-                                        "identifier": {
-=======
                                         "propertyName": {
->>>>>>> 85e84683
                                             "kind": "IdentifierName",
                                             "fullStart": 644,
                                             "fullEnd": 651,
@@ -915,12 +907,8 @@
                                         "start": 780,
                                         "end": 788,
                                         "fullWidth": 9,
-<<<<<<< HEAD
                                         "width": 8,
-                                        "identifier": {
-=======
                                         "propertyName": {
->>>>>>> 85e84683
                                             "kind": "IdentifierName",
                                             "fullStart": 780,
                                             "fullEnd": 789,
