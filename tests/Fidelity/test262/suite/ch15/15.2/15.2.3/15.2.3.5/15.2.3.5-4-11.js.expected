--- conflicted
+++ resolved
@@ -252,12 +252,8 @@
                                         "start": 574,
                                         "end": 592,
                                         "fullWidth": 18,
-<<<<<<< HEAD
                                         "width": 18,
-                                        "identifier": {
-=======
                                         "propertyName": {
->>>>>>> 85e84683
                                             "kind": "IdentifierName",
                                             "fullStart": 574,
                                             "fullEnd": 580,
@@ -453,12 +449,8 @@
                                         "start": 607,
                                         "end": 621,
                                         "fullWidth": 14,
-<<<<<<< HEAD
                                         "width": 14,
-                                        "identifier": {
-=======
                                         "propertyName": {
->>>>>>> 85e84683
                                             "kind": "IdentifierName",
                                             "fullStart": 607,
                                             "fullEnd": 614,
@@ -1332,12 +1324,8 @@
                                         "start": 853,
                                         "end": 886,
                                         "fullWidth": 33,
-<<<<<<< HEAD
                                         "width": 33,
-                                        "identifier": {
-=======
                                         "propertyName": {
->>>>>>> 85e84683
                                             "kind": "IdentifierName",
                                             "fullStart": 853,
                                             "fullEnd": 860,
