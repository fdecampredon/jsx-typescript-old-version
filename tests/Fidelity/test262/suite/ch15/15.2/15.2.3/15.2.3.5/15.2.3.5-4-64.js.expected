{
    "isDeclaration": false,
    "languageVersion": "EcmaScript5",
    "parseOptions": {
        "allowAutomaticSemicolonInsertion": true
    },
    "sourceUnit": {
        "kind": "SourceUnit",
        "fullStart": 0,
        "fullEnd": 1110,
        "start": 616,
        "end": 1110,
        "fullWidth": 1110,
        "width": 494,
        "isIncrementallyUnusable": true,
        "moduleElements": [
            {
                "kind": "FunctionDeclaration",
                "fullStart": 0,
                "fullEnd": 1086,
                "start": 616,
                "end": 1084,
                "fullWidth": 1086,
                "width": 468,
                "modifiers": [],
                "functionKeyword": {
                    "kind": "FunctionKeyword",
                    "fullStart": 0,
                    "fullEnd": 625,
                    "start": 616,
                    "end": 624,
                    "fullWidth": 625,
                    "width": 8,
                    "text": "function",
                    "value": "function",
                    "valueText": "function",
                    "hasLeadingTrivia": true,
                    "hasLeadingComment": true,
                    "hasLeadingNewLine": true,
                    "hasTrailingTrivia": true,
                    "leadingTrivia": [
                        {
                            "kind": "SingleLineCommentTrivia",
                            "text": "/// Copyright (c) 2012 Ecma International.  All rights reserved. "
                        },
                        {
                            "kind": "NewLineTrivia",
                            "text": "\r\n"
                        },
                        {
                            "kind": "SingleLineCommentTrivia",
                            "text": "/// Ecma International makes this code available under the terms and conditions set"
                        },
                        {
                            "kind": "NewLineTrivia",
                            "text": "\r\n"
                        },
                        {
                            "kind": "SingleLineCommentTrivia",
                            "text": "/// forth on http://hg.ecmascript.org/tests/test262/raw-file/tip/LICENSE (the "
                        },
                        {
                            "kind": "NewLineTrivia",
                            "text": "\r\n"
                        },
                        {
                            "kind": "SingleLineCommentTrivia",
                            "text": "/// \"Use Terms\").   Any redistribution of this code must retain the above "
                        },
                        {
                            "kind": "NewLineTrivia",
                            "text": "\r\n"
                        },
                        {
                            "kind": "SingleLineCommentTrivia",
                            "text": "/// copyright and this notice and otherwise comply with the Use Terms."
                        },
                        {
                            "kind": "NewLineTrivia",
                            "text": "\r\n"
                        },
                        {
                            "kind": "MultiLineCommentTrivia",
                            "text": "/**\r\n * @path ch15/15.2/15.2.3/15.2.3.5/15.2.3.5-4-64.js\r\n * @description Object.create - one property in 'Properties' is the Math object that uses Object's [[Get]] method to access the 'enumerable' property (8.10.5 step 3.a)\r\n */"
                        },
                        {
                            "kind": "NewLineTrivia",
                            "text": "\r\n"
                        },
                        {
                            "kind": "NewLineTrivia",
                            "text": "\r\n"
                        },
                        {
                            "kind": "NewLineTrivia",
                            "text": "\r\n"
                        }
                    ],
                    "trailingTrivia": [
                        {
                            "kind": "WhitespaceTrivia",
                            "text": " "
                        }
                    ]
                },
                "identifier": {
                    "kind": "IdentifierName",
                    "fullStart": 625,
                    "fullEnd": 633,
                    "start": 625,
                    "end": 633,
                    "fullWidth": 8,
                    "width": 8,
                    "text": "testcase",
                    "value": "testcase",
                    "valueText": "testcase"
                },
                "callSignature": {
                    "kind": "CallSignature",
                    "fullStart": 633,
                    "fullEnd": 636,
                    "start": 633,
                    "end": 635,
                    "fullWidth": 3,
                    "width": 2,
                    "parameterList": {
                        "kind": "ParameterList",
                        "fullStart": 633,
                        "fullEnd": 636,
                        "start": 633,
                        "end": 635,
                        "fullWidth": 3,
                        "width": 2,
                        "openParenToken": {
                            "kind": "OpenParenToken",
                            "fullStart": 633,
                            "fullEnd": 634,
                            "start": 633,
                            "end": 634,
                            "fullWidth": 1,
                            "width": 1,
                            "text": "(",
                            "value": "(",
                            "valueText": "("
                        },
                        "parameters": [],
                        "closeParenToken": {
                            "kind": "CloseParenToken",
                            "fullStart": 634,
                            "fullEnd": 636,
                            "start": 634,
                            "end": 635,
                            "fullWidth": 2,
                            "width": 1,
                            "text": ")",
                            "value": ")",
                            "valueText": ")",
                            "hasTrailingTrivia": true,
                            "trailingTrivia": [
                                {
                                    "kind": "WhitespaceTrivia",
                                    "text": " "
                                }
                            ]
                        }
                    }
                },
                "block": {
                    "kind": "Block",
                    "fullStart": 636,
                    "fullEnd": 1086,
                    "start": 636,
                    "end": 1084,
                    "fullWidth": 450,
                    "width": 448,
                    "openBraceToken": {
                        "kind": "OpenBraceToken",
                        "fullStart": 636,
                        "fullEnd": 639,
                        "start": 636,
                        "end": 637,
                        "fullWidth": 3,
                        "width": 1,
                        "text": "{",
                        "value": "{",
                        "valueText": "{",
                        "hasTrailingTrivia": true,
                        "hasTrailingNewLine": true,
                        "trailingTrivia": [
                            {
                                "kind": "NewLineTrivia",
                                "text": "\r\n"
                            }
                        ]
                    },
                    "statements": [
                        {
                            "kind": "VariableStatement",
                            "fullStart": 639,
                            "fullEnd": 672,
                            "start": 649,
                            "end": 670,
                            "fullWidth": 33,
                            "width": 21,
                            "modifiers": [],
                            "variableDeclaration": {
                                "kind": "VariableDeclaration",
                                "fullStart": 639,
                                "fullEnd": 669,
                                "start": 649,
                                "end": 669,
                                "fullWidth": 30,
                                "width": 20,
                                "varKeyword": {
                                    "kind": "VarKeyword",
                                    "fullStart": 639,
                                    "fullEnd": 653,
                                    "start": 649,
                                    "end": 652,
                                    "fullWidth": 14,
                                    "width": 3,
                                    "text": "var",
                                    "value": "var",
                                    "valueText": "var",
                                    "hasLeadingTrivia": true,
                                    "hasLeadingNewLine": true,
                                    "hasTrailingTrivia": true,
                                    "leadingTrivia": [
                                        {
                                            "kind": "NewLineTrivia",
                                            "text": "\r\n"
                                        },
                                        {
                                            "kind": "WhitespaceTrivia",
                                            "text": "        "
                                        }
                                    ],
                                    "trailingTrivia": [
                                        {
                                            "kind": "WhitespaceTrivia",
                                            "text": " "
                                        }
                                    ]
                                },
                                "variableDeclarators": [
                                    {
                                        "kind": "VariableDeclarator",
                                        "fullStart": 653,
                                        "fullEnd": 669,
                                        "start": 653,
                                        "end": 669,
                                        "fullWidth": 16,
<<<<<<< HEAD
                                        "width": 16,
                                        "identifier": {
=======
                                        "propertyName": {
>>>>>>> 85e84683
                                            "kind": "IdentifierName",
                                            "fullStart": 653,
                                            "fullEnd": 662,
                                            "start": 653,
                                            "end": 661,
                                            "fullWidth": 9,
                                            "width": 8,
                                            "text": "accessed",
                                            "value": "accessed",
                                            "valueText": "accessed",
                                            "hasTrailingTrivia": true,
                                            "trailingTrivia": [
                                                {
                                                    "kind": "WhitespaceTrivia",
                                                    "text": " "
                                                }
                                            ]
                                        },
                                        "equalsValueClause": {
                                            "kind": "EqualsValueClause",
                                            "fullStart": 662,
                                            "fullEnd": 669,
                                            "start": 662,
                                            "end": 669,
                                            "fullWidth": 7,
                                            "width": 7,
                                            "equalsToken": {
                                                "kind": "EqualsToken",
                                                "fullStart": 662,
                                                "fullEnd": 664,
                                                "start": 662,
                                                "end": 663,
                                                "fullWidth": 2,
                                                "width": 1,
                                                "text": "=",
                                                "value": "=",
                                                "valueText": "=",
                                                "hasTrailingTrivia": true,
                                                "trailingTrivia": [
                                                    {
                                                        "kind": "WhitespaceTrivia",
                                                        "text": " "
                                                    }
                                                ]
                                            },
                                            "value": {
                                                "kind": "FalseKeyword",
                                                "fullStart": 664,
                                                "fullEnd": 669,
                                                "start": 664,
                                                "end": 669,
                                                "fullWidth": 5,
                                                "width": 5,
                                                "text": "false",
                                                "value": false,
                                                "valueText": "false"
                                            }
                                        }
                                    }
                                ]
                            },
                            "semicolonToken": {
                                "kind": "SemicolonToken",
                                "fullStart": 669,
                                "fullEnd": 672,
                                "start": 669,
                                "end": 670,
                                "fullWidth": 3,
                                "width": 1,
                                "text": ";",
                                "value": ";",
                                "valueText": ";",
                                "hasTrailingTrivia": true,
                                "hasTrailingNewLine": true,
                                "trailingTrivia": [
                                    {
                                        "kind": "NewLineTrivia",
                                        "text": "\r\n"
                                    }
                                ]
                            }
                        },
                        {
                            "kind": "TryStatement",
                            "fullStart": 672,
                            "fullEnd": 1079,
                            "start": 682,
                            "end": 1077,
                            "fullWidth": 407,
                            "width": 395,
                            "tryKeyword": {
                                "kind": "TryKeyword",
                                "fullStart": 672,
                                "fullEnd": 686,
                                "start": 682,
                                "end": 685,
                                "fullWidth": 14,
                                "width": 3,
                                "text": "try",
                                "value": "try",
                                "valueText": "try",
                                "hasLeadingTrivia": true,
                                "hasLeadingNewLine": true,
                                "hasTrailingTrivia": true,
                                "leadingTrivia": [
                                    {
                                        "kind": "NewLineTrivia",
                                        "text": "\r\n"
                                    },
                                    {
                                        "kind": "WhitespaceTrivia",
                                        "text": "        "
                                    }
                                ],
                                "trailingTrivia": [
                                    {
                                        "kind": "WhitespaceTrivia",
                                        "text": " "
                                    }
                                ]
                            },
                            "block": {
                                "kind": "Block",
                                "fullStart": 686,
                                "fullEnd": 1020,
                                "start": 686,
                                "end": 1019,
                                "fullWidth": 334,
                                "width": 333,
                                "openBraceToken": {
                                    "kind": "OpenBraceToken",
                                    "fullStart": 686,
                                    "fullEnd": 689,
                                    "start": 686,
                                    "end": 687,
                                    "fullWidth": 3,
                                    "width": 1,
                                    "text": "{",
                                    "value": "{",
                                    "valueText": "{",
                                    "hasTrailingTrivia": true,
                                    "hasTrailingNewLine": true,
                                    "trailingTrivia": [
                                        {
                                            "kind": "NewLineTrivia",
                                            "text": "\r\n"
                                        }
                                    ]
                                },
                                "statements": [
                                    {
                                        "kind": "ExpressionStatement",
                                        "fullStart": 689,
                                        "fullEnd": 726,
                                        "start": 701,
                                        "end": 724,
                                        "fullWidth": 37,
                                        "width": 23,
                                        "expression": {
                                            "kind": "AssignmentExpression",
                                            "fullStart": 689,
                                            "fullEnd": 723,
                                            "start": 701,
                                            "end": 723,
                                            "fullWidth": 34,
                                            "width": 22,
                                            "left": {
                                                "kind": "MemberAccessExpression",
                                                "fullStart": 689,
                                                "fullEnd": 717,
                                                "start": 701,
                                                "end": 716,
                                                "fullWidth": 28,
                                                "width": 15,
                                                "expression": {
                                                    "kind": "IdentifierName",
                                                    "fullStart": 689,
                                                    "fullEnd": 705,
                                                    "start": 701,
                                                    "end": 705,
                                                    "fullWidth": 16,
                                                    "width": 4,
                                                    "text": "Math",
                                                    "value": "Math",
                                                    "valueText": "Math",
                                                    "hasLeadingTrivia": true,
                                                    "leadingTrivia": [
                                                        {
                                                            "kind": "WhitespaceTrivia",
                                                            "text": "            "
                                                        }
                                                    ]
                                                },
                                                "dotToken": {
                                                    "kind": "DotToken",
                                                    "fullStart": 705,
                                                    "fullEnd": 706,
                                                    "start": 705,
                                                    "end": 706,
                                                    "fullWidth": 1,
                                                    "width": 1,
                                                    "text": ".",
                                                    "value": ".",
                                                    "valueText": "."
                                                },
                                                "name": {
                                                    "kind": "IdentifierName",
                                                    "fullStart": 706,
                                                    "fullEnd": 717,
                                                    "start": 706,
                                                    "end": 716,
                                                    "fullWidth": 11,
                                                    "width": 10,
                                                    "text": "enumerable",
                                                    "value": "enumerable",
                                                    "valueText": "enumerable",
                                                    "hasTrailingTrivia": true,
                                                    "trailingTrivia": [
                                                        {
                                                            "kind": "WhitespaceTrivia",
                                                            "text": " "
                                                        }
                                                    ]
                                                }
                                            },
                                            "operatorToken": {
                                                "kind": "EqualsToken",
                                                "fullStart": 717,
                                                "fullEnd": 719,
                                                "start": 717,
                                                "end": 718,
                                                "fullWidth": 2,
                                                "width": 1,
                                                "text": "=",
                                                "value": "=",
                                                "valueText": "=",
                                                "hasTrailingTrivia": true,
                                                "trailingTrivia": [
                                                    {
                                                        "kind": "WhitespaceTrivia",
                                                        "text": " "
                                                    }
                                                ]
                                            },
                                            "right": {
                                                "kind": "TrueKeyword",
                                                "fullStart": 719,
                                                "fullEnd": 723,
                                                "start": 719,
                                                "end": 723,
                                                "fullWidth": 4,
                                                "width": 4,
                                                "text": "true",
                                                "value": true,
                                                "valueText": "true"
                                            }
                                        },
                                        "semicolonToken": {
                                            "kind": "SemicolonToken",
                                            "fullStart": 723,
                                            "fullEnd": 726,
                                            "start": 723,
                                            "end": 724,
                                            "fullWidth": 3,
                                            "width": 1,
                                            "text": ";",
                                            "value": ";",
                                            "valueText": ";",
                                            "hasTrailingTrivia": true,
                                            "hasTrailingNewLine": true,
                                            "trailingTrivia": [
                                                {
                                                    "kind": "NewLineTrivia",
                                                    "text": "\r\n"
                                                }
                                            ]
                                        }
                                    },
                                    {
                                        "kind": "VariableStatement",
                                        "fullStart": 726,
                                        "fullEnd": 820,
                                        "start": 740,
                                        "end": 818,
                                        "fullWidth": 94,
                                        "width": 78,
                                        "modifiers": [],
                                        "variableDeclaration": {
                                            "kind": "VariableDeclaration",
                                            "fullStart": 726,
                                            "fullEnd": 817,
                                            "start": 740,
                                            "end": 817,
                                            "fullWidth": 91,
                                            "width": 77,
                                            "varKeyword": {
                                                "kind": "VarKeyword",
                                                "fullStart": 726,
                                                "fullEnd": 744,
                                                "start": 740,
                                                "end": 743,
                                                "fullWidth": 18,
                                                "width": 3,
                                                "text": "var",
                                                "value": "var",
                                                "valueText": "var",
                                                "hasLeadingTrivia": true,
                                                "hasLeadingNewLine": true,
                                                "hasTrailingTrivia": true,
                                                "leadingTrivia": [
                                                    {
                                                        "kind": "NewLineTrivia",
                                                        "text": "\r\n"
                                                    },
                                                    {
                                                        "kind": "WhitespaceTrivia",
                                                        "text": "            "
                                                    }
                                                ],
                                                "trailingTrivia": [
                                                    {
                                                        "kind": "WhitespaceTrivia",
                                                        "text": " "
                                                    }
                                                ]
                                            },
                                            "variableDeclarators": [
                                                {
                                                    "kind": "VariableDeclarator",
                                                    "fullStart": 744,
                                                    "fullEnd": 817,
                                                    "start": 744,
                                                    "end": 817,
                                                    "fullWidth": 73,
<<<<<<< HEAD
                                                    "width": 73,
                                                    "identifier": {
=======
                                                    "propertyName": {
>>>>>>> 85e84683
                                                        "kind": "IdentifierName",
                                                        "fullStart": 744,
                                                        "fullEnd": 751,
                                                        "start": 744,
                                                        "end": 750,
                                                        "fullWidth": 7,
                                                        "width": 6,
                                                        "text": "newObj",
                                                        "value": "newObj",
                                                        "valueText": "newObj",
                                                        "hasTrailingTrivia": true,
                                                        "trailingTrivia": [
                                                            {
                                                                "kind": "WhitespaceTrivia",
                                                                "text": " "
                                                            }
                                                        ]
                                                    },
                                                    "equalsValueClause": {
                                                        "kind": "EqualsValueClause",
                                                        "fullStart": 751,
                                                        "fullEnd": 817,
                                                        "start": 751,
                                                        "end": 817,
                                                        "fullWidth": 66,
                                                        "width": 66,
                                                        "equalsToken": {
                                                            "kind": "EqualsToken",
                                                            "fullStart": 751,
                                                            "fullEnd": 753,
                                                            "start": 751,
                                                            "end": 752,
                                                            "fullWidth": 2,
                                                            "width": 1,
                                                            "text": "=",
                                                            "value": "=",
                                                            "valueText": "=",
                                                            "hasTrailingTrivia": true,
                                                            "trailingTrivia": [
                                                                {
                                                                    "kind": "WhitespaceTrivia",
                                                                    "text": " "
                                                                }
                                                            ]
                                                        },
                                                        "value": {
                                                            "kind": "InvocationExpression",
                                                            "fullStart": 753,
                                                            "fullEnd": 817,
                                                            "start": 753,
                                                            "end": 817,
                                                            "fullWidth": 64,
                                                            "width": 64,
                                                            "expression": {
                                                                "kind": "MemberAccessExpression",
                                                                "fullStart": 753,
                                                                "fullEnd": 766,
                                                                "start": 753,
                                                                "end": 766,
                                                                "fullWidth": 13,
                                                                "width": 13,
                                                                "expression": {
                                                                    "kind": "IdentifierName",
                                                                    "fullStart": 753,
                                                                    "fullEnd": 759,
                                                                    "start": 753,
                                                                    "end": 759,
                                                                    "fullWidth": 6,
                                                                    "width": 6,
                                                                    "text": "Object",
                                                                    "value": "Object",
                                                                    "valueText": "Object"
                                                                },
                                                                "dotToken": {
                                                                    "kind": "DotToken",
                                                                    "fullStart": 759,
                                                                    "fullEnd": 760,
                                                                    "start": 759,
                                                                    "end": 760,
                                                                    "fullWidth": 1,
                                                                    "width": 1,
                                                                    "text": ".",
                                                                    "value": ".",
                                                                    "valueText": "."
                                                                },
                                                                "name": {
                                                                    "kind": "IdentifierName",
                                                                    "fullStart": 760,
                                                                    "fullEnd": 766,
                                                                    "start": 760,
                                                                    "end": 766,
                                                                    "fullWidth": 6,
                                                                    "width": 6,
                                                                    "text": "create",
                                                                    "value": "create",
                                                                    "valueText": "create"
                                                                }
                                                            },
                                                            "argumentList": {
                                                                "kind": "ArgumentList",
                                                                "fullStart": 766,
                                                                "fullEnd": 817,
                                                                "start": 766,
                                                                "end": 817,
                                                                "fullWidth": 51,
                                                                "width": 51,
                                                                "openParenToken": {
                                                                    "kind": "OpenParenToken",
                                                                    "fullStart": 766,
                                                                    "fullEnd": 767,
                                                                    "start": 766,
                                                                    "end": 767,
                                                                    "fullWidth": 1,
                                                                    "width": 1,
                                                                    "text": "(",
                                                                    "value": "(",
                                                                    "valueText": "("
                                                                },
                                                                "arguments": [
                                                                    {
                                                                        "kind": "ObjectLiteralExpression",
                                                                        "fullStart": 767,
                                                                        "fullEnd": 769,
                                                                        "start": 767,
                                                                        "end": 769,
                                                                        "fullWidth": 2,
                                                                        "width": 2,
                                                                        "openBraceToken": {
                                                                            "kind": "OpenBraceToken",
                                                                            "fullStart": 767,
                                                                            "fullEnd": 768,
                                                                            "start": 767,
                                                                            "end": 768,
                                                                            "fullWidth": 1,
                                                                            "width": 1,
                                                                            "text": "{",
                                                                            "value": "{",
                                                                            "valueText": "{"
                                                                        },
                                                                        "propertyAssignments": [],
                                                                        "closeBraceToken": {
                                                                            "kind": "CloseBraceToken",
                                                                            "fullStart": 768,
                                                                            "fullEnd": 769,
                                                                            "start": 768,
                                                                            "end": 769,
                                                                            "fullWidth": 1,
                                                                            "width": 1,
                                                                            "text": "}",
                                                                            "value": "}",
                                                                            "valueText": "}"
                                                                        }
                                                                    },
                                                                    {
                                                                        "kind": "CommaToken",
                                                                        "fullStart": 769,
                                                                        "fullEnd": 771,
                                                                        "start": 769,
                                                                        "end": 770,
                                                                        "fullWidth": 2,
                                                                        "width": 1,
                                                                        "text": ",",
                                                                        "value": ",",
                                                                        "valueText": ",",
                                                                        "hasTrailingTrivia": true,
                                                                        "trailingTrivia": [
                                                                            {
                                                                                "kind": "WhitespaceTrivia",
                                                                                "text": " "
                                                                            }
                                                                        ]
                                                                    },
                                                                    {
                                                                        "kind": "ObjectLiteralExpression",
                                                                        "fullStart": 771,
                                                                        "fullEnd": 816,
                                                                        "start": 771,
                                                                        "end": 816,
                                                                        "fullWidth": 45,
                                                                        "width": 45,
                                                                        "openBraceToken": {
                                                                            "kind": "OpenBraceToken",
                                                                            "fullStart": 771,
                                                                            "fullEnd": 774,
                                                                            "start": 771,
                                                                            "end": 772,
                                                                            "fullWidth": 3,
                                                                            "width": 1,
                                                                            "text": "{",
                                                                            "value": "{",
                                                                            "valueText": "{",
                                                                            "hasTrailingTrivia": true,
                                                                            "hasTrailingNewLine": true,
                                                                            "trailingTrivia": [
                                                                                {
                                                                                    "kind": "NewLineTrivia",
                                                                                    "text": "\r\n"
                                                                                }
                                                                            ]
                                                                        },
                                                                        "propertyAssignments": [
                                                                            {
                                                                                "kind": "SimplePropertyAssignment",
                                                                                "fullStart": 774,
                                                                                "fullEnd": 803,
                                                                                "start": 790,
                                                                                "end": 800,
                                                                                "fullWidth": 29,
                                                                                "width": 10,
                                                                                "propertyName": {
                                                                                    "kind": "IdentifierName",
                                                                                    "fullStart": 774,
                                                                                    "fullEnd": 794,
                                                                                    "start": 790,
                                                                                    "end": 794,
                                                                                    "fullWidth": 20,
                                                                                    "width": 4,
                                                                                    "text": "prop",
                                                                                    "value": "prop",
                                                                                    "valueText": "prop",
                                                                                    "hasLeadingTrivia": true,
                                                                                    "leadingTrivia": [
                                                                                        {
                                                                                            "kind": "WhitespaceTrivia",
                                                                                            "text": "                "
                                                                                        }
                                                                                    ]
                                                                                },
                                                                                "colonToken": {
                                                                                    "kind": "ColonToken",
                                                                                    "fullStart": 794,
                                                                                    "fullEnd": 796,
                                                                                    "start": 794,
                                                                                    "end": 795,
                                                                                    "fullWidth": 2,
                                                                                    "width": 1,
                                                                                    "text": ":",
                                                                                    "value": ":",
                                                                                    "valueText": ":",
                                                                                    "hasTrailingTrivia": true,
                                                                                    "trailingTrivia": [
                                                                                        {
                                                                                            "kind": "WhitespaceTrivia",
                                                                                            "text": " "
                                                                                        }
                                                                                    ]
                                                                                },
                                                                                "expression": {
                                                                                    "kind": "IdentifierName",
                                                                                    "fullStart": 796,
                                                                                    "fullEnd": 803,
                                                                                    "start": 796,
                                                                                    "end": 800,
                                                                                    "fullWidth": 7,
                                                                                    "width": 4,
                                                                                    "text": "Math",
                                                                                    "value": "Math",
                                                                                    "valueText": "Math",
                                                                                    "hasTrailingTrivia": true,
                                                                                    "hasTrailingNewLine": true,
                                                                                    "trailingTrivia": [
                                                                                        {
                                                                                            "kind": "WhitespaceTrivia",
                                                                                            "text": " "
                                                                                        },
                                                                                        {
                                                                                            "kind": "NewLineTrivia",
                                                                                            "text": "\r\n"
                                                                                        }
                                                                                    ]
                                                                                }
                                                                            }
                                                                        ],
                                                                        "closeBraceToken": {
                                                                            "kind": "CloseBraceToken",
                                                                            "fullStart": 803,
                                                                            "fullEnd": 816,
                                                                            "start": 815,
                                                                            "end": 816,
                                                                            "fullWidth": 13,
                                                                            "width": 1,
                                                                            "text": "}",
                                                                            "value": "}",
                                                                            "valueText": "}",
                                                                            "hasLeadingTrivia": true,
                                                                            "leadingTrivia": [
                                                                                {
                                                                                    "kind": "WhitespaceTrivia",
                                                                                    "text": "            "
                                                                                }
                                                                            ]
                                                                        }
                                                                    }
                                                                ],
                                                                "closeParenToken": {
                                                                    "kind": "CloseParenToken",
                                                                    "fullStart": 816,
                                                                    "fullEnd": 817,
                                                                    "start": 816,
                                                                    "end": 817,
                                                                    "fullWidth": 1,
                                                                    "width": 1,
                                                                    "text": ")",
                                                                    "value": ")",
                                                                    "valueText": ")"
                                                                }
                                                            }
                                                        }
                                                    }
                                                }
                                            ]
                                        },
                                        "semicolonToken": {
                                            "kind": "SemicolonToken",
                                            "fullStart": 817,
                                            "fullEnd": 820,
                                            "start": 817,
                                            "end": 818,
                                            "fullWidth": 3,
                                            "width": 1,
                                            "text": ";",
                                            "value": ";",
                                            "valueText": ";",
                                            "hasTrailingTrivia": true,
                                            "hasTrailingNewLine": true,
                                            "trailingTrivia": [
                                                {
                                                    "kind": "NewLineTrivia",
                                                    "text": "\r\n"
                                                }
                                            ]
                                        }
                                    },
                                    {
                                        "kind": "ForInStatement",
                                        "fullStart": 820,
                                        "fullEnd": 980,
                                        "start": 832,
                                        "end": 978,
                                        "fullWidth": 160,
                                        "width": 146,
                                        "forKeyword": {
                                            "kind": "ForKeyword",
                                            "fullStart": 820,
                                            "fullEnd": 836,
                                            "start": 832,
                                            "end": 835,
                                            "fullWidth": 16,
                                            "width": 3,
                                            "text": "for",
                                            "value": "for",
                                            "valueText": "for",
                                            "hasLeadingTrivia": true,
                                            "hasTrailingTrivia": true,
                                            "leadingTrivia": [
                                                {
                                                    "kind": "WhitespaceTrivia",
                                                    "text": "            "
                                                }
                                            ],
                                            "trailingTrivia": [
                                                {
                                                    "kind": "WhitespaceTrivia",
                                                    "text": " "
                                                }
                                            ]
                                        },
                                        "openParenToken": {
                                            "kind": "OpenParenToken",
                                            "fullStart": 836,
                                            "fullEnd": 837,
                                            "start": 836,
                                            "end": 837,
                                            "fullWidth": 1,
                                            "width": 1,
                                            "text": "(",
                                            "value": "(",
                                            "valueText": "("
                                        },
                                        "variableDeclaration": {
                                            "kind": "VariableDeclaration",
                                            "fullStart": 837,
                                            "fullEnd": 850,
                                            "start": 837,
                                            "end": 849,
                                            "fullWidth": 13,
                                            "width": 12,
                                            "varKeyword": {
                                                "kind": "VarKeyword",
                                                "fullStart": 837,
                                                "fullEnd": 841,
                                                "start": 837,
                                                "end": 840,
                                                "fullWidth": 4,
                                                "width": 3,
                                                "text": "var",
                                                "value": "var",
                                                "valueText": "var",
                                                "hasTrailingTrivia": true,
                                                "trailingTrivia": [
                                                    {
                                                        "kind": "WhitespaceTrivia",
                                                        "text": " "
                                                    }
                                                ]
                                            },
                                            "variableDeclarators": [
                                                {
                                                    "kind": "VariableDeclarator",
                                                    "fullStart": 841,
                                                    "fullEnd": 850,
                                                    "start": 841,
                                                    "end": 849,
                                                    "fullWidth": 9,
<<<<<<< HEAD
                                                    "width": 8,
                                                    "identifier": {
=======
                                                    "propertyName": {
>>>>>>> 85e84683
                                                        "kind": "IdentifierName",
                                                        "fullStart": 841,
                                                        "fullEnd": 850,
                                                        "start": 841,
                                                        "end": 849,
                                                        "fullWidth": 9,
                                                        "width": 8,
                                                        "text": "property",
                                                        "value": "property",
                                                        "valueText": "property",
                                                        "hasTrailingTrivia": true,
                                                        "trailingTrivia": [
                                                            {
                                                                "kind": "WhitespaceTrivia",
                                                                "text": " "
                                                            }
                                                        ]
                                                    }
                                                }
                                            ]
                                        },
                                        "inKeyword": {
                                            "kind": "InKeyword",
                                            "fullStart": 850,
                                            "fullEnd": 853,
                                            "start": 850,
                                            "end": 852,
                                            "fullWidth": 3,
                                            "width": 2,
                                            "text": "in",
                                            "value": "in",
                                            "valueText": "in",
                                            "hasTrailingTrivia": true,
                                            "trailingTrivia": [
                                                {
                                                    "kind": "WhitespaceTrivia",
                                                    "text": " "
                                                }
                                            ]
                                        },
                                        "expression": {
                                            "kind": "IdentifierName",
                                            "fullStart": 853,
                                            "fullEnd": 859,
                                            "start": 853,
                                            "end": 859,
                                            "fullWidth": 6,
                                            "width": 6,
                                            "text": "newObj",
                                            "value": "newObj",
                                            "valueText": "newObj"
                                        },
                                        "closeParenToken": {
                                            "kind": "CloseParenToken",
                                            "fullStart": 859,
                                            "fullEnd": 861,
                                            "start": 859,
                                            "end": 860,
                                            "fullWidth": 2,
                                            "width": 1,
                                            "text": ")",
                                            "value": ")",
                                            "valueText": ")",
                                            "hasTrailingTrivia": true,
                                            "trailingTrivia": [
                                                {
                                                    "kind": "WhitespaceTrivia",
                                                    "text": " "
                                                }
                                            ]
                                        },
                                        "statement": {
                                            "kind": "Block",
                                            "fullStart": 861,
                                            "fullEnd": 980,
                                            "start": 861,
                                            "end": 978,
                                            "fullWidth": 119,
                                            "width": 117,
                                            "openBraceToken": {
                                                "kind": "OpenBraceToken",
                                                "fullStart": 861,
                                                "fullEnd": 864,
                                                "start": 861,
                                                "end": 862,
                                                "fullWidth": 3,
                                                "width": 1,
                                                "text": "{",
                                                "value": "{",
                                                "valueText": "{",
                                                "hasTrailingTrivia": true,
                                                "hasTrailingNewLine": true,
                                                "trailingTrivia": [
                                                    {
                                                        "kind": "NewLineTrivia",
                                                        "text": "\r\n"
                                                    }
                                                ]
                                            },
                                            "statements": [
                                                {
                                                    "kind": "IfStatement",
                                                    "fullStart": 864,
                                                    "fullEnd": 965,
                                                    "start": 880,
                                                    "end": 963,
                                                    "fullWidth": 101,
                                                    "width": 83,
                                                    "ifKeyword": {
                                                        "kind": "IfKeyword",
                                                        "fullStart": 864,
                                                        "fullEnd": 883,
                                                        "start": 880,
                                                        "end": 882,
                                                        "fullWidth": 19,
                                                        "width": 2,
                                                        "text": "if",
                                                        "value": "if",
                                                        "valueText": "if",
                                                        "hasLeadingTrivia": true,
                                                        "hasTrailingTrivia": true,
                                                        "leadingTrivia": [
                                                            {
                                                                "kind": "WhitespaceTrivia",
                                                                "text": "                "
                                                            }
                                                        ],
                                                        "trailingTrivia": [
                                                            {
                                                                "kind": "WhitespaceTrivia",
                                                                "text": " "
                                                            }
                                                        ]
                                                    },
                                                    "openParenToken": {
                                                        "kind": "OpenParenToken",
                                                        "fullStart": 883,
                                                        "fullEnd": 884,
                                                        "start": 883,
                                                        "end": 884,
                                                        "fullWidth": 1,
                                                        "width": 1,
                                                        "text": "(",
                                                        "value": "(",
                                                        "valueText": "("
                                                    },
                                                    "condition": {
                                                        "kind": "EqualsExpression",
                                                        "fullStart": 884,
                                                        "fullEnd": 903,
                                                        "start": 884,
                                                        "end": 903,
                                                        "fullWidth": 19,
                                                        "width": 19,
                                                        "left": {
                                                            "kind": "IdentifierName",
                                                            "fullStart": 884,
                                                            "fullEnd": 893,
                                                            "start": 884,
                                                            "end": 892,
                                                            "fullWidth": 9,
                                                            "width": 8,
                                                            "text": "property",
                                                            "value": "property",
                                                            "valueText": "property",
                                                            "hasTrailingTrivia": true,
                                                            "trailingTrivia": [
                                                                {
                                                                    "kind": "WhitespaceTrivia",
                                                                    "text": " "
                                                                }
                                                            ]
                                                        },
                                                        "operatorToken": {
                                                            "kind": "EqualsEqualsEqualsToken",
                                                            "fullStart": 893,
                                                            "fullEnd": 897,
                                                            "start": 893,
                                                            "end": 896,
                                                            "fullWidth": 4,
                                                            "width": 3,
                                                            "text": "===",
                                                            "value": "===",
                                                            "valueText": "===",
                                                            "hasTrailingTrivia": true,
                                                            "trailingTrivia": [
                                                                {
                                                                    "kind": "WhitespaceTrivia",
                                                                    "text": " "
                                                                }
                                                            ]
                                                        },
                                                        "right": {
                                                            "kind": "StringLiteral",
                                                            "fullStart": 897,
                                                            "fullEnd": 903,
                                                            "start": 897,
                                                            "end": 903,
                                                            "fullWidth": 6,
                                                            "width": 6,
                                                            "text": "\"prop\"",
                                                            "value": "prop",
                                                            "valueText": "prop"
                                                        }
                                                    },
                                                    "closeParenToken": {
                                                        "kind": "CloseParenToken",
                                                        "fullStart": 903,
                                                        "fullEnd": 905,
                                                        "start": 903,
                                                        "end": 904,
                                                        "fullWidth": 2,
                                                        "width": 1,
                                                        "text": ")",
                                                        "value": ")",
                                                        "valueText": ")",
                                                        "hasTrailingTrivia": true,
                                                        "trailingTrivia": [
                                                            {
                                                                "kind": "WhitespaceTrivia",
                                                                "text": " "
                                                            }
                                                        ]
                                                    },
                                                    "statement": {
                                                        "kind": "Block",
                                                        "fullStart": 905,
                                                        "fullEnd": 965,
                                                        "start": 905,
                                                        "end": 963,
                                                        "fullWidth": 60,
                                                        "width": 58,
                                                        "openBraceToken": {
                                                            "kind": "OpenBraceToken",
                                                            "fullStart": 905,
                                                            "fullEnd": 908,
                                                            "start": 905,
                                                            "end": 906,
                                                            "fullWidth": 3,
                                                            "width": 1,
                                                            "text": "{",
                                                            "value": "{",
                                                            "valueText": "{",
                                                            "hasTrailingTrivia": true,
                                                            "hasTrailingNewLine": true,
                                                            "trailingTrivia": [
                                                                {
                                                                    "kind": "NewLineTrivia",
                                                                    "text": "\r\n"
                                                                }
                                                            ]
                                                        },
                                                        "statements": [
                                                            {
                                                                "kind": "ExpressionStatement",
                                                                "fullStart": 908,
                                                                "fullEnd": 946,
                                                                "start": 928,
                                                                "end": 944,
                                                                "fullWidth": 38,
                                                                "width": 16,
                                                                "expression": {
                                                                    "kind": "AssignmentExpression",
                                                                    "fullStart": 908,
                                                                    "fullEnd": 943,
                                                                    "start": 928,
                                                                    "end": 943,
                                                                    "fullWidth": 35,
                                                                    "width": 15,
                                                                    "left": {
                                                                        "kind": "IdentifierName",
                                                                        "fullStart": 908,
                                                                        "fullEnd": 937,
                                                                        "start": 928,
                                                                        "end": 936,
                                                                        "fullWidth": 29,
                                                                        "width": 8,
                                                                        "text": "accessed",
                                                                        "value": "accessed",
                                                                        "valueText": "accessed",
                                                                        "hasLeadingTrivia": true,
                                                                        "hasTrailingTrivia": true,
                                                                        "leadingTrivia": [
                                                                            {
                                                                                "kind": "WhitespaceTrivia",
                                                                                "text": "                    "
                                                                            }
                                                                        ],
                                                                        "trailingTrivia": [
                                                                            {
                                                                                "kind": "WhitespaceTrivia",
                                                                                "text": " "
                                                                            }
                                                                        ]
                                                                    },
                                                                    "operatorToken": {
                                                                        "kind": "EqualsToken",
                                                                        "fullStart": 937,
                                                                        "fullEnd": 939,
                                                                        "start": 937,
                                                                        "end": 938,
                                                                        "fullWidth": 2,
                                                                        "width": 1,
                                                                        "text": "=",
                                                                        "value": "=",
                                                                        "valueText": "=",
                                                                        "hasTrailingTrivia": true,
                                                                        "trailingTrivia": [
                                                                            {
                                                                                "kind": "WhitespaceTrivia",
                                                                                "text": " "
                                                                            }
                                                                        ]
                                                                    },
                                                                    "right": {
                                                                        "kind": "TrueKeyword",
                                                                        "fullStart": 939,
                                                                        "fullEnd": 943,
                                                                        "start": 939,
                                                                        "end": 943,
                                                                        "fullWidth": 4,
                                                                        "width": 4,
                                                                        "text": "true",
                                                                        "value": true,
                                                                        "valueText": "true"
                                                                    }
                                                                },
                                                                "semicolonToken": {
                                                                    "kind": "SemicolonToken",
                                                                    "fullStart": 943,
                                                                    "fullEnd": 946,
                                                                    "start": 943,
                                                                    "end": 944,
                                                                    "fullWidth": 3,
                                                                    "width": 1,
                                                                    "text": ";",
                                                                    "value": ";",
                                                                    "valueText": ";",
                                                                    "hasTrailingTrivia": true,
                                                                    "hasTrailingNewLine": true,
                                                                    "trailingTrivia": [
                                                                        {
                                                                            "kind": "NewLineTrivia",
                                                                            "text": "\r\n"
                                                                        }
                                                                    ]
                                                                }
                                                            }
                                                        ],
                                                        "closeBraceToken": {
                                                            "kind": "CloseBraceToken",
                                                            "fullStart": 946,
                                                            "fullEnd": 965,
                                                            "start": 962,
                                                            "end": 963,
                                                            "fullWidth": 19,
                                                            "width": 1,
                                                            "text": "}",
                                                            "value": "}",
                                                            "valueText": "}",
                                                            "hasLeadingTrivia": true,
                                                            "hasTrailingTrivia": true,
                                                            "hasTrailingNewLine": true,
                                                            "leadingTrivia": [
                                                                {
                                                                    "kind": "WhitespaceTrivia",
                                                                    "text": "                "
                                                                }
                                                            ],
                                                            "trailingTrivia": [
                                                                {
                                                                    "kind": "NewLineTrivia",
                                                                    "text": "\r\n"
                                                                }
                                                            ]
                                                        }
                                                    }
                                                }
                                            ],
                                            "closeBraceToken": {
                                                "kind": "CloseBraceToken",
                                                "fullStart": 965,
                                                "fullEnd": 980,
                                                "start": 977,
                                                "end": 978,
                                                "fullWidth": 15,
                                                "width": 1,
                                                "text": "}",
                                                "value": "}",
                                                "valueText": "}",
                                                "hasLeadingTrivia": true,
                                                "hasTrailingTrivia": true,
                                                "hasTrailingNewLine": true,
                                                "leadingTrivia": [
                                                    {
                                                        "kind": "WhitespaceTrivia",
                                                        "text": "            "
                                                    }
                                                ],
                                                "trailingTrivia": [
                                                    {
                                                        "kind": "NewLineTrivia",
                                                        "text": "\r\n"
                                                    }
                                                ]
                                            }
                                        }
                                    },
                                    {
                                        "kind": "ReturnStatement",
                                        "fullStart": 980,
                                        "fullEnd": 1010,
                                        "start": 992,
                                        "end": 1008,
                                        "fullWidth": 30,
                                        "width": 16,
                                        "returnKeyword": {
                                            "kind": "ReturnKeyword",
                                            "fullStart": 980,
                                            "fullEnd": 999,
                                            "start": 992,
                                            "end": 998,
                                            "fullWidth": 19,
                                            "width": 6,
                                            "text": "return",
                                            "value": "return",
                                            "valueText": "return",
                                            "hasLeadingTrivia": true,
                                            "hasTrailingTrivia": true,
                                            "leadingTrivia": [
                                                {
                                                    "kind": "WhitespaceTrivia",
                                                    "text": "            "
                                                }
                                            ],
                                            "trailingTrivia": [
                                                {
                                                    "kind": "WhitespaceTrivia",
                                                    "text": " "
                                                }
                                            ]
                                        },
                                        "expression": {
                                            "kind": "IdentifierName",
                                            "fullStart": 999,
                                            "fullEnd": 1007,
                                            "start": 999,
                                            "end": 1007,
                                            "fullWidth": 8,
                                            "width": 8,
                                            "text": "accessed",
                                            "value": "accessed",
                                            "valueText": "accessed"
                                        },
                                        "semicolonToken": {
                                            "kind": "SemicolonToken",
                                            "fullStart": 1007,
                                            "fullEnd": 1010,
                                            "start": 1007,
                                            "end": 1008,
                                            "fullWidth": 3,
                                            "width": 1,
                                            "text": ";",
                                            "value": ";",
                                            "valueText": ";",
                                            "hasTrailingTrivia": true,
                                            "hasTrailingNewLine": true,
                                            "trailingTrivia": [
                                                {
                                                    "kind": "NewLineTrivia",
                                                    "text": "\r\n"
                                                }
                                            ]
                                        }
                                    }
                                ],
                                "closeBraceToken": {
                                    "kind": "CloseBraceToken",
                                    "fullStart": 1010,
                                    "fullEnd": 1020,
                                    "start": 1018,
                                    "end": 1019,
                                    "fullWidth": 10,
                                    "width": 1,
                                    "text": "}",
                                    "value": "}",
                                    "valueText": "}",
                                    "hasLeadingTrivia": true,
                                    "hasTrailingTrivia": true,
                                    "leadingTrivia": [
                                        {
                                            "kind": "WhitespaceTrivia",
                                            "text": "        "
                                        }
                                    ],
                                    "trailingTrivia": [
                                        {
                                            "kind": "WhitespaceTrivia",
                                            "text": " "
                                        }
                                    ]
                                }
                            },
                            "finallyClause": {
                                "kind": "FinallyClause",
                                "fullStart": 1020,
                                "fullEnd": 1079,
                                "start": 1020,
                                "end": 1077,
                                "fullWidth": 59,
                                "width": 57,
                                "finallyKeyword": {
                                    "kind": "FinallyKeyword",
                                    "fullStart": 1020,
                                    "fullEnd": 1028,
                                    "start": 1020,
                                    "end": 1027,
                                    "fullWidth": 8,
                                    "width": 7,
                                    "text": "finally",
                                    "value": "finally",
                                    "valueText": "finally",
                                    "hasTrailingTrivia": true,
                                    "trailingTrivia": [
                                        {
                                            "kind": "WhitespaceTrivia",
                                            "text": " "
                                        }
                                    ]
                                },
                                "block": {
                                    "kind": "Block",
                                    "fullStart": 1028,
                                    "fullEnd": 1079,
                                    "start": 1028,
                                    "end": 1077,
                                    "fullWidth": 51,
                                    "width": 49,
                                    "openBraceToken": {
                                        "kind": "OpenBraceToken",
                                        "fullStart": 1028,
                                        "fullEnd": 1031,
                                        "start": 1028,
                                        "end": 1029,
                                        "fullWidth": 3,
                                        "width": 1,
                                        "text": "{",
                                        "value": "{",
                                        "valueText": "{",
                                        "hasTrailingTrivia": true,
                                        "hasTrailingNewLine": true,
                                        "trailingTrivia": [
                                            {
                                                "kind": "NewLineTrivia",
                                                "text": "\r\n"
                                            }
                                        ]
                                    },
                                    "statements": [
                                        {
                                            "kind": "ExpressionStatement",
                                            "fullStart": 1031,
                                            "fullEnd": 1068,
                                            "start": 1043,
                                            "end": 1066,
                                            "fullWidth": 37,
                                            "width": 23,
                                            "expression": {
                                                "kind": "DeleteExpression",
                                                "fullStart": 1031,
                                                "fullEnd": 1065,
                                                "start": 1043,
                                                "end": 1065,
                                                "fullWidth": 34,
                                                "width": 22,
                                                "deleteKeyword": {
                                                    "kind": "DeleteKeyword",
                                                    "fullStart": 1031,
                                                    "fullEnd": 1050,
                                                    "start": 1043,
                                                    "end": 1049,
                                                    "fullWidth": 19,
                                                    "width": 6,
                                                    "text": "delete",
                                                    "value": "delete",
                                                    "valueText": "delete",
                                                    "hasLeadingTrivia": true,
                                                    "hasTrailingTrivia": true,
                                                    "leadingTrivia": [
                                                        {
                                                            "kind": "WhitespaceTrivia",
                                                            "text": "            "
                                                        }
                                                    ],
                                                    "trailingTrivia": [
                                                        {
                                                            "kind": "WhitespaceTrivia",
                                                            "text": " "
                                                        }
                                                    ]
                                                },
                                                "expression": {
                                                    "kind": "MemberAccessExpression",
                                                    "fullStart": 1050,
                                                    "fullEnd": 1065,
                                                    "start": 1050,
                                                    "end": 1065,
                                                    "fullWidth": 15,
                                                    "width": 15,
                                                    "expression": {
                                                        "kind": "IdentifierName",
                                                        "fullStart": 1050,
                                                        "fullEnd": 1054,
                                                        "start": 1050,
                                                        "end": 1054,
                                                        "fullWidth": 4,
                                                        "width": 4,
                                                        "text": "Math",
                                                        "value": "Math",
                                                        "valueText": "Math"
                                                    },
                                                    "dotToken": {
                                                        "kind": "DotToken",
                                                        "fullStart": 1054,
                                                        "fullEnd": 1055,
                                                        "start": 1054,
                                                        "end": 1055,
                                                        "fullWidth": 1,
                                                        "width": 1,
                                                        "text": ".",
                                                        "value": ".",
                                                        "valueText": "."
                                                    },
                                                    "name": {
                                                        "kind": "IdentifierName",
                                                        "fullStart": 1055,
                                                        "fullEnd": 1065,
                                                        "start": 1055,
                                                        "end": 1065,
                                                        "fullWidth": 10,
                                                        "width": 10,
                                                        "text": "enumerable",
                                                        "value": "enumerable",
                                                        "valueText": "enumerable"
                                                    }
                                                }
                                            },
                                            "semicolonToken": {
                                                "kind": "SemicolonToken",
                                                "fullStart": 1065,
                                                "fullEnd": 1068,
                                                "start": 1065,
                                                "end": 1066,
                                                "fullWidth": 3,
                                                "width": 1,
                                                "text": ";",
                                                "value": ";",
                                                "valueText": ";",
                                                "hasTrailingTrivia": true,
                                                "hasTrailingNewLine": true,
                                                "trailingTrivia": [
                                                    {
                                                        "kind": "NewLineTrivia",
                                                        "text": "\r\n"
                                                    }
                                                ]
                                            }
                                        }
                                    ],
                                    "closeBraceToken": {
                                        "kind": "CloseBraceToken",
                                        "fullStart": 1068,
                                        "fullEnd": 1079,
                                        "start": 1076,
                                        "end": 1077,
                                        "fullWidth": 11,
                                        "width": 1,
                                        "text": "}",
                                        "value": "}",
                                        "valueText": "}",
                                        "hasLeadingTrivia": true,
                                        "hasTrailingTrivia": true,
                                        "hasTrailingNewLine": true,
                                        "leadingTrivia": [
                                            {
                                                "kind": "WhitespaceTrivia",
                                                "text": "        "
                                            }
                                        ],
                                        "trailingTrivia": [
                                            {
                                                "kind": "NewLineTrivia",
                                                "text": "\r\n"
                                            }
                                        ]
                                    }
                                }
                            }
                        }
                    ],
                    "closeBraceToken": {
                        "kind": "CloseBraceToken",
                        "fullStart": 1079,
                        "fullEnd": 1086,
                        "start": 1083,
                        "end": 1084,
                        "fullWidth": 7,
                        "width": 1,
                        "text": "}",
                        "value": "}",
                        "valueText": "}",
                        "hasLeadingTrivia": true,
                        "hasTrailingTrivia": true,
                        "hasTrailingNewLine": true,
                        "leadingTrivia": [
                            {
                                "kind": "WhitespaceTrivia",
                                "text": "    "
                            }
                        ],
                        "trailingTrivia": [
                            {
                                "kind": "NewLineTrivia",
                                "text": "\r\n"
                            }
                        ]
                    }
                }
            },
            {
                "kind": "ExpressionStatement",
                "fullStart": 1086,
                "fullEnd": 1110,
                "start": 1086,
                "end": 1108,
                "fullWidth": 24,
                "width": 22,
                "expression": {
                    "kind": "InvocationExpression",
                    "fullStart": 1086,
                    "fullEnd": 1107,
                    "start": 1086,
                    "end": 1107,
                    "fullWidth": 21,
                    "width": 21,
                    "expression": {
                        "kind": "IdentifierName",
                        "fullStart": 1086,
                        "fullEnd": 1097,
                        "start": 1086,
                        "end": 1097,
                        "fullWidth": 11,
                        "width": 11,
                        "text": "runTestCase",
                        "value": "runTestCase",
                        "valueText": "runTestCase"
                    },
                    "argumentList": {
                        "kind": "ArgumentList",
                        "fullStart": 1097,
                        "fullEnd": 1107,
                        "start": 1097,
                        "end": 1107,
                        "fullWidth": 10,
                        "width": 10,
                        "openParenToken": {
                            "kind": "OpenParenToken",
                            "fullStart": 1097,
                            "fullEnd": 1098,
                            "start": 1097,
                            "end": 1098,
                            "fullWidth": 1,
                            "width": 1,
                            "text": "(",
                            "value": "(",
                            "valueText": "("
                        },
                        "arguments": [
                            {
                                "kind": "IdentifierName",
                                "fullStart": 1098,
                                "fullEnd": 1106,
                                "start": 1098,
                                "end": 1106,
                                "fullWidth": 8,
                                "width": 8,
                                "text": "testcase",
                                "value": "testcase",
                                "valueText": "testcase"
                            }
                        ],
                        "closeParenToken": {
                            "kind": "CloseParenToken",
                            "fullStart": 1106,
                            "fullEnd": 1107,
                            "start": 1106,
                            "end": 1107,
                            "fullWidth": 1,
                            "width": 1,
                            "text": ")",
                            "value": ")",
                            "valueText": ")"
                        }
                    }
                },
                "semicolonToken": {
                    "kind": "SemicolonToken",
                    "fullStart": 1107,
                    "fullEnd": 1110,
                    "start": 1107,
                    "end": 1108,
                    "fullWidth": 3,
                    "width": 1,
                    "text": ";",
                    "value": ";",
                    "valueText": ";",
                    "hasTrailingTrivia": true,
                    "hasTrailingNewLine": true,
                    "trailingTrivia": [
                        {
                            "kind": "NewLineTrivia",
                            "text": "\r\n"
                        }
                    ]
                }
            }
        ],
        "endOfFileToken": {
            "kind": "EndOfFileToken",
            "fullStart": 1110,
            "fullEnd": 1110,
            "start": 1110,
            "end": 1110,
            "fullWidth": 0,
            "width": 0,
            "text": ""
        }
    },
    "lineMap": {
        "lineStarts": [
            0,
            67,
            152,
            232,
            308,
            380,
            385,
            438,
            607,
            612,
            614,
            616,
            639,
            641,
            672,
            674,
            689,
            726,
            728,
            774,
            803,
            820,
            864,
            908,
            946,
            965,
            980,
            1010,
            1031,
            1068,
            1079,
            1086,
            1110
        ],
        "length": 1110
    }
}<|MERGE_RESOLUTION|>--- conflicted
+++ resolved
@@ -250,12 +250,8 @@
                                         "start": 653,
                                         "end": 669,
                                         "fullWidth": 16,
-<<<<<<< HEAD
                                         "width": 16,
-                                        "identifier": {
-=======
                                         "propertyName": {
->>>>>>> 85e84683
                                             "kind": "IdentifierName",
                                             "fullStart": 653,
                                             "fullEnd": 662,
@@ -590,12 +586,8 @@
                                                     "start": 744,
                                                     "end": 817,
                                                     "fullWidth": 73,
-<<<<<<< HEAD
                                                     "width": 73,
-                                                    "identifier": {
-=======
                                                     "propertyName": {
->>>>>>> 85e84683
                                                         "kind": "IdentifierName",
                                                         "fullStart": 744,
                                                         "fullEnd": 751,
@@ -1010,12 +1002,8 @@
                                                     "start": 841,
                                                     "end": 849,
                                                     "fullWidth": 9,
-<<<<<<< HEAD
                                                     "width": 8,
-                                                    "identifier": {
-=======
                                                     "propertyName": {
->>>>>>> 85e84683
                                                         "kind": "IdentifierName",
                                                         "fullStart": 841,
                                                         "fullEnd": 850,
