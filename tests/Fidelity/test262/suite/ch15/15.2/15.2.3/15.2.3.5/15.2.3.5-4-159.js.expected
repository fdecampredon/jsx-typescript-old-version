{
    "isDeclaration": false,
    "languageVersion": "EcmaScript5",
    "parseOptions": {
        "allowAutomaticSemicolonInsertion": true
    },
    "sourceUnit": {
        "kind": "SourceUnit",
        "fullStart": 0,
        "fullEnd": 1107,
        "start": 582,
        "end": 1107,
        "fullWidth": 1107,
        "width": 525,
        "isIncrementallyUnusable": true,
        "moduleElements": [
            {
                "kind": "FunctionDeclaration",
                "fullStart": 0,
                "fullEnd": 1083,
                "start": 582,
                "end": 1081,
                "fullWidth": 1083,
                "width": 499,
                "isIncrementallyUnusable": true,
                "modifiers": [],
                "functionKeyword": {
                    "kind": "FunctionKeyword",
                    "fullStart": 0,
                    "fullEnd": 591,
                    "start": 582,
                    "end": 590,
                    "fullWidth": 591,
                    "width": 8,
                    "text": "function",
                    "value": "function",
                    "valueText": "function",
                    "hasLeadingTrivia": true,
                    "hasLeadingComment": true,
                    "hasLeadingNewLine": true,
                    "hasTrailingTrivia": true,
                    "leadingTrivia": [
                        {
                            "kind": "SingleLineCommentTrivia",
                            "text": "/// Copyright (c) 2012 Ecma International.  All rights reserved. "
                        },
                        {
                            "kind": "NewLineTrivia",
                            "text": "\r\n"
                        },
                        {
                            "kind": "SingleLineCommentTrivia",
                            "text": "/// Ecma International makes this code available under the terms and conditions set"
                        },
                        {
                            "kind": "NewLineTrivia",
                            "text": "\r\n"
                        },
                        {
                            "kind": "SingleLineCommentTrivia",
                            "text": "/// forth on http://hg.ecmascript.org/tests/test262/raw-file/tip/LICENSE (the "
                        },
                        {
                            "kind": "NewLineTrivia",
                            "text": "\r\n"
                        },
                        {
                            "kind": "SingleLineCommentTrivia",
                            "text": "/// \"Use Terms\").   Any redistribution of this code must retain the above "
                        },
                        {
                            "kind": "NewLineTrivia",
                            "text": "\r\n"
                        },
                        {
                            "kind": "SingleLineCommentTrivia",
                            "text": "/// copyright and this notice and otherwise comply with the Use Terms."
                        },
                        {
                            "kind": "NewLineTrivia",
                            "text": "\r\n"
                        },
                        {
                            "kind": "MultiLineCommentTrivia",
                            "text": "/**\r\n * @path ch15/15.2/15.2.3/15.2.3.5/15.2.3.5-4-159.js\r\n * @description Object.create - 'value' property of one property in 'Properties' is an inherited accessor property (8.10.5 step 5.a)\r\n */"
                        },
                        {
                            "kind": "NewLineTrivia",
                            "text": "\r\n"
                        },
                        {
                            "kind": "NewLineTrivia",
                            "text": "\r\n"
                        },
                        {
                            "kind": "NewLineTrivia",
                            "text": "\r\n"
                        }
                    ],
                    "trailingTrivia": [
                        {
                            "kind": "WhitespaceTrivia",
                            "text": " "
                        }
                    ]
                },
                "identifier": {
                    "kind": "IdentifierName",
                    "fullStart": 591,
                    "fullEnd": 599,
                    "start": 591,
                    "end": 599,
                    "fullWidth": 8,
                    "width": 8,
                    "text": "testcase",
                    "value": "testcase",
                    "valueText": "testcase"
                },
                "callSignature": {
                    "kind": "CallSignature",
                    "fullStart": 599,
                    "fullEnd": 602,
                    "start": 599,
                    "end": 601,
                    "fullWidth": 3,
                    "width": 2,
                    "parameterList": {
                        "kind": "ParameterList",
                        "fullStart": 599,
                        "fullEnd": 602,
                        "start": 599,
                        "end": 601,
                        "fullWidth": 3,
                        "width": 2,
                        "openParenToken": {
                            "kind": "OpenParenToken",
                            "fullStart": 599,
                            "fullEnd": 600,
                            "start": 599,
                            "end": 600,
                            "fullWidth": 1,
                            "width": 1,
                            "text": "(",
                            "value": "(",
                            "valueText": "("
                        },
                        "parameters": [],
                        "closeParenToken": {
                            "kind": "CloseParenToken",
                            "fullStart": 600,
                            "fullEnd": 602,
                            "start": 600,
                            "end": 601,
                            "fullWidth": 2,
                            "width": 1,
                            "text": ")",
                            "value": ")",
                            "valueText": ")",
                            "hasTrailingTrivia": true,
                            "trailingTrivia": [
                                {
                                    "kind": "WhitespaceTrivia",
                                    "text": " "
                                }
                            ]
                        }
                    }
                },
                "block": {
                    "kind": "Block",
                    "fullStart": 602,
                    "fullEnd": 1083,
                    "start": 602,
                    "end": 1081,
                    "fullWidth": 481,
                    "width": 479,
                    "isIncrementallyUnusable": true,
                    "openBraceToken": {
                        "kind": "OpenBraceToken",
                        "fullStart": 602,
                        "fullEnd": 605,
                        "start": 602,
                        "end": 603,
                        "fullWidth": 3,
                        "width": 1,
                        "text": "{",
                        "value": "{",
                        "valueText": "{",
                        "hasTrailingTrivia": true,
                        "hasTrailingNewLine": true,
                        "trailingTrivia": [
                            {
                                "kind": "NewLineTrivia",
                                "text": "\r\n"
                            }
                        ]
                    },
                    "statements": [
                        {
                            "kind": "VariableStatement",
                            "fullStart": 605,
                            "fullEnd": 632,
                            "start": 615,
                            "end": 630,
                            "fullWidth": 27,
                            "width": 15,
                            "modifiers": [],
                            "variableDeclaration": {
                                "kind": "VariableDeclaration",
                                "fullStart": 605,
                                "fullEnd": 629,
                                "start": 615,
                                "end": 629,
                                "fullWidth": 24,
                                "width": 14,
                                "varKeyword": {
                                    "kind": "VarKeyword",
                                    "fullStart": 605,
                                    "fullEnd": 619,
                                    "start": 615,
                                    "end": 618,
                                    "fullWidth": 14,
                                    "width": 3,
                                    "text": "var",
                                    "value": "var",
                                    "valueText": "var",
                                    "hasLeadingTrivia": true,
                                    "hasLeadingNewLine": true,
                                    "hasTrailingTrivia": true,
                                    "leadingTrivia": [
                                        {
                                            "kind": "NewLineTrivia",
                                            "text": "\r\n"
                                        },
                                        {
                                            "kind": "WhitespaceTrivia",
                                            "text": "        "
                                        }
                                    ],
                                    "trailingTrivia": [
                                        {
                                            "kind": "WhitespaceTrivia",
                                            "text": " "
                                        }
                                    ]
                                },
                                "variableDeclarators": [
                                    {
                                        "kind": "VariableDeclarator",
                                        "fullStart": 619,
                                        "fullEnd": 629,
                                        "start": 619,
                                        "end": 629,
                                        "fullWidth": 10,
<<<<<<< HEAD
                                        "width": 10,
                                        "identifier": {
=======
                                        "propertyName": {
>>>>>>> 85e84683
                                            "kind": "IdentifierName",
                                            "fullStart": 619,
                                            "fullEnd": 625,
                                            "start": 619,
                                            "end": 624,
                                            "fullWidth": 6,
                                            "width": 5,
                                            "text": "proto",
                                            "value": "proto",
                                            "valueText": "proto",
                                            "hasTrailingTrivia": true,
                                            "trailingTrivia": [
                                                {
                                                    "kind": "WhitespaceTrivia",
                                                    "text": " "
                                                }
                                            ]
                                        },
                                        "equalsValueClause": {
                                            "kind": "EqualsValueClause",
                                            "fullStart": 625,
                                            "fullEnd": 629,
                                            "start": 625,
                                            "end": 629,
                                            "fullWidth": 4,
                                            "width": 4,
                                            "equalsToken": {
                                                "kind": "EqualsToken",
                                                "fullStart": 625,
                                                "fullEnd": 627,
                                                "start": 625,
                                                "end": 626,
                                                "fullWidth": 2,
                                                "width": 1,
                                                "text": "=",
                                                "value": "=",
                                                "valueText": "=",
                                                "hasTrailingTrivia": true,
                                                "trailingTrivia": [
                                                    {
                                                        "kind": "WhitespaceTrivia",
                                                        "text": " "
                                                    }
                                                ]
                                            },
                                            "value": {
                                                "kind": "ObjectLiteralExpression",
                                                "fullStart": 627,
                                                "fullEnd": 629,
                                                "start": 627,
                                                "end": 629,
                                                "fullWidth": 2,
                                                "width": 2,
                                                "openBraceToken": {
                                                    "kind": "OpenBraceToken",
                                                    "fullStart": 627,
                                                    "fullEnd": 628,
                                                    "start": 627,
                                                    "end": 628,
                                                    "fullWidth": 1,
                                                    "width": 1,
                                                    "text": "{",
                                                    "value": "{",
                                                    "valueText": "{"
                                                },
                                                "propertyAssignments": [],
                                                "closeBraceToken": {
                                                    "kind": "CloseBraceToken",
                                                    "fullStart": 628,
                                                    "fullEnd": 629,
                                                    "start": 628,
                                                    "end": 629,
                                                    "fullWidth": 1,
                                                    "width": 1,
                                                    "text": "}",
                                                    "value": "}",
                                                    "valueText": "}"
                                                }
                                            }
                                        }
                                    }
                                ]
                            },
                            "semicolonToken": {
                                "kind": "SemicolonToken",
                                "fullStart": 629,
                                "fullEnd": 632,
                                "start": 629,
                                "end": 630,
                                "fullWidth": 3,
                                "width": 1,
                                "text": ";",
                                "value": ";",
                                "valueText": ";",
                                "hasTrailingTrivia": true,
                                "hasTrailingNewLine": true,
                                "trailingTrivia": [
                                    {
                                        "kind": "NewLineTrivia",
                                        "text": "\r\n"
                                    }
                                ]
                            }
                        },
                        {
                            "kind": "ExpressionStatement",
                            "fullStart": 632,
                            "fullEnd": 796,
                            "start": 642,
                            "end": 794,
                            "fullWidth": 164,
                            "width": 152,
                            "isIncrementallyUnusable": true,
                            "expression": {
                                "kind": "InvocationExpression",
                                "fullStart": 632,
                                "fullEnd": 793,
                                "start": 642,
                                "end": 793,
                                "fullWidth": 161,
                                "width": 151,
                                "isIncrementallyUnusable": true,
                                "expression": {
                                    "kind": "MemberAccessExpression",
                                    "fullStart": 632,
                                    "fullEnd": 663,
                                    "start": 642,
                                    "end": 663,
                                    "fullWidth": 31,
                                    "width": 21,
                                    "expression": {
                                        "kind": "IdentifierName",
                                        "fullStart": 632,
                                        "fullEnd": 648,
                                        "start": 642,
                                        "end": 648,
                                        "fullWidth": 16,
                                        "width": 6,
                                        "text": "Object",
                                        "value": "Object",
                                        "valueText": "Object",
                                        "hasLeadingTrivia": true,
                                        "hasLeadingNewLine": true,
                                        "leadingTrivia": [
                                            {
                                                "kind": "NewLineTrivia",
                                                "text": "\r\n"
                                            },
                                            {
                                                "kind": "WhitespaceTrivia",
                                                "text": "        "
                                            }
                                        ]
                                    },
                                    "dotToken": {
                                        "kind": "DotToken",
                                        "fullStart": 648,
                                        "fullEnd": 649,
                                        "start": 648,
                                        "end": 649,
                                        "fullWidth": 1,
                                        "width": 1,
                                        "text": ".",
                                        "value": ".",
                                        "valueText": "."
                                    },
                                    "name": {
                                        "kind": "IdentifierName",
                                        "fullStart": 649,
                                        "fullEnd": 663,
                                        "start": 649,
                                        "end": 663,
                                        "fullWidth": 14,
                                        "width": 14,
                                        "text": "defineProperty",
                                        "value": "defineProperty",
                                        "valueText": "defineProperty"
                                    }
                                },
                                "argumentList": {
                                    "kind": "ArgumentList",
                                    "fullStart": 663,
                                    "fullEnd": 793,
                                    "start": 663,
                                    "end": 793,
                                    "fullWidth": 130,
                                    "width": 130,
                                    "isIncrementallyUnusable": true,
                                    "openParenToken": {
                                        "kind": "OpenParenToken",
                                        "fullStart": 663,
                                        "fullEnd": 664,
                                        "start": 663,
                                        "end": 664,
                                        "fullWidth": 1,
                                        "width": 1,
                                        "text": "(",
                                        "value": "(",
                                        "valueText": "("
                                    },
                                    "arguments": [
                                        {
                                            "kind": "IdentifierName",
                                            "fullStart": 664,
                                            "fullEnd": 669,
                                            "start": 664,
                                            "end": 669,
                                            "fullWidth": 5,
                                            "width": 5,
                                            "text": "proto",
                                            "value": "proto",
                                            "valueText": "proto"
                                        },
                                        {
                                            "kind": "CommaToken",
                                            "fullStart": 669,
                                            "fullEnd": 671,
                                            "start": 669,
                                            "end": 670,
                                            "fullWidth": 2,
                                            "width": 1,
                                            "text": ",",
                                            "value": ",",
                                            "valueText": ",",
                                            "hasTrailingTrivia": true,
                                            "trailingTrivia": [
                                                {
                                                    "kind": "WhitespaceTrivia",
                                                    "text": " "
                                                }
                                            ]
                                        },
                                        {
                                            "kind": "StringLiteral",
                                            "fullStart": 671,
                                            "fullEnd": 678,
                                            "start": 671,
                                            "end": 678,
                                            "fullWidth": 7,
                                            "width": 7,
                                            "text": "\"value\"",
                                            "value": "value",
                                            "valueText": "value"
                                        },
                                        {
                                            "kind": "CommaToken",
                                            "fullStart": 678,
                                            "fullEnd": 680,
                                            "start": 678,
                                            "end": 679,
                                            "fullWidth": 2,
                                            "width": 1,
                                            "text": ",",
                                            "value": ",",
                                            "valueText": ",",
                                            "hasTrailingTrivia": true,
                                            "trailingTrivia": [
                                                {
                                                    "kind": "WhitespaceTrivia",
                                                    "text": " "
                                                }
                                            ]
                                        },
                                        {
                                            "kind": "ObjectLiteralExpression",
                                            "fullStart": 680,
                                            "fullEnd": 792,
                                            "start": 680,
                                            "end": 792,
                                            "fullWidth": 112,
                                            "width": 112,
                                            "isIncrementallyUnusable": true,
                                            "openBraceToken": {
                                                "kind": "OpenBraceToken",
                                                "fullStart": 680,
                                                "fullEnd": 683,
                                                "start": 680,
                                                "end": 681,
                                                "fullWidth": 3,
                                                "width": 1,
                                                "text": "{",
                                                "value": "{",
                                                "valueText": "{",
                                                "hasTrailingTrivia": true,
                                                "hasTrailingNewLine": true,
                                                "trailingTrivia": [
                                                    {
                                                        "kind": "NewLineTrivia",
                                                        "text": "\r\n"
                                                    }
                                                ]
                                            },
                                            "propertyAssignments": [
                                                {
                                                    "kind": "SimplePropertyAssignment",
                                                    "fullStart": 683,
                                                    "fullEnd": 783,
                                                    "start": 695,
                                                    "end": 781,
                                                    "fullWidth": 100,
                                                    "width": 86,
                                                    "isIncrementallyUnusable": true,
                                                    "propertyName": {
                                                        "kind": "IdentifierName",
                                                        "fullStart": 683,
                                                        "fullEnd": 698,
                                                        "start": 695,
                                                        "end": 698,
                                                        "fullWidth": 15,
                                                        "width": 3,
                                                        "text": "get",
                                                        "value": "get",
                                                        "valueText": "get",
                                                        "hasLeadingTrivia": true,
                                                        "leadingTrivia": [
                                                            {
                                                                "kind": "WhitespaceTrivia",
                                                                "text": "            "
                                                            }
                                                        ]
                                                    },
                                                    "colonToken": {
                                                        "kind": "ColonToken",
                                                        "fullStart": 698,
                                                        "fullEnd": 700,
                                                        "start": 698,
                                                        "end": 699,
                                                        "fullWidth": 2,
                                                        "width": 1,
                                                        "text": ":",
                                                        "value": ":",
                                                        "valueText": ":",
                                                        "hasTrailingTrivia": true,
                                                        "trailingTrivia": [
                                                            {
                                                                "kind": "WhitespaceTrivia",
                                                                "text": " "
                                                            }
                                                        ]
                                                    },
                                                    "expression": {
                                                        "kind": "FunctionExpression",
                                                        "fullStart": 700,
                                                        "fullEnd": 783,
                                                        "start": 700,
                                                        "end": 781,
                                                        "fullWidth": 83,
                                                        "width": 81,
                                                        "functionKeyword": {
                                                            "kind": "FunctionKeyword",
                                                            "fullStart": 700,
                                                            "fullEnd": 709,
                                                            "start": 700,
                                                            "end": 708,
                                                            "fullWidth": 9,
                                                            "width": 8,
                                                            "text": "function",
                                                            "value": "function",
                                                            "valueText": "function",
                                                            "hasTrailingTrivia": true,
                                                            "trailingTrivia": [
                                                                {
                                                                    "kind": "WhitespaceTrivia",
                                                                    "text": " "
                                                                }
                                                            ]
                                                        },
                                                        "callSignature": {
                                                            "kind": "CallSignature",
                                                            "fullStart": 709,
                                                            "fullEnd": 712,
                                                            "start": 709,
                                                            "end": 711,
                                                            "fullWidth": 3,
                                                            "width": 2,
                                                            "parameterList": {
                                                                "kind": "ParameterList",
                                                                "fullStart": 709,
                                                                "fullEnd": 712,
                                                                "start": 709,
                                                                "end": 711,
                                                                "fullWidth": 3,
                                                                "width": 2,
                                                                "openParenToken": {
                                                                    "kind": "OpenParenToken",
                                                                    "fullStart": 709,
                                                                    "fullEnd": 710,
                                                                    "start": 709,
                                                                    "end": 710,
                                                                    "fullWidth": 1,
                                                                    "width": 1,
                                                                    "text": "(",
                                                                    "value": "(",
                                                                    "valueText": "("
                                                                },
                                                                "parameters": [],
                                                                "closeParenToken": {
                                                                    "kind": "CloseParenToken",
                                                                    "fullStart": 710,
                                                                    "fullEnd": 712,
                                                                    "start": 710,
                                                                    "end": 711,
                                                                    "fullWidth": 2,
                                                                    "width": 1,
                                                                    "text": ")",
                                                                    "value": ")",
                                                                    "valueText": ")",
                                                                    "hasTrailingTrivia": true,
                                                                    "trailingTrivia": [
                                                                        {
                                                                            "kind": "WhitespaceTrivia",
                                                                            "text": " "
                                                                        }
                                                                    ]
                                                                }
                                                            }
                                                        },
                                                        "block": {
                                                            "kind": "Block",
                                                            "fullStart": 712,
                                                            "fullEnd": 783,
                                                            "start": 712,
                                                            "end": 781,
                                                            "fullWidth": 71,
                                                            "width": 69,
                                                            "openBraceToken": {
                                                                "kind": "OpenBraceToken",
                                                                "fullStart": 712,
                                                                "fullEnd": 715,
                                                                "start": 712,
                                                                "end": 713,
                                                                "fullWidth": 3,
                                                                "width": 1,
                                                                "text": "{",
                                                                "value": "{",
                                                                "valueText": "{",
                                                                "hasTrailingTrivia": true,
                                                                "hasTrailingNewLine": true,
                                                                "trailingTrivia": [
                                                                    {
                                                                        "kind": "NewLineTrivia",
                                                                        "text": "\r\n"
                                                                    }
                                                                ]
                                                            },
                                                            "statements": [
                                                                {
                                                                    "kind": "ReturnStatement",
                                                                    "fullStart": 715,
                                                                    "fullEnd": 768,
                                                                    "start": 731,
                                                                    "end": 766,
                                                                    "fullWidth": 53,
                                                                    "width": 35,
                                                                    "returnKeyword": {
                                                                        "kind": "ReturnKeyword",
                                                                        "fullStart": 715,
                                                                        "fullEnd": 738,
                                                                        "start": 731,
                                                                        "end": 737,
                                                                        "fullWidth": 23,
                                                                        "width": 6,
                                                                        "text": "return",
                                                                        "value": "return",
                                                                        "valueText": "return",
                                                                        "hasLeadingTrivia": true,
                                                                        "hasTrailingTrivia": true,
                                                                        "leadingTrivia": [
                                                                            {
                                                                                "kind": "WhitespaceTrivia",
                                                                                "text": "                "
                                                                            }
                                                                        ],
                                                                        "trailingTrivia": [
                                                                            {
                                                                                "kind": "WhitespaceTrivia",
                                                                                "text": " "
                                                                            }
                                                                        ]
                                                                    },
                                                                    "expression": {
                                                                        "kind": "StringLiteral",
                                                                        "fullStart": 738,
                                                                        "fullEnd": 765,
                                                                        "start": 738,
                                                                        "end": 765,
                                                                        "fullWidth": 27,
                                                                        "width": 27,
                                                                        "text": "\"inheritedAccessorProperty\"",
                                                                        "value": "inheritedAccessorProperty",
                                                                        "valueText": "inheritedAccessorProperty"
                                                                    },
                                                                    "semicolonToken": {
                                                                        "kind": "SemicolonToken",
                                                                        "fullStart": 765,
                                                                        "fullEnd": 768,
                                                                        "start": 765,
                                                                        "end": 766,
                                                                        "fullWidth": 3,
                                                                        "width": 1,
                                                                        "text": ";",
                                                                        "value": ";",
                                                                        "valueText": ";",
                                                                        "hasTrailingTrivia": true,
                                                                        "hasTrailingNewLine": true,
                                                                        "trailingTrivia": [
                                                                            {
                                                                                "kind": "NewLineTrivia",
                                                                                "text": "\r\n"
                                                                            }
                                                                        ]
                                                                    }
                                                                }
                                                            ],
                                                            "closeBraceToken": {
                                                                "kind": "CloseBraceToken",
                                                                "fullStart": 768,
                                                                "fullEnd": 783,
                                                                "start": 780,
                                                                "end": 781,
                                                                "fullWidth": 15,
                                                                "width": 1,
                                                                "text": "}",
                                                                "value": "}",
                                                                "valueText": "}",
                                                                "hasLeadingTrivia": true,
                                                                "hasTrailingTrivia": true,
                                                                "hasTrailingNewLine": true,
                                                                "leadingTrivia": [
                                                                    {
                                                                        "kind": "WhitespaceTrivia",
                                                                        "text": "            "
                                                                    }
                                                                ],
                                                                "trailingTrivia": [
                                                                    {
                                                                        "kind": "NewLineTrivia",
                                                                        "text": "\r\n"
                                                                    }
                                                                ]
                                                            }
                                                        }
                                                    }
                                                }
                                            ],
                                            "closeBraceToken": {
                                                "kind": "CloseBraceToken",
                                                "fullStart": 783,
                                                "fullEnd": 792,
                                                "start": 791,
                                                "end": 792,
                                                "fullWidth": 9,
                                                "width": 1,
                                                "text": "}",
                                                "value": "}",
                                                "valueText": "}",
                                                "hasLeadingTrivia": true,
                                                "leadingTrivia": [
                                                    {
                                                        "kind": "WhitespaceTrivia",
                                                        "text": "        "
                                                    }
                                                ]
                                            }
                                        }
                                    ],
                                    "closeParenToken": {
                                        "kind": "CloseParenToken",
                                        "fullStart": 792,
                                        "fullEnd": 793,
                                        "start": 792,
                                        "end": 793,
                                        "fullWidth": 1,
                                        "width": 1,
                                        "text": ")",
                                        "value": ")",
                                        "valueText": ")"
                                    }
                                }
                            },
                            "semicolonToken": {
                                "kind": "SemicolonToken",
                                "fullStart": 793,
                                "fullEnd": 796,
                                "start": 793,
                                "end": 794,
                                "fullWidth": 3,
                                "width": 1,
                                "text": ";",
                                "value": ";",
                                "valueText": ";",
                                "hasTrailingTrivia": true,
                                "hasTrailingNewLine": true,
                                "trailingTrivia": [
                                    {
                                        "kind": "NewLineTrivia",
                                        "text": "\r\n"
                                    }
                                ]
                            }
                        },
                        {
                            "kind": "VariableStatement",
                            "fullStart": 796,
                            "fullEnd": 843,
                            "start": 806,
                            "end": 841,
                            "fullWidth": 47,
                            "width": 35,
                            "modifiers": [],
                            "variableDeclaration": {
                                "kind": "VariableDeclaration",
                                "fullStart": 796,
                                "fullEnd": 840,
                                "start": 806,
                                "end": 840,
                                "fullWidth": 44,
                                "width": 34,
                                "varKeyword": {
                                    "kind": "VarKeyword",
                                    "fullStart": 796,
                                    "fullEnd": 810,
                                    "start": 806,
                                    "end": 809,
                                    "fullWidth": 14,
                                    "width": 3,
                                    "text": "var",
                                    "value": "var",
                                    "valueText": "var",
                                    "hasLeadingTrivia": true,
                                    "hasLeadingNewLine": true,
                                    "hasTrailingTrivia": true,
                                    "leadingTrivia": [
                                        {
                                            "kind": "NewLineTrivia",
                                            "text": "\r\n"
                                        },
                                        {
                                            "kind": "WhitespaceTrivia",
                                            "text": "        "
                                        }
                                    ],
                                    "trailingTrivia": [
                                        {
                                            "kind": "WhitespaceTrivia",
                                            "text": " "
                                        }
                                    ]
                                },
                                "variableDeclarators": [
                                    {
                                        "kind": "VariableDeclarator",
                                        "fullStart": 810,
                                        "fullEnd": 840,
                                        "start": 810,
                                        "end": 840,
                                        "fullWidth": 30,
<<<<<<< HEAD
                                        "width": 30,
                                        "identifier": {
=======
                                        "propertyName": {
>>>>>>> 85e84683
                                            "kind": "IdentifierName",
                                            "fullStart": 810,
                                            "fullEnd": 823,
                                            "start": 810,
                                            "end": 822,
                                            "fullWidth": 13,
                                            "width": 12,
                                            "text": "ConstructFun",
                                            "value": "ConstructFun",
                                            "valueText": "ConstructFun",
                                            "hasTrailingTrivia": true,
                                            "trailingTrivia": [
                                                {
                                                    "kind": "WhitespaceTrivia",
                                                    "text": " "
                                                }
                                            ]
                                        },
                                        "equalsValueClause": {
                                            "kind": "EqualsValueClause",
                                            "fullStart": 823,
                                            "fullEnd": 840,
                                            "start": 823,
                                            "end": 840,
                                            "fullWidth": 17,
                                            "width": 17,
                                            "equalsToken": {
                                                "kind": "EqualsToken",
                                                "fullStart": 823,
                                                "fullEnd": 825,
                                                "start": 823,
                                                "end": 824,
                                                "fullWidth": 2,
                                                "width": 1,
                                                "text": "=",
                                                "value": "=",
                                                "valueText": "=",
                                                "hasTrailingTrivia": true,
                                                "trailingTrivia": [
                                                    {
                                                        "kind": "WhitespaceTrivia",
                                                        "text": " "
                                                    }
                                                ]
                                            },
                                            "value": {
                                                "kind": "FunctionExpression",
                                                "fullStart": 825,
                                                "fullEnd": 840,
                                                "start": 825,
                                                "end": 840,
                                                "fullWidth": 15,
                                                "width": 15,
                                                "functionKeyword": {
                                                    "kind": "FunctionKeyword",
                                                    "fullStart": 825,
                                                    "fullEnd": 834,
                                                    "start": 825,
                                                    "end": 833,
                                                    "fullWidth": 9,
                                                    "width": 8,
                                                    "text": "function",
                                                    "value": "function",
                                                    "valueText": "function",
                                                    "hasTrailingTrivia": true,
                                                    "trailingTrivia": [
                                                        {
                                                            "kind": "WhitespaceTrivia",
                                                            "text": " "
                                                        }
                                                    ]
                                                },
                                                "callSignature": {
                                                    "kind": "CallSignature",
                                                    "fullStart": 834,
                                                    "fullEnd": 837,
                                                    "start": 834,
                                                    "end": 836,
                                                    "fullWidth": 3,
                                                    "width": 2,
                                                    "parameterList": {
                                                        "kind": "ParameterList",
                                                        "fullStart": 834,
                                                        "fullEnd": 837,
                                                        "start": 834,
                                                        "end": 836,
                                                        "fullWidth": 3,
                                                        "width": 2,
                                                        "openParenToken": {
                                                            "kind": "OpenParenToken",
                                                            "fullStart": 834,
                                                            "fullEnd": 835,
                                                            "start": 834,
                                                            "end": 835,
                                                            "fullWidth": 1,
                                                            "width": 1,
                                                            "text": "(",
                                                            "value": "(",
                                                            "valueText": "("
                                                        },
                                                        "parameters": [],
                                                        "closeParenToken": {
                                                            "kind": "CloseParenToken",
                                                            "fullStart": 835,
                                                            "fullEnd": 837,
                                                            "start": 835,
                                                            "end": 836,
                                                            "fullWidth": 2,
                                                            "width": 1,
                                                            "text": ")",
                                                            "value": ")",
                                                            "valueText": ")",
                                                            "hasTrailingTrivia": true,
                                                            "trailingTrivia": [
                                                                {
                                                                    "kind": "WhitespaceTrivia",
                                                                    "text": " "
                                                                }
                                                            ]
                                                        }
                                                    }
                                                },
                                                "block": {
                                                    "kind": "Block",
                                                    "fullStart": 837,
                                                    "fullEnd": 840,
                                                    "start": 837,
                                                    "end": 840,
                                                    "fullWidth": 3,
                                                    "width": 3,
                                                    "openBraceToken": {
                                                        "kind": "OpenBraceToken",
                                                        "fullStart": 837,
                                                        "fullEnd": 839,
                                                        "start": 837,
                                                        "end": 838,
                                                        "fullWidth": 2,
                                                        "width": 1,
                                                        "text": "{",
                                                        "value": "{",
                                                        "valueText": "{",
                                                        "hasTrailingTrivia": true,
                                                        "trailingTrivia": [
                                                            {
                                                                "kind": "WhitespaceTrivia",
                                                                "text": " "
                                                            }
                                                        ]
                                                    },
                                                    "statements": [],
                                                    "closeBraceToken": {
                                                        "kind": "CloseBraceToken",
                                                        "fullStart": 839,
                                                        "fullEnd": 840,
                                                        "start": 839,
                                                        "end": 840,
                                                        "fullWidth": 1,
                                                        "width": 1,
                                                        "text": "}",
                                                        "value": "}",
                                                        "valueText": "}"
                                                    }
                                                }
                                            }
                                        }
                                    }
                                ]
                            },
                            "semicolonToken": {
                                "kind": "SemicolonToken",
                                "fullStart": 840,
                                "fullEnd": 843,
                                "start": 840,
                                "end": 841,
                                "fullWidth": 3,
                                "width": 1,
                                "text": ";",
                                "value": ";",
                                "valueText": ";",
                                "hasTrailingTrivia": true,
                                "hasTrailingNewLine": true,
                                "trailingTrivia": [
                                    {
                                        "kind": "NewLineTrivia",
                                        "text": "\r\n"
                                    }
                                ]
                            }
                        },
                        {
                            "kind": "ExpressionStatement",
                            "fullStart": 843,
                            "fullEnd": 884,
                            "start": 851,
                            "end": 882,
                            "fullWidth": 41,
                            "width": 31,
                            "expression": {
                                "kind": "AssignmentExpression",
                                "fullStart": 843,
                                "fullEnd": 881,
                                "start": 851,
                                "end": 881,
                                "fullWidth": 38,
                                "width": 30,
                                "left": {
                                    "kind": "MemberAccessExpression",
                                    "fullStart": 843,
                                    "fullEnd": 874,
                                    "start": 851,
                                    "end": 873,
                                    "fullWidth": 31,
                                    "width": 22,
                                    "expression": {
                                        "kind": "IdentifierName",
                                        "fullStart": 843,
                                        "fullEnd": 863,
                                        "start": 851,
                                        "end": 863,
                                        "fullWidth": 20,
                                        "width": 12,
                                        "text": "ConstructFun",
                                        "value": "ConstructFun",
                                        "valueText": "ConstructFun",
                                        "hasLeadingTrivia": true,
                                        "leadingTrivia": [
                                            {
                                                "kind": "WhitespaceTrivia",
                                                "text": "        "
                                            }
                                        ]
                                    },
                                    "dotToken": {
                                        "kind": "DotToken",
                                        "fullStart": 863,
                                        "fullEnd": 864,
                                        "start": 863,
                                        "end": 864,
                                        "fullWidth": 1,
                                        "width": 1,
                                        "text": ".",
                                        "value": ".",
                                        "valueText": "."
                                    },
                                    "name": {
                                        "kind": "IdentifierName",
                                        "fullStart": 864,
                                        "fullEnd": 874,
                                        "start": 864,
                                        "end": 873,
                                        "fullWidth": 10,
                                        "width": 9,
                                        "text": "prototype",
                                        "value": "prototype",
                                        "valueText": "prototype",
                                        "hasTrailingTrivia": true,
                                        "trailingTrivia": [
                                            {
                                                "kind": "WhitespaceTrivia",
                                                "text": " "
                                            }
                                        ]
                                    }
                                },
                                "operatorToken": {
                                    "kind": "EqualsToken",
                                    "fullStart": 874,
                                    "fullEnd": 876,
                                    "start": 874,
                                    "end": 875,
                                    "fullWidth": 2,
                                    "width": 1,
                                    "text": "=",
                                    "value": "=",
                                    "valueText": "=",
                                    "hasTrailingTrivia": true,
                                    "trailingTrivia": [
                                        {
                                            "kind": "WhitespaceTrivia",
                                            "text": " "
                                        }
                                    ]
                                },
                                "right": {
                                    "kind": "IdentifierName",
                                    "fullStart": 876,
                                    "fullEnd": 881,
                                    "start": 876,
                                    "end": 881,
                                    "fullWidth": 5,
                                    "width": 5,
                                    "text": "proto",
                                    "value": "proto",
                                    "valueText": "proto"
                                }
                            },
                            "semicolonToken": {
                                "kind": "SemicolonToken",
                                "fullStart": 881,
                                "fullEnd": 884,
                                "start": 881,
                                "end": 882,
                                "fullWidth": 3,
                                "width": 1,
                                "text": ";",
                                "value": ";",
                                "valueText": ";",
                                "hasTrailingTrivia": true,
                                "hasTrailingNewLine": true,
                                "trailingTrivia": [
                                    {
                                        "kind": "NewLineTrivia",
                                        "text": "\r\n"
                                    }
                                ]
                            }
                        },
                        {
                            "kind": "VariableStatement",
                            "fullStart": 884,
                            "fullEnd": 929,
                            "start": 894,
                            "end": 927,
                            "fullWidth": 45,
                            "width": 33,
                            "modifiers": [],
                            "variableDeclaration": {
                                "kind": "VariableDeclaration",
                                "fullStart": 884,
                                "fullEnd": 926,
                                "start": 894,
                                "end": 926,
                                "fullWidth": 42,
                                "width": 32,
                                "varKeyword": {
                                    "kind": "VarKeyword",
                                    "fullStart": 884,
                                    "fullEnd": 898,
                                    "start": 894,
                                    "end": 897,
                                    "fullWidth": 14,
                                    "width": 3,
                                    "text": "var",
                                    "value": "var",
                                    "valueText": "var",
                                    "hasLeadingTrivia": true,
                                    "hasLeadingNewLine": true,
                                    "hasTrailingTrivia": true,
                                    "leadingTrivia": [
                                        {
                                            "kind": "NewLineTrivia",
                                            "text": "\r\n"
                                        },
                                        {
                                            "kind": "WhitespaceTrivia",
                                            "text": "        "
                                        }
                                    ],
                                    "trailingTrivia": [
                                        {
                                            "kind": "WhitespaceTrivia",
                                            "text": " "
                                        }
                                    ]
                                },
                                "variableDeclarators": [
                                    {
                                        "kind": "VariableDeclarator",
                                        "fullStart": 898,
                                        "fullEnd": 926,
                                        "start": 898,
                                        "end": 926,
                                        "fullWidth": 28,
<<<<<<< HEAD
                                        "width": 28,
                                        "identifier": {
=======
                                        "propertyName": {
>>>>>>> 85e84683
                                            "kind": "IdentifierName",
                                            "fullStart": 898,
                                            "fullEnd": 906,
                                            "start": 898,
                                            "end": 905,
                                            "fullWidth": 8,
                                            "width": 7,
                                            "text": "descObj",
                                            "value": "descObj",
                                            "valueText": "descObj",
                                            "hasTrailingTrivia": true,
                                            "trailingTrivia": [
                                                {
                                                    "kind": "WhitespaceTrivia",
                                                    "text": " "
                                                }
                                            ]
                                        },
                                        "equalsValueClause": {
                                            "kind": "EqualsValueClause",
                                            "fullStart": 906,
                                            "fullEnd": 926,
                                            "start": 906,
                                            "end": 926,
                                            "fullWidth": 20,
                                            "width": 20,
                                            "equalsToken": {
                                                "kind": "EqualsToken",
                                                "fullStart": 906,
                                                "fullEnd": 908,
                                                "start": 906,
                                                "end": 907,
                                                "fullWidth": 2,
                                                "width": 1,
                                                "text": "=",
                                                "value": "=",
                                                "valueText": "=",
                                                "hasTrailingTrivia": true,
                                                "trailingTrivia": [
                                                    {
                                                        "kind": "WhitespaceTrivia",
                                                        "text": " "
                                                    }
                                                ]
                                            },
                                            "value": {
                                                "kind": "ObjectCreationExpression",
                                                "fullStart": 908,
                                                "fullEnd": 926,
                                                "start": 908,
                                                "end": 926,
                                                "fullWidth": 18,
                                                "width": 18,
                                                "newKeyword": {
                                                    "kind": "NewKeyword",
                                                    "fullStart": 908,
                                                    "fullEnd": 912,
                                                    "start": 908,
                                                    "end": 911,
                                                    "fullWidth": 4,
                                                    "width": 3,
                                                    "text": "new",
                                                    "value": "new",
                                                    "valueText": "new",
                                                    "hasTrailingTrivia": true,
                                                    "trailingTrivia": [
                                                        {
                                                            "kind": "WhitespaceTrivia",
                                                            "text": " "
                                                        }
                                                    ]
                                                },
                                                "expression": {
                                                    "kind": "IdentifierName",
                                                    "fullStart": 912,
                                                    "fullEnd": 924,
                                                    "start": 912,
                                                    "end": 924,
                                                    "fullWidth": 12,
                                                    "width": 12,
                                                    "text": "ConstructFun",
                                                    "value": "ConstructFun",
                                                    "valueText": "ConstructFun"
                                                },
                                                "argumentList": {
                                                    "kind": "ArgumentList",
                                                    "fullStart": 924,
                                                    "fullEnd": 926,
                                                    "start": 924,
                                                    "end": 926,
                                                    "fullWidth": 2,
                                                    "width": 2,
                                                    "openParenToken": {
                                                        "kind": "OpenParenToken",
                                                        "fullStart": 924,
                                                        "fullEnd": 925,
                                                        "start": 924,
                                                        "end": 925,
                                                        "fullWidth": 1,
                                                        "width": 1,
                                                        "text": "(",
                                                        "value": "(",
                                                        "valueText": "("
                                                    },
                                                    "arguments": [],
                                                    "closeParenToken": {
                                                        "kind": "CloseParenToken",
                                                        "fullStart": 925,
                                                        "fullEnd": 926,
                                                        "start": 925,
                                                        "end": 926,
                                                        "fullWidth": 1,
                                                        "width": 1,
                                                        "text": ")",
                                                        "value": ")",
                                                        "valueText": ")"
                                                    }
                                                }
                                            }
                                        }
                                    }
                                ]
                            },
                            "semicolonToken": {
                                "kind": "SemicolonToken",
                                "fullStart": 926,
                                "fullEnd": 929,
                                "start": 926,
                                "end": 927,
                                "fullWidth": 3,
                                "width": 1,
                                "text": ";",
                                "value": ";",
                                "valueText": ";",
                                "hasTrailingTrivia": true,
                                "hasTrailingNewLine": true,
                                "trailingTrivia": [
                                    {
                                        "kind": "NewLineTrivia",
                                        "text": "\r\n"
                                    }
                                ]
                            }
                        },
                        {
                            "kind": "VariableStatement",
                            "fullStart": 929,
                            "fullEnd": 1013,
                            "start": 939,
                            "end": 1011,
                            "fullWidth": 84,
                            "width": 72,
                            "modifiers": [],
                            "variableDeclaration": {
                                "kind": "VariableDeclaration",
                                "fullStart": 929,
                                "fullEnd": 1010,
                                "start": 939,
                                "end": 1010,
                                "fullWidth": 81,
                                "width": 71,
                                "varKeyword": {
                                    "kind": "VarKeyword",
                                    "fullStart": 929,
                                    "fullEnd": 943,
                                    "start": 939,
                                    "end": 942,
                                    "fullWidth": 14,
                                    "width": 3,
                                    "text": "var",
                                    "value": "var",
                                    "valueText": "var",
                                    "hasLeadingTrivia": true,
                                    "hasLeadingNewLine": true,
                                    "hasTrailingTrivia": true,
                                    "leadingTrivia": [
                                        {
                                            "kind": "NewLineTrivia",
                                            "text": "\r\n"
                                        },
                                        {
                                            "kind": "WhitespaceTrivia",
                                            "text": "        "
                                        }
                                    ],
                                    "trailingTrivia": [
                                        {
                                            "kind": "WhitespaceTrivia",
                                            "text": " "
                                        }
                                    ]
                                },
                                "variableDeclarators": [
                                    {
                                        "kind": "VariableDeclarator",
                                        "fullStart": 943,
                                        "fullEnd": 1010,
                                        "start": 943,
                                        "end": 1010,
                                        "fullWidth": 67,
<<<<<<< HEAD
                                        "width": 67,
                                        "identifier": {
=======
                                        "propertyName": {
>>>>>>> 85e84683
                                            "kind": "IdentifierName",
                                            "fullStart": 943,
                                            "fullEnd": 950,
                                            "start": 943,
                                            "end": 949,
                                            "fullWidth": 7,
                                            "width": 6,
                                            "text": "newObj",
                                            "value": "newObj",
                                            "valueText": "newObj",
                                            "hasTrailingTrivia": true,
                                            "trailingTrivia": [
                                                {
                                                    "kind": "WhitespaceTrivia",
                                                    "text": " "
                                                }
                                            ]
                                        },
                                        "equalsValueClause": {
                                            "kind": "EqualsValueClause",
                                            "fullStart": 950,
                                            "fullEnd": 1010,
                                            "start": 950,
                                            "end": 1010,
                                            "fullWidth": 60,
                                            "width": 60,
                                            "equalsToken": {
                                                "kind": "EqualsToken",
                                                "fullStart": 950,
                                                "fullEnd": 952,
                                                "start": 950,
                                                "end": 951,
                                                "fullWidth": 2,
                                                "width": 1,
                                                "text": "=",
                                                "value": "=",
                                                "valueText": "=",
                                                "hasTrailingTrivia": true,
                                                "trailingTrivia": [
                                                    {
                                                        "kind": "WhitespaceTrivia",
                                                        "text": " "
                                                    }
                                                ]
                                            },
                                            "value": {
                                                "kind": "InvocationExpression",
                                                "fullStart": 952,
                                                "fullEnd": 1010,
                                                "start": 952,
                                                "end": 1010,
                                                "fullWidth": 58,
                                                "width": 58,
                                                "expression": {
                                                    "kind": "MemberAccessExpression",
                                                    "fullStart": 952,
                                                    "fullEnd": 965,
                                                    "start": 952,
                                                    "end": 965,
                                                    "fullWidth": 13,
                                                    "width": 13,
                                                    "expression": {
                                                        "kind": "IdentifierName",
                                                        "fullStart": 952,
                                                        "fullEnd": 958,
                                                        "start": 952,
                                                        "end": 958,
                                                        "fullWidth": 6,
                                                        "width": 6,
                                                        "text": "Object",
                                                        "value": "Object",
                                                        "valueText": "Object"
                                                    },
                                                    "dotToken": {
                                                        "kind": "DotToken",
                                                        "fullStart": 958,
                                                        "fullEnd": 959,
                                                        "start": 958,
                                                        "end": 959,
                                                        "fullWidth": 1,
                                                        "width": 1,
                                                        "text": ".",
                                                        "value": ".",
                                                        "valueText": "."
                                                    },
                                                    "name": {
                                                        "kind": "IdentifierName",
                                                        "fullStart": 959,
                                                        "fullEnd": 965,
                                                        "start": 959,
                                                        "end": 965,
                                                        "fullWidth": 6,
                                                        "width": 6,
                                                        "text": "create",
                                                        "value": "create",
                                                        "valueText": "create"
                                                    }
                                                },
                                                "argumentList": {
                                                    "kind": "ArgumentList",
                                                    "fullStart": 965,
                                                    "fullEnd": 1010,
                                                    "start": 965,
                                                    "end": 1010,
                                                    "fullWidth": 45,
                                                    "width": 45,
                                                    "openParenToken": {
                                                        "kind": "OpenParenToken",
                                                        "fullStart": 965,
                                                        "fullEnd": 966,
                                                        "start": 965,
                                                        "end": 966,
                                                        "fullWidth": 1,
                                                        "width": 1,
                                                        "text": "(",
                                                        "value": "(",
                                                        "valueText": "("
                                                    },
                                                    "arguments": [
                                                        {
                                                            "kind": "ObjectLiteralExpression",
                                                            "fullStart": 966,
                                                            "fullEnd": 968,
                                                            "start": 966,
                                                            "end": 968,
                                                            "fullWidth": 2,
                                                            "width": 2,
                                                            "openBraceToken": {
                                                                "kind": "OpenBraceToken",
                                                                "fullStart": 966,
                                                                "fullEnd": 967,
                                                                "start": 966,
                                                                "end": 967,
                                                                "fullWidth": 1,
                                                                "width": 1,
                                                                "text": "{",
                                                                "value": "{",
                                                                "valueText": "{"
                                                            },
                                                            "propertyAssignments": [],
                                                            "closeBraceToken": {
                                                                "kind": "CloseBraceToken",
                                                                "fullStart": 967,
                                                                "fullEnd": 968,
                                                                "start": 967,
                                                                "end": 968,
                                                                "fullWidth": 1,
                                                                "width": 1,
                                                                "text": "}",
                                                                "value": "}",
                                                                "valueText": "}"
                                                            }
                                                        },
                                                        {
                                                            "kind": "CommaToken",
                                                            "fullStart": 968,
                                                            "fullEnd": 970,
                                                            "start": 968,
                                                            "end": 969,
                                                            "fullWidth": 2,
                                                            "width": 1,
                                                            "text": ",",
                                                            "value": ",",
                                                            "valueText": ",",
                                                            "hasTrailingTrivia": true,
                                                            "trailingTrivia": [
                                                                {
                                                                    "kind": "WhitespaceTrivia",
                                                                    "text": " "
                                                                }
                                                            ]
                                                        },
                                                        {
                                                            "kind": "ObjectLiteralExpression",
                                                            "fullStart": 970,
                                                            "fullEnd": 1009,
                                                            "start": 970,
                                                            "end": 1009,
                                                            "fullWidth": 39,
                                                            "width": 39,
                                                            "openBraceToken": {
                                                                "kind": "OpenBraceToken",
                                                                "fullStart": 970,
                                                                "fullEnd": 973,
                                                                "start": 970,
                                                                "end": 971,
                                                                "fullWidth": 3,
                                                                "width": 1,
                                                                "text": "{",
                                                                "value": "{",
                                                                "valueText": "{",
                                                                "hasTrailingTrivia": true,
                                                                "hasTrailingNewLine": true,
                                                                "trailingTrivia": [
                                                                    {
                                                                        "kind": "NewLineTrivia",
                                                                        "text": "\r\n"
                                                                    }
                                                                ]
                                                            },
                                                            "propertyAssignments": [
                                                                {
                                                                    "kind": "SimplePropertyAssignment",
                                                                    "fullStart": 973,
                                                                    "fullEnd": 1000,
                                                                    "start": 985,
                                                                    "end": 998,
                                                                    "fullWidth": 27,
                                                                    "width": 13,
                                                                    "propertyName": {
                                                                        "kind": "IdentifierName",
                                                                        "fullStart": 973,
                                                                        "fullEnd": 989,
                                                                        "start": 985,
                                                                        "end": 989,
                                                                        "fullWidth": 16,
                                                                        "width": 4,
                                                                        "text": "prop",
                                                                        "value": "prop",
                                                                        "valueText": "prop",
                                                                        "hasLeadingTrivia": true,
                                                                        "leadingTrivia": [
                                                                            {
                                                                                "kind": "WhitespaceTrivia",
                                                                                "text": "            "
                                                                            }
                                                                        ]
                                                                    },
                                                                    "colonToken": {
                                                                        "kind": "ColonToken",
                                                                        "fullStart": 989,
                                                                        "fullEnd": 991,
                                                                        "start": 989,
                                                                        "end": 990,
                                                                        "fullWidth": 2,
                                                                        "width": 1,
                                                                        "text": ":",
                                                                        "value": ":",
                                                                        "valueText": ":",
                                                                        "hasTrailingTrivia": true,
                                                                        "trailingTrivia": [
                                                                            {
                                                                                "kind": "WhitespaceTrivia",
                                                                                "text": " "
                                                                            }
                                                                        ]
                                                                    },
                                                                    "expression": {
                                                                        "kind": "IdentifierName",
                                                                        "fullStart": 991,
                                                                        "fullEnd": 1000,
                                                                        "start": 991,
                                                                        "end": 998,
                                                                        "fullWidth": 9,
                                                                        "width": 7,
                                                                        "text": "descObj",
                                                                        "value": "descObj",
                                                                        "valueText": "descObj",
                                                                        "hasTrailingTrivia": true,
                                                                        "hasTrailingNewLine": true,
                                                                        "trailingTrivia": [
                                                                            {
                                                                                "kind": "NewLineTrivia",
                                                                                "text": "\r\n"
                                                                            }
                                                                        ]
                                                                    }
                                                                }
                                                            ],
                                                            "closeBraceToken": {
                                                                "kind": "CloseBraceToken",
                                                                "fullStart": 1000,
                                                                "fullEnd": 1009,
                                                                "start": 1008,
                                                                "end": 1009,
                                                                "fullWidth": 9,
                                                                "width": 1,
                                                                "text": "}",
                                                                "value": "}",
                                                                "valueText": "}",
                                                                "hasLeadingTrivia": true,
                                                                "leadingTrivia": [
                                                                    {
                                                                        "kind": "WhitespaceTrivia",
                                                                        "text": "        "
                                                                    }
                                                                ]
                                                            }
                                                        }
                                                    ],
                                                    "closeParenToken": {
                                                        "kind": "CloseParenToken",
                                                        "fullStart": 1009,
                                                        "fullEnd": 1010,
                                                        "start": 1009,
                                                        "end": 1010,
                                                        "fullWidth": 1,
                                                        "width": 1,
                                                        "text": ")",
                                                        "value": ")",
                                                        "valueText": ")"
                                                    }
                                                }
                                            }
                                        }
                                    }
                                ]
                            },
                            "semicolonToken": {
                                "kind": "SemicolonToken",
                                "fullStart": 1010,
                                "fullEnd": 1013,
                                "start": 1010,
                                "end": 1011,
                                "fullWidth": 3,
                                "width": 1,
                                "text": ";",
                                "value": ";",
                                "valueText": ";",
                                "hasTrailingTrivia": true,
                                "hasTrailingNewLine": true,
                                "trailingTrivia": [
                                    {
                                        "kind": "NewLineTrivia",
                                        "text": "\r\n"
                                    }
                                ]
                            }
                        },
                        {
                            "kind": "ReturnStatement",
                            "fullStart": 1013,
                            "fullEnd": 1076,
                            "start": 1023,
                            "end": 1074,
                            "fullWidth": 63,
                            "width": 51,
                            "returnKeyword": {
                                "kind": "ReturnKeyword",
                                "fullStart": 1013,
                                "fullEnd": 1030,
                                "start": 1023,
                                "end": 1029,
                                "fullWidth": 17,
                                "width": 6,
                                "text": "return",
                                "value": "return",
                                "valueText": "return",
                                "hasLeadingTrivia": true,
                                "hasLeadingNewLine": true,
                                "hasTrailingTrivia": true,
                                "leadingTrivia": [
                                    {
                                        "kind": "NewLineTrivia",
                                        "text": "\r\n"
                                    },
                                    {
                                        "kind": "WhitespaceTrivia",
                                        "text": "        "
                                    }
                                ],
                                "trailingTrivia": [
                                    {
                                        "kind": "WhitespaceTrivia",
                                        "text": " "
                                    }
                                ]
                            },
                            "expression": {
                                "kind": "EqualsExpression",
                                "fullStart": 1030,
                                "fullEnd": 1073,
                                "start": 1030,
                                "end": 1073,
                                "fullWidth": 43,
                                "width": 43,
                                "left": {
                                    "kind": "MemberAccessExpression",
                                    "fullStart": 1030,
                                    "fullEnd": 1042,
                                    "start": 1030,
                                    "end": 1041,
                                    "fullWidth": 12,
                                    "width": 11,
                                    "expression": {
                                        "kind": "IdentifierName",
                                        "fullStart": 1030,
                                        "fullEnd": 1036,
                                        "start": 1030,
                                        "end": 1036,
                                        "fullWidth": 6,
                                        "width": 6,
                                        "text": "newObj",
                                        "value": "newObj",
                                        "valueText": "newObj"
                                    },
                                    "dotToken": {
                                        "kind": "DotToken",
                                        "fullStart": 1036,
                                        "fullEnd": 1037,
                                        "start": 1036,
                                        "end": 1037,
                                        "fullWidth": 1,
                                        "width": 1,
                                        "text": ".",
                                        "value": ".",
                                        "valueText": "."
                                    },
                                    "name": {
                                        "kind": "IdentifierName",
                                        "fullStart": 1037,
                                        "fullEnd": 1042,
                                        "start": 1037,
                                        "end": 1041,
                                        "fullWidth": 5,
                                        "width": 4,
                                        "text": "prop",
                                        "value": "prop",
                                        "valueText": "prop",
                                        "hasTrailingTrivia": true,
                                        "trailingTrivia": [
                                            {
                                                "kind": "WhitespaceTrivia",
                                                "text": " "
                                            }
                                        ]
                                    }
                                },
                                "operatorToken": {
                                    "kind": "EqualsEqualsEqualsToken",
                                    "fullStart": 1042,
                                    "fullEnd": 1046,
                                    "start": 1042,
                                    "end": 1045,
                                    "fullWidth": 4,
                                    "width": 3,
                                    "text": "===",
                                    "value": "===",
                                    "valueText": "===",
                                    "hasTrailingTrivia": true,
                                    "trailingTrivia": [
                                        {
                                            "kind": "WhitespaceTrivia",
                                            "text": " "
                                        }
                                    ]
                                },
                                "right": {
                                    "kind": "StringLiteral",
                                    "fullStart": 1046,
                                    "fullEnd": 1073,
                                    "start": 1046,
                                    "end": 1073,
                                    "fullWidth": 27,
                                    "width": 27,
                                    "text": "\"inheritedAccessorProperty\"",
                                    "value": "inheritedAccessorProperty",
                                    "valueText": "inheritedAccessorProperty"
                                }
                            },
                            "semicolonToken": {
                                "kind": "SemicolonToken",
                                "fullStart": 1073,
                                "fullEnd": 1076,
                                "start": 1073,
                                "end": 1074,
                                "fullWidth": 3,
                                "width": 1,
                                "text": ";",
                                "value": ";",
                                "valueText": ";",
                                "hasTrailingTrivia": true,
                                "hasTrailingNewLine": true,
                                "trailingTrivia": [
                                    {
                                        "kind": "NewLineTrivia",
                                        "text": "\r\n"
                                    }
                                ]
                            }
                        }
                    ],
                    "closeBraceToken": {
                        "kind": "CloseBraceToken",
                        "fullStart": 1076,
                        "fullEnd": 1083,
                        "start": 1080,
                        "end": 1081,
                        "fullWidth": 7,
                        "width": 1,
                        "text": "}",
                        "value": "}",
                        "valueText": "}",
                        "hasLeadingTrivia": true,
                        "hasTrailingTrivia": true,
                        "hasTrailingNewLine": true,
                        "leadingTrivia": [
                            {
                                "kind": "WhitespaceTrivia",
                                "text": "    "
                            }
                        ],
                        "trailingTrivia": [
                            {
                                "kind": "NewLineTrivia",
                                "text": "\r\n"
                            }
                        ]
                    }
                }
            },
            {
                "kind": "ExpressionStatement",
                "fullStart": 1083,
                "fullEnd": 1107,
                "start": 1083,
                "end": 1105,
                "fullWidth": 24,
                "width": 22,
                "expression": {
                    "kind": "InvocationExpression",
                    "fullStart": 1083,
                    "fullEnd": 1104,
                    "start": 1083,
                    "end": 1104,
                    "fullWidth": 21,
                    "width": 21,
                    "expression": {
                        "kind": "IdentifierName",
                        "fullStart": 1083,
                        "fullEnd": 1094,
                        "start": 1083,
                        "end": 1094,
                        "fullWidth": 11,
                        "width": 11,
                        "text": "runTestCase",
                        "value": "runTestCase",
                        "valueText": "runTestCase"
                    },
                    "argumentList": {
                        "kind": "ArgumentList",
                        "fullStart": 1094,
                        "fullEnd": 1104,
                        "start": 1094,
                        "end": 1104,
                        "fullWidth": 10,
                        "width": 10,
                        "openParenToken": {
                            "kind": "OpenParenToken",
                            "fullStart": 1094,
                            "fullEnd": 1095,
                            "start": 1094,
                            "end": 1095,
                            "fullWidth": 1,
                            "width": 1,
                            "text": "(",
                            "value": "(",
                            "valueText": "("
                        },
                        "arguments": [
                            {
                                "kind": "IdentifierName",
                                "fullStart": 1095,
                                "fullEnd": 1103,
                                "start": 1095,
                                "end": 1103,
                                "fullWidth": 8,
                                "width": 8,
                                "text": "testcase",
                                "value": "testcase",
                                "valueText": "testcase"
                            }
                        ],
                        "closeParenToken": {
                            "kind": "CloseParenToken",
                            "fullStart": 1103,
                            "fullEnd": 1104,
                            "start": 1103,
                            "end": 1104,
                            "fullWidth": 1,
                            "width": 1,
                            "text": ")",
                            "value": ")",
                            "valueText": ")"
                        }
                    }
                },
                "semicolonToken": {
                    "kind": "SemicolonToken",
                    "fullStart": 1104,
                    "fullEnd": 1107,
                    "start": 1104,
                    "end": 1105,
                    "fullWidth": 3,
                    "width": 1,
                    "text": ";",
                    "value": ";",
                    "valueText": ";",
                    "hasTrailingTrivia": true,
                    "hasTrailingNewLine": true,
                    "trailingTrivia": [
                        {
                            "kind": "NewLineTrivia",
                            "text": "\r\n"
                        }
                    ]
                }
            }
        ],
        "endOfFileToken": {
            "kind": "EndOfFileToken",
            "fullStart": 1107,
            "fullEnd": 1107,
            "start": 1107,
            "end": 1107,
            "fullWidth": 0,
            "width": 0,
            "text": ""
        }
    },
    "lineMap": {
        "lineStarts": [
            0,
            67,
            152,
            232,
            308,
            380,
            385,
            439,
            573,
            578,
            580,
            582,
            605,
            607,
            632,
            634,
            683,
            715,
            768,
            783,
            796,
            798,
            843,
            884,
            886,
            929,
            931,
            973,
            1000,
            1013,
            1015,
            1076,
            1083,
            1107
        ],
        "length": 1107
    }
}<|MERGE_RESOLUTION|>--- conflicted
+++ resolved
@@ -252,12 +252,8 @@
                                         "start": 619,
                                         "end": 629,
                                         "fullWidth": 10,
-<<<<<<< HEAD
                                         "width": 10,
-                                        "identifier": {
-=======
                                         "propertyName": {
->>>>>>> 85e84683
                                             "kind": "IdentifierName",
                                             "fullStart": 619,
                                             "fullEnd": 625,
@@ -915,12 +911,8 @@
                                         "start": 810,
                                         "end": 840,
                                         "fullWidth": 30,
-<<<<<<< HEAD
                                         "width": 30,
-                                        "identifier": {
-=======
                                         "propertyName": {
->>>>>>> 85e84683
                                             "kind": "IdentifierName",
                                             "fullStart": 810,
                                             "fullEnd": 823,
@@ -1294,12 +1286,8 @@
                                         "start": 898,
                                         "end": 926,
                                         "fullWidth": 28,
-<<<<<<< HEAD
                                         "width": 28,
-                                        "identifier": {
-=======
                                         "propertyName": {
->>>>>>> 85e84683
                                             "kind": "IdentifierName",
                                             "fullStart": 898,
                                             "fullEnd": 906,
@@ -1500,12 +1488,8 @@
                                         "start": 943,
                                         "end": 1010,
                                         "fullWidth": 67,
-<<<<<<< HEAD
                                         "width": 67,
-                                        "identifier": {
-=======
                                         "propertyName": {
->>>>>>> 85e84683
                                             "kind": "IdentifierName",
                                             "fullStart": 943,
                                             "fullEnd": 950,
