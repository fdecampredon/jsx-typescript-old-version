--- conflicted
+++ resolved
@@ -252,12 +252,8 @@
                                         "start": 656,
                                         "end": 672,
                                         "fullWidth": 16,
-<<<<<<< HEAD
                                         "width": 16,
-                                        "identifier": {
-=======
                                         "propertyName": {
->>>>>>> 85e84683
                                             "kind": "IdentifierName",
                                             "fullStart": 656,
                                             "fullEnd": 665,
@@ -391,12 +387,8 @@
                                         "start": 687,
                                         "end": 737,
                                         "fullWidth": 50,
-<<<<<<< HEAD
                                         "width": 50,
-                                        "identifier": {
-=======
                                         "propertyName": {
->>>>>>> 85e84683
                                             "kind": "IdentifierName",
                                             "fullStart": 687,
                                             "fullEnd": 693,
@@ -640,12 +632,8 @@
                                         "start": 754,
                                         "end": 784,
                                         "fullWidth": 30,
-<<<<<<< HEAD
                                         "width": 30,
-                                        "identifier": {
-=======
                                         "propertyName": {
->>>>>>> 85e84683
                                             "kind": "IdentifierName",
                                             "fullStart": 754,
                                             "fullEnd": 767,
@@ -1014,12 +1002,8 @@
                                         "start": 840,
                                         "end": 868,
                                         "fullWidth": 28,
-<<<<<<< HEAD
                                         "width": 28,
-                                        "identifier": {
-=======
                                         "propertyName": {
->>>>>>> 85e84683
                                             "kind": "IdentifierName",
                                             "fullStart": 840,
                                             "fullEnd": 848,
@@ -1717,12 +1701,8 @@
                                         "start": 1034,
                                         "end": 1101,
                                         "fullWidth": 67,
-<<<<<<< HEAD
                                         "width": 67,
-                                        "identifier": {
-=======
                                         "propertyName": {
->>>>>>> 85e84683
                                             "kind": "IdentifierName",
                                             "fullStart": 1034,
                                             "fullEnd": 1041,
@@ -2133,12 +2113,8 @@
                                         "start": 1121,
                                         "end": 1129,
                                         "fullWidth": 9,
-<<<<<<< HEAD
                                         "width": 8,
-                                        "identifier": {
-=======
                                         "propertyName": {
->>>>>>> 85e84683
                                             "kind": "IdentifierName",
                                             "fullStart": 1121,
                                             "fullEnd": 1130,
