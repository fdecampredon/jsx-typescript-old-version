--- conflicted
+++ resolved
@@ -254,12 +254,8 @@
                                         "start": 628,
                                         "end": 644,
                                         "fullWidth": 16,
-<<<<<<< HEAD
                                         "width": 16,
-                                        "identifier": {
-=======
                                         "propertyName": {
->>>>>>> 85e84683
                                             "kind": "IdentifierName",
                                             "fullStart": 628,
                                             "fullEnd": 637,
@@ -398,12 +394,8 @@
                                         "start": 661,
                                         "end": 769,
                                         "fullWidth": 108,
-<<<<<<< HEAD
                                         "width": 108,
-                                        "identifier": {
-=======
                                         "propertyName": {
->>>>>>> 85e84683
                                             "kind": "IdentifierName",
                                             "fullStart": 661,
                                             "fullEnd": 668,
@@ -940,12 +932,8 @@
                                         "start": 789,
                                         "end": 797,
                                         "fullWidth": 9,
-<<<<<<< HEAD
                                         "width": 8,
-                                        "identifier": {
-=======
                                         "propertyName": {
->>>>>>> 85e84683
                                             "kind": "IdentifierName",
                                             "fullStart": 789,
                                             "fullEnd": 798,
