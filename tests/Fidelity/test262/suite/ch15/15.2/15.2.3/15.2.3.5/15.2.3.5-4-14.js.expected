{
    "isDeclaration": false,
    "languageVersion": "EcmaScript5",
    "parseOptions": {
        "allowAutomaticSemicolonInsertion": true
    },
    "sourceUnit": {
        "kind": "SourceUnit",
        "fullStart": 0,
        "fullEnd": 1154,
        "start": 539,
        "end": 1154,
        "fullWidth": 1154,
        "width": 615,
        "isIncrementallyUnusable": true,
        "moduleElements": [
            {
                "kind": "FunctionDeclaration",
                "fullStart": 0,
                "fullEnd": 1130,
                "start": 539,
                "end": 1128,
                "fullWidth": 1130,
                "width": 589,
                "isIncrementallyUnusable": true,
                "modifiers": [],
                "functionKeyword": {
                    "kind": "FunctionKeyword",
                    "fullStart": 0,
                    "fullEnd": 548,
                    "start": 539,
                    "end": 547,
                    "fullWidth": 548,
                    "width": 8,
                    "text": "function",
                    "value": "function",
                    "valueText": "function",
                    "hasLeadingTrivia": true,
                    "hasLeadingComment": true,
                    "hasLeadingNewLine": true,
                    "hasTrailingTrivia": true,
                    "leadingTrivia": [
                        {
                            "kind": "SingleLineCommentTrivia",
                            "text": "/// Copyright (c) 2012 Ecma International.  All rights reserved. "
                        },
                        {
                            "kind": "NewLineTrivia",
                            "text": "\r\n"
                        },
                        {
                            "kind": "SingleLineCommentTrivia",
                            "text": "/// Ecma International makes this code available under the terms and conditions set"
                        },
                        {
                            "kind": "NewLineTrivia",
                            "text": "\r\n"
                        },
                        {
                            "kind": "SingleLineCommentTrivia",
                            "text": "/// forth on http://hg.ecmascript.org/tests/test262/raw-file/tip/LICENSE (the "
                        },
                        {
                            "kind": "NewLineTrivia",
                            "text": "\r\n"
                        },
                        {
                            "kind": "SingleLineCommentTrivia",
                            "text": "/// \"Use Terms\").   Any redistribution of this code must retain the above "
                        },
                        {
                            "kind": "NewLineTrivia",
                            "text": "\r\n"
                        },
                        {
                            "kind": "SingleLineCommentTrivia",
                            "text": "/// copyright and this notice and otherwise comply with the Use Terms."
                        },
                        {
                            "kind": "NewLineTrivia",
                            "text": "\r\n"
                        },
                        {
                            "kind": "MultiLineCommentTrivia",
                            "text": "/**\r\n * @path ch15/15.2/15.2.3/15.2.3.5/15.2.3.5-4-14.js\r\n * @description Object.create - argument 'Properties' is an Error object (15.2.3.7 step 2)\r\n */"
                        },
                        {
                            "kind": "NewLineTrivia",
                            "text": "\r\n"
                        },
                        {
                            "kind": "NewLineTrivia",
                            "text": "\r\n"
                        },
                        {
                            "kind": "NewLineTrivia",
                            "text": "\r\n"
                        }
                    ],
                    "trailingTrivia": [
                        {
                            "kind": "WhitespaceTrivia",
                            "text": " "
                        }
                    ]
                },
                "identifier": {
                    "kind": "IdentifierName",
                    "fullStart": 548,
                    "fullEnd": 556,
                    "start": 548,
                    "end": 556,
                    "fullWidth": 8,
                    "width": 8,
                    "text": "testcase",
                    "value": "testcase",
                    "valueText": "testcase"
                },
                "callSignature": {
                    "kind": "CallSignature",
                    "fullStart": 556,
                    "fullEnd": 559,
                    "start": 556,
                    "end": 558,
                    "fullWidth": 3,
                    "width": 2,
                    "parameterList": {
                        "kind": "ParameterList",
                        "fullStart": 556,
                        "fullEnd": 559,
                        "start": 556,
                        "end": 558,
                        "fullWidth": 3,
                        "width": 2,
                        "openParenToken": {
                            "kind": "OpenParenToken",
                            "fullStart": 556,
                            "fullEnd": 557,
                            "start": 556,
                            "end": 557,
                            "fullWidth": 1,
                            "width": 1,
                            "text": "(",
                            "value": "(",
                            "valueText": "("
                        },
                        "parameters": [],
                        "closeParenToken": {
                            "kind": "CloseParenToken",
                            "fullStart": 557,
                            "fullEnd": 559,
                            "start": 557,
                            "end": 558,
                            "fullWidth": 2,
                            "width": 1,
                            "text": ")",
                            "value": ")",
                            "valueText": ")",
                            "hasTrailingTrivia": true,
                            "trailingTrivia": [
                                {
                                    "kind": "WhitespaceTrivia",
                                    "text": " "
                                }
                            ]
                        }
                    }
                },
                "block": {
                    "kind": "Block",
                    "fullStart": 559,
                    "fullEnd": 1130,
                    "start": 559,
                    "end": 1128,
                    "fullWidth": 571,
                    "width": 569,
                    "isIncrementallyUnusable": true,
                    "openBraceToken": {
                        "kind": "OpenBraceToken",
                        "fullStart": 559,
                        "fullEnd": 562,
                        "start": 559,
                        "end": 560,
                        "fullWidth": 3,
                        "width": 1,
                        "text": "{",
                        "value": "{",
                        "valueText": "{",
                        "hasTrailingTrivia": true,
                        "hasTrailingNewLine": true,
                        "trailingTrivia": [
                            {
                                "kind": "NewLineTrivia",
                                "text": "\r\n"
                            }
                        ]
                    },
                    "statements": [
                        {
                            "kind": "VariableStatement",
                            "fullStart": 562,
                            "fullEnd": 604,
                            "start": 572,
                            "end": 602,
                            "fullWidth": 42,
                            "width": 30,
                            "modifiers": [],
                            "variableDeclaration": {
                                "kind": "VariableDeclaration",
                                "fullStart": 562,
                                "fullEnd": 601,
                                "start": 572,
                                "end": 601,
                                "fullWidth": 39,
                                "width": 29,
                                "varKeyword": {
                                    "kind": "VarKeyword",
                                    "fullStart": 562,
                                    "fullEnd": 576,
                                    "start": 572,
                                    "end": 575,
                                    "fullWidth": 14,
                                    "width": 3,
                                    "text": "var",
                                    "value": "var",
                                    "valueText": "var",
                                    "hasLeadingTrivia": true,
                                    "hasLeadingNewLine": true,
                                    "hasTrailingTrivia": true,
                                    "leadingTrivia": [
                                        {
                                            "kind": "NewLineTrivia",
                                            "text": "\r\n"
                                        },
                                        {
                                            "kind": "WhitespaceTrivia",
                                            "text": "        "
                                        }
                                    ],
                                    "trailingTrivia": [
                                        {
                                            "kind": "WhitespaceTrivia",
                                            "text": " "
                                        }
                                    ]
                                },
                                "variableDeclarators": [
                                    {
                                        "kind": "VariableDeclarator",
                                        "fullStart": 576,
                                        "fullEnd": 601,
                                        "start": 576,
                                        "end": 601,
                                        "fullWidth": 25,
<<<<<<< HEAD
                                        "width": 25,
                                        "identifier": {
=======
                                        "propertyName": {
>>>>>>> 85e84683
                                            "kind": "IdentifierName",
                                            "fullStart": 576,
                                            "fullEnd": 582,
                                            "start": 576,
                                            "end": 581,
                                            "fullWidth": 6,
                                            "width": 5,
                                            "text": "props",
                                            "value": "props",
                                            "valueText": "props",
                                            "hasTrailingTrivia": true,
                                            "trailingTrivia": [
                                                {
                                                    "kind": "WhitespaceTrivia",
                                                    "text": " "
                                                }
                                            ]
                                        },
                                        "equalsValueClause": {
                                            "kind": "EqualsValueClause",
                                            "fullStart": 582,
                                            "fullEnd": 601,
                                            "start": 582,
                                            "end": 601,
                                            "fullWidth": 19,
                                            "width": 19,
                                            "equalsToken": {
                                                "kind": "EqualsToken",
                                                "fullStart": 582,
                                                "fullEnd": 584,
                                                "start": 582,
                                                "end": 583,
                                                "fullWidth": 2,
                                                "width": 1,
                                                "text": "=",
                                                "value": "=",
                                                "valueText": "=",
                                                "hasTrailingTrivia": true,
                                                "trailingTrivia": [
                                                    {
                                                        "kind": "WhitespaceTrivia",
                                                        "text": " "
                                                    }
                                                ]
                                            },
                                            "value": {
                                                "kind": "ObjectCreationExpression",
                                                "fullStart": 584,
                                                "fullEnd": 601,
                                                "start": 584,
                                                "end": 601,
                                                "fullWidth": 17,
                                                "width": 17,
                                                "newKeyword": {
                                                    "kind": "NewKeyword",
                                                    "fullStart": 584,
                                                    "fullEnd": 588,
                                                    "start": 584,
                                                    "end": 587,
                                                    "fullWidth": 4,
                                                    "width": 3,
                                                    "text": "new",
                                                    "value": "new",
                                                    "valueText": "new",
                                                    "hasTrailingTrivia": true,
                                                    "trailingTrivia": [
                                                        {
                                                            "kind": "WhitespaceTrivia",
                                                            "text": " "
                                                        }
                                                    ]
                                                },
                                                "expression": {
                                                    "kind": "IdentifierName",
                                                    "fullStart": 588,
                                                    "fullEnd": 593,
                                                    "start": 588,
                                                    "end": 593,
                                                    "fullWidth": 5,
                                                    "width": 5,
                                                    "text": "Error",
                                                    "value": "Error",
                                                    "valueText": "Error"
                                                },
                                                "argumentList": {
                                                    "kind": "ArgumentList",
                                                    "fullStart": 593,
                                                    "fullEnd": 601,
                                                    "start": 593,
                                                    "end": 601,
                                                    "fullWidth": 8,
                                                    "width": 8,
                                                    "openParenToken": {
                                                        "kind": "OpenParenToken",
                                                        "fullStart": 593,
                                                        "fullEnd": 594,
                                                        "start": 593,
                                                        "end": 594,
                                                        "fullWidth": 1,
                                                        "width": 1,
                                                        "text": "(",
                                                        "value": "(",
                                                        "valueText": "("
                                                    },
                                                    "arguments": [
                                                        {
                                                            "kind": "StringLiteral",
                                                            "fullStart": 594,
                                                            "fullEnd": 600,
                                                            "start": 594,
                                                            "end": 600,
                                                            "fullWidth": 6,
                                                            "width": 6,
                                                            "text": "\"test\"",
                                                            "value": "test",
                                                            "valueText": "test"
                                                        }
                                                    ],
                                                    "closeParenToken": {
                                                        "kind": "CloseParenToken",
                                                        "fullStart": 600,
                                                        "fullEnd": 601,
                                                        "start": 600,
                                                        "end": 601,
                                                        "fullWidth": 1,
                                                        "width": 1,
                                                        "text": ")",
                                                        "value": ")",
                                                        "valueText": ")"
                                                    }
                                                }
                                            }
                                        }
                                    }
                                ]
                            },
                            "semicolonToken": {
                                "kind": "SemicolonToken",
                                "fullStart": 601,
                                "fullEnd": 604,
                                "start": 601,
                                "end": 602,
                                "fullWidth": 3,
                                "width": 1,
                                "text": ";",
                                "value": ";",
                                "valueText": ";",
                                "hasTrailingTrivia": true,
                                "hasTrailingNewLine": true,
                                "trailingTrivia": [
                                    {
                                        "kind": "NewLineTrivia",
                                        "text": "\r\n"
                                    }
                                ]
                            }
                        },
                        {
                            "kind": "VariableStatement",
                            "fullStart": 604,
                            "fullEnd": 633,
                            "start": 612,
                            "end": 631,
                            "fullWidth": 29,
                            "width": 19,
                            "modifiers": [],
                            "variableDeclaration": {
                                "kind": "VariableDeclaration",
                                "fullStart": 604,
                                "fullEnd": 630,
                                "start": 612,
                                "end": 630,
                                "fullWidth": 26,
                                "width": 18,
                                "varKeyword": {
                                    "kind": "VarKeyword",
                                    "fullStart": 604,
                                    "fullEnd": 616,
                                    "start": 612,
                                    "end": 615,
                                    "fullWidth": 12,
                                    "width": 3,
                                    "text": "var",
                                    "value": "var",
                                    "valueText": "var",
                                    "hasLeadingTrivia": true,
                                    "hasTrailingTrivia": true,
                                    "leadingTrivia": [
                                        {
                                            "kind": "WhitespaceTrivia",
                                            "text": "        "
                                        }
                                    ],
                                    "trailingTrivia": [
                                        {
                                            "kind": "WhitespaceTrivia",
                                            "text": " "
                                        }
                                    ]
                                },
                                "variableDeclarators": [
                                    {
                                        "kind": "VariableDeclarator",
                                        "fullStart": 616,
                                        "fullEnd": 630,
                                        "start": 616,
                                        "end": 630,
                                        "fullWidth": 14,
<<<<<<< HEAD
                                        "width": 14,
                                        "identifier": {
=======
                                        "propertyName": {
>>>>>>> 85e84683
                                            "kind": "IdentifierName",
                                            "fullStart": 616,
                                            "fullEnd": 623,
                                            "start": 616,
                                            "end": 622,
                                            "fullWidth": 7,
                                            "width": 6,
                                            "text": "result",
                                            "value": "result",
                                            "valueText": "result",
                                            "hasTrailingTrivia": true,
                                            "trailingTrivia": [
                                                {
                                                    "kind": "WhitespaceTrivia",
                                                    "text": " "
                                                }
                                            ]
                                        },
                                        "equalsValueClause": {
                                            "kind": "EqualsValueClause",
                                            "fullStart": 623,
                                            "fullEnd": 630,
                                            "start": 623,
                                            "end": 630,
                                            "fullWidth": 7,
                                            "width": 7,
                                            "equalsToken": {
                                                "kind": "EqualsToken",
                                                "fullStart": 623,
                                                "fullEnd": 625,
                                                "start": 623,
                                                "end": 624,
                                                "fullWidth": 2,
                                                "width": 1,
                                                "text": "=",
                                                "value": "=",
                                                "valueText": "=",
                                                "hasTrailingTrivia": true,
                                                "trailingTrivia": [
                                                    {
                                                        "kind": "WhitespaceTrivia",
                                                        "text": " "
                                                    }
                                                ]
                                            },
                                            "value": {
                                                "kind": "FalseKeyword",
                                                "fullStart": 625,
                                                "fullEnd": 630,
                                                "start": 625,
                                                "end": 630,
                                                "fullWidth": 5,
                                                "width": 5,
                                                "text": "false",
                                                "value": false,
                                                "valueText": "false"
                                            }
                                        }
                                    }
                                ]
                            },
                            "semicolonToken": {
                                "kind": "SemicolonToken",
                                "fullStart": 630,
                                "fullEnd": 633,
                                "start": 630,
                                "end": 631,
                                "fullWidth": 3,
                                "width": 1,
                                "text": ";",
                                "value": ";",
                                "valueText": ";",
                                "hasTrailingTrivia": true,
                                "hasTrailingNewLine": true,
                                "trailingTrivia": [
                                    {
                                        "kind": "NewLineTrivia",
                                        "text": "\r\n"
                                    }
                                ]
                            }
                        },
                        {
                            "kind": "ExpressionStatement",
                            "fullStart": 633,
                            "fullEnd": 774,
                            "start": 643,
                            "end": 772,
                            "fullWidth": 141,
                            "width": 129,
                            "isIncrementallyUnusable": true,
                            "expression": {
                                "kind": "InvocationExpression",
                                "fullStart": 633,
                                "fullEnd": 771,
                                "start": 643,
                                "end": 771,
                                "fullWidth": 138,
                                "width": 128,
                                "isIncrementallyUnusable": true,
                                "expression": {
                                    "kind": "MemberAccessExpression",
                                    "fullStart": 633,
                                    "fullEnd": 686,
                                    "start": 643,
                                    "end": 686,
                                    "fullWidth": 53,
                                    "width": 43,
                                    "expression": {
                                        "kind": "ParenthesizedExpression",
                                        "fullStart": 633,
                                        "fullEnd": 678,
                                        "start": 643,
                                        "end": 678,
                                        "fullWidth": 45,
                                        "width": 35,
                                        "openParenToken": {
                                            "kind": "OpenParenToken",
                                            "fullStart": 633,
                                            "fullEnd": 644,
                                            "start": 643,
                                            "end": 644,
                                            "fullWidth": 11,
                                            "width": 1,
                                            "text": "(",
                                            "value": "(",
                                            "valueText": "(",
                                            "hasLeadingTrivia": true,
                                            "hasLeadingNewLine": true,
                                            "leadingTrivia": [
                                                {
                                                    "kind": "NewLineTrivia",
                                                    "text": "\r\n"
                                                },
                                                {
                                                    "kind": "WhitespaceTrivia",
                                                    "text": "        "
                                                }
                                            ]
                                        },
                                        "expression": {
                                            "kind": "InvocationExpression",
                                            "fullStart": 644,
                                            "fullEnd": 677,
                                            "start": 644,
                                            "end": 677,
                                            "fullWidth": 33,
                                            "width": 33,
                                            "expression": {
                                                "kind": "MemberAccessExpression",
                                                "fullStart": 644,
                                                "fullEnd": 670,
                                                "start": 644,
                                                "end": 670,
                                                "fullWidth": 26,
                                                "width": 26,
                                                "expression": {
                                                    "kind": "IdentifierName",
                                                    "fullStart": 644,
                                                    "fullEnd": 650,
                                                    "start": 644,
                                                    "end": 650,
                                                    "fullWidth": 6,
                                                    "width": 6,
                                                    "text": "Object",
                                                    "value": "Object",
                                                    "valueText": "Object"
                                                },
                                                "dotToken": {
                                                    "kind": "DotToken",
                                                    "fullStart": 650,
                                                    "fullEnd": 651,
                                                    "start": 650,
                                                    "end": 651,
                                                    "fullWidth": 1,
                                                    "width": 1,
                                                    "text": ".",
                                                    "value": ".",
                                                    "valueText": "."
                                                },
                                                "name": {
                                                    "kind": "IdentifierName",
                                                    "fullStart": 651,
                                                    "fullEnd": 670,
                                                    "start": 651,
                                                    "end": 670,
                                                    "fullWidth": 19,
                                                    "width": 19,
                                                    "text": "getOwnPropertyNames",
                                                    "value": "getOwnPropertyNames",
                                                    "valueText": "getOwnPropertyNames"
                                                }
                                            },
                                            "argumentList": {
                                                "kind": "ArgumentList",
                                                "fullStart": 670,
                                                "fullEnd": 677,
                                                "start": 670,
                                                "end": 677,
                                                "fullWidth": 7,
                                                "width": 7,
                                                "openParenToken": {
                                                    "kind": "OpenParenToken",
                                                    "fullStart": 670,
                                                    "fullEnd": 671,
                                                    "start": 670,
                                                    "end": 671,
                                                    "fullWidth": 1,
                                                    "width": 1,
                                                    "text": "(",
                                                    "value": "(",
                                                    "valueText": "("
                                                },
                                                "arguments": [
                                                    {
                                                        "kind": "IdentifierName",
                                                        "fullStart": 671,
                                                        "fullEnd": 676,
                                                        "start": 671,
                                                        "end": 676,
                                                        "fullWidth": 5,
                                                        "width": 5,
                                                        "text": "props",
                                                        "value": "props",
                                                        "valueText": "props"
                                                    }
                                                ],
                                                "closeParenToken": {
                                                    "kind": "CloseParenToken",
                                                    "fullStart": 676,
                                                    "fullEnd": 677,
                                                    "start": 676,
                                                    "end": 677,
                                                    "fullWidth": 1,
                                                    "width": 1,
                                                    "text": ")",
                                                    "value": ")",
                                                    "valueText": ")"
                                                }
                                            }
                                        },
                                        "closeParenToken": {
                                            "kind": "CloseParenToken",
                                            "fullStart": 677,
                                            "fullEnd": 678,
                                            "start": 677,
                                            "end": 678,
                                            "fullWidth": 1,
                                            "width": 1,
                                            "text": ")",
                                            "value": ")",
                                            "valueText": ")"
                                        }
                                    },
                                    "dotToken": {
                                        "kind": "DotToken",
                                        "fullStart": 678,
                                        "fullEnd": 679,
                                        "start": 678,
                                        "end": 679,
                                        "fullWidth": 1,
                                        "width": 1,
                                        "text": ".",
                                        "value": ".",
                                        "valueText": "."
                                    },
                                    "name": {
                                        "kind": "IdentifierName",
                                        "fullStart": 679,
                                        "fullEnd": 686,
                                        "start": 679,
                                        "end": 686,
                                        "fullWidth": 7,
                                        "width": 7,
                                        "text": "forEach",
                                        "value": "forEach",
                                        "valueText": "forEach"
                                    }
                                },
                                "argumentList": {
                                    "kind": "ArgumentList",
                                    "fullStart": 686,
                                    "fullEnd": 771,
                                    "start": 686,
                                    "end": 771,
                                    "fullWidth": 85,
                                    "width": 85,
                                    "isIncrementallyUnusable": true,
                                    "openParenToken": {
                                        "kind": "OpenParenToken",
                                        "fullStart": 686,
                                        "fullEnd": 687,
                                        "start": 686,
                                        "end": 687,
                                        "fullWidth": 1,
                                        "width": 1,
                                        "text": "(",
                                        "value": "(",
                                        "valueText": "("
                                    },
                                    "arguments": [
                                        {
                                            "kind": "FunctionExpression",
                                            "fullStart": 687,
                                            "fullEnd": 770,
                                            "start": 687,
                                            "end": 770,
                                            "fullWidth": 83,
                                            "width": 83,
                                            "isIncrementallyUnusable": true,
                                            "functionKeyword": {
                                                "kind": "FunctionKeyword",
                                                "fullStart": 687,
                                                "fullEnd": 695,
                                                "start": 687,
                                                "end": 695,
                                                "fullWidth": 8,
                                                "width": 8,
                                                "text": "function",
                                                "value": "function",
                                                "valueText": "function"
                                            },
                                            "callSignature": {
                                                "kind": "CallSignature",
                                                "fullStart": 695,
                                                "fullEnd": 701,
                                                "start": 695,
                                                "end": 701,
                                                "fullWidth": 6,
                                                "width": 6,
                                                "parameterList": {
                                                    "kind": "ParameterList",
                                                    "fullStart": 695,
                                                    "fullEnd": 701,
                                                    "start": 695,
                                                    "end": 701,
                                                    "fullWidth": 6,
                                                    "width": 6,
                                                    "openParenToken": {
                                                        "kind": "OpenParenToken",
                                                        "fullStart": 695,
                                                        "fullEnd": 696,
                                                        "start": 695,
                                                        "end": 696,
                                                        "fullWidth": 1,
                                                        "width": 1,
                                                        "text": "(",
                                                        "value": "(",
                                                        "valueText": "("
                                                    },
                                                    "parameters": [
                                                        {
                                                            "kind": "Parameter",
                                                            "fullStart": 696,
                                                            "fullEnd": 700,
                                                            "start": 696,
                                                            "end": 700,
                                                            "fullWidth": 4,
                                                            "width": 4,
                                                            "modifiers": [],
                                                            "identifier": {
                                                                "kind": "IdentifierName",
                                                                "fullStart": 696,
                                                                "fullEnd": 700,
                                                                "start": 696,
                                                                "end": 700,
                                                                "fullWidth": 4,
                                                                "width": 4,
                                                                "text": "name",
                                                                "value": "name",
                                                                "valueText": "name"
                                                            }
                                                        }
                                                    ],
                                                    "closeParenToken": {
                                                        "kind": "CloseParenToken",
                                                        "fullStart": 700,
                                                        "fullEnd": 701,
                                                        "start": 700,
                                                        "end": 701,
                                                        "fullWidth": 1,
                                                        "width": 1,
                                                        "text": ")",
                                                        "value": ")",
                                                        "valueText": ")"
                                                    }
                                                }
                                            },
                                            "block": {
                                                "kind": "Block",
                                                "fullStart": 701,
                                                "fullEnd": 770,
                                                "start": 701,
                                                "end": 770,
                                                "fullWidth": 69,
                                                "width": 69,
                                                "isIncrementallyUnusable": true,
                                                "openBraceToken": {
                                                    "kind": "OpenBraceToken",
                                                    "fullStart": 701,
                                                    "fullEnd": 704,
                                                    "start": 701,
                                                    "end": 702,
                                                    "fullWidth": 3,
                                                    "width": 1,
                                                    "text": "{",
                                                    "value": "{",
                                                    "valueText": "{",
                                                    "hasTrailingTrivia": true,
                                                    "hasTrailingNewLine": true,
                                                    "trailingTrivia": [
                                                        {
                                                            "kind": "NewLineTrivia",
                                                            "text": "\r\n"
                                                        }
                                                    ]
                                                },
                                                "statements": [
                                                    {
                                                        "kind": "ExpressionStatement",
                                                        "fullStart": 704,
                                                        "fullEnd": 761,
                                                        "start": 716,
                                                        "end": 759,
                                                        "fullWidth": 57,
                                                        "width": 43,
                                                        "isIncrementallyUnusable": true,
                                                        "expression": {
                                                            "kind": "AssignmentExpression",
                                                            "fullStart": 704,
                                                            "fullEnd": 761,
                                                            "start": 716,
                                                            "end": 759,
                                                            "fullWidth": 57,
                                                            "width": 43,
                                                            "left": {
                                                                "kind": "ElementAccessExpression",
                                                                "fullStart": 704,
                                                                "fullEnd": 728,
                                                                "start": 716,
                                                                "end": 727,
                                                                "fullWidth": 24,
                                                                "width": 11,
                                                                "expression": {
                                                                    "kind": "IdentifierName",
                                                                    "fullStart": 704,
                                                                    "fullEnd": 721,
                                                                    "start": 716,
                                                                    "end": 721,
                                                                    "fullWidth": 17,
                                                                    "width": 5,
                                                                    "text": "props",
                                                                    "value": "props",
                                                                    "valueText": "props",
                                                                    "hasLeadingTrivia": true,
                                                                    "leadingTrivia": [
                                                                        {
                                                                            "kind": "WhitespaceTrivia",
                                                                            "text": "            "
                                                                        }
                                                                    ]
                                                                },
                                                                "openBracketToken": {
                                                                    "kind": "OpenBracketToken",
                                                                    "fullStart": 721,
                                                                    "fullEnd": 722,
                                                                    "start": 721,
                                                                    "end": 722,
                                                                    "fullWidth": 1,
                                                                    "width": 1,
                                                                    "text": "[",
                                                                    "value": "[",
                                                                    "valueText": "["
                                                                },
                                                                "argumentExpression": {
                                                                    "kind": "IdentifierName",
                                                                    "fullStart": 722,
                                                                    "fullEnd": 726,
                                                                    "start": 722,
                                                                    "end": 726,
                                                                    "fullWidth": 4,
                                                                    "width": 4,
                                                                    "text": "name",
                                                                    "value": "name",
                                                                    "valueText": "name"
                                                                },
                                                                "closeBracketToken": {
                                                                    "kind": "CloseBracketToken",
                                                                    "fullStart": 726,
                                                                    "fullEnd": 728,
                                                                    "start": 726,
                                                                    "end": 727,
                                                                    "fullWidth": 2,
                                                                    "width": 1,
                                                                    "text": "]",
                                                                    "value": "]",
                                                                    "valueText": "]",
                                                                    "hasTrailingTrivia": true,
                                                                    "trailingTrivia": [
                                                                        {
                                                                            "kind": "WhitespaceTrivia",
                                                                            "text": " "
                                                                        }
                                                                    ]
                                                                }
                                                            },
                                                            "operatorToken": {
                                                                "kind": "EqualsToken",
                                                                "fullStart": 728,
                                                                "fullEnd": 730,
                                                                "start": 728,
                                                                "end": 729,
                                                                "fullWidth": 2,
                                                                "width": 1,
                                                                "text": "=",
                                                                "value": "=",
                                                                "valueText": "=",
                                                                "hasTrailingTrivia": true,
                                                                "trailingTrivia": [
                                                                    {
                                                                        "kind": "WhitespaceTrivia",
                                                                        "text": " "
                                                                    }
                                                                ]
                                                            },
                                                            "right": {
                                                                "kind": "ObjectLiteralExpression",
                                                                "fullStart": 730,
                                                                "fullEnd": 761,
                                                                "start": 730,
                                                                "end": 759,
                                                                "fullWidth": 31,
                                                                "width": 29,
                                                                "openBraceToken": {
                                                                    "kind": "OpenBraceToken",
                                                                    "fullStart": 730,
                                                                    "fullEnd": 731,
                                                                    "start": 730,
                                                                    "end": 731,
                                                                    "fullWidth": 1,
                                                                    "width": 1,
                                                                    "text": "{",
                                                                    "value": "{",
                                                                    "valueText": "{"
                                                                },
                                                                "propertyAssignments": [
                                                                    {
                                                                        "kind": "SimplePropertyAssignment",
                                                                        "fullStart": 731,
                                                                        "fullEnd": 739,
                                                                        "start": 731,
                                                                        "end": 739,
                                                                        "fullWidth": 8,
                                                                        "width": 8,
                                                                        "propertyName": {
                                                                            "kind": "IdentifierName",
                                                                            "fullStart": 731,
                                                                            "fullEnd": 736,
                                                                            "start": 731,
                                                                            "end": 736,
                                                                            "fullWidth": 5,
                                                                            "width": 5,
                                                                            "text": "value",
                                                                            "value": "value",
                                                                            "valueText": "value"
                                                                        },
                                                                        "colonToken": {
                                                                            "kind": "ColonToken",
                                                                            "fullStart": 736,
                                                                            "fullEnd": 737,
                                                                            "start": 736,
                                                                            "end": 737,
                                                                            "fullWidth": 1,
                                                                            "width": 1,
                                                                            "text": ":",
                                                                            "value": ":",
                                                                            "valueText": ":"
                                                                        },
                                                                        "expression": {
                                                                            "kind": "NumericLiteral",
                                                                            "fullStart": 737,
                                                                            "fullEnd": 739,
                                                                            "start": 737,
                                                                            "end": 739,
                                                                            "fullWidth": 2,
                                                                            "width": 2,
                                                                            "text": "11",
                                                                            "value": 11,
                                                                            "valueText": "11"
                                                                        }
                                                                    },
                                                                    {
                                                                        "kind": "CommaToken",
                                                                        "fullStart": 739,
                                                                        "fullEnd": 741,
                                                                        "start": 739,
                                                                        "end": 740,
                                                                        "fullWidth": 2,
                                                                        "width": 1,
                                                                        "text": ",",
                                                                        "value": ",",
                                                                        "valueText": ",",
                                                                        "hasTrailingTrivia": true,
                                                                        "trailingTrivia": [
                                                                            {
                                                                                "kind": "WhitespaceTrivia",
                                                                                "text": " "
                                                                            }
                                                                        ]
                                                                    },
                                                                    {
                                                                        "kind": "SimplePropertyAssignment",
                                                                        "fullStart": 741,
                                                                        "fullEnd": 758,
                                                                        "start": 741,
                                                                        "end": 758,
                                                                        "fullWidth": 17,
                                                                        "width": 17,
                                                                        "propertyName": {
                                                                            "kind": "IdentifierName",
                                                                            "fullStart": 741,
                                                                            "fullEnd": 753,
                                                                            "start": 741,
                                                                            "end": 753,
                                                                            "fullWidth": 12,
                                                                            "width": 12,
                                                                            "text": "configurable",
                                                                            "value": "configurable",
                                                                            "valueText": "configurable"
                                                                        },
                                                                        "colonToken": {
                                                                            "kind": "ColonToken",
                                                                            "fullStart": 753,
                                                                            "fullEnd": 754,
                                                                            "start": 753,
                                                                            "end": 754,
                                                                            "fullWidth": 1,
                                                                            "width": 1,
                                                                            "text": ":",
                                                                            "value": ":",
                                                                            "valueText": ":"
                                                                        },
                                                                        "expression": {
                                                                            "kind": "TrueKeyword",
                                                                            "fullStart": 754,
                                                                            "fullEnd": 758,
                                                                            "start": 754,
                                                                            "end": 758,
                                                                            "fullWidth": 4,
                                                                            "width": 4,
                                                                            "text": "true",
                                                                            "value": true,
                                                                            "valueText": "true"
                                                                        }
                                                                    }
                                                                ],
                                                                "closeBraceToken": {
                                                                    "kind": "CloseBraceToken",
                                                                    "fullStart": 758,
                                                                    "fullEnd": 761,
                                                                    "start": 758,
                                                                    "end": 759,
                                                                    "fullWidth": 3,
                                                                    "width": 1,
                                                                    "text": "}",
                                                                    "value": "}",
                                                                    "valueText": "}",
                                                                    "hasTrailingTrivia": true,
                                                                    "hasTrailingNewLine": true,
                                                                    "trailingTrivia": [
                                                                        {
                                                                            "kind": "NewLineTrivia",
                                                                            "text": "\r\n"
                                                                        }
                                                                    ]
                                                                }
                                                            }
                                                        },
                                                        "semicolonToken": {
                                                            "kind": "SemicolonToken",
                                                            "fullStart": -1,
                                                            "fullEnd": -1,
                                                            "start": -1,
                                                            "end": -1,
                                                            "fullWidth": 0,
                                                            "width": 0,
                                                            "text": ""
                                                        }
                                                    }
                                                ],
                                                "closeBraceToken": {
                                                    "kind": "CloseBraceToken",
                                                    "fullStart": 761,
                                                    "fullEnd": 770,
                                                    "start": 769,
                                                    "end": 770,
                                                    "fullWidth": 9,
                                                    "width": 1,
                                                    "text": "}",
                                                    "value": "}",
                                                    "valueText": "}",
                                                    "hasLeadingTrivia": true,
                                                    "leadingTrivia": [
                                                        {
                                                            "kind": "WhitespaceTrivia",
                                                            "text": "        "
                                                        }
                                                    ]
                                                }
                                            }
                                        }
                                    ],
                                    "closeParenToken": {
                                        "kind": "CloseParenToken",
                                        "fullStart": 770,
                                        "fullEnd": 771,
                                        "start": 770,
                                        "end": 771,
                                        "fullWidth": 1,
                                        "width": 1,
                                        "text": ")",
                                        "value": ")",
                                        "valueText": ")"
                                    }
                                }
                            },
                            "semicolonToken": {
                                "kind": "SemicolonToken",
                                "fullStart": 771,
                                "fullEnd": 774,
                                "start": 771,
                                "end": 772,
                                "fullWidth": 3,
                                "width": 1,
                                "text": ";",
                                "value": ";",
                                "valueText": ";",
                                "hasTrailingTrivia": true,
                                "hasTrailingNewLine": true,
                                "trailingTrivia": [
                                    {
                                        "kind": "NewLineTrivia",
                                        "text": "\r\n"
                                    }
                                ]
                            }
                        },
                        {
                            "kind": "ExpressionStatement",
                            "fullStart": 774,
                            "fullEnd": 1005,
                            "start": 784,
                            "end": 1003,
                            "fullWidth": 231,
                            "width": 219,
                            "isIncrementallyUnusable": true,
                            "expression": {
                                "kind": "InvocationExpression",
                                "fullStart": 774,
                                "fullEnd": 1002,
                                "start": 784,
                                "end": 1002,
                                "fullWidth": 228,
                                "width": 218,
                                "isIncrementallyUnusable": true,
                                "expression": {
                                    "kind": "MemberAccessExpression",
                                    "fullStart": 774,
                                    "fullEnd": 805,
                                    "start": 784,
                                    "end": 805,
                                    "fullWidth": 31,
                                    "width": 21,
                                    "expression": {
                                        "kind": "IdentifierName",
                                        "fullStart": 774,
                                        "fullEnd": 790,
                                        "start": 784,
                                        "end": 790,
                                        "fullWidth": 16,
                                        "width": 6,
                                        "text": "Object",
                                        "value": "Object",
                                        "valueText": "Object",
                                        "hasLeadingTrivia": true,
                                        "hasLeadingNewLine": true,
                                        "leadingTrivia": [
                                            {
                                                "kind": "NewLineTrivia",
                                                "text": "\r\n"
                                            },
                                            {
                                                "kind": "WhitespaceTrivia",
                                                "text": "        "
                                            }
                                        ]
                                    },
                                    "dotToken": {
                                        "kind": "DotToken",
                                        "fullStart": 790,
                                        "fullEnd": 791,
                                        "start": 790,
                                        "end": 791,
                                        "fullWidth": 1,
                                        "width": 1,
                                        "text": ".",
                                        "value": ".",
                                        "valueText": "."
                                    },
                                    "name": {
                                        "kind": "IdentifierName",
                                        "fullStart": 791,
                                        "fullEnd": 805,
                                        "start": 791,
                                        "end": 805,
                                        "fullWidth": 14,
                                        "width": 14,
                                        "text": "defineProperty",
                                        "value": "defineProperty",
                                        "valueText": "defineProperty"
                                    }
                                },
                                "argumentList": {
                                    "kind": "ArgumentList",
                                    "fullStart": 805,
                                    "fullEnd": 1002,
                                    "start": 805,
                                    "end": 1002,
                                    "fullWidth": 197,
                                    "width": 197,
                                    "isIncrementallyUnusable": true,
                                    "openParenToken": {
                                        "kind": "OpenParenToken",
                                        "fullStart": 805,
                                        "fullEnd": 806,
                                        "start": 805,
                                        "end": 806,
                                        "fullWidth": 1,
                                        "width": 1,
                                        "text": "(",
                                        "value": "(",
                                        "valueText": "("
                                    },
                                    "arguments": [
                                        {
                                            "kind": "IdentifierName",
                                            "fullStart": 806,
                                            "fullEnd": 811,
                                            "start": 806,
                                            "end": 811,
                                            "fullWidth": 5,
                                            "width": 5,
                                            "text": "props",
                                            "value": "props",
                                            "valueText": "props"
                                        },
                                        {
                                            "kind": "CommaToken",
                                            "fullStart": 811,
                                            "fullEnd": 813,
                                            "start": 811,
                                            "end": 812,
                                            "fullWidth": 2,
                                            "width": 1,
                                            "text": ",",
                                            "value": ",",
                                            "valueText": ",",
                                            "hasTrailingTrivia": true,
                                            "trailingTrivia": [
                                                {
                                                    "kind": "WhitespaceTrivia",
                                                    "text": " "
                                                }
                                            ]
                                        },
                                        {
                                            "kind": "StringLiteral",
                                            "fullStart": 813,
                                            "fullEnd": 832,
                                            "start": 813,
                                            "end": 832,
                                            "fullWidth": 19,
                                            "width": 19,
                                            "text": "\"prop15_2_3_5_4_14\"",
                                            "value": "prop15_2_3_5_4_14",
                                            "valueText": "prop15_2_3_5_4_14"
                                        },
                                        {
                                            "kind": "CommaToken",
                                            "fullStart": 832,
                                            "fullEnd": 834,
                                            "start": 832,
                                            "end": 833,
                                            "fullWidth": 2,
                                            "width": 1,
                                            "text": ",",
                                            "value": ",",
                                            "valueText": ",",
                                            "hasTrailingTrivia": true,
                                            "trailingTrivia": [
                                                {
                                                    "kind": "WhitespaceTrivia",
                                                    "text": " "
                                                }
                                            ]
                                        },
                                        {
                                            "kind": "ObjectLiteralExpression",
                                            "fullStart": 834,
                                            "fullEnd": 1001,
                                            "start": 834,
                                            "end": 1001,
                                            "fullWidth": 167,
                                            "width": 167,
                                            "isIncrementallyUnusable": true,
                                            "openBraceToken": {
                                                "kind": "OpenBraceToken",
                                                "fullStart": 834,
                                                "fullEnd": 837,
                                                "start": 834,
                                                "end": 835,
                                                "fullWidth": 3,
                                                "width": 1,
                                                "text": "{",
                                                "value": "{",
                                                "valueText": "{",
                                                "hasTrailingTrivia": true,
                                                "hasTrailingNewLine": true,
                                                "trailingTrivia": [
                                                    {
                                                        "kind": "NewLineTrivia",
                                                        "text": "\r\n"
                                                    }
                                                ]
                                            },
                                            "propertyAssignments": [
                                                {
                                                    "kind": "SimplePropertyAssignment",
                                                    "fullStart": 837,
                                                    "fullEnd": 959,
                                                    "start": 849,
                                                    "end": 959,
                                                    "fullWidth": 122,
                                                    "width": 110,
                                                    "isIncrementallyUnusable": true,
                                                    "propertyName": {
                                                        "kind": "IdentifierName",
                                                        "fullStart": 837,
                                                        "fullEnd": 852,
                                                        "start": 849,
                                                        "end": 852,
                                                        "fullWidth": 15,
                                                        "width": 3,
                                                        "text": "get",
                                                        "value": "get",
                                                        "valueText": "get",
                                                        "hasLeadingTrivia": true,
                                                        "leadingTrivia": [
                                                            {
                                                                "kind": "WhitespaceTrivia",
                                                                "text": "            "
                                                            }
                                                        ]
                                                    },
                                                    "colonToken": {
                                                        "kind": "ColonToken",
                                                        "fullStart": 852,
                                                        "fullEnd": 854,
                                                        "start": 852,
                                                        "end": 853,
                                                        "fullWidth": 2,
                                                        "width": 1,
                                                        "text": ":",
                                                        "value": ":",
                                                        "valueText": ":",
                                                        "hasTrailingTrivia": true,
                                                        "trailingTrivia": [
                                                            {
                                                                "kind": "WhitespaceTrivia",
                                                                "text": " "
                                                            }
                                                        ]
                                                    },
                                                    "expression": {
                                                        "kind": "FunctionExpression",
                                                        "fullStart": 854,
                                                        "fullEnd": 959,
                                                        "start": 854,
                                                        "end": 959,
                                                        "fullWidth": 105,
                                                        "width": 105,
                                                        "functionKeyword": {
                                                            "kind": "FunctionKeyword",
                                                            "fullStart": 854,
                                                            "fullEnd": 863,
                                                            "start": 854,
                                                            "end": 862,
                                                            "fullWidth": 9,
                                                            "width": 8,
                                                            "text": "function",
                                                            "value": "function",
                                                            "valueText": "function",
                                                            "hasTrailingTrivia": true,
                                                            "trailingTrivia": [
                                                                {
                                                                    "kind": "WhitespaceTrivia",
                                                                    "text": " "
                                                                }
                                                            ]
                                                        },
                                                        "callSignature": {
                                                            "kind": "CallSignature",
                                                            "fullStart": 863,
                                                            "fullEnd": 866,
                                                            "start": 863,
                                                            "end": 865,
                                                            "fullWidth": 3,
                                                            "width": 2,
                                                            "parameterList": {
                                                                "kind": "ParameterList",
                                                                "fullStart": 863,
                                                                "fullEnd": 866,
                                                                "start": 863,
                                                                "end": 865,
                                                                "fullWidth": 3,
                                                                "width": 2,
                                                                "openParenToken": {
                                                                    "kind": "OpenParenToken",
                                                                    "fullStart": 863,
                                                                    "fullEnd": 864,
                                                                    "start": 863,
                                                                    "end": 864,
                                                                    "fullWidth": 1,
                                                                    "width": 1,
                                                                    "text": "(",
                                                                    "value": "(",
                                                                    "valueText": "("
                                                                },
                                                                "parameters": [],
                                                                "closeParenToken": {
                                                                    "kind": "CloseParenToken",
                                                                    "fullStart": 864,
                                                                    "fullEnd": 866,
                                                                    "start": 864,
                                                                    "end": 865,
                                                                    "fullWidth": 2,
                                                                    "width": 1,
                                                                    "text": ")",
                                                                    "value": ")",
                                                                    "valueText": ")",
                                                                    "hasTrailingTrivia": true,
                                                                    "trailingTrivia": [
                                                                        {
                                                                            "kind": "WhitespaceTrivia",
                                                                            "text": " "
                                                                        }
                                                                    ]
                                                                }
                                                            }
                                                        },
                                                        "block": {
                                                            "kind": "Block",
                                                            "fullStart": 866,
                                                            "fullEnd": 959,
                                                            "start": 866,
                                                            "end": 959,
                                                            "fullWidth": 93,
                                                            "width": 93,
                                                            "openBraceToken": {
                                                                "kind": "OpenBraceToken",
                                                                "fullStart": 866,
                                                                "fullEnd": 869,
                                                                "start": 866,
                                                                "end": 867,
                                                                "fullWidth": 3,
                                                                "width": 1,
                                                                "text": "{",
                                                                "value": "{",
                                                                "valueText": "{",
                                                                "hasTrailingTrivia": true,
                                                                "hasTrailingNewLine": true,
                                                                "trailingTrivia": [
                                                                    {
                                                                        "kind": "NewLineTrivia",
                                                                        "text": "\r\n"
                                                                    }
                                                                ]
                                                            },
                                                            "statements": [
                                                                {
                                                                    "kind": "ExpressionStatement",
                                                                    "fullStart": 869,
                                                                    "fullEnd": 918,
                                                                    "start": 885,
                                                                    "end": 916,
                                                                    "fullWidth": 49,
                                                                    "width": 31,
                                                                    "expression": {
                                                                        "kind": "AssignmentExpression",
                                                                        "fullStart": 869,
                                                                        "fullEnd": 915,
                                                                        "start": 885,
                                                                        "end": 915,
                                                                        "fullWidth": 46,
                                                                        "width": 30,
                                                                        "left": {
                                                                            "kind": "IdentifierName",
                                                                            "fullStart": 869,
                                                                            "fullEnd": 892,
                                                                            "start": 885,
                                                                            "end": 891,
                                                                            "fullWidth": 23,
                                                                            "width": 6,
                                                                            "text": "result",
                                                                            "value": "result",
                                                                            "valueText": "result",
                                                                            "hasLeadingTrivia": true,
                                                                            "hasTrailingTrivia": true,
                                                                            "leadingTrivia": [
                                                                                {
                                                                                    "kind": "WhitespaceTrivia",
                                                                                    "text": "                "
                                                                                }
                                                                            ],
                                                                            "trailingTrivia": [
                                                                                {
                                                                                    "kind": "WhitespaceTrivia",
                                                                                    "text": " "
                                                                                }
                                                                            ]
                                                                        },
                                                                        "operatorToken": {
                                                                            "kind": "EqualsToken",
                                                                            "fullStart": 892,
                                                                            "fullEnd": 894,
                                                                            "start": 892,
                                                                            "end": 893,
                                                                            "fullWidth": 2,
                                                                            "width": 1,
                                                                            "text": "=",
                                                                            "value": "=",
                                                                            "valueText": "=",
                                                                            "hasTrailingTrivia": true,
                                                                            "trailingTrivia": [
                                                                                {
                                                                                    "kind": "WhitespaceTrivia",
                                                                                    "text": " "
                                                                                }
                                                                            ]
                                                                        },
                                                                        "right": {
                                                                            "kind": "InstanceOfExpression",
                                                                            "fullStart": 894,
                                                                            "fullEnd": 915,
                                                                            "start": 894,
                                                                            "end": 915,
                                                                            "fullWidth": 21,
                                                                            "width": 21,
                                                                            "left": {
                                                                                "kind": "ThisKeyword",
                                                                                "fullStart": 894,
                                                                                "fullEnd": 899,
                                                                                "start": 894,
                                                                                "end": 898,
                                                                                "fullWidth": 5,
                                                                                "width": 4,
                                                                                "text": "this",
                                                                                "value": "this",
                                                                                "valueText": "this",
                                                                                "hasTrailingTrivia": true,
                                                                                "trailingTrivia": [
                                                                                    {
                                                                                        "kind": "WhitespaceTrivia",
                                                                                        "text": " "
                                                                                    }
                                                                                ]
                                                                            },
                                                                            "operatorToken": {
                                                                                "kind": "InstanceOfKeyword",
                                                                                "fullStart": 899,
                                                                                "fullEnd": 910,
                                                                                "start": 899,
                                                                                "end": 909,
                                                                                "fullWidth": 11,
                                                                                "width": 10,
                                                                                "text": "instanceof",
                                                                                "value": "instanceof",
                                                                                "valueText": "instanceof",
                                                                                "hasTrailingTrivia": true,
                                                                                "trailingTrivia": [
                                                                                    {
                                                                                        "kind": "WhitespaceTrivia",
                                                                                        "text": " "
                                                                                    }
                                                                                ]
                                                                            },
                                                                            "right": {
                                                                                "kind": "IdentifierName",
                                                                                "fullStart": 910,
                                                                                "fullEnd": 915,
                                                                                "start": 910,
                                                                                "end": 915,
                                                                                "fullWidth": 5,
                                                                                "width": 5,
                                                                                "text": "Error",
                                                                                "value": "Error",
                                                                                "valueText": "Error"
                                                                            }
                                                                        }
                                                                    },
                                                                    "semicolonToken": {
                                                                        "kind": "SemicolonToken",
                                                                        "fullStart": 915,
                                                                        "fullEnd": 918,
                                                                        "start": 915,
                                                                        "end": 916,
                                                                        "fullWidth": 3,
                                                                        "width": 1,
                                                                        "text": ";",
                                                                        "value": ";",
                                                                        "valueText": ";",
                                                                        "hasTrailingTrivia": true,
                                                                        "hasTrailingNewLine": true,
                                                                        "trailingTrivia": [
                                                                            {
                                                                                "kind": "NewLineTrivia",
                                                                                "text": "\r\n"
                                                                            }
                                                                        ]
                                                                    }
                                                                },
                                                                {
                                                                    "kind": "ReturnStatement",
                                                                    "fullStart": 918,
                                                                    "fullEnd": 946,
                                                                    "start": 934,
                                                                    "end": 944,
                                                                    "fullWidth": 28,
                                                                    "width": 10,
                                                                    "returnKeyword": {
                                                                        "kind": "ReturnKeyword",
                                                                        "fullStart": 918,
                                                                        "fullEnd": 941,
                                                                        "start": 934,
                                                                        "end": 940,
                                                                        "fullWidth": 23,
                                                                        "width": 6,
                                                                        "text": "return",
                                                                        "value": "return",
                                                                        "valueText": "return",
                                                                        "hasLeadingTrivia": true,
                                                                        "hasTrailingTrivia": true,
                                                                        "leadingTrivia": [
                                                                            {
                                                                                "kind": "WhitespaceTrivia",
                                                                                "text": "                "
                                                                            }
                                                                        ],
                                                                        "trailingTrivia": [
                                                                            {
                                                                                "kind": "WhitespaceTrivia",
                                                                                "text": " "
                                                                            }
                                                                        ]
                                                                    },
                                                                    "expression": {
                                                                        "kind": "ObjectLiteralExpression",
                                                                        "fullStart": 941,
                                                                        "fullEnd": 943,
                                                                        "start": 941,
                                                                        "end": 943,
                                                                        "fullWidth": 2,
                                                                        "width": 2,
                                                                        "openBraceToken": {
                                                                            "kind": "OpenBraceToken",
                                                                            "fullStart": 941,
                                                                            "fullEnd": 942,
                                                                            "start": 941,
                                                                            "end": 942,
                                                                            "fullWidth": 1,
                                                                            "width": 1,
                                                                            "text": "{",
                                                                            "value": "{",
                                                                            "valueText": "{"
                                                                        },
                                                                        "propertyAssignments": [],
                                                                        "closeBraceToken": {
                                                                            "kind": "CloseBraceToken",
                                                                            "fullStart": 942,
                                                                            "fullEnd": 943,
                                                                            "start": 942,
                                                                            "end": 943,
                                                                            "fullWidth": 1,
                                                                            "width": 1,
                                                                            "text": "}",
                                                                            "value": "}",
                                                                            "valueText": "}"
                                                                        }
                                                                    },
                                                                    "semicolonToken": {
                                                                        "kind": "SemicolonToken",
                                                                        "fullStart": 943,
                                                                        "fullEnd": 946,
                                                                        "start": 943,
                                                                        "end": 944,
                                                                        "fullWidth": 3,
                                                                        "width": 1,
                                                                        "text": ";",
                                                                        "value": ";",
                                                                        "valueText": ";",
                                                                        "hasTrailingTrivia": true,
                                                                        "hasTrailingNewLine": true,
                                                                        "trailingTrivia": [
                                                                            {
                                                                                "kind": "NewLineTrivia",
                                                                                "text": "\r\n"
                                                                            }
                                                                        ]
                                                                    }
                                                                }
                                                            ],
                                                            "closeBraceToken": {
                                                                "kind": "CloseBraceToken",
                                                                "fullStart": 946,
                                                                "fullEnd": 959,
                                                                "start": 958,
                                                                "end": 959,
                                                                "fullWidth": 13,
                                                                "width": 1,
                                                                "text": "}",
                                                                "value": "}",
                                                                "valueText": "}",
                                                                "hasLeadingTrivia": true,
                                                                "leadingTrivia": [
                                                                    {
                                                                        "kind": "WhitespaceTrivia",
                                                                        "text": "            "
                                                                    }
                                                                ]
                                                            }
                                                        }
                                                    }
                                                },
                                                {
                                                    "kind": "CommaToken",
                                                    "fullStart": 959,
                                                    "fullEnd": 962,
                                                    "start": 959,
                                                    "end": 960,
                                                    "fullWidth": 3,
                                                    "width": 1,
                                                    "text": ",",
                                                    "value": ",",
                                                    "valueText": ",",
                                                    "hasTrailingTrivia": true,
                                                    "hasTrailingNewLine": true,
                                                    "trailingTrivia": [
                                                        {
                                                            "kind": "NewLineTrivia",
                                                            "text": "\r\n"
                                                        }
                                                    ]
                                                },
                                                {
                                                    "kind": "SimplePropertyAssignment",
                                                    "fullStart": 962,
                                                    "fullEnd": 992,
                                                    "start": 974,
                                                    "end": 990,
                                                    "fullWidth": 30,
                                                    "width": 16,
                                                    "propertyName": {
                                                        "kind": "IdentifierName",
                                                        "fullStart": 962,
                                                        "fullEnd": 984,
                                                        "start": 974,
                                                        "end": 984,
                                                        "fullWidth": 22,
                                                        "width": 10,
                                                        "text": "enumerable",
                                                        "value": "enumerable",
                                                        "valueText": "enumerable",
                                                        "hasLeadingTrivia": true,
                                                        "leadingTrivia": [
                                                            {
                                                                "kind": "WhitespaceTrivia",
                                                                "text": "            "
                                                            }
                                                        ]
                                                    },
                                                    "colonToken": {
                                                        "kind": "ColonToken",
                                                        "fullStart": 984,
                                                        "fullEnd": 986,
                                                        "start": 984,
                                                        "end": 985,
                                                        "fullWidth": 2,
                                                        "width": 1,
                                                        "text": ":",
                                                        "value": ":",
                                                        "valueText": ":",
                                                        "hasTrailingTrivia": true,
                                                        "trailingTrivia": [
                                                            {
                                                                "kind": "WhitespaceTrivia",
                                                                "text": " "
                                                            }
                                                        ]
                                                    },
                                                    "expression": {
                                                        "kind": "TrueKeyword",
                                                        "fullStart": 986,
                                                        "fullEnd": 992,
                                                        "start": 986,
                                                        "end": 990,
                                                        "fullWidth": 6,
                                                        "width": 4,
                                                        "text": "true",
                                                        "value": true,
                                                        "valueText": "true",
                                                        "hasTrailingTrivia": true,
                                                        "hasTrailingNewLine": true,
                                                        "trailingTrivia": [
                                                            {
                                                                "kind": "NewLineTrivia",
                                                                "text": "\r\n"
                                                            }
                                                        ]
                                                    }
                                                }
                                            ],
                                            "closeBraceToken": {
                                                "kind": "CloseBraceToken",
                                                "fullStart": 992,
                                                "fullEnd": 1001,
                                                "start": 1000,
                                                "end": 1001,
                                                "fullWidth": 9,
                                                "width": 1,
                                                "text": "}",
                                                "value": "}",
                                                "valueText": "}",
                                                "hasLeadingTrivia": true,
                                                "leadingTrivia": [
                                                    {
                                                        "kind": "WhitespaceTrivia",
                                                        "text": "        "
                                                    }
                                                ]
                                            }
                                        }
                                    ],
                                    "closeParenToken": {
                                        "kind": "CloseParenToken",
                                        "fullStart": 1001,
                                        "fullEnd": 1002,
                                        "start": 1001,
                                        "end": 1002,
                                        "fullWidth": 1,
                                        "width": 1,
                                        "text": ")",
                                        "value": ")",
                                        "valueText": ")"
                                    }
                                }
                            },
                            "semicolonToken": {
                                "kind": "SemicolonToken",
                                "fullStart": 1002,
                                "fullEnd": 1005,
                                "start": 1002,
                                "end": 1003,
                                "fullWidth": 3,
                                "width": 1,
                                "text": ";",
                                "value": ";",
                                "valueText": ";",
                                "hasTrailingTrivia": true,
                                "hasTrailingNewLine": true,
                                "trailingTrivia": [
                                    {
                                        "kind": "NewLineTrivia",
                                        "text": "\r\n"
                                    }
                                ]
                            }
                        },
                        {
                            "kind": "VariableStatement",
                            "fullStart": 1005,
                            "fullEnd": 1053,
                            "start": 1013,
                            "end": 1051,
                            "fullWidth": 48,
                            "width": 38,
                            "modifiers": [],
                            "variableDeclaration": {
                                "kind": "VariableDeclaration",
                                "fullStart": 1005,
                                "fullEnd": 1050,
                                "start": 1013,
                                "end": 1050,
                                "fullWidth": 45,
                                "width": 37,
                                "varKeyword": {
                                    "kind": "VarKeyword",
                                    "fullStart": 1005,
                                    "fullEnd": 1017,
                                    "start": 1013,
                                    "end": 1016,
                                    "fullWidth": 12,
                                    "width": 3,
                                    "text": "var",
                                    "value": "var",
                                    "valueText": "var",
                                    "hasLeadingTrivia": true,
                                    "hasTrailingTrivia": true,
                                    "leadingTrivia": [
                                        {
                                            "kind": "WhitespaceTrivia",
                                            "text": "        "
                                        }
                                    ],
                                    "trailingTrivia": [
                                        {
                                            "kind": "WhitespaceTrivia",
                                            "text": " "
                                        }
                                    ]
                                },
                                "variableDeclarators": [
                                    {
                                        "kind": "VariableDeclarator",
                                        "fullStart": 1017,
                                        "fullEnd": 1050,
                                        "start": 1017,
                                        "end": 1050,
                                        "fullWidth": 33,
<<<<<<< HEAD
                                        "width": 33,
                                        "identifier": {
=======
                                        "propertyName": {
>>>>>>> 85e84683
                                            "kind": "IdentifierName",
                                            "fullStart": 1017,
                                            "fullEnd": 1024,
                                            "start": 1017,
                                            "end": 1023,
                                            "fullWidth": 7,
                                            "width": 6,
                                            "text": "newObj",
                                            "value": "newObj",
                                            "valueText": "newObj",
                                            "hasTrailingTrivia": true,
                                            "trailingTrivia": [
                                                {
                                                    "kind": "WhitespaceTrivia",
                                                    "text": " "
                                                }
                                            ]
                                        },
                                        "equalsValueClause": {
                                            "kind": "EqualsValueClause",
                                            "fullStart": 1024,
                                            "fullEnd": 1050,
                                            "start": 1024,
                                            "end": 1050,
                                            "fullWidth": 26,
                                            "width": 26,
                                            "equalsToken": {
                                                "kind": "EqualsToken",
                                                "fullStart": 1024,
                                                "fullEnd": 1026,
                                                "start": 1024,
                                                "end": 1025,
                                                "fullWidth": 2,
                                                "width": 1,
                                                "text": "=",
                                                "value": "=",
                                                "valueText": "=",
                                                "hasTrailingTrivia": true,
                                                "trailingTrivia": [
                                                    {
                                                        "kind": "WhitespaceTrivia",
                                                        "text": " "
                                                    }
                                                ]
                                            },
                                            "value": {
                                                "kind": "InvocationExpression",
                                                "fullStart": 1026,
                                                "fullEnd": 1050,
                                                "start": 1026,
                                                "end": 1050,
                                                "fullWidth": 24,
                                                "width": 24,
                                                "expression": {
                                                    "kind": "MemberAccessExpression",
                                                    "fullStart": 1026,
                                                    "fullEnd": 1039,
                                                    "start": 1026,
                                                    "end": 1039,
                                                    "fullWidth": 13,
                                                    "width": 13,
                                                    "expression": {
                                                        "kind": "IdentifierName",
                                                        "fullStart": 1026,
                                                        "fullEnd": 1032,
                                                        "start": 1026,
                                                        "end": 1032,
                                                        "fullWidth": 6,
                                                        "width": 6,
                                                        "text": "Object",
                                                        "value": "Object",
                                                        "valueText": "Object"
                                                    },
                                                    "dotToken": {
                                                        "kind": "DotToken",
                                                        "fullStart": 1032,
                                                        "fullEnd": 1033,
                                                        "start": 1032,
                                                        "end": 1033,
                                                        "fullWidth": 1,
                                                        "width": 1,
                                                        "text": ".",
                                                        "value": ".",
                                                        "valueText": "."
                                                    },
                                                    "name": {
                                                        "kind": "IdentifierName",
                                                        "fullStart": 1033,
                                                        "fullEnd": 1039,
                                                        "start": 1033,
                                                        "end": 1039,
                                                        "fullWidth": 6,
                                                        "width": 6,
                                                        "text": "create",
                                                        "value": "create",
                                                        "valueText": "create"
                                                    }
                                                },
                                                "argumentList": {
                                                    "kind": "ArgumentList",
                                                    "fullStart": 1039,
                                                    "fullEnd": 1050,
                                                    "start": 1039,
                                                    "end": 1050,
                                                    "fullWidth": 11,
                                                    "width": 11,
                                                    "openParenToken": {
                                                        "kind": "OpenParenToken",
                                                        "fullStart": 1039,
                                                        "fullEnd": 1040,
                                                        "start": 1039,
                                                        "end": 1040,
                                                        "fullWidth": 1,
                                                        "width": 1,
                                                        "text": "(",
                                                        "value": "(",
                                                        "valueText": "("
                                                    },
                                                    "arguments": [
                                                        {
                                                            "kind": "ObjectLiteralExpression",
                                                            "fullStart": 1040,
                                                            "fullEnd": 1042,
                                                            "start": 1040,
                                                            "end": 1042,
                                                            "fullWidth": 2,
                                                            "width": 2,
                                                            "openBraceToken": {
                                                                "kind": "OpenBraceToken",
                                                                "fullStart": 1040,
                                                                "fullEnd": 1041,
                                                                "start": 1040,
                                                                "end": 1041,
                                                                "fullWidth": 1,
                                                                "width": 1,
                                                                "text": "{",
                                                                "value": "{",
                                                                "valueText": "{"
                                                            },
                                                            "propertyAssignments": [],
                                                            "closeBraceToken": {
                                                                "kind": "CloseBraceToken",
                                                                "fullStart": 1041,
                                                                "fullEnd": 1042,
                                                                "start": 1041,
                                                                "end": 1042,
                                                                "fullWidth": 1,
                                                                "width": 1,
                                                                "text": "}",
                                                                "value": "}",
                                                                "valueText": "}"
                                                            }
                                                        },
                                                        {
                                                            "kind": "CommaToken",
                                                            "fullStart": 1042,
                                                            "fullEnd": 1044,
                                                            "start": 1042,
                                                            "end": 1043,
                                                            "fullWidth": 2,
                                                            "width": 1,
                                                            "text": ",",
                                                            "value": ",",
                                                            "valueText": ",",
                                                            "hasTrailingTrivia": true,
                                                            "trailingTrivia": [
                                                                {
                                                                    "kind": "WhitespaceTrivia",
                                                                    "text": " "
                                                                }
                                                            ]
                                                        },
                                                        {
                                                            "kind": "IdentifierName",
                                                            "fullStart": 1044,
                                                            "fullEnd": 1049,
                                                            "start": 1044,
                                                            "end": 1049,
                                                            "fullWidth": 5,
                                                            "width": 5,
                                                            "text": "props",
                                                            "value": "props",
                                                            "valueText": "props"
                                                        }
                                                    ],
                                                    "closeParenToken": {
                                                        "kind": "CloseParenToken",
                                                        "fullStart": 1049,
                                                        "fullEnd": 1050,
                                                        "start": 1049,
                                                        "end": 1050,
                                                        "fullWidth": 1,
                                                        "width": 1,
                                                        "text": ")",
                                                        "value": ")",
                                                        "valueText": ")"
                                                    }
                                                }
                                            }
                                        }
                                    }
                                ]
                            },
                            "semicolonToken": {
                                "kind": "SemicolonToken",
                                "fullStart": 1050,
                                "fullEnd": 1053,
                                "start": 1050,
                                "end": 1051,
                                "fullWidth": 3,
                                "width": 1,
                                "text": ";",
                                "value": ";",
                                "valueText": ";",
                                "hasTrailingTrivia": true,
                                "hasTrailingNewLine": true,
                                "trailingTrivia": [
                                    {
                                        "kind": "NewLineTrivia",
                                        "text": "\r\n"
                                    }
                                ]
                            }
                        },
                        {
                            "kind": "ReturnStatement",
                            "fullStart": 1053,
                            "fullEnd": 1123,
                            "start": 1061,
                            "end": 1121,
                            "fullWidth": 70,
                            "width": 60,
                            "returnKeyword": {
                                "kind": "ReturnKeyword",
                                "fullStart": 1053,
                                "fullEnd": 1068,
                                "start": 1061,
                                "end": 1067,
                                "fullWidth": 15,
                                "width": 6,
                                "text": "return",
                                "value": "return",
                                "valueText": "return",
                                "hasLeadingTrivia": true,
                                "hasTrailingTrivia": true,
                                "leadingTrivia": [
                                    {
                                        "kind": "WhitespaceTrivia",
                                        "text": "        "
                                    }
                                ],
                                "trailingTrivia": [
                                    {
                                        "kind": "WhitespaceTrivia",
                                        "text": " "
                                    }
                                ]
                            },
                            "expression": {
                                "kind": "LogicalAndExpression",
                                "fullStart": 1068,
                                "fullEnd": 1120,
                                "start": 1068,
                                "end": 1120,
                                "fullWidth": 52,
                                "width": 52,
                                "left": {
                                    "kind": "IdentifierName",
                                    "fullStart": 1068,
                                    "fullEnd": 1075,
                                    "start": 1068,
                                    "end": 1074,
                                    "fullWidth": 7,
                                    "width": 6,
                                    "text": "result",
                                    "value": "result",
                                    "valueText": "result",
                                    "hasTrailingTrivia": true,
                                    "trailingTrivia": [
                                        {
                                            "kind": "WhitespaceTrivia",
                                            "text": " "
                                        }
                                    ]
                                },
                                "operatorToken": {
                                    "kind": "AmpersandAmpersandToken",
                                    "fullStart": 1075,
                                    "fullEnd": 1078,
                                    "start": 1075,
                                    "end": 1077,
                                    "fullWidth": 3,
                                    "width": 2,
                                    "text": "&&",
                                    "value": "&&",
                                    "valueText": "&&",
                                    "hasTrailingTrivia": true,
                                    "trailingTrivia": [
                                        {
                                            "kind": "WhitespaceTrivia",
                                            "text": " "
                                        }
                                    ]
                                },
                                "right": {
                                    "kind": "InvocationExpression",
                                    "fullStart": 1078,
                                    "fullEnd": 1120,
                                    "start": 1078,
                                    "end": 1120,
                                    "fullWidth": 42,
                                    "width": 42,
                                    "expression": {
                                        "kind": "MemberAccessExpression",
                                        "fullStart": 1078,
                                        "fullEnd": 1099,
                                        "start": 1078,
                                        "end": 1099,
                                        "fullWidth": 21,
                                        "width": 21,
                                        "expression": {
                                            "kind": "IdentifierName",
                                            "fullStart": 1078,
                                            "fullEnd": 1084,
                                            "start": 1078,
                                            "end": 1084,
                                            "fullWidth": 6,
                                            "width": 6,
                                            "text": "newObj",
                                            "value": "newObj",
                                            "valueText": "newObj"
                                        },
                                        "dotToken": {
                                            "kind": "DotToken",
                                            "fullStart": 1084,
                                            "fullEnd": 1085,
                                            "start": 1084,
                                            "end": 1085,
                                            "fullWidth": 1,
                                            "width": 1,
                                            "text": ".",
                                            "value": ".",
                                            "valueText": "."
                                        },
                                        "name": {
                                            "kind": "IdentifierName",
                                            "fullStart": 1085,
                                            "fullEnd": 1099,
                                            "start": 1085,
                                            "end": 1099,
                                            "fullWidth": 14,
                                            "width": 14,
                                            "text": "hasOwnProperty",
                                            "value": "hasOwnProperty",
                                            "valueText": "hasOwnProperty"
                                        }
                                    },
                                    "argumentList": {
                                        "kind": "ArgumentList",
                                        "fullStart": 1099,
                                        "fullEnd": 1120,
                                        "start": 1099,
                                        "end": 1120,
                                        "fullWidth": 21,
                                        "width": 21,
                                        "openParenToken": {
                                            "kind": "OpenParenToken",
                                            "fullStart": 1099,
                                            "fullEnd": 1100,
                                            "start": 1099,
                                            "end": 1100,
                                            "fullWidth": 1,
                                            "width": 1,
                                            "text": "(",
                                            "value": "(",
                                            "valueText": "("
                                        },
                                        "arguments": [
                                            {
                                                "kind": "StringLiteral",
                                                "fullStart": 1100,
                                                "fullEnd": 1119,
                                                "start": 1100,
                                                "end": 1119,
                                                "fullWidth": 19,
                                                "width": 19,
                                                "text": "\"prop15_2_3_5_4_14\"",
                                                "value": "prop15_2_3_5_4_14",
                                                "valueText": "prop15_2_3_5_4_14"
                                            }
                                        ],
                                        "closeParenToken": {
                                            "kind": "CloseParenToken",
                                            "fullStart": 1119,
                                            "fullEnd": 1120,
                                            "start": 1119,
                                            "end": 1120,
                                            "fullWidth": 1,
                                            "width": 1,
                                            "text": ")",
                                            "value": ")",
                                            "valueText": ")"
                                        }
                                    }
                                }
                            },
                            "semicolonToken": {
                                "kind": "SemicolonToken",
                                "fullStart": 1120,
                                "fullEnd": 1123,
                                "start": 1120,
                                "end": 1121,
                                "fullWidth": 3,
                                "width": 1,
                                "text": ";",
                                "value": ";",
                                "valueText": ";",
                                "hasTrailingTrivia": true,
                                "hasTrailingNewLine": true,
                                "trailingTrivia": [
                                    {
                                        "kind": "NewLineTrivia",
                                        "text": "\r\n"
                                    }
                                ]
                            }
                        }
                    ],
                    "closeBraceToken": {
                        "kind": "CloseBraceToken",
                        "fullStart": 1123,
                        "fullEnd": 1130,
                        "start": 1127,
                        "end": 1128,
                        "fullWidth": 7,
                        "width": 1,
                        "text": "}",
                        "value": "}",
                        "valueText": "}",
                        "hasLeadingTrivia": true,
                        "hasTrailingTrivia": true,
                        "hasTrailingNewLine": true,
                        "leadingTrivia": [
                            {
                                "kind": "WhitespaceTrivia",
                                "text": "    "
                            }
                        ],
                        "trailingTrivia": [
                            {
                                "kind": "NewLineTrivia",
                                "text": "\r\n"
                            }
                        ]
                    }
                }
            },
            {
                "kind": "ExpressionStatement",
                "fullStart": 1130,
                "fullEnd": 1154,
                "start": 1130,
                "end": 1152,
                "fullWidth": 24,
                "width": 22,
                "expression": {
                    "kind": "InvocationExpression",
                    "fullStart": 1130,
                    "fullEnd": 1151,
                    "start": 1130,
                    "end": 1151,
                    "fullWidth": 21,
                    "width": 21,
                    "expression": {
                        "kind": "IdentifierName",
                        "fullStart": 1130,
                        "fullEnd": 1141,
                        "start": 1130,
                        "end": 1141,
                        "fullWidth": 11,
                        "width": 11,
                        "text": "runTestCase",
                        "value": "runTestCase",
                        "valueText": "runTestCase"
                    },
                    "argumentList": {
                        "kind": "ArgumentList",
                        "fullStart": 1141,
                        "fullEnd": 1151,
                        "start": 1141,
                        "end": 1151,
                        "fullWidth": 10,
                        "width": 10,
                        "openParenToken": {
                            "kind": "OpenParenToken",
                            "fullStart": 1141,
                            "fullEnd": 1142,
                            "start": 1141,
                            "end": 1142,
                            "fullWidth": 1,
                            "width": 1,
                            "text": "(",
                            "value": "(",
                            "valueText": "("
                        },
                        "arguments": [
                            {
                                "kind": "IdentifierName",
                                "fullStart": 1142,
                                "fullEnd": 1150,
                                "start": 1142,
                                "end": 1150,
                                "fullWidth": 8,
                                "width": 8,
                                "text": "testcase",
                                "value": "testcase",
                                "valueText": "testcase"
                            }
                        ],
                        "closeParenToken": {
                            "kind": "CloseParenToken",
                            "fullStart": 1150,
                            "fullEnd": 1151,
                            "start": 1150,
                            "end": 1151,
                            "fullWidth": 1,
                            "width": 1,
                            "text": ")",
                            "value": ")",
                            "valueText": ")"
                        }
                    }
                },
                "semicolonToken": {
                    "kind": "SemicolonToken",
                    "fullStart": 1151,
                    "fullEnd": 1154,
                    "start": 1151,
                    "end": 1152,
                    "fullWidth": 3,
                    "width": 1,
                    "text": ";",
                    "value": ";",
                    "valueText": ";",
                    "hasTrailingTrivia": true,
                    "hasTrailingNewLine": true,
                    "trailingTrivia": [
                        {
                            "kind": "NewLineTrivia",
                            "text": "\r\n"
                        }
                    ]
                }
            }
        ],
        "endOfFileToken": {
            "kind": "EndOfFileToken",
            "fullStart": 1154,
            "fullEnd": 1154,
            "start": 1154,
            "end": 1154,
            "fullWidth": 0,
            "width": 0,
            "text": ""
        }
    },
    "lineMap": {
        "lineStarts": [
            0,
            67,
            152,
            232,
            308,
            380,
            385,
            438,
            530,
            535,
            537,
            539,
            562,
            564,
            604,
            633,
            635,
            704,
            761,
            774,
            776,
            837,
            869,
            918,
            946,
            962,
            992,
            1005,
            1053,
            1123,
            1130,
            1154
        ],
        "length": 1154
    }
}<|MERGE_RESOLUTION|>--- conflicted
+++ resolved
@@ -252,12 +252,8 @@
                                         "start": 576,
                                         "end": 601,
                                         "fullWidth": 25,
-<<<<<<< HEAD
                                         "width": 25,
-                                        "identifier": {
-=======
                                         "propertyName": {
->>>>>>> 85e84683
                                             "kind": "IdentifierName",
                                             "fullStart": 576,
                                             "fullEnd": 582,
@@ -466,12 +462,8 @@
                                         "start": 616,
                                         "end": 630,
                                         "fullWidth": 14,
-<<<<<<< HEAD
                                         "width": 14,
-                                        "identifier": {
-=======
                                         "propertyName": {
->>>>>>> 85e84683
                                             "kind": "IdentifierName",
                                             "fullStart": 616,
                                             "fullEnd": 623,
@@ -2010,12 +2002,8 @@
                                         "start": 1017,
                                         "end": 1050,
                                         "fullWidth": 33,
-<<<<<<< HEAD
                                         "width": 33,
-                                        "identifier": {
-=======
                                         "propertyName": {
->>>>>>> 85e84683
                                             "kind": "IdentifierName",
                                             "fullStart": 1017,
                                             "fullEnd": 1024,
