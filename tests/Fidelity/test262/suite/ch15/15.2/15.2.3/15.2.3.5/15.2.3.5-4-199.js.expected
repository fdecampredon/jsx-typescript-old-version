{
    "isDeclaration": false,
    "languageVersion": "EcmaScript5",
    "parseOptions": {
        "allowAutomaticSemicolonInsertion": true
    },
    "sourceUnit": {
        "kind": "SourceUnit",
        "fullStart": 0,
        "fullEnd": 1162,
        "start": 615,
        "end": 1162,
        "fullWidth": 1162,
        "width": 547,
        "isIncrementallyUnusable": true,
        "moduleElements": [
            {
                "kind": "FunctionDeclaration",
                "fullStart": 0,
                "fullEnd": 1138,
                "start": 615,
                "end": 1136,
                "fullWidth": 1138,
                "width": 521,
                "modifiers": [],
                "functionKeyword": {
                    "kind": "FunctionKeyword",
                    "fullStart": 0,
                    "fullEnd": 624,
                    "start": 615,
                    "end": 623,
                    "fullWidth": 624,
                    "width": 8,
                    "text": "function",
                    "value": "function",
                    "valueText": "function",
                    "hasLeadingTrivia": true,
                    "hasLeadingComment": true,
                    "hasLeadingNewLine": true,
                    "hasTrailingTrivia": true,
                    "leadingTrivia": [
                        {
                            "kind": "SingleLineCommentTrivia",
                            "text": "/// Copyright (c) 2012 Ecma International.  All rights reserved. "
                        },
                        {
                            "kind": "NewLineTrivia",
                            "text": "\r\n"
                        },
                        {
                            "kind": "SingleLineCommentTrivia",
                            "text": "/// Ecma International makes this code available under the terms and conditions set"
                        },
                        {
                            "kind": "NewLineTrivia",
                            "text": "\r\n"
                        },
                        {
                            "kind": "SingleLineCommentTrivia",
                            "text": "/// forth on http://hg.ecmascript.org/tests/test262/raw-file/tip/LICENSE (the "
                        },
                        {
                            "kind": "NewLineTrivia",
                            "text": "\r\n"
                        },
                        {
                            "kind": "SingleLineCommentTrivia",
                            "text": "/// \"Use Terms\").   Any redistribution of this code must retain the above "
                        },
                        {
                            "kind": "NewLineTrivia",
                            "text": "\r\n"
                        },
                        {
                            "kind": "SingleLineCommentTrivia",
                            "text": "/// copyright and this notice and otherwise comply with the Use Terms."
                        },
                        {
                            "kind": "NewLineTrivia",
                            "text": "\r\n"
                        },
                        {
                            "kind": "MultiLineCommentTrivia",
                            "text": "/**\r\n * @path ch15/15.2/15.2.3/15.2.3.5/15.2.3.5-4-199.js\r\n * @description Object.create - one property in 'Properties' is the JSON object that uses Object's [[Get]] method to access the 'writable' property (8.10.5 step 6.a)\r\n */"
                        },
                        {
                            "kind": "NewLineTrivia",
                            "text": "\r\n"
                        },
                        {
                            "kind": "NewLineTrivia",
                            "text": "\r\n"
                        },
                        {
                            "kind": "NewLineTrivia",
                            "text": "\r\n"
                        }
                    ],
                    "trailingTrivia": [
                        {
                            "kind": "WhitespaceTrivia",
                            "text": " "
                        }
                    ]
                },
                "identifier": {
                    "kind": "IdentifierName",
                    "fullStart": 624,
                    "fullEnd": 632,
                    "start": 624,
                    "end": 632,
                    "fullWidth": 8,
                    "width": 8,
                    "text": "testcase",
                    "value": "testcase",
                    "valueText": "testcase"
                },
                "callSignature": {
                    "kind": "CallSignature",
                    "fullStart": 632,
                    "fullEnd": 635,
                    "start": 632,
                    "end": 634,
                    "fullWidth": 3,
                    "width": 2,
                    "parameterList": {
                        "kind": "ParameterList",
                        "fullStart": 632,
                        "fullEnd": 635,
                        "start": 632,
                        "end": 634,
                        "fullWidth": 3,
                        "width": 2,
                        "openParenToken": {
                            "kind": "OpenParenToken",
                            "fullStart": 632,
                            "fullEnd": 633,
                            "start": 632,
                            "end": 633,
                            "fullWidth": 1,
                            "width": 1,
                            "text": "(",
                            "value": "(",
                            "valueText": "("
                        },
                        "parameters": [],
                        "closeParenToken": {
                            "kind": "CloseParenToken",
                            "fullStart": 633,
                            "fullEnd": 635,
                            "start": 633,
                            "end": 634,
                            "fullWidth": 2,
                            "width": 1,
                            "text": ")",
                            "value": ")",
                            "valueText": ")",
                            "hasTrailingTrivia": true,
                            "trailingTrivia": [
                                {
                                    "kind": "WhitespaceTrivia",
                                    "text": " "
                                }
                            ]
                        }
                    }
                },
                "block": {
                    "kind": "Block",
                    "fullStart": 635,
                    "fullEnd": 1138,
                    "start": 635,
                    "end": 1136,
                    "fullWidth": 503,
                    "width": 501,
                    "openBraceToken": {
                        "kind": "OpenBraceToken",
                        "fullStart": 635,
                        "fullEnd": 638,
                        "start": 635,
                        "end": 636,
                        "fullWidth": 3,
                        "width": 1,
                        "text": "{",
                        "value": "{",
                        "valueText": "{",
                        "hasTrailingTrivia": true,
                        "hasTrailingNewLine": true,
                        "trailingTrivia": [
                            {
                                "kind": "NewLineTrivia",
                                "text": "\r\n"
                            }
                        ]
                    },
                    "statements": [
                        {
                            "kind": "TryStatement",
                            "fullStart": 638,
                            "fullEnd": 1131,
                            "start": 648,
                            "end": 1129,
                            "fullWidth": 493,
                            "width": 481,
                            "tryKeyword": {
                                "kind": "TryKeyword",
                                "fullStart": 638,
                                "fullEnd": 652,
                                "start": 648,
                                "end": 651,
                                "fullWidth": 14,
                                "width": 3,
                                "text": "try",
                                "value": "try",
                                "valueText": "try",
                                "hasLeadingTrivia": true,
                                "hasLeadingNewLine": true,
                                "hasTrailingTrivia": true,
                                "leadingTrivia": [
                                    {
                                        "kind": "NewLineTrivia",
                                        "text": "\r\n"
                                    },
                                    {
                                        "kind": "WhitespaceTrivia",
                                        "text": "        "
                                    }
                                ],
                                "trailingTrivia": [
                                    {
                                        "kind": "WhitespaceTrivia",
                                        "text": " "
                                    }
                                ]
                            },
                            "block": {
                                "kind": "Block",
                                "fullStart": 652,
                                "fullEnd": 1074,
                                "start": 652,
                                "end": 1073,
                                "fullWidth": 422,
                                "width": 421,
                                "openBraceToken": {
                                    "kind": "OpenBraceToken",
                                    "fullStart": 652,
                                    "fullEnd": 655,
                                    "start": 652,
                                    "end": 653,
                                    "fullWidth": 3,
                                    "width": 1,
                                    "text": "{",
                                    "value": "{",
                                    "valueText": "{",
                                    "hasTrailingTrivia": true,
                                    "hasTrailingNewLine": true,
                                    "trailingTrivia": [
                                        {
                                            "kind": "NewLineTrivia",
                                            "text": "\r\n"
                                        }
                                    ]
                                },
                                "statements": [
                                    {
                                        "kind": "ExpressionStatement",
                                        "fullStart": 655,
                                        "fullEnd": 690,
                                        "start": 667,
                                        "end": 688,
                                        "fullWidth": 35,
                                        "width": 21,
                                        "expression": {
                                            "kind": "AssignmentExpression",
                                            "fullStart": 655,
                                            "fullEnd": 687,
                                            "start": 667,
                                            "end": 687,
                                            "fullWidth": 32,
                                            "width": 20,
                                            "left": {
                                                "kind": "MemberAccessExpression",
                                                "fullStart": 655,
                                                "fullEnd": 681,
                                                "start": 667,
                                                "end": 680,
                                                "fullWidth": 26,
                                                "width": 13,
                                                "expression": {
                                                    "kind": "IdentifierName",
                                                    "fullStart": 655,
                                                    "fullEnd": 671,
                                                    "start": 667,
                                                    "end": 671,
                                                    "fullWidth": 16,
                                                    "width": 4,
                                                    "text": "JSON",
                                                    "value": "JSON",
                                                    "valueText": "JSON",
                                                    "hasLeadingTrivia": true,
                                                    "leadingTrivia": [
                                                        {
                                                            "kind": "WhitespaceTrivia",
                                                            "text": "            "
                                                        }
                                                    ]
                                                },
                                                "dotToken": {
                                                    "kind": "DotToken",
                                                    "fullStart": 671,
                                                    "fullEnd": 672,
                                                    "start": 671,
                                                    "end": 672,
                                                    "fullWidth": 1,
                                                    "width": 1,
                                                    "text": ".",
                                                    "value": ".",
                                                    "valueText": "."
                                                },
                                                "name": {
                                                    "kind": "IdentifierName",
                                                    "fullStart": 672,
                                                    "fullEnd": 681,
                                                    "start": 672,
                                                    "end": 680,
                                                    "fullWidth": 9,
                                                    "width": 8,
                                                    "text": "writable",
                                                    "value": "writable",
                                                    "valueText": "writable",
                                                    "hasTrailingTrivia": true,
                                                    "trailingTrivia": [
                                                        {
                                                            "kind": "WhitespaceTrivia",
                                                            "text": " "
                                                        }
                                                    ]
                                                }
                                            },
                                            "operatorToken": {
                                                "kind": "EqualsToken",
                                                "fullStart": 681,
                                                "fullEnd": 683,
                                                "start": 681,
                                                "end": 682,
                                                "fullWidth": 2,
                                                "width": 1,
                                                "text": "=",
                                                "value": "=",
                                                "valueText": "=",
                                                "hasTrailingTrivia": true,
                                                "trailingTrivia": [
                                                    {
                                                        "kind": "WhitespaceTrivia",
                                                        "text": " "
                                                    }
                                                ]
                                            },
                                            "right": {
                                                "kind": "TrueKeyword",
                                                "fullStart": 683,
                                                "fullEnd": 687,
                                                "start": 683,
                                                "end": 687,
                                                "fullWidth": 4,
                                                "width": 4,
                                                "text": "true",
                                                "value": true,
                                                "valueText": "true"
                                            }
                                        },
                                        "semicolonToken": {
                                            "kind": "SemicolonToken",
                                            "fullStart": 687,
                                            "fullEnd": 690,
                                            "start": 687,
                                            "end": 688,
                                            "fullWidth": 3,
                                            "width": 1,
                                            "text": ";",
                                            "value": ";",
                                            "valueText": ";",
                                            "hasTrailingTrivia": true,
                                            "hasTrailingNewLine": true,
                                            "trailingTrivia": [
                                                {
                                                    "kind": "NewLineTrivia",
                                                    "text": "\r\n"
                                                }
                                            ]
                                        }
                                    },
                                    {
                                        "kind": "VariableStatement",
                                        "fullStart": 690,
                                        "fullEnd": 784,
                                        "start": 704,
                                        "end": 782,
                                        "fullWidth": 94,
                                        "width": 78,
                                        "modifiers": [],
                                        "variableDeclaration": {
                                            "kind": "VariableDeclaration",
                                            "fullStart": 690,
                                            "fullEnd": 781,
                                            "start": 704,
                                            "end": 781,
                                            "fullWidth": 91,
                                            "width": 77,
                                            "varKeyword": {
                                                "kind": "VarKeyword",
                                                "fullStart": 690,
                                                "fullEnd": 708,
                                                "start": 704,
                                                "end": 707,
                                                "fullWidth": 18,
                                                "width": 3,
                                                "text": "var",
                                                "value": "var",
                                                "valueText": "var",
                                                "hasLeadingTrivia": true,
                                                "hasLeadingNewLine": true,
                                                "hasTrailingTrivia": true,
                                                "leadingTrivia": [
                                                    {
                                                        "kind": "NewLineTrivia",
                                                        "text": "\r\n"
                                                    },
                                                    {
                                                        "kind": "WhitespaceTrivia",
                                                        "text": "            "
                                                    }
                                                ],
                                                "trailingTrivia": [
                                                    {
                                                        "kind": "WhitespaceTrivia",
                                                        "text": " "
                                                    }
                                                ]
                                            },
                                            "variableDeclarators": [
                                                {
                                                    "kind": "VariableDeclarator",
                                                    "fullStart": 708,
                                                    "fullEnd": 781,
                                                    "start": 708,
                                                    "end": 781,
                                                    "fullWidth": 73,
<<<<<<< HEAD
                                                    "width": 73,
                                                    "identifier": {
=======
                                                    "propertyName": {
>>>>>>> 85e84683
                                                        "kind": "IdentifierName",
                                                        "fullStart": 708,
                                                        "fullEnd": 715,
                                                        "start": 708,
                                                        "end": 714,
                                                        "fullWidth": 7,
                                                        "width": 6,
                                                        "text": "newObj",
                                                        "value": "newObj",
                                                        "valueText": "newObj",
                                                        "hasTrailingTrivia": true,
                                                        "trailingTrivia": [
                                                            {
                                                                "kind": "WhitespaceTrivia",
                                                                "text": " "
                                                            }
                                                        ]
                                                    },
                                                    "equalsValueClause": {
                                                        "kind": "EqualsValueClause",
                                                        "fullStart": 715,
                                                        "fullEnd": 781,
                                                        "start": 715,
                                                        "end": 781,
                                                        "fullWidth": 66,
                                                        "width": 66,
                                                        "equalsToken": {
                                                            "kind": "EqualsToken",
                                                            "fullStart": 715,
                                                            "fullEnd": 717,
                                                            "start": 715,
                                                            "end": 716,
                                                            "fullWidth": 2,
                                                            "width": 1,
                                                            "text": "=",
                                                            "value": "=",
                                                            "valueText": "=",
                                                            "hasTrailingTrivia": true,
                                                            "trailingTrivia": [
                                                                {
                                                                    "kind": "WhitespaceTrivia",
                                                                    "text": " "
                                                                }
                                                            ]
                                                        },
                                                        "value": {
                                                            "kind": "InvocationExpression",
                                                            "fullStart": 717,
                                                            "fullEnd": 781,
                                                            "start": 717,
                                                            "end": 781,
                                                            "fullWidth": 64,
                                                            "width": 64,
                                                            "expression": {
                                                                "kind": "MemberAccessExpression",
                                                                "fullStart": 717,
                                                                "fullEnd": 730,
                                                                "start": 717,
                                                                "end": 730,
                                                                "fullWidth": 13,
                                                                "width": 13,
                                                                "expression": {
                                                                    "kind": "IdentifierName",
                                                                    "fullStart": 717,
                                                                    "fullEnd": 723,
                                                                    "start": 717,
                                                                    "end": 723,
                                                                    "fullWidth": 6,
                                                                    "width": 6,
                                                                    "text": "Object",
                                                                    "value": "Object",
                                                                    "valueText": "Object"
                                                                },
                                                                "dotToken": {
                                                                    "kind": "DotToken",
                                                                    "fullStart": 723,
                                                                    "fullEnd": 724,
                                                                    "start": 723,
                                                                    "end": 724,
                                                                    "fullWidth": 1,
                                                                    "width": 1,
                                                                    "text": ".",
                                                                    "value": ".",
                                                                    "valueText": "."
                                                                },
                                                                "name": {
                                                                    "kind": "IdentifierName",
                                                                    "fullStart": 724,
                                                                    "fullEnd": 730,
                                                                    "start": 724,
                                                                    "end": 730,
                                                                    "fullWidth": 6,
                                                                    "width": 6,
                                                                    "text": "create",
                                                                    "value": "create",
                                                                    "valueText": "create"
                                                                }
                                                            },
                                                            "argumentList": {
                                                                "kind": "ArgumentList",
                                                                "fullStart": 730,
                                                                "fullEnd": 781,
                                                                "start": 730,
                                                                "end": 781,
                                                                "fullWidth": 51,
                                                                "width": 51,
                                                                "openParenToken": {
                                                                    "kind": "OpenParenToken",
                                                                    "fullStart": 730,
                                                                    "fullEnd": 731,
                                                                    "start": 730,
                                                                    "end": 731,
                                                                    "fullWidth": 1,
                                                                    "width": 1,
                                                                    "text": "(",
                                                                    "value": "(",
                                                                    "valueText": "("
                                                                },
                                                                "arguments": [
                                                                    {
                                                                        "kind": "ObjectLiteralExpression",
                                                                        "fullStart": 731,
                                                                        "fullEnd": 733,
                                                                        "start": 731,
                                                                        "end": 733,
                                                                        "fullWidth": 2,
                                                                        "width": 2,
                                                                        "openBraceToken": {
                                                                            "kind": "OpenBraceToken",
                                                                            "fullStart": 731,
                                                                            "fullEnd": 732,
                                                                            "start": 731,
                                                                            "end": 732,
                                                                            "fullWidth": 1,
                                                                            "width": 1,
                                                                            "text": "{",
                                                                            "value": "{",
                                                                            "valueText": "{"
                                                                        },
                                                                        "propertyAssignments": [],
                                                                        "closeBraceToken": {
                                                                            "kind": "CloseBraceToken",
                                                                            "fullStart": 732,
                                                                            "fullEnd": 733,
                                                                            "start": 732,
                                                                            "end": 733,
                                                                            "fullWidth": 1,
                                                                            "width": 1,
                                                                            "text": "}",
                                                                            "value": "}",
                                                                            "valueText": "}"
                                                                        }
                                                                    },
                                                                    {
                                                                        "kind": "CommaToken",
                                                                        "fullStart": 733,
                                                                        "fullEnd": 735,
                                                                        "start": 733,
                                                                        "end": 734,
                                                                        "fullWidth": 2,
                                                                        "width": 1,
                                                                        "text": ",",
                                                                        "value": ",",
                                                                        "valueText": ",",
                                                                        "hasTrailingTrivia": true,
                                                                        "trailingTrivia": [
                                                                            {
                                                                                "kind": "WhitespaceTrivia",
                                                                                "text": " "
                                                                            }
                                                                        ]
                                                                    },
                                                                    {
                                                                        "kind": "ObjectLiteralExpression",
                                                                        "fullStart": 735,
                                                                        "fullEnd": 780,
                                                                        "start": 735,
                                                                        "end": 780,
                                                                        "fullWidth": 45,
                                                                        "width": 45,
                                                                        "openBraceToken": {
                                                                            "kind": "OpenBraceToken",
                                                                            "fullStart": 735,
                                                                            "fullEnd": 738,
                                                                            "start": 735,
                                                                            "end": 736,
                                                                            "fullWidth": 3,
                                                                            "width": 1,
                                                                            "text": "{",
                                                                            "value": "{",
                                                                            "valueText": "{",
                                                                            "hasTrailingTrivia": true,
                                                                            "hasTrailingNewLine": true,
                                                                            "trailingTrivia": [
                                                                                {
                                                                                    "kind": "NewLineTrivia",
                                                                                    "text": "\r\n"
                                                                                }
                                                                            ]
                                                                        },
                                                                        "propertyAssignments": [
                                                                            {
                                                                                "kind": "SimplePropertyAssignment",
                                                                                "fullStart": 738,
                                                                                "fullEnd": 767,
                                                                                "start": 754,
                                                                                "end": 764,
                                                                                "fullWidth": 29,
                                                                                "width": 10,
                                                                                "propertyName": {
                                                                                    "kind": "IdentifierName",
                                                                                    "fullStart": 738,
                                                                                    "fullEnd": 758,
                                                                                    "start": 754,
                                                                                    "end": 758,
                                                                                    "fullWidth": 20,
                                                                                    "width": 4,
                                                                                    "text": "prop",
                                                                                    "value": "prop",
                                                                                    "valueText": "prop",
                                                                                    "hasLeadingTrivia": true,
                                                                                    "leadingTrivia": [
                                                                                        {
                                                                                            "kind": "WhitespaceTrivia",
                                                                                            "text": "                "
                                                                                        }
                                                                                    ]
                                                                                },
                                                                                "colonToken": {
                                                                                    "kind": "ColonToken",
                                                                                    "fullStart": 758,
                                                                                    "fullEnd": 760,
                                                                                    "start": 758,
                                                                                    "end": 759,
                                                                                    "fullWidth": 2,
                                                                                    "width": 1,
                                                                                    "text": ":",
                                                                                    "value": ":",
                                                                                    "valueText": ":",
                                                                                    "hasTrailingTrivia": true,
                                                                                    "trailingTrivia": [
                                                                                        {
                                                                                            "kind": "WhitespaceTrivia",
                                                                                            "text": " "
                                                                                        }
                                                                                    ]
                                                                                },
                                                                                "expression": {
                                                                                    "kind": "IdentifierName",
                                                                                    "fullStart": 760,
                                                                                    "fullEnd": 767,
                                                                                    "start": 760,
                                                                                    "end": 764,
                                                                                    "fullWidth": 7,
                                                                                    "width": 4,
                                                                                    "text": "JSON",
                                                                                    "value": "JSON",
                                                                                    "valueText": "JSON",
                                                                                    "hasTrailingTrivia": true,
                                                                                    "hasTrailingNewLine": true,
                                                                                    "trailingTrivia": [
                                                                                        {
                                                                                            "kind": "WhitespaceTrivia",
                                                                                            "text": " "
                                                                                        },
                                                                                        {
                                                                                            "kind": "NewLineTrivia",
                                                                                            "text": "\r\n"
                                                                                        }
                                                                                    ]
                                                                                }
                                                                            }
                                                                        ],
                                                                        "closeBraceToken": {
                                                                            "kind": "CloseBraceToken",
                                                                            "fullStart": 767,
                                                                            "fullEnd": 780,
                                                                            "start": 779,
                                                                            "end": 780,
                                                                            "fullWidth": 13,
                                                                            "width": 1,
                                                                            "text": "}",
                                                                            "value": "}",
                                                                            "valueText": "}",
                                                                            "hasLeadingTrivia": true,
                                                                            "leadingTrivia": [
                                                                                {
                                                                                    "kind": "WhitespaceTrivia",
                                                                                    "text": "            "
                                                                                }
                                                                            ]
                                                                        }
                                                                    }
                                                                ],
                                                                "closeParenToken": {
                                                                    "kind": "CloseParenToken",
                                                                    "fullStart": 780,
                                                                    "fullEnd": 781,
                                                                    "start": 780,
                                                                    "end": 781,
                                                                    "fullWidth": 1,
                                                                    "width": 1,
                                                                    "text": ")",
                                                                    "value": ")",
                                                                    "valueText": ")"
                                                                }
                                                            }
                                                        }
                                                    }
                                                }
                                            ]
                                        },
                                        "semicolonToken": {
                                            "kind": "SemicolonToken",
                                            "fullStart": 781,
                                            "fullEnd": 784,
                                            "start": 781,
                                            "end": 782,
                                            "fullWidth": 3,
                                            "width": 1,
                                            "text": ";",
                                            "value": ";",
                                            "valueText": ";",
                                            "hasTrailingTrivia": true,
                                            "hasTrailingNewLine": true,
                                            "trailingTrivia": [
                                                {
                                                    "kind": "NewLineTrivia",
                                                    "text": "\r\n"
                                                }
                                            ]
                                        }
                                    },
                                    {
                                        "kind": "VariableStatement",
                                        "fullStart": 784,
                                        "fullEnd": 890,
                                        "start": 798,
                                        "end": 888,
                                        "fullWidth": 106,
                                        "width": 90,
                                        "modifiers": [],
                                        "variableDeclaration": {
                                            "kind": "VariableDeclaration",
                                            "fullStart": 784,
                                            "fullEnd": 887,
                                            "start": 798,
                                            "end": 887,
                                            "fullWidth": 103,
                                            "width": 89,
                                            "varKeyword": {
                                                "kind": "VarKeyword",
                                                "fullStart": 784,
                                                "fullEnd": 802,
                                                "start": 798,
                                                "end": 801,
                                                "fullWidth": 18,
                                                "width": 3,
                                                "text": "var",
                                                "value": "var",
                                                "valueText": "var",
                                                "hasLeadingTrivia": true,
                                                "hasLeadingNewLine": true,
                                                "hasTrailingTrivia": true,
                                                "leadingTrivia": [
                                                    {
                                                        "kind": "NewLineTrivia",
                                                        "text": "\r\n"
                                                    },
                                                    {
                                                        "kind": "WhitespaceTrivia",
                                                        "text": "            "
                                                    }
                                                ],
                                                "trailingTrivia": [
                                                    {
                                                        "kind": "WhitespaceTrivia",
                                                        "text": " "
                                                    }
                                                ]
                                            },
                                            "variableDeclarators": [
                                                {
                                                    "kind": "VariableDeclarator",
                                                    "fullStart": 802,
                                                    "fullEnd": 887,
                                                    "start": 802,
                                                    "end": 887,
                                                    "fullWidth": 85,
<<<<<<< HEAD
                                                    "width": 85,
                                                    "identifier": {
=======
                                                    "propertyName": {
>>>>>>> 85e84683
                                                        "kind": "IdentifierName",
                                                        "fullStart": 802,
                                                        "fullEnd": 814,
                                                        "start": 802,
                                                        "end": 813,
                                                        "fullWidth": 12,
                                                        "width": 11,
                                                        "text": "beforeWrite",
                                                        "value": "beforeWrite",
                                                        "valueText": "beforeWrite",
                                                        "hasTrailingTrivia": true,
                                                        "trailingTrivia": [
                                                            {
                                                                "kind": "WhitespaceTrivia",
                                                                "text": " "
                                                            }
                                                        ]
                                                    },
                                                    "equalsValueClause": {
                                                        "kind": "EqualsValueClause",
                                                        "fullStart": 814,
                                                        "fullEnd": 887,
                                                        "start": 814,
                                                        "end": 887,
                                                        "fullWidth": 73,
                                                        "width": 73,
                                                        "equalsToken": {
                                                            "kind": "EqualsToken",
                                                            "fullStart": 814,
                                                            "fullEnd": 816,
                                                            "start": 814,
                                                            "end": 815,
                                                            "fullWidth": 2,
                                                            "width": 1,
                                                            "text": "=",
                                                            "value": "=",
                                                            "valueText": "=",
                                                            "hasTrailingTrivia": true,
                                                            "trailingTrivia": [
                                                                {
                                                                    "kind": "WhitespaceTrivia",
                                                                    "text": " "
                                                                }
                                                            ]
                                                        },
                                                        "value": {
                                                            "kind": "ParenthesizedExpression",
                                                            "fullStart": 816,
                                                            "fullEnd": 887,
                                                            "start": 816,
                                                            "end": 887,
                                                            "fullWidth": 71,
                                                            "width": 71,
                                                            "openParenToken": {
                                                                "kind": "OpenParenToken",
                                                                "fullStart": 816,
                                                                "fullEnd": 817,
                                                                "start": 816,
                                                                "end": 817,
                                                                "fullWidth": 1,
                                                                "width": 1,
                                                                "text": "(",
                                                                "value": "(",
                                                                "valueText": "("
                                                            },
                                                            "expression": {
                                                                "kind": "LogicalAndExpression",
                                                                "fullStart": 817,
                                                                "fullEnd": 886,
                                                                "start": 817,
                                                                "end": 886,
                                                                "fullWidth": 69,
                                                                "width": 69,
                                                                "left": {
                                                                    "kind": "InvocationExpression",
                                                                    "fullStart": 817,
                                                                    "fullEnd": 847,
                                                                    "start": 817,
                                                                    "end": 846,
                                                                    "fullWidth": 30,
                                                                    "width": 29,
                                                                    "expression": {
                                                                        "kind": "MemberAccessExpression",
                                                                        "fullStart": 817,
                                                                        "fullEnd": 838,
                                                                        "start": 817,
                                                                        "end": 838,
                                                                        "fullWidth": 21,
                                                                        "width": 21,
                                                                        "expression": {
                                                                            "kind": "IdentifierName",
                                                                            "fullStart": 817,
                                                                            "fullEnd": 823,
                                                                            "start": 817,
                                                                            "end": 823,
                                                                            "fullWidth": 6,
                                                                            "width": 6,
                                                                            "text": "newObj",
                                                                            "value": "newObj",
                                                                            "valueText": "newObj"
                                                                        },
                                                                        "dotToken": {
                                                                            "kind": "DotToken",
                                                                            "fullStart": 823,
                                                                            "fullEnd": 824,
                                                                            "start": 823,
                                                                            "end": 824,
                                                                            "fullWidth": 1,
                                                                            "width": 1,
                                                                            "text": ".",
                                                                            "value": ".",
                                                                            "valueText": "."
                                                                        },
                                                                        "name": {
                                                                            "kind": "IdentifierName",
                                                                            "fullStart": 824,
                                                                            "fullEnd": 838,
                                                                            "start": 824,
                                                                            "end": 838,
                                                                            "fullWidth": 14,
                                                                            "width": 14,
                                                                            "text": "hasOwnProperty",
                                                                            "value": "hasOwnProperty",
                                                                            "valueText": "hasOwnProperty"
                                                                        }
                                                                    },
                                                                    "argumentList": {
                                                                        "kind": "ArgumentList",
                                                                        "fullStart": 838,
                                                                        "fullEnd": 847,
                                                                        "start": 838,
                                                                        "end": 846,
                                                                        "fullWidth": 9,
                                                                        "width": 8,
                                                                        "openParenToken": {
                                                                            "kind": "OpenParenToken",
                                                                            "fullStart": 838,
                                                                            "fullEnd": 839,
                                                                            "start": 838,
                                                                            "end": 839,
                                                                            "fullWidth": 1,
                                                                            "width": 1,
                                                                            "text": "(",
                                                                            "value": "(",
                                                                            "valueText": "("
                                                                        },
                                                                        "arguments": [
                                                                            {
                                                                                "kind": "StringLiteral",
                                                                                "fullStart": 839,
                                                                                "fullEnd": 845,
                                                                                "start": 839,
                                                                                "end": 845,
                                                                                "fullWidth": 6,
                                                                                "width": 6,
                                                                                "text": "\"prop\"",
                                                                                "value": "prop",
                                                                                "valueText": "prop"
                                                                            }
                                                                        ],
                                                                        "closeParenToken": {
                                                                            "kind": "CloseParenToken",
                                                                            "fullStart": 845,
                                                                            "fullEnd": 847,
                                                                            "start": 845,
                                                                            "end": 846,
                                                                            "fullWidth": 2,
                                                                            "width": 1,
                                                                            "text": ")",
                                                                            "value": ")",
                                                                            "valueText": ")",
                                                                            "hasTrailingTrivia": true,
                                                                            "trailingTrivia": [
                                                                                {
                                                                                    "kind": "WhitespaceTrivia",
                                                                                    "text": " "
                                                                                }
                                                                            ]
                                                                        }
                                                                    }
                                                                },
                                                                "operatorToken": {
                                                                    "kind": "AmpersandAmpersandToken",
                                                                    "fullStart": 847,
                                                                    "fullEnd": 850,
                                                                    "start": 847,
                                                                    "end": 849,
                                                                    "fullWidth": 3,
                                                                    "width": 2,
                                                                    "text": "&&",
                                                                    "value": "&&",
                                                                    "valueText": "&&",
                                                                    "hasTrailingTrivia": true,
                                                                    "trailingTrivia": [
                                                                        {
                                                                            "kind": "WhitespaceTrivia",
                                                                            "text": " "
                                                                        }
                                                                    ]
                                                                },
                                                                "right": {
                                                                    "kind": "EqualsExpression",
                                                                    "fullStart": 850,
                                                                    "fullEnd": 886,
                                                                    "start": 850,
                                                                    "end": 886,
                                                                    "fullWidth": 36,
                                                                    "width": 36,
                                                                    "left": {
                                                                        "kind": "TypeOfExpression",
                                                                        "fullStart": 850,
                                                                        "fullEnd": 871,
                                                                        "start": 850,
                                                                        "end": 870,
                                                                        "fullWidth": 21,
                                                                        "width": 20,
                                                                        "typeOfKeyword": {
                                                                            "kind": "TypeOfKeyword",
                                                                            "fullStart": 850,
                                                                            "fullEnd": 857,
                                                                            "start": 850,
                                                                            "end": 856,
                                                                            "fullWidth": 7,
                                                                            "width": 6,
                                                                            "text": "typeof",
                                                                            "value": "typeof",
                                                                            "valueText": "typeof",
                                                                            "hasTrailingTrivia": true,
                                                                            "trailingTrivia": [
                                                                                {
                                                                                    "kind": "WhitespaceTrivia",
                                                                                    "text": " "
                                                                                }
                                                                            ]
                                                                        },
                                                                        "expression": {
                                                                            "kind": "ParenthesizedExpression",
                                                                            "fullStart": 857,
                                                                            "fullEnd": 871,
                                                                            "start": 857,
                                                                            "end": 870,
                                                                            "fullWidth": 14,
                                                                            "width": 13,
                                                                            "openParenToken": {
                                                                                "kind": "OpenParenToken",
                                                                                "fullStart": 857,
                                                                                "fullEnd": 858,
                                                                                "start": 857,
                                                                                "end": 858,
                                                                                "fullWidth": 1,
                                                                                "width": 1,
                                                                                "text": "(",
                                                                                "value": "(",
                                                                                "valueText": "("
                                                                            },
                                                                            "expression": {
                                                                                "kind": "MemberAccessExpression",
                                                                                "fullStart": 858,
                                                                                "fullEnd": 869,
                                                                                "start": 858,
                                                                                "end": 869,
                                                                                "fullWidth": 11,
                                                                                "width": 11,
                                                                                "expression": {
                                                                                    "kind": "IdentifierName",
                                                                                    "fullStart": 858,
                                                                                    "fullEnd": 864,
                                                                                    "start": 858,
                                                                                    "end": 864,
                                                                                    "fullWidth": 6,
                                                                                    "width": 6,
                                                                                    "text": "newObj",
                                                                                    "value": "newObj",
                                                                                    "valueText": "newObj"
                                                                                },
                                                                                "dotToken": {
                                                                                    "kind": "DotToken",
                                                                                    "fullStart": 864,
                                                                                    "fullEnd": 865,
                                                                                    "start": 864,
                                                                                    "end": 865,
                                                                                    "fullWidth": 1,
                                                                                    "width": 1,
                                                                                    "text": ".",
                                                                                    "value": ".",
                                                                                    "valueText": "."
                                                                                },
                                                                                "name": {
                                                                                    "kind": "IdentifierName",
                                                                                    "fullStart": 865,
                                                                                    "fullEnd": 869,
                                                                                    "start": 865,
                                                                                    "end": 869,
                                                                                    "fullWidth": 4,
                                                                                    "width": 4,
                                                                                    "text": "prop",
                                                                                    "value": "prop",
                                                                                    "valueText": "prop"
                                                                                }
                                                                            },
                                                                            "closeParenToken": {
                                                                                "kind": "CloseParenToken",
                                                                                "fullStart": 869,
                                                                                "fullEnd": 871,
                                                                                "start": 869,
                                                                                "end": 870,
                                                                                "fullWidth": 2,
                                                                                "width": 1,
                                                                                "text": ")",
                                                                                "value": ")",
                                                                                "valueText": ")",
                                                                                "hasTrailingTrivia": true,
                                                                                "trailingTrivia": [
                                                                                    {
                                                                                        "kind": "WhitespaceTrivia",
                                                                                        "text": " "
                                                                                    }
                                                                                ]
                                                                            }
                                                                        }
                                                                    },
                                                                    "operatorToken": {
                                                                        "kind": "EqualsEqualsEqualsToken",
                                                                        "fullStart": 871,
                                                                        "fullEnd": 875,
                                                                        "start": 871,
                                                                        "end": 874,
                                                                        "fullWidth": 4,
                                                                        "width": 3,
                                                                        "text": "===",
                                                                        "value": "===",
                                                                        "valueText": "===",
                                                                        "hasTrailingTrivia": true,
                                                                        "trailingTrivia": [
                                                                            {
                                                                                "kind": "WhitespaceTrivia",
                                                                                "text": " "
                                                                            }
                                                                        ]
                                                                    },
                                                                    "right": {
                                                                        "kind": "StringLiteral",
                                                                        "fullStart": 875,
                                                                        "fullEnd": 886,
                                                                        "start": 875,
                                                                        "end": 886,
                                                                        "fullWidth": 11,
                                                                        "width": 11,
                                                                        "text": "\"undefined\"",
                                                                        "value": "undefined",
                                                                        "valueText": "undefined"
                                                                    }
                                                                }
                                                            },
                                                            "closeParenToken": {
                                                                "kind": "CloseParenToken",
                                                                "fullStart": 886,
                                                                "fullEnd": 887,
                                                                "start": 886,
                                                                "end": 887,
                                                                "fullWidth": 1,
                                                                "width": 1,
                                                                "text": ")",
                                                                "value": ")",
                                                                "valueText": ")"
                                                            }
                                                        }
                                                    }
                                                }
                                            ]
                                        },
                                        "semicolonToken": {
                                            "kind": "SemicolonToken",
                                            "fullStart": 887,
                                            "fullEnd": 890,
                                            "start": 887,
                                            "end": 888,
                                            "fullWidth": 3,
                                            "width": 1,
                                            "text": ";",
                                            "value": ";",
                                            "valueText": ";",
                                            "hasTrailingTrivia": true,
                                            "hasTrailingNewLine": true,
                                            "trailingTrivia": [
                                                {
                                                    "kind": "NewLineTrivia",
                                                    "text": "\r\n"
                                                }
                                            ]
                                        }
                                    },
                                    {
                                        "kind": "ExpressionStatement",
                                        "fullStart": 890,
                                        "fullEnd": 933,
                                        "start": 904,
                                        "end": 931,
                                        "fullWidth": 43,
                                        "width": 27,
                                        "expression": {
                                            "kind": "AssignmentExpression",
                                            "fullStart": 890,
                                            "fullEnd": 930,
                                            "start": 904,
                                            "end": 930,
                                            "fullWidth": 40,
                                            "width": 26,
                                            "left": {
                                                "kind": "MemberAccessExpression",
                                                "fullStart": 890,
                                                "fullEnd": 916,
                                                "start": 904,
                                                "end": 915,
                                                "fullWidth": 26,
                                                "width": 11,
                                                "expression": {
                                                    "kind": "IdentifierName",
                                                    "fullStart": 890,
                                                    "fullEnd": 910,
                                                    "start": 904,
                                                    "end": 910,
                                                    "fullWidth": 20,
                                                    "width": 6,
                                                    "text": "newObj",
                                                    "value": "newObj",
                                                    "valueText": "newObj",
                                                    "hasLeadingTrivia": true,
                                                    "hasLeadingNewLine": true,
                                                    "leadingTrivia": [
                                                        {
                                                            "kind": "NewLineTrivia",
                                                            "text": "\r\n"
                                                        },
                                                        {
                                                            "kind": "WhitespaceTrivia",
                                                            "text": "            "
                                                        }
                                                    ]
                                                },
                                                "dotToken": {
                                                    "kind": "DotToken",
                                                    "fullStart": 910,
                                                    "fullEnd": 911,
                                                    "start": 910,
                                                    "end": 911,
                                                    "fullWidth": 1,
                                                    "width": 1,
                                                    "text": ".",
                                                    "value": ".",
                                                    "valueText": "."
                                                },
                                                "name": {
                                                    "kind": "IdentifierName",
                                                    "fullStart": 911,
                                                    "fullEnd": 916,
                                                    "start": 911,
                                                    "end": 915,
                                                    "fullWidth": 5,
                                                    "width": 4,
                                                    "text": "prop",
                                                    "value": "prop",
                                                    "valueText": "prop",
                                                    "hasTrailingTrivia": true,
                                                    "trailingTrivia": [
                                                        {
                                                            "kind": "WhitespaceTrivia",
                                                            "text": " "
                                                        }
                                                    ]
                                                }
                                            },
                                            "operatorToken": {
                                                "kind": "EqualsToken",
                                                "fullStart": 916,
                                                "fullEnd": 918,
                                                "start": 916,
                                                "end": 917,
                                                "fullWidth": 2,
                                                "width": 1,
                                                "text": "=",
                                                "value": "=",
                                                "valueText": "=",
                                                "hasTrailingTrivia": true,
                                                "trailingTrivia": [
                                                    {
                                                        "kind": "WhitespaceTrivia",
                                                        "text": " "
                                                    }
                                                ]
                                            },
                                            "right": {
                                                "kind": "StringLiteral",
                                                "fullStart": 918,
                                                "fullEnd": 930,
                                                "start": 918,
                                                "end": 930,
                                                "fullWidth": 12,
                                                "width": 12,
                                                "text": "\"isWritable\"",
                                                "value": "isWritable",
                                                "valueText": "isWritable"
                                            }
                                        },
                                        "semicolonToken": {
                                            "kind": "SemicolonToken",
                                            "fullStart": 930,
                                            "fullEnd": 933,
                                            "start": 930,
                                            "end": 931,
                                            "fullWidth": 3,
                                            "width": 1,
                                            "text": ";",
                                            "value": ";",
                                            "valueText": ";",
                                            "hasTrailingTrivia": true,
                                            "hasTrailingNewLine": true,
                                            "trailingTrivia": [
                                                {
                                                    "kind": "NewLineTrivia",
                                                    "text": "\r\n"
                                                }
                                            ]
                                        }
                                    },
                                    {
                                        "kind": "VariableStatement",
                                        "fullStart": 933,
                                        "fullEnd": 997,
                                        "start": 947,
                                        "end": 995,
                                        "fullWidth": 64,
                                        "width": 48,
                                        "modifiers": [],
                                        "variableDeclaration": {
                                            "kind": "VariableDeclaration",
                                            "fullStart": 933,
                                            "fullEnd": 994,
                                            "start": 947,
                                            "end": 994,
                                            "fullWidth": 61,
                                            "width": 47,
                                            "varKeyword": {
                                                "kind": "VarKeyword",
                                                "fullStart": 933,
                                                "fullEnd": 951,
                                                "start": 947,
                                                "end": 950,
                                                "fullWidth": 18,
                                                "width": 3,
                                                "text": "var",
                                                "value": "var",
                                                "valueText": "var",
                                                "hasLeadingTrivia": true,
                                                "hasLeadingNewLine": true,
                                                "hasTrailingTrivia": true,
                                                "leadingTrivia": [
                                                    {
                                                        "kind": "NewLineTrivia",
                                                        "text": "\r\n"
                                                    },
                                                    {
                                                        "kind": "WhitespaceTrivia",
                                                        "text": "            "
                                                    }
                                                ],
                                                "trailingTrivia": [
                                                    {
                                                        "kind": "WhitespaceTrivia",
                                                        "text": " "
                                                    }
                                                ]
                                            },
                                            "variableDeclarators": [
                                                {
                                                    "kind": "VariableDeclarator",
                                                    "fullStart": 951,
                                                    "fullEnd": 994,
                                                    "start": 951,
                                                    "end": 994,
                                                    "fullWidth": 43,
<<<<<<< HEAD
                                                    "width": 43,
                                                    "identifier": {
=======
                                                    "propertyName": {
>>>>>>> 85e84683
                                                        "kind": "IdentifierName",
                                                        "fullStart": 951,
                                                        "fullEnd": 962,
                                                        "start": 951,
                                                        "end": 961,
                                                        "fullWidth": 11,
                                                        "width": 10,
                                                        "text": "afterWrite",
                                                        "value": "afterWrite",
                                                        "valueText": "afterWrite",
                                                        "hasTrailingTrivia": true,
                                                        "trailingTrivia": [
                                                            {
                                                                "kind": "WhitespaceTrivia",
                                                                "text": " "
                                                            }
                                                        ]
                                                    },
                                                    "equalsValueClause": {
                                                        "kind": "EqualsValueClause",
                                                        "fullStart": 962,
                                                        "fullEnd": 994,
                                                        "start": 962,
                                                        "end": 994,
                                                        "fullWidth": 32,
                                                        "width": 32,
                                                        "equalsToken": {
                                                            "kind": "EqualsToken",
                                                            "fullStart": 962,
                                                            "fullEnd": 964,
                                                            "start": 962,
                                                            "end": 963,
                                                            "fullWidth": 2,
                                                            "width": 1,
                                                            "text": "=",
                                                            "value": "=",
                                                            "valueText": "=",
                                                            "hasTrailingTrivia": true,
                                                            "trailingTrivia": [
                                                                {
                                                                    "kind": "WhitespaceTrivia",
                                                                    "text": " "
                                                                }
                                                            ]
                                                        },
                                                        "value": {
                                                            "kind": "ParenthesizedExpression",
                                                            "fullStart": 964,
                                                            "fullEnd": 994,
                                                            "start": 964,
                                                            "end": 994,
                                                            "fullWidth": 30,
                                                            "width": 30,
                                                            "openParenToken": {
                                                                "kind": "OpenParenToken",
                                                                "fullStart": 964,
                                                                "fullEnd": 965,
                                                                "start": 964,
                                                                "end": 965,
                                                                "fullWidth": 1,
                                                                "width": 1,
                                                                "text": "(",
                                                                "value": "(",
                                                                "valueText": "("
                                                            },
                                                            "expression": {
                                                                "kind": "EqualsExpression",
                                                                "fullStart": 965,
                                                                "fullEnd": 993,
                                                                "start": 965,
                                                                "end": 993,
                                                                "fullWidth": 28,
                                                                "width": 28,
                                                                "left": {
                                                                    "kind": "MemberAccessExpression",
                                                                    "fullStart": 965,
                                                                    "fullEnd": 977,
                                                                    "start": 965,
                                                                    "end": 976,
                                                                    "fullWidth": 12,
                                                                    "width": 11,
                                                                    "expression": {
                                                                        "kind": "IdentifierName",
                                                                        "fullStart": 965,
                                                                        "fullEnd": 971,
                                                                        "start": 965,
                                                                        "end": 971,
                                                                        "fullWidth": 6,
                                                                        "width": 6,
                                                                        "text": "newObj",
                                                                        "value": "newObj",
                                                                        "valueText": "newObj"
                                                                    },
                                                                    "dotToken": {
                                                                        "kind": "DotToken",
                                                                        "fullStart": 971,
                                                                        "fullEnd": 972,
                                                                        "start": 971,
                                                                        "end": 972,
                                                                        "fullWidth": 1,
                                                                        "width": 1,
                                                                        "text": ".",
                                                                        "value": ".",
                                                                        "valueText": "."
                                                                    },
                                                                    "name": {
                                                                        "kind": "IdentifierName",
                                                                        "fullStart": 972,
                                                                        "fullEnd": 977,
                                                                        "start": 972,
                                                                        "end": 976,
                                                                        "fullWidth": 5,
                                                                        "width": 4,
                                                                        "text": "prop",
                                                                        "value": "prop",
                                                                        "valueText": "prop",
                                                                        "hasTrailingTrivia": true,
                                                                        "trailingTrivia": [
                                                                            {
                                                                                "kind": "WhitespaceTrivia",
                                                                                "text": " "
                                                                            }
                                                                        ]
                                                                    }
                                                                },
                                                                "operatorToken": {
                                                                    "kind": "EqualsEqualsEqualsToken",
                                                                    "fullStart": 977,
                                                                    "fullEnd": 981,
                                                                    "start": 977,
                                                                    "end": 980,
                                                                    "fullWidth": 4,
                                                                    "width": 3,
                                                                    "text": "===",
                                                                    "value": "===",
                                                                    "valueText": "===",
                                                                    "hasTrailingTrivia": true,
                                                                    "trailingTrivia": [
                                                                        {
                                                                            "kind": "WhitespaceTrivia",
                                                                            "text": " "
                                                                        }
                                                                    ]
                                                                },
                                                                "right": {
                                                                    "kind": "StringLiteral",
                                                                    "fullStart": 981,
                                                                    "fullEnd": 993,
                                                                    "start": 981,
                                                                    "end": 993,
                                                                    "fullWidth": 12,
                                                                    "width": 12,
                                                                    "text": "\"isWritable\"",
                                                                    "value": "isWritable",
                                                                    "valueText": "isWritable"
                                                                }
                                                            },
                                                            "closeParenToken": {
                                                                "kind": "CloseParenToken",
                                                                "fullStart": 993,
                                                                "fullEnd": 994,
                                                                "start": 993,
                                                                "end": 994,
                                                                "fullWidth": 1,
                                                                "width": 1,
                                                                "text": ")",
                                                                "value": ")",
                                                                "valueText": ")"
                                                            }
                                                        }
                                                    }
                                                }
                                            ]
                                        },
                                        "semicolonToken": {
                                            "kind": "SemicolonToken",
                                            "fullStart": 994,
                                            "fullEnd": 997,
                                            "start": 994,
                                            "end": 995,
                                            "fullWidth": 3,
                                            "width": 1,
                                            "text": ";",
                                            "value": ";",
                                            "valueText": ";",
                                            "hasTrailingTrivia": true,
                                            "hasTrailingNewLine": true,
                                            "trailingTrivia": [
                                                {
                                                    "kind": "NewLineTrivia",
                                                    "text": "\r\n"
                                                }
                                            ]
                                        }
                                    },
                                    {
                                        "kind": "ReturnStatement",
                                        "fullStart": 997,
                                        "fullEnd": 1064,
                                        "start": 1011,
                                        "end": 1062,
                                        "fullWidth": 67,
                                        "width": 51,
                                        "returnKeyword": {
                                            "kind": "ReturnKeyword",
                                            "fullStart": 997,
                                            "fullEnd": 1018,
                                            "start": 1011,
                                            "end": 1017,
                                            "fullWidth": 21,
                                            "width": 6,
                                            "text": "return",
                                            "value": "return",
                                            "valueText": "return",
                                            "hasLeadingTrivia": true,
                                            "hasLeadingNewLine": true,
                                            "hasTrailingTrivia": true,
                                            "leadingTrivia": [
                                                {
                                                    "kind": "NewLineTrivia",
                                                    "text": "\r\n"
                                                },
                                                {
                                                    "kind": "WhitespaceTrivia",
                                                    "text": "            "
                                                }
                                            ],
                                            "trailingTrivia": [
                                                {
                                                    "kind": "WhitespaceTrivia",
                                                    "text": " "
                                                }
                                            ]
                                        },
                                        "expression": {
                                            "kind": "LogicalAndExpression",
                                            "fullStart": 1018,
                                            "fullEnd": 1061,
                                            "start": 1018,
                                            "end": 1061,
                                            "fullWidth": 43,
                                            "width": 43,
                                            "left": {
                                                "kind": "EqualsExpression",
                                                "fullStart": 1018,
                                                "fullEnd": 1039,
                                                "start": 1018,
                                                "end": 1038,
                                                "fullWidth": 21,
                                                "width": 20,
                                                "left": {
                                                    "kind": "IdentifierName",
                                                    "fullStart": 1018,
                                                    "fullEnd": 1030,
                                                    "start": 1018,
                                                    "end": 1029,
                                                    "fullWidth": 12,
                                                    "width": 11,
                                                    "text": "beforeWrite",
                                                    "value": "beforeWrite",
                                                    "valueText": "beforeWrite",
                                                    "hasTrailingTrivia": true,
                                                    "trailingTrivia": [
                                                        {
                                                            "kind": "WhitespaceTrivia",
                                                            "text": " "
                                                        }
                                                    ]
                                                },
                                                "operatorToken": {
                                                    "kind": "EqualsEqualsEqualsToken",
                                                    "fullStart": 1030,
                                                    "fullEnd": 1034,
                                                    "start": 1030,
                                                    "end": 1033,
                                                    "fullWidth": 4,
                                                    "width": 3,
                                                    "text": "===",
                                                    "value": "===",
                                                    "valueText": "===",
                                                    "hasTrailingTrivia": true,
                                                    "trailingTrivia": [
                                                        {
                                                            "kind": "WhitespaceTrivia",
                                                            "text": " "
                                                        }
                                                    ]
                                                },
                                                "right": {
                                                    "kind": "TrueKeyword",
                                                    "fullStart": 1034,
                                                    "fullEnd": 1039,
                                                    "start": 1034,
                                                    "end": 1038,
                                                    "fullWidth": 5,
                                                    "width": 4,
                                                    "text": "true",
                                                    "value": true,
                                                    "valueText": "true",
                                                    "hasTrailingTrivia": true,
                                                    "trailingTrivia": [
                                                        {
                                                            "kind": "WhitespaceTrivia",
                                                            "text": " "
                                                        }
                                                    ]
                                                }
                                            },
                                            "operatorToken": {
                                                "kind": "AmpersandAmpersandToken",
                                                "fullStart": 1039,
                                                "fullEnd": 1042,
                                                "start": 1039,
                                                "end": 1041,
                                                "fullWidth": 3,
                                                "width": 2,
                                                "text": "&&",
                                                "value": "&&",
                                                "valueText": "&&",
                                                "hasTrailingTrivia": true,
                                                "trailingTrivia": [
                                                    {
                                                        "kind": "WhitespaceTrivia",
                                                        "text": " "
                                                    }
                                                ]
                                            },
                                            "right": {
                                                "kind": "EqualsExpression",
                                                "fullStart": 1042,
                                                "fullEnd": 1061,
                                                "start": 1042,
                                                "end": 1061,
                                                "fullWidth": 19,
                                                "width": 19,
                                                "left": {
                                                    "kind": "IdentifierName",
                                                    "fullStart": 1042,
                                                    "fullEnd": 1053,
                                                    "start": 1042,
                                                    "end": 1052,
                                                    "fullWidth": 11,
                                                    "width": 10,
                                                    "text": "afterWrite",
                                                    "value": "afterWrite",
                                                    "valueText": "afterWrite",
                                                    "hasTrailingTrivia": true,
                                                    "trailingTrivia": [
                                                        {
                                                            "kind": "WhitespaceTrivia",
                                                            "text": " "
                                                        }
                                                    ]
                                                },
                                                "operatorToken": {
                                                    "kind": "EqualsEqualsEqualsToken",
                                                    "fullStart": 1053,
                                                    "fullEnd": 1057,
                                                    "start": 1053,
                                                    "end": 1056,
                                                    "fullWidth": 4,
                                                    "width": 3,
                                                    "text": "===",
                                                    "value": "===",
                                                    "valueText": "===",
                                                    "hasTrailingTrivia": true,
                                                    "trailingTrivia": [
                                                        {
                                                            "kind": "WhitespaceTrivia",
                                                            "text": " "
                                                        }
                                                    ]
                                                },
                                                "right": {
                                                    "kind": "TrueKeyword",
                                                    "fullStart": 1057,
                                                    "fullEnd": 1061,
                                                    "start": 1057,
                                                    "end": 1061,
                                                    "fullWidth": 4,
                                                    "width": 4,
                                                    "text": "true",
                                                    "value": true,
                                                    "valueText": "true"
                                                }
                                            }
                                        },
                                        "semicolonToken": {
                                            "kind": "SemicolonToken",
                                            "fullStart": 1061,
                                            "fullEnd": 1064,
                                            "start": 1061,
                                            "end": 1062,
                                            "fullWidth": 3,
                                            "width": 1,
                                            "text": ";",
                                            "value": ";",
                                            "valueText": ";",
                                            "hasTrailingTrivia": true,
                                            "hasTrailingNewLine": true,
                                            "trailingTrivia": [
                                                {
                                                    "kind": "NewLineTrivia",
                                                    "text": "\r\n"
                                                }
                                            ]
                                        }
                                    }
                                ],
                                "closeBraceToken": {
                                    "kind": "CloseBraceToken",
                                    "fullStart": 1064,
                                    "fullEnd": 1074,
                                    "start": 1072,
                                    "end": 1073,
                                    "fullWidth": 10,
                                    "width": 1,
                                    "text": "}",
                                    "value": "}",
                                    "valueText": "}",
                                    "hasLeadingTrivia": true,
                                    "hasTrailingTrivia": true,
                                    "leadingTrivia": [
                                        {
                                            "kind": "WhitespaceTrivia",
                                            "text": "        "
                                        }
                                    ],
                                    "trailingTrivia": [
                                        {
                                            "kind": "WhitespaceTrivia",
                                            "text": " "
                                        }
                                    ]
                                }
                            },
                            "finallyClause": {
                                "kind": "FinallyClause",
                                "fullStart": 1074,
                                "fullEnd": 1131,
                                "start": 1074,
                                "end": 1129,
                                "fullWidth": 57,
                                "width": 55,
                                "finallyKeyword": {
                                    "kind": "FinallyKeyword",
                                    "fullStart": 1074,
                                    "fullEnd": 1082,
                                    "start": 1074,
                                    "end": 1081,
                                    "fullWidth": 8,
                                    "width": 7,
                                    "text": "finally",
                                    "value": "finally",
                                    "valueText": "finally",
                                    "hasTrailingTrivia": true,
                                    "trailingTrivia": [
                                        {
                                            "kind": "WhitespaceTrivia",
                                            "text": " "
                                        }
                                    ]
                                },
                                "block": {
                                    "kind": "Block",
                                    "fullStart": 1082,
                                    "fullEnd": 1131,
                                    "start": 1082,
                                    "end": 1129,
                                    "fullWidth": 49,
                                    "width": 47,
                                    "openBraceToken": {
                                        "kind": "OpenBraceToken",
                                        "fullStart": 1082,
                                        "fullEnd": 1085,
                                        "start": 1082,
                                        "end": 1083,
                                        "fullWidth": 3,
                                        "width": 1,
                                        "text": "{",
                                        "value": "{",
                                        "valueText": "{",
                                        "hasTrailingTrivia": true,
                                        "hasTrailingNewLine": true,
                                        "trailingTrivia": [
                                            {
                                                "kind": "NewLineTrivia",
                                                "text": "\r\n"
                                            }
                                        ]
                                    },
                                    "statements": [
                                        {
                                            "kind": "ExpressionStatement",
                                            "fullStart": 1085,
                                            "fullEnd": 1120,
                                            "start": 1097,
                                            "end": 1118,
                                            "fullWidth": 35,
                                            "width": 21,
                                            "expression": {
                                                "kind": "DeleteExpression",
                                                "fullStart": 1085,
                                                "fullEnd": 1117,
                                                "start": 1097,
                                                "end": 1117,
                                                "fullWidth": 32,
                                                "width": 20,
                                                "deleteKeyword": {
                                                    "kind": "DeleteKeyword",
                                                    "fullStart": 1085,
                                                    "fullEnd": 1104,
                                                    "start": 1097,
                                                    "end": 1103,
                                                    "fullWidth": 19,
                                                    "width": 6,
                                                    "text": "delete",
                                                    "value": "delete",
                                                    "valueText": "delete",
                                                    "hasLeadingTrivia": true,
                                                    "hasTrailingTrivia": true,
                                                    "leadingTrivia": [
                                                        {
                                                            "kind": "WhitespaceTrivia",
                                                            "text": "            "
                                                        }
                                                    ],
                                                    "trailingTrivia": [
                                                        {
                                                            "kind": "WhitespaceTrivia",
                                                            "text": " "
                                                        }
                                                    ]
                                                },
                                                "expression": {
                                                    "kind": "MemberAccessExpression",
                                                    "fullStart": 1104,
                                                    "fullEnd": 1117,
                                                    "start": 1104,
                                                    "end": 1117,
                                                    "fullWidth": 13,
                                                    "width": 13,
                                                    "expression": {
                                                        "kind": "IdentifierName",
                                                        "fullStart": 1104,
                                                        "fullEnd": 1108,
                                                        "start": 1104,
                                                        "end": 1108,
                                                        "fullWidth": 4,
                                                        "width": 4,
                                                        "text": "JSON",
                                                        "value": "JSON",
                                                        "valueText": "JSON"
                                                    },
                                                    "dotToken": {
                                                        "kind": "DotToken",
                                                        "fullStart": 1108,
                                                        "fullEnd": 1109,
                                                        "start": 1108,
                                                        "end": 1109,
                                                        "fullWidth": 1,
                                                        "width": 1,
                                                        "text": ".",
                                                        "value": ".",
                                                        "valueText": "."
                                                    },
                                                    "name": {
                                                        "kind": "IdentifierName",
                                                        "fullStart": 1109,
                                                        "fullEnd": 1117,
                                                        "start": 1109,
                                                        "end": 1117,
                                                        "fullWidth": 8,
                                                        "width": 8,
                                                        "text": "writable",
                                                        "value": "writable",
                                                        "valueText": "writable"
                                                    }
                                                }
                                            },
                                            "semicolonToken": {
                                                "kind": "SemicolonToken",
                                                "fullStart": 1117,
                                                "fullEnd": 1120,
                                                "start": 1117,
                                                "end": 1118,
                                                "fullWidth": 3,
                                                "width": 1,
                                                "text": ";",
                                                "value": ";",
                                                "valueText": ";",
                                                "hasTrailingTrivia": true,
                                                "hasTrailingNewLine": true,
                                                "trailingTrivia": [
                                                    {
                                                        "kind": "NewLineTrivia",
                                                        "text": "\r\n"
                                                    }
                                                ]
                                            }
                                        }
                                    ],
                                    "closeBraceToken": {
                                        "kind": "CloseBraceToken",
                                        "fullStart": 1120,
                                        "fullEnd": 1131,
                                        "start": 1128,
                                        "end": 1129,
                                        "fullWidth": 11,
                                        "width": 1,
                                        "text": "}",
                                        "value": "}",
                                        "valueText": "}",
                                        "hasLeadingTrivia": true,
                                        "hasTrailingTrivia": true,
                                        "hasTrailingNewLine": true,
                                        "leadingTrivia": [
                                            {
                                                "kind": "WhitespaceTrivia",
                                                "text": "        "
                                            }
                                        ],
                                        "trailingTrivia": [
                                            {
                                                "kind": "NewLineTrivia",
                                                "text": "\r\n"
                                            }
                                        ]
                                    }
                                }
                            }
                        }
                    ],
                    "closeBraceToken": {
                        "kind": "CloseBraceToken",
                        "fullStart": 1131,
                        "fullEnd": 1138,
                        "start": 1135,
                        "end": 1136,
                        "fullWidth": 7,
                        "width": 1,
                        "text": "}",
                        "value": "}",
                        "valueText": "}",
                        "hasLeadingTrivia": true,
                        "hasTrailingTrivia": true,
                        "hasTrailingNewLine": true,
                        "leadingTrivia": [
                            {
                                "kind": "WhitespaceTrivia",
                                "text": "    "
                            }
                        ],
                        "trailingTrivia": [
                            {
                                "kind": "NewLineTrivia",
                                "text": "\r\n"
                            }
                        ]
                    }
                }
            },
            {
                "kind": "ExpressionStatement",
                "fullStart": 1138,
                "fullEnd": 1162,
                "start": 1138,
                "end": 1160,
                "fullWidth": 24,
                "width": 22,
                "expression": {
                    "kind": "InvocationExpression",
                    "fullStart": 1138,
                    "fullEnd": 1159,
                    "start": 1138,
                    "end": 1159,
                    "fullWidth": 21,
                    "width": 21,
                    "expression": {
                        "kind": "IdentifierName",
                        "fullStart": 1138,
                        "fullEnd": 1149,
                        "start": 1138,
                        "end": 1149,
                        "fullWidth": 11,
                        "width": 11,
                        "text": "runTestCase",
                        "value": "runTestCase",
                        "valueText": "runTestCase"
                    },
                    "argumentList": {
                        "kind": "ArgumentList",
                        "fullStart": 1149,
                        "fullEnd": 1159,
                        "start": 1149,
                        "end": 1159,
                        "fullWidth": 10,
                        "width": 10,
                        "openParenToken": {
                            "kind": "OpenParenToken",
                            "fullStart": 1149,
                            "fullEnd": 1150,
                            "start": 1149,
                            "end": 1150,
                            "fullWidth": 1,
                            "width": 1,
                            "text": "(",
                            "value": "(",
                            "valueText": "("
                        },
                        "arguments": [
                            {
                                "kind": "IdentifierName",
                                "fullStart": 1150,
                                "fullEnd": 1158,
                                "start": 1150,
                                "end": 1158,
                                "fullWidth": 8,
                                "width": 8,
                                "text": "testcase",
                                "value": "testcase",
                                "valueText": "testcase"
                            }
                        ],
                        "closeParenToken": {
                            "kind": "CloseParenToken",
                            "fullStart": 1158,
                            "fullEnd": 1159,
                            "start": 1158,
                            "end": 1159,
                            "fullWidth": 1,
                            "width": 1,
                            "text": ")",
                            "value": ")",
                            "valueText": ")"
                        }
                    }
                },
                "semicolonToken": {
                    "kind": "SemicolonToken",
                    "fullStart": 1159,
                    "fullEnd": 1162,
                    "start": 1159,
                    "end": 1160,
                    "fullWidth": 3,
                    "width": 1,
                    "text": ";",
                    "value": ";",
                    "valueText": ";",
                    "hasTrailingTrivia": true,
                    "hasTrailingNewLine": true,
                    "trailingTrivia": [
                        {
                            "kind": "NewLineTrivia",
                            "text": "\r\n"
                        }
                    ]
                }
            }
        ],
        "endOfFileToken": {
            "kind": "EndOfFileToken",
            "fullStart": 1162,
            "fullEnd": 1162,
            "start": 1162,
            "end": 1162,
            "fullWidth": 0,
            "width": 0,
            "text": ""
        }
    },
    "lineMap": {
        "lineStarts": [
            0,
            67,
            152,
            232,
            308,
            380,
            385,
            439,
            606,
            611,
            613,
            615,
            638,
            640,
            655,
            690,
            692,
            738,
            767,
            784,
            786,
            890,
            892,
            933,
            935,
            997,
            999,
            1064,
            1085,
            1120,
            1131,
            1138,
            1162
        ],
        "length": 1162
    }
}<|MERGE_RESOLUTION|>--- conflicted
+++ resolved
@@ -446,12 +446,8 @@
                                                     "start": 708,
                                                     "end": 781,
                                                     "fullWidth": 73,
-<<<<<<< HEAD
                                                     "width": 73,
-                                                    "identifier": {
-=======
                                                     "propertyName": {
->>>>>>> 85e84683
                                                         "kind": "IdentifierName",
                                                         "fullStart": 708,
                                                         "fullEnd": 715,
@@ -841,12 +837,8 @@
                                                     "start": 802,
                                                     "end": 887,
                                                     "fullWidth": 85,
-<<<<<<< HEAD
                                                     "width": 85,
-                                                    "identifier": {
-=======
                                                     "propertyName": {
->>>>>>> 85e84683
                                                         "kind": "IdentifierName",
                                                         "fullStart": 802,
                                                         "fullEnd": 814,
@@ -1428,12 +1420,8 @@
                                                     "start": 951,
                                                     "end": 994,
                                                     "fullWidth": 43,
-<<<<<<< HEAD
                                                     "width": 43,
-                                                    "identifier": {
-=======
                                                     "propertyName": {
->>>>>>> 85e84683
                                                         "kind": "IdentifierName",
                                                         "fullStart": 951,
                                                         "fullEnd": 962,
