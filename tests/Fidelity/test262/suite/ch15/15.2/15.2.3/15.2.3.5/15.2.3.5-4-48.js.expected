{
    "isDeclaration": false,
    "languageVersion": "EcmaScript5",
    "parseOptions": {
        "allowAutomaticSemicolonInsertion": true
    },
    "sourceUnit": {
        "kind": "SourceUnit",
        "fullStart": 0,
        "fullEnd": 957,
        "start": 574,
        "end": 957,
        "fullWidth": 957,
        "width": 383,
        "isIncrementallyUnusable": true,
        "moduleElements": [
            {
                "kind": "FunctionDeclaration",
                "fullStart": 0,
                "fullEnd": 933,
                "start": 574,
                "end": 931,
                "fullWidth": 933,
                "width": 357,
                "modifiers": [],
                "functionKeyword": {
                    "kind": "FunctionKeyword",
                    "fullStart": 0,
                    "fullEnd": 583,
                    "start": 574,
                    "end": 582,
                    "fullWidth": 583,
                    "width": 8,
                    "text": "function",
                    "value": "function",
                    "valueText": "function",
                    "hasLeadingTrivia": true,
                    "hasLeadingComment": true,
                    "hasLeadingNewLine": true,
                    "hasTrailingTrivia": true,
                    "leadingTrivia": [
                        {
                            "kind": "SingleLineCommentTrivia",
                            "text": "/// Copyright (c) 2012 Ecma International.  All rights reserved. "
                        },
                        {
                            "kind": "NewLineTrivia",
                            "text": "\r\n"
                        },
                        {
                            "kind": "SingleLineCommentTrivia",
                            "text": "/// Ecma International makes this code available under the terms and conditions set"
                        },
                        {
                            "kind": "NewLineTrivia",
                            "text": "\r\n"
                        },
                        {
                            "kind": "SingleLineCommentTrivia",
                            "text": "/// forth on http://hg.ecmascript.org/tests/test262/raw-file/tip/LICENSE (the "
                        },
                        {
                            "kind": "NewLineTrivia",
                            "text": "\r\n"
                        },
                        {
                            "kind": "SingleLineCommentTrivia",
                            "text": "/// \"Use Terms\").   Any redistribution of this code must retain the above "
                        },
                        {
                            "kind": "NewLineTrivia",
                            "text": "\r\n"
                        },
                        {
                            "kind": "SingleLineCommentTrivia",
                            "text": "/// copyright and this notice and otherwise comply with the Use Terms."
                        },
                        {
                            "kind": "NewLineTrivia",
                            "text": "\r\n"
                        },
                        {
                            "kind": "MultiLineCommentTrivia",
                            "text": "/**\r\n * @path ch15/15.2/15.2.3/15.2.3.5/15.2.3.5-4-48.js\r\n * @description Object.create  - 'enumerable' property of one property in 'Properties' is own data property (8.10.5 step 3.a)\r\n */"
                        },
                        {
                            "kind": "NewLineTrivia",
                            "text": "\r\n"
                        },
                        {
                            "kind": "NewLineTrivia",
                            "text": "\r\n"
                        },
                        {
                            "kind": "NewLineTrivia",
                            "text": "\r\n"
                        }
                    ],
                    "trailingTrivia": [
                        {
                            "kind": "WhitespaceTrivia",
                            "text": " "
                        }
                    ]
                },
                "identifier": {
                    "kind": "IdentifierName",
                    "fullStart": 583,
                    "fullEnd": 591,
                    "start": 583,
                    "end": 591,
                    "fullWidth": 8,
                    "width": 8,
                    "text": "testcase",
                    "value": "testcase",
                    "valueText": "testcase"
                },
                "callSignature": {
                    "kind": "CallSignature",
                    "fullStart": 591,
                    "fullEnd": 594,
                    "start": 591,
                    "end": 593,
                    "fullWidth": 3,
                    "width": 2,
                    "parameterList": {
                        "kind": "ParameterList",
                        "fullStart": 591,
                        "fullEnd": 594,
                        "start": 591,
                        "end": 593,
                        "fullWidth": 3,
                        "width": 2,
                        "openParenToken": {
                            "kind": "OpenParenToken",
                            "fullStart": 591,
                            "fullEnd": 592,
                            "start": 591,
                            "end": 592,
                            "fullWidth": 1,
                            "width": 1,
                            "text": "(",
                            "value": "(",
                            "valueText": "("
                        },
                        "parameters": [],
                        "closeParenToken": {
                            "kind": "CloseParenToken",
                            "fullStart": 592,
                            "fullEnd": 594,
                            "start": 592,
                            "end": 593,
                            "fullWidth": 2,
                            "width": 1,
                            "text": ")",
                            "value": ")",
                            "valueText": ")",
                            "hasTrailingTrivia": true,
                            "trailingTrivia": [
                                {
                                    "kind": "WhitespaceTrivia",
                                    "text": " "
                                }
                            ]
                        }
                    }
                },
                "block": {
                    "kind": "Block",
                    "fullStart": 594,
                    "fullEnd": 933,
                    "start": 594,
                    "end": 931,
                    "fullWidth": 339,
                    "width": 337,
                    "openBraceToken": {
                        "kind": "OpenBraceToken",
                        "fullStart": 594,
                        "fullEnd": 597,
                        "start": 594,
                        "end": 595,
                        "fullWidth": 3,
                        "width": 1,
                        "text": "{",
                        "value": "{",
                        "valueText": "{",
                        "hasTrailingTrivia": true,
                        "hasTrailingNewLine": true,
                        "trailingTrivia": [
                            {
                                "kind": "NewLineTrivia",
                                "text": "\r\n"
                            }
                        ]
                    },
                    "statements": [
                        {
                            "kind": "VariableStatement",
                            "fullStart": 597,
                            "fullEnd": 630,
                            "start": 607,
                            "end": 628,
                            "fullWidth": 33,
                            "width": 21,
                            "modifiers": [],
                            "variableDeclaration": {
                                "kind": "VariableDeclaration",
                                "fullStart": 597,
                                "fullEnd": 627,
                                "start": 607,
                                "end": 627,
                                "fullWidth": 30,
                                "width": 20,
                                "varKeyword": {
                                    "kind": "VarKeyword",
                                    "fullStart": 597,
                                    "fullEnd": 611,
                                    "start": 607,
                                    "end": 610,
                                    "fullWidth": 14,
                                    "width": 3,
                                    "text": "var",
                                    "value": "var",
                                    "valueText": "var",
                                    "hasLeadingTrivia": true,
                                    "hasLeadingNewLine": true,
                                    "hasTrailingTrivia": true,
                                    "leadingTrivia": [
                                        {
                                            "kind": "NewLineTrivia",
                                            "text": "\r\n"
                                        },
                                        {
                                            "kind": "WhitespaceTrivia",
                                            "text": "        "
                                        }
                                    ],
                                    "trailingTrivia": [
                                        {
                                            "kind": "WhitespaceTrivia",
                                            "text": " "
                                        }
                                    ]
                                },
                                "variableDeclarators": [
                                    {
                                        "kind": "VariableDeclarator",
                                        "fullStart": 611,
                                        "fullEnd": 627,
                                        "start": 611,
                                        "end": 627,
                                        "fullWidth": 16,
<<<<<<< HEAD
                                        "width": 16,
                                        "identifier": {
=======
                                        "propertyName": {
>>>>>>> 85e84683
                                            "kind": "IdentifierName",
                                            "fullStart": 611,
                                            "fullEnd": 620,
                                            "start": 611,
                                            "end": 619,
                                            "fullWidth": 9,
                                            "width": 8,
                                            "text": "accessed",
                                            "value": "accessed",
                                            "valueText": "accessed",
                                            "hasTrailingTrivia": true,
                                            "trailingTrivia": [
                                                {
                                                    "kind": "WhitespaceTrivia",
                                                    "text": " "
                                                }
                                            ]
                                        },
                                        "equalsValueClause": {
                                            "kind": "EqualsValueClause",
                                            "fullStart": 620,
                                            "fullEnd": 627,
                                            "start": 620,
                                            "end": 627,
                                            "fullWidth": 7,
                                            "width": 7,
                                            "equalsToken": {
                                                "kind": "EqualsToken",
                                                "fullStart": 620,
                                                "fullEnd": 622,
                                                "start": 620,
                                                "end": 621,
                                                "fullWidth": 2,
                                                "width": 1,
                                                "text": "=",
                                                "value": "=",
                                                "valueText": "=",
                                                "hasTrailingTrivia": true,
                                                "trailingTrivia": [
                                                    {
                                                        "kind": "WhitespaceTrivia",
                                                        "text": " "
                                                    }
                                                ]
                                            },
                                            "value": {
                                                "kind": "FalseKeyword",
                                                "fullStart": 622,
                                                "fullEnd": 627,
                                                "start": 622,
                                                "end": 627,
                                                "fullWidth": 5,
                                                "width": 5,
                                                "text": "false",
                                                "value": false,
                                                "valueText": "false"
                                            }
                                        }
                                    }
                                ]
                            },
                            "semicolonToken": {
                                "kind": "SemicolonToken",
                                "fullStart": 627,
                                "fullEnd": 630,
                                "start": 627,
                                "end": 628,
                                "fullWidth": 3,
                                "width": 1,
                                "text": ";",
                                "value": ";",
                                "valueText": ";",
                                "hasTrailingTrivia": true,
                                "hasTrailingNewLine": true,
                                "trailingTrivia": [
                                    {
                                        "kind": "NewLineTrivia",
                                        "text": "\r\n"
                                    }
                                ]
                            }
                        },
                        {
                            "kind": "VariableStatement",
                            "fullStart": 630,
                            "fullEnd": 758,
                            "start": 640,
                            "end": 756,
                            "fullWidth": 128,
                            "width": 116,
                            "modifiers": [],
                            "variableDeclaration": {
                                "kind": "VariableDeclaration",
                                "fullStart": 630,
                                "fullEnd": 755,
                                "start": 640,
                                "end": 755,
                                "fullWidth": 125,
                                "width": 115,
                                "varKeyword": {
                                    "kind": "VarKeyword",
                                    "fullStart": 630,
                                    "fullEnd": 644,
                                    "start": 640,
                                    "end": 643,
                                    "fullWidth": 14,
                                    "width": 3,
                                    "text": "var",
                                    "value": "var",
                                    "valueText": "var",
                                    "hasLeadingTrivia": true,
                                    "hasLeadingNewLine": true,
                                    "hasTrailingTrivia": true,
                                    "leadingTrivia": [
                                        {
                                            "kind": "NewLineTrivia",
                                            "text": "\r\n"
                                        },
                                        {
                                            "kind": "WhitespaceTrivia",
                                            "text": "        "
                                        }
                                    ],
                                    "trailingTrivia": [
                                        {
                                            "kind": "WhitespaceTrivia",
                                            "text": " "
                                        }
                                    ]
                                },
                                "variableDeclarators": [
                                    {
                                        "kind": "VariableDeclarator",
                                        "fullStart": 644,
                                        "fullEnd": 755,
                                        "start": 644,
                                        "end": 755,
                                        "fullWidth": 111,
<<<<<<< HEAD
                                        "width": 111,
                                        "identifier": {
=======
                                        "propertyName": {
>>>>>>> 85e84683
                                            "kind": "IdentifierName",
                                            "fullStart": 644,
                                            "fullEnd": 651,
                                            "start": 644,
                                            "end": 650,
                                            "fullWidth": 7,
                                            "width": 6,
                                            "text": "newObj",
                                            "value": "newObj",
                                            "valueText": "newObj",
                                            "hasTrailingTrivia": true,
                                            "trailingTrivia": [
                                                {
                                                    "kind": "WhitespaceTrivia",
                                                    "text": " "
                                                }
                                            ]
                                        },
                                        "equalsValueClause": {
                                            "kind": "EqualsValueClause",
                                            "fullStart": 651,
                                            "fullEnd": 755,
                                            "start": 651,
                                            "end": 755,
                                            "fullWidth": 104,
                                            "width": 104,
                                            "equalsToken": {
                                                "kind": "EqualsToken",
                                                "fullStart": 651,
                                                "fullEnd": 653,
                                                "start": 651,
                                                "end": 652,
                                                "fullWidth": 2,
                                                "width": 1,
                                                "text": "=",
                                                "value": "=",
                                                "valueText": "=",
                                                "hasTrailingTrivia": true,
                                                "trailingTrivia": [
                                                    {
                                                        "kind": "WhitespaceTrivia",
                                                        "text": " "
                                                    }
                                                ]
                                            },
                                            "value": {
                                                "kind": "InvocationExpression",
                                                "fullStart": 653,
                                                "fullEnd": 755,
                                                "start": 653,
                                                "end": 755,
                                                "fullWidth": 102,
                                                "width": 102,
                                                "expression": {
                                                    "kind": "MemberAccessExpression",
                                                    "fullStart": 653,
                                                    "fullEnd": 666,
                                                    "start": 653,
                                                    "end": 666,
                                                    "fullWidth": 13,
                                                    "width": 13,
                                                    "expression": {
                                                        "kind": "IdentifierName",
                                                        "fullStart": 653,
                                                        "fullEnd": 659,
                                                        "start": 653,
                                                        "end": 659,
                                                        "fullWidth": 6,
                                                        "width": 6,
                                                        "text": "Object",
                                                        "value": "Object",
                                                        "valueText": "Object"
                                                    },
                                                    "dotToken": {
                                                        "kind": "DotToken",
                                                        "fullStart": 659,
                                                        "fullEnd": 660,
                                                        "start": 659,
                                                        "end": 660,
                                                        "fullWidth": 1,
                                                        "width": 1,
                                                        "text": ".",
                                                        "value": ".",
                                                        "valueText": "."
                                                    },
                                                    "name": {
                                                        "kind": "IdentifierName",
                                                        "fullStart": 660,
                                                        "fullEnd": 666,
                                                        "start": 660,
                                                        "end": 666,
                                                        "fullWidth": 6,
                                                        "width": 6,
                                                        "text": "create",
                                                        "value": "create",
                                                        "valueText": "create"
                                                    }
                                                },
                                                "argumentList": {
                                                    "kind": "ArgumentList",
                                                    "fullStart": 666,
                                                    "fullEnd": 755,
                                                    "start": 666,
                                                    "end": 755,
                                                    "fullWidth": 89,
                                                    "width": 89,
                                                    "openParenToken": {
                                                        "kind": "OpenParenToken",
                                                        "fullStart": 666,
                                                        "fullEnd": 667,
                                                        "start": 666,
                                                        "end": 667,
                                                        "fullWidth": 1,
                                                        "width": 1,
                                                        "text": "(",
                                                        "value": "(",
                                                        "valueText": "("
                                                    },
                                                    "arguments": [
                                                        {
                                                            "kind": "ObjectLiteralExpression",
                                                            "fullStart": 667,
                                                            "fullEnd": 669,
                                                            "start": 667,
                                                            "end": 669,
                                                            "fullWidth": 2,
                                                            "width": 2,
                                                            "openBraceToken": {
                                                                "kind": "OpenBraceToken",
                                                                "fullStart": 667,
                                                                "fullEnd": 668,
                                                                "start": 667,
                                                                "end": 668,
                                                                "fullWidth": 1,
                                                                "width": 1,
                                                                "text": "{",
                                                                "value": "{",
                                                                "valueText": "{"
                                                            },
                                                            "propertyAssignments": [],
                                                            "closeBraceToken": {
                                                                "kind": "CloseBraceToken",
                                                                "fullStart": 668,
                                                                "fullEnd": 669,
                                                                "start": 668,
                                                                "end": 669,
                                                                "fullWidth": 1,
                                                                "width": 1,
                                                                "text": "}",
                                                                "value": "}",
                                                                "valueText": "}"
                                                            }
                                                        },
                                                        {
                                                            "kind": "CommaToken",
                                                            "fullStart": 669,
                                                            "fullEnd": 671,
                                                            "start": 669,
                                                            "end": 670,
                                                            "fullWidth": 2,
                                                            "width": 1,
                                                            "text": ",",
                                                            "value": ",",
                                                            "valueText": ",",
                                                            "hasTrailingTrivia": true,
                                                            "trailingTrivia": [
                                                                {
                                                                    "kind": "WhitespaceTrivia",
                                                                    "text": " "
                                                                }
                                                            ]
                                                        },
                                                        {
                                                            "kind": "ObjectLiteralExpression",
                                                            "fullStart": 671,
                                                            "fullEnd": 754,
                                                            "start": 671,
                                                            "end": 754,
                                                            "fullWidth": 83,
                                                            "width": 83,
                                                            "openBraceToken": {
                                                                "kind": "OpenBraceToken",
                                                                "fullStart": 671,
                                                                "fullEnd": 674,
                                                                "start": 671,
                                                                "end": 672,
                                                                "fullWidth": 3,
                                                                "width": 1,
                                                                "text": "{",
                                                                "value": "{",
                                                                "valueText": "{",
                                                                "hasTrailingTrivia": true,
                                                                "hasTrailingNewLine": true,
                                                                "trailingTrivia": [
                                                                    {
                                                                        "kind": "NewLineTrivia",
                                                                        "text": "\r\n"
                                                                    }
                                                                ]
                                                            },
                                                            "propertyAssignments": [
                                                                {
                                                                    "kind": "SimplePropertyAssignment",
                                                                    "fullStart": 674,
                                                                    "fullEnd": 745,
                                                                    "start": 686,
                                                                    "end": 742,
                                                                    "fullWidth": 71,
                                                                    "width": 56,
                                                                    "propertyName": {
                                                                        "kind": "IdentifierName",
                                                                        "fullStart": 674,
                                                                        "fullEnd": 690,
                                                                        "start": 686,
                                                                        "end": 690,
                                                                        "fullWidth": 16,
                                                                        "width": 4,
                                                                        "text": "prop",
                                                                        "value": "prop",
                                                                        "valueText": "prop",
                                                                        "hasLeadingTrivia": true,
                                                                        "leadingTrivia": [
                                                                            {
                                                                                "kind": "WhitespaceTrivia",
                                                                                "text": "            "
                                                                            }
                                                                        ]
                                                                    },
                                                                    "colonToken": {
                                                                        "kind": "ColonToken",
                                                                        "fullStart": 690,
                                                                        "fullEnd": 692,
                                                                        "start": 690,
                                                                        "end": 691,
                                                                        "fullWidth": 2,
                                                                        "width": 1,
                                                                        "text": ":",
                                                                        "value": ":",
                                                                        "valueText": ":",
                                                                        "hasTrailingTrivia": true,
                                                                        "trailingTrivia": [
                                                                            {
                                                                                "kind": "WhitespaceTrivia",
                                                                                "text": " "
                                                                            }
                                                                        ]
                                                                    },
                                                                    "expression": {
                                                                        "kind": "ObjectLiteralExpression",
                                                                        "fullStart": 692,
                                                                        "fullEnd": 745,
                                                                        "start": 692,
                                                                        "end": 742,
                                                                        "fullWidth": 53,
                                                                        "width": 50,
                                                                        "openBraceToken": {
                                                                            "kind": "OpenBraceToken",
                                                                            "fullStart": 692,
                                                                            "fullEnd": 695,
                                                                            "start": 692,
                                                                            "end": 693,
                                                                            "fullWidth": 3,
                                                                            "width": 1,
                                                                            "text": "{",
                                                                            "value": "{",
                                                                            "valueText": "{",
                                                                            "hasTrailingTrivia": true,
                                                                            "hasTrailingNewLine": true,
                                                                            "trailingTrivia": [
                                                                                {
                                                                                    "kind": "NewLineTrivia",
                                                                                    "text": "\r\n"
                                                                                }
                                                                            ]
                                                                        },
                                                                        "propertyAssignments": [
                                                                            {
                                                                                "kind": "SimplePropertyAssignment",
                                                                                "fullStart": 695,
                                                                                "fullEnd": 729,
                                                                                "start": 711,
                                                                                "end": 727,
                                                                                "fullWidth": 34,
                                                                                "width": 16,
                                                                                "propertyName": {
                                                                                    "kind": "IdentifierName",
                                                                                    "fullStart": 695,
                                                                                    "fullEnd": 721,
                                                                                    "start": 711,
                                                                                    "end": 721,
                                                                                    "fullWidth": 26,
                                                                                    "width": 10,
                                                                                    "text": "enumerable",
                                                                                    "value": "enumerable",
                                                                                    "valueText": "enumerable",
                                                                                    "hasLeadingTrivia": true,
                                                                                    "leadingTrivia": [
                                                                                        {
                                                                                            "kind": "WhitespaceTrivia",
                                                                                            "text": "                "
                                                                                        }
                                                                                    ]
                                                                                },
                                                                                "colonToken": {
                                                                                    "kind": "ColonToken",
                                                                                    "fullStart": 721,
                                                                                    "fullEnd": 723,
                                                                                    "start": 721,
                                                                                    "end": 722,
                                                                                    "fullWidth": 2,
                                                                                    "width": 1,
                                                                                    "text": ":",
                                                                                    "value": ":",
                                                                                    "valueText": ":",
                                                                                    "hasTrailingTrivia": true,
                                                                                    "trailingTrivia": [
                                                                                        {
                                                                                            "kind": "WhitespaceTrivia",
                                                                                            "text": " "
                                                                                        }
                                                                                    ]
                                                                                },
                                                                                "expression": {
                                                                                    "kind": "TrueKeyword",
                                                                                    "fullStart": 723,
                                                                                    "fullEnd": 729,
                                                                                    "start": 723,
                                                                                    "end": 727,
                                                                                    "fullWidth": 6,
                                                                                    "width": 4,
                                                                                    "text": "true",
                                                                                    "value": true,
                                                                                    "valueText": "true",
                                                                                    "hasTrailingTrivia": true,
                                                                                    "hasTrailingNewLine": true,
                                                                                    "trailingTrivia": [
                                                                                        {
                                                                                            "kind": "NewLineTrivia",
                                                                                            "text": "\r\n"
                                                                                        }
                                                                                    ]
                                                                                }
                                                                            }
                                                                        ],
                                                                        "closeBraceToken": {
                                                                            "kind": "CloseBraceToken",
                                                                            "fullStart": 729,
                                                                            "fullEnd": 745,
                                                                            "start": 741,
                                                                            "end": 742,
                                                                            "fullWidth": 16,
                                                                            "width": 1,
                                                                            "text": "}",
                                                                            "value": "}",
                                                                            "valueText": "}",
                                                                            "hasLeadingTrivia": true,
                                                                            "hasTrailingTrivia": true,
                                                                            "hasTrailingNewLine": true,
                                                                            "leadingTrivia": [
                                                                                {
                                                                                    "kind": "WhitespaceTrivia",
                                                                                    "text": "            "
                                                                                }
                                                                            ],
                                                                            "trailingTrivia": [
                                                                                {
                                                                                    "kind": "WhitespaceTrivia",
                                                                                    "text": " "
                                                                                },
                                                                                {
                                                                                    "kind": "NewLineTrivia",
                                                                                    "text": "\r\n"
                                                                                }
                                                                            ]
                                                                        }
                                                                    }
                                                                }
                                                            ],
                                                            "closeBraceToken": {
                                                                "kind": "CloseBraceToken",
                                                                "fullStart": 745,
                                                                "fullEnd": 754,
                                                                "start": 753,
                                                                "end": 754,
                                                                "fullWidth": 9,
                                                                "width": 1,
                                                                "text": "}",
                                                                "value": "}",
                                                                "valueText": "}",
                                                                "hasLeadingTrivia": true,
                                                                "leadingTrivia": [
                                                                    {
                                                                        "kind": "WhitespaceTrivia",
                                                                        "text": "        "
                                                                    }
                                                                ]
                                                            }
                                                        }
                                                    ],
                                                    "closeParenToken": {
                                                        "kind": "CloseParenToken",
                                                        "fullStart": 754,
                                                        "fullEnd": 755,
                                                        "start": 754,
                                                        "end": 755,
                                                        "fullWidth": 1,
                                                        "width": 1,
                                                        "text": ")",
                                                        "value": ")",
                                                        "valueText": ")"
                                                    }
                                                }
                                            }
                                        }
                                    }
                                ]
                            },
                            "semicolonToken": {
                                "kind": "SemicolonToken",
                                "fullStart": 755,
                                "fullEnd": 758,
                                "start": 755,
                                "end": 756,
                                "fullWidth": 3,
                                "width": 1,
                                "text": ";",
                                "value": ";",
                                "valueText": ";",
                                "hasTrailingTrivia": true,
                                "hasTrailingNewLine": true,
                                "trailingTrivia": [
                                    {
                                        "kind": "NewLineTrivia",
                                        "text": "\r\n"
                                    }
                                ]
                            }
                        },
                        {
                            "kind": "ForInStatement",
                            "fullStart": 758,
                            "fullEnd": 900,
                            "start": 768,
                            "end": 898,
                            "fullWidth": 142,
                            "width": 130,
                            "forKeyword": {
                                "kind": "ForKeyword",
                                "fullStart": 758,
                                "fullEnd": 772,
                                "start": 768,
                                "end": 771,
                                "fullWidth": 14,
                                "width": 3,
                                "text": "for",
                                "value": "for",
                                "valueText": "for",
                                "hasLeadingTrivia": true,
                                "hasLeadingNewLine": true,
                                "hasTrailingTrivia": true,
                                "leadingTrivia": [
                                    {
                                        "kind": "NewLineTrivia",
                                        "text": "\r\n"
                                    },
                                    {
                                        "kind": "WhitespaceTrivia",
                                        "text": "        "
                                    }
                                ],
                                "trailingTrivia": [
                                    {
                                        "kind": "WhitespaceTrivia",
                                        "text": " "
                                    }
                                ]
                            },
                            "openParenToken": {
                                "kind": "OpenParenToken",
                                "fullStart": 772,
                                "fullEnd": 773,
                                "start": 772,
                                "end": 773,
                                "fullWidth": 1,
                                "width": 1,
                                "text": "(",
                                "value": "(",
                                "valueText": "("
                            },
                            "variableDeclaration": {
                                "kind": "VariableDeclaration",
                                "fullStart": 773,
                                "fullEnd": 786,
                                "start": 773,
                                "end": 785,
                                "fullWidth": 13,
                                "width": 12,
                                "varKeyword": {
                                    "kind": "VarKeyword",
                                    "fullStart": 773,
                                    "fullEnd": 777,
                                    "start": 773,
                                    "end": 776,
                                    "fullWidth": 4,
                                    "width": 3,
                                    "text": "var",
                                    "value": "var",
                                    "valueText": "var",
                                    "hasTrailingTrivia": true,
                                    "trailingTrivia": [
                                        {
                                            "kind": "WhitespaceTrivia",
                                            "text": " "
                                        }
                                    ]
                                },
                                "variableDeclarators": [
                                    {
                                        "kind": "VariableDeclarator",
                                        "fullStart": 777,
                                        "fullEnd": 786,
                                        "start": 777,
                                        "end": 785,
                                        "fullWidth": 9,
<<<<<<< HEAD
                                        "width": 8,
                                        "identifier": {
=======
                                        "propertyName": {
>>>>>>> 85e84683
                                            "kind": "IdentifierName",
                                            "fullStart": 777,
                                            "fullEnd": 786,
                                            "start": 777,
                                            "end": 785,
                                            "fullWidth": 9,
                                            "width": 8,
                                            "text": "property",
                                            "value": "property",
                                            "valueText": "property",
                                            "hasTrailingTrivia": true,
                                            "trailingTrivia": [
                                                {
                                                    "kind": "WhitespaceTrivia",
                                                    "text": " "
                                                }
                                            ]
                                        }
                                    }
                                ]
                            },
                            "inKeyword": {
                                "kind": "InKeyword",
                                "fullStart": 786,
                                "fullEnd": 789,
                                "start": 786,
                                "end": 788,
                                "fullWidth": 3,
                                "width": 2,
                                "text": "in",
                                "value": "in",
                                "valueText": "in",
                                "hasTrailingTrivia": true,
                                "trailingTrivia": [
                                    {
                                        "kind": "WhitespaceTrivia",
                                        "text": " "
                                    }
                                ]
                            },
                            "expression": {
                                "kind": "IdentifierName",
                                "fullStart": 789,
                                "fullEnd": 795,
                                "start": 789,
                                "end": 795,
                                "fullWidth": 6,
                                "width": 6,
                                "text": "newObj",
                                "value": "newObj",
                                "valueText": "newObj"
                            },
                            "closeParenToken": {
                                "kind": "CloseParenToken",
                                "fullStart": 795,
                                "fullEnd": 797,
                                "start": 795,
                                "end": 796,
                                "fullWidth": 2,
                                "width": 1,
                                "text": ")",
                                "value": ")",
                                "valueText": ")",
                                "hasTrailingTrivia": true,
                                "trailingTrivia": [
                                    {
                                        "kind": "WhitespaceTrivia",
                                        "text": " "
                                    }
                                ]
                            },
                            "statement": {
                                "kind": "Block",
                                "fullStart": 797,
                                "fullEnd": 900,
                                "start": 797,
                                "end": 898,
                                "fullWidth": 103,
                                "width": 101,
                                "openBraceToken": {
                                    "kind": "OpenBraceToken",
                                    "fullStart": 797,
                                    "fullEnd": 800,
                                    "start": 797,
                                    "end": 798,
                                    "fullWidth": 3,
                                    "width": 1,
                                    "text": "{",
                                    "value": "{",
                                    "valueText": "{",
                                    "hasTrailingTrivia": true,
                                    "hasTrailingNewLine": true,
                                    "trailingTrivia": [
                                        {
                                            "kind": "NewLineTrivia",
                                            "text": "\r\n"
                                        }
                                    ]
                                },
                                "statements": [
                                    {
                                        "kind": "IfStatement",
                                        "fullStart": 800,
                                        "fullEnd": 889,
                                        "start": 812,
                                        "end": 887,
                                        "fullWidth": 89,
                                        "width": 75,
                                        "ifKeyword": {
                                            "kind": "IfKeyword",
                                            "fullStart": 800,
                                            "fullEnd": 815,
                                            "start": 812,
                                            "end": 814,
                                            "fullWidth": 15,
                                            "width": 2,
                                            "text": "if",
                                            "value": "if",
                                            "valueText": "if",
                                            "hasLeadingTrivia": true,
                                            "hasTrailingTrivia": true,
                                            "leadingTrivia": [
                                                {
                                                    "kind": "WhitespaceTrivia",
                                                    "text": "            "
                                                }
                                            ],
                                            "trailingTrivia": [
                                                {
                                                    "kind": "WhitespaceTrivia",
                                                    "text": " "
                                                }
                                            ]
                                        },
                                        "openParenToken": {
                                            "kind": "OpenParenToken",
                                            "fullStart": 815,
                                            "fullEnd": 816,
                                            "start": 815,
                                            "end": 816,
                                            "fullWidth": 1,
                                            "width": 1,
                                            "text": "(",
                                            "value": "(",
                                            "valueText": "("
                                        },
                                        "condition": {
                                            "kind": "EqualsExpression",
                                            "fullStart": 816,
                                            "fullEnd": 835,
                                            "start": 816,
                                            "end": 835,
                                            "fullWidth": 19,
                                            "width": 19,
                                            "left": {
                                                "kind": "IdentifierName",
                                                "fullStart": 816,
                                                "fullEnd": 825,
                                                "start": 816,
                                                "end": 824,
                                                "fullWidth": 9,
                                                "width": 8,
                                                "text": "property",
                                                "value": "property",
                                                "valueText": "property",
                                                "hasTrailingTrivia": true,
                                                "trailingTrivia": [
                                                    {
                                                        "kind": "WhitespaceTrivia",
                                                        "text": " "
                                                    }
                                                ]
                                            },
                                            "operatorToken": {
                                                "kind": "EqualsEqualsEqualsToken",
                                                "fullStart": 825,
                                                "fullEnd": 829,
                                                "start": 825,
                                                "end": 828,
                                                "fullWidth": 4,
                                                "width": 3,
                                                "text": "===",
                                                "value": "===",
                                                "valueText": "===",
                                                "hasTrailingTrivia": true,
                                                "trailingTrivia": [
                                                    {
                                                        "kind": "WhitespaceTrivia",
                                                        "text": " "
                                                    }
                                                ]
                                            },
                                            "right": {
                                                "kind": "StringLiteral",
                                                "fullStart": 829,
                                                "fullEnd": 835,
                                                "start": 829,
                                                "end": 835,
                                                "fullWidth": 6,
                                                "width": 6,
                                                "text": "\"prop\"",
                                                "value": "prop",
                                                "valueText": "prop"
                                            }
                                        },
                                        "closeParenToken": {
                                            "kind": "CloseParenToken",
                                            "fullStart": 835,
                                            "fullEnd": 837,
                                            "start": 835,
                                            "end": 836,
                                            "fullWidth": 2,
                                            "width": 1,
                                            "text": ")",
                                            "value": ")",
                                            "valueText": ")",
                                            "hasTrailingTrivia": true,
                                            "trailingTrivia": [
                                                {
                                                    "kind": "WhitespaceTrivia",
                                                    "text": " "
                                                }
                                            ]
                                        },
                                        "statement": {
                                            "kind": "Block",
                                            "fullStart": 837,
                                            "fullEnd": 889,
                                            "start": 837,
                                            "end": 887,
                                            "fullWidth": 52,
                                            "width": 50,
                                            "openBraceToken": {
                                                "kind": "OpenBraceToken",
                                                "fullStart": 837,
                                                "fullEnd": 840,
                                                "start": 837,
                                                "end": 838,
                                                "fullWidth": 3,
                                                "width": 1,
                                                "text": "{",
                                                "value": "{",
                                                "valueText": "{",
                                                "hasTrailingTrivia": true,
                                                "hasTrailingNewLine": true,
                                                "trailingTrivia": [
                                                    {
                                                        "kind": "NewLineTrivia",
                                                        "text": "\r\n"
                                                    }
                                                ]
                                            },
                                            "statements": [
                                                {
                                                    "kind": "ExpressionStatement",
                                                    "fullStart": 840,
                                                    "fullEnd": 874,
                                                    "start": 856,
                                                    "end": 872,
                                                    "fullWidth": 34,
                                                    "width": 16,
                                                    "expression": {
                                                        "kind": "AssignmentExpression",
                                                        "fullStart": 840,
                                                        "fullEnd": 871,
                                                        "start": 856,
                                                        "end": 871,
                                                        "fullWidth": 31,
                                                        "width": 15,
                                                        "left": {
                                                            "kind": "IdentifierName",
                                                            "fullStart": 840,
                                                            "fullEnd": 865,
                                                            "start": 856,
                                                            "end": 864,
                                                            "fullWidth": 25,
                                                            "width": 8,
                                                            "text": "accessed",
                                                            "value": "accessed",
                                                            "valueText": "accessed",
                                                            "hasLeadingTrivia": true,
                                                            "hasTrailingTrivia": true,
                                                            "leadingTrivia": [
                                                                {
                                                                    "kind": "WhitespaceTrivia",
                                                                    "text": "                "
                                                                }
                                                            ],
                                                            "trailingTrivia": [
                                                                {
                                                                    "kind": "WhitespaceTrivia",
                                                                    "text": " "
                                                                }
                                                            ]
                                                        },
                                                        "operatorToken": {
                                                            "kind": "EqualsToken",
                                                            "fullStart": 865,
                                                            "fullEnd": 867,
                                                            "start": 865,
                                                            "end": 866,
                                                            "fullWidth": 2,
                                                            "width": 1,
                                                            "text": "=",
                                                            "value": "=",
                                                            "valueText": "=",
                                                            "hasTrailingTrivia": true,
                                                            "trailingTrivia": [
                                                                {
                                                                    "kind": "WhitespaceTrivia",
                                                                    "text": " "
                                                                }
                                                            ]
                                                        },
                                                        "right": {
                                                            "kind": "TrueKeyword",
                                                            "fullStart": 867,
                                                            "fullEnd": 871,
                                                            "start": 867,
                                                            "end": 871,
                                                            "fullWidth": 4,
                                                            "width": 4,
                                                            "text": "true",
                                                            "value": true,
                                                            "valueText": "true"
                                                        }
                                                    },
                                                    "semicolonToken": {
                                                        "kind": "SemicolonToken",
                                                        "fullStart": 871,
                                                        "fullEnd": 874,
                                                        "start": 871,
                                                        "end": 872,
                                                        "fullWidth": 3,
                                                        "width": 1,
                                                        "text": ";",
                                                        "value": ";",
                                                        "valueText": ";",
                                                        "hasTrailingTrivia": true,
                                                        "hasTrailingNewLine": true,
                                                        "trailingTrivia": [
                                                            {
                                                                "kind": "NewLineTrivia",
                                                                "text": "\r\n"
                                                            }
                                                        ]
                                                    }
                                                }
                                            ],
                                            "closeBraceToken": {
                                                "kind": "CloseBraceToken",
                                                "fullStart": 874,
                                                "fullEnd": 889,
                                                "start": 886,
                                                "end": 887,
                                                "fullWidth": 15,
                                                "width": 1,
                                                "text": "}",
                                                "value": "}",
                                                "valueText": "}",
                                                "hasLeadingTrivia": true,
                                                "hasTrailingTrivia": true,
                                                "hasTrailingNewLine": true,
                                                "leadingTrivia": [
                                                    {
                                                        "kind": "WhitespaceTrivia",
                                                        "text": "            "
                                                    }
                                                ],
                                                "trailingTrivia": [
                                                    {
                                                        "kind": "NewLineTrivia",
                                                        "text": "\r\n"
                                                    }
                                                ]
                                            }
                                        }
                                    }
                                ],
                                "closeBraceToken": {
                                    "kind": "CloseBraceToken",
                                    "fullStart": 889,
                                    "fullEnd": 900,
                                    "start": 897,
                                    "end": 898,
                                    "fullWidth": 11,
                                    "width": 1,
                                    "text": "}",
                                    "value": "}",
                                    "valueText": "}",
                                    "hasLeadingTrivia": true,
                                    "hasTrailingTrivia": true,
                                    "hasTrailingNewLine": true,
                                    "leadingTrivia": [
                                        {
                                            "kind": "WhitespaceTrivia",
                                            "text": "        "
                                        }
                                    ],
                                    "trailingTrivia": [
                                        {
                                            "kind": "NewLineTrivia",
                                            "text": "\r\n"
                                        }
                                    ]
                                }
                            }
                        },
                        {
                            "kind": "ReturnStatement",
                            "fullStart": 900,
                            "fullEnd": 926,
                            "start": 908,
                            "end": 924,
                            "fullWidth": 26,
                            "width": 16,
                            "returnKeyword": {
                                "kind": "ReturnKeyword",
                                "fullStart": 900,
                                "fullEnd": 915,
                                "start": 908,
                                "end": 914,
                                "fullWidth": 15,
                                "width": 6,
                                "text": "return",
                                "value": "return",
                                "valueText": "return",
                                "hasLeadingTrivia": true,
                                "hasTrailingTrivia": true,
                                "leadingTrivia": [
                                    {
                                        "kind": "WhitespaceTrivia",
                                        "text": "        "
                                    }
                                ],
                                "trailingTrivia": [
                                    {
                                        "kind": "WhitespaceTrivia",
                                        "text": " "
                                    }
                                ]
                            },
                            "expression": {
                                "kind": "IdentifierName",
                                "fullStart": 915,
                                "fullEnd": 923,
                                "start": 915,
                                "end": 923,
                                "fullWidth": 8,
                                "width": 8,
                                "text": "accessed",
                                "value": "accessed",
                                "valueText": "accessed"
                            },
                            "semicolonToken": {
                                "kind": "SemicolonToken",
                                "fullStart": 923,
                                "fullEnd": 926,
                                "start": 923,
                                "end": 924,
                                "fullWidth": 3,
                                "width": 1,
                                "text": ";",
                                "value": ";",
                                "valueText": ";",
                                "hasTrailingTrivia": true,
                                "hasTrailingNewLine": true,
                                "trailingTrivia": [
                                    {
                                        "kind": "NewLineTrivia",
                                        "text": "\r\n"
                                    }
                                ]
                            }
                        }
                    ],
                    "closeBraceToken": {
                        "kind": "CloseBraceToken",
                        "fullStart": 926,
                        "fullEnd": 933,
                        "start": 930,
                        "end": 931,
                        "fullWidth": 7,
                        "width": 1,
                        "text": "}",
                        "value": "}",
                        "valueText": "}",
                        "hasLeadingTrivia": true,
                        "hasTrailingTrivia": true,
                        "hasTrailingNewLine": true,
                        "leadingTrivia": [
                            {
                                "kind": "WhitespaceTrivia",
                                "text": "    "
                            }
                        ],
                        "trailingTrivia": [
                            {
                                "kind": "NewLineTrivia",
                                "text": "\r\n"
                            }
                        ]
                    }
                }
            },
            {
                "kind": "ExpressionStatement",
                "fullStart": 933,
                "fullEnd": 957,
                "start": 933,
                "end": 955,
                "fullWidth": 24,
                "width": 22,
                "expression": {
                    "kind": "InvocationExpression",
                    "fullStart": 933,
                    "fullEnd": 954,
                    "start": 933,
                    "end": 954,
                    "fullWidth": 21,
                    "width": 21,
                    "expression": {
                        "kind": "IdentifierName",
                        "fullStart": 933,
                        "fullEnd": 944,
                        "start": 933,
                        "end": 944,
                        "fullWidth": 11,
                        "width": 11,
                        "text": "runTestCase",
                        "value": "runTestCase",
                        "valueText": "runTestCase"
                    },
                    "argumentList": {
                        "kind": "ArgumentList",
                        "fullStart": 944,
                        "fullEnd": 954,
                        "start": 944,
                        "end": 954,
                        "fullWidth": 10,
                        "width": 10,
                        "openParenToken": {
                            "kind": "OpenParenToken",
                            "fullStart": 944,
                            "fullEnd": 945,
                            "start": 944,
                            "end": 945,
                            "fullWidth": 1,
                            "width": 1,
                            "text": "(",
                            "value": "(",
                            "valueText": "("
                        },
                        "arguments": [
                            {
                                "kind": "IdentifierName",
                                "fullStart": 945,
                                "fullEnd": 953,
                                "start": 945,
                                "end": 953,
                                "fullWidth": 8,
                                "width": 8,
                                "text": "testcase",
                                "value": "testcase",
                                "valueText": "testcase"
                            }
                        ],
                        "closeParenToken": {
                            "kind": "CloseParenToken",
                            "fullStart": 953,
                            "fullEnd": 954,
                            "start": 953,
                            "end": 954,
                            "fullWidth": 1,
                            "width": 1,
                            "text": ")",
                            "value": ")",
                            "valueText": ")"
                        }
                    }
                },
                "semicolonToken": {
                    "kind": "SemicolonToken",
                    "fullStart": 954,
                    "fullEnd": 957,
                    "start": 954,
                    "end": 955,
                    "fullWidth": 3,
                    "width": 1,
                    "text": ";",
                    "value": ";",
                    "valueText": ";",
                    "hasTrailingTrivia": true,
                    "hasTrailingNewLine": true,
                    "trailingTrivia": [
                        {
                            "kind": "NewLineTrivia",
                            "text": "\r\n"
                        }
                    ]
                }
            }
        ],
        "endOfFileToken": {
            "kind": "EndOfFileToken",
            "fullStart": 957,
            "fullEnd": 957,
            "start": 957,
            "end": 957,
            "fullWidth": 0,
            "width": 0,
            "text": ""
        }
    },
    "lineMap": {
        "lineStarts": [
            0,
            67,
            152,
            232,
            308,
            380,
            385,
            438,
            565,
            570,
            572,
            574,
            597,
            599,
            630,
            632,
            674,
            695,
            729,
            745,
            758,
            760,
            800,
            840,
            874,
            889,
            900,
            926,
            933,
            957
        ],
        "length": 957
    }
}<|MERGE_RESOLUTION|>--- conflicted
+++ resolved
@@ -250,12 +250,8 @@
                                         "start": 611,
                                         "end": 627,
                                         "fullWidth": 16,
-<<<<<<< HEAD
                                         "width": 16,
-                                        "identifier": {
-=======
                                         "propertyName": {
->>>>>>> 85e84683
                                             "kind": "IdentifierName",
                                             "fullStart": 611,
                                             "fullEnd": 620,
@@ -394,12 +390,8 @@
                                         "start": 644,
                                         "end": 755,
                                         "fullWidth": 111,
-<<<<<<< HEAD
                                         "width": 111,
-                                        "identifier": {
-=======
                                         "propertyName": {
->>>>>>> 85e84683
                                             "kind": "IdentifierName",
                                             "fullStart": 644,
                                             "fullEnd": 651,
@@ -924,12 +916,8 @@
                                         "start": 777,
                                         "end": 785,
                                         "fullWidth": 9,
-<<<<<<< HEAD
                                         "width": 8,
-                                        "identifier": {
-=======
                                         "propertyName": {
->>>>>>> 85e84683
                                             "kind": "IdentifierName",
                                             "fullStart": 777,
                                             "fullEnd": 786,
