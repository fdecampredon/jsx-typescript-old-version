--- conflicted
+++ resolved
@@ -250,12 +250,8 @@
                                         "start": 650,
                                         "end": 670,
                                         "fullWidth": 20,
-<<<<<<< HEAD
                                         "width": 20,
-                                        "identifier": {
-=======
                                         "propertyName": {
->>>>>>> 85e84683
                                             "kind": "IdentifierName",
                                             "fullStart": 650,
                                             "fullEnd": 658,
@@ -589,12 +585,8 @@
                                         "start": 723,
                                         "end": 790,
                                         "fullWidth": 67,
-<<<<<<< HEAD
                                         "width": 67,
-                                        "identifier": {
-=======
                                         "propertyName": {
->>>>>>> 85e84683
                                             "kind": "IdentifierName",
                                             "fullStart": 723,
                                             "fullEnd": 730,
@@ -980,12 +972,8 @@
                                         "start": 807,
                                         "end": 892,
                                         "fullWidth": 85,
-<<<<<<< HEAD
                                         "width": 85,
-                                        "identifier": {
-=======
                                         "propertyName": {
->>>>>>> 85e84683
                                             "kind": "IdentifierName",
                                             "fullStart": 807,
                                             "fullEnd": 819,
@@ -1567,12 +1555,8 @@
                                         "start": 948,
                                         "end": 991,
                                         "fullWidth": 43,
-<<<<<<< HEAD
                                         "width": 43,
-                                        "identifier": {
-=======
                                         "propertyName": {
->>>>>>> 85e84683
                                             "kind": "IdentifierName",
                                             "fullStart": 948,
                                             "fullEnd": 959,
