--- conflicted
+++ resolved
@@ -250,12 +250,8 @@
                                         "start": 615,
                                         "end": 661,
                                         "fullWidth": 46,
-<<<<<<< HEAD
                                         "width": 46,
-                                        "identifier": {
-=======
                                         "propertyName": {
->>>>>>> 85e84683
                                             "kind": "IdentifierName",
                                             "fullStart": 615,
                                             "fullEnd": 622,
@@ -637,12 +633,8 @@
                                         "start": 678,
                                         "end": 792,
                                         "fullWidth": 114,
-<<<<<<< HEAD
                                         "width": 114,
-                                        "identifier": {
-=======
                                         "propertyName": {
->>>>>>> 85e84683
                                             "kind": "IdentifierName",
                                             "fullStart": 678,
                                             "fullEnd": 685,
@@ -1133,12 +1125,8 @@
                                         "start": 809,
                                         "end": 854,
                                         "fullWidth": 45,
-<<<<<<< HEAD
                                         "width": 45,
-                                        "identifier": {
-=======
                                         "propertyName": {
->>>>>>> 85e84683
                                             "kind": "IdentifierName",
                                             "fullStart": 809,
                                             "fullEnd": 823,
@@ -1480,12 +1468,8 @@
                                         "start": 902,
                                         "end": 946,
                                         "fullWidth": 44,
-<<<<<<< HEAD
                                         "width": 44,
-                                        "identifier": {
-=======
                                         "propertyName": {
->>>>>>> 85e84683
                                             "kind": "IdentifierName",
                                             "fullStart": 902,
                                             "fullEnd": 915,
