{
    "isDeclaration": false,
    "languageVersion": "EcmaScript5",
    "parseOptions": {
        "allowAutomaticSemicolonInsertion": true
    },
    "sourceUnit": {
        "kind": "SourceUnit",
        "fullStart": 0,
        "fullEnd": 1559,
        "start": 617,
        "end": 1559,
        "fullWidth": 1559,
        "width": 942,
        "isIncrementallyUnusable": true,
        "moduleElements": [
            {
                "kind": "FunctionDeclaration",
                "fullStart": 0,
                "fullEnd": 1535,
                "start": 617,
                "end": 1533,
                "fullWidth": 1535,
                "width": 916,
                "isIncrementallyUnusable": true,
                "modifiers": [],
                "functionKeyword": {
                    "kind": "FunctionKeyword",
                    "fullStart": 0,
                    "fullEnd": 626,
                    "start": 617,
                    "end": 625,
                    "fullWidth": 626,
                    "width": 8,
                    "text": "function",
                    "value": "function",
                    "valueText": "function",
                    "hasLeadingTrivia": true,
                    "hasLeadingComment": true,
                    "hasLeadingNewLine": true,
                    "hasTrailingTrivia": true,
                    "leadingTrivia": [
                        {
                            "kind": "SingleLineCommentTrivia",
                            "text": "/// Copyright (c) 2012 Ecma International.  All rights reserved. "
                        },
                        {
                            "kind": "NewLineTrivia",
                            "text": "\r\n"
                        },
                        {
                            "kind": "SingleLineCommentTrivia",
                            "text": "/// Ecma International makes this code available under the terms and conditions set"
                        },
                        {
                            "kind": "NewLineTrivia",
                            "text": "\r\n"
                        },
                        {
                            "kind": "SingleLineCommentTrivia",
                            "text": "/// forth on http://hg.ecmascript.org/tests/test262/raw-file/tip/LICENSE (the "
                        },
                        {
                            "kind": "NewLineTrivia",
                            "text": "\r\n"
                        },
                        {
                            "kind": "SingleLineCommentTrivia",
                            "text": "/// \"Use Terms\").   Any redistribution of this code must retain the above "
                        },
                        {
                            "kind": "NewLineTrivia",
                            "text": "\r\n"
                        },
                        {
                            "kind": "SingleLineCommentTrivia",
                            "text": "/// copyright and this notice and otherwise comply with the Use Terms."
                        },
                        {
                            "kind": "NewLineTrivia",
                            "text": "\r\n"
                        },
                        {
                            "kind": "MultiLineCommentTrivia",
                            "text": "/**\r\n * @path ch15/15.2/15.2.3/15.2.3.5/15.2.3.5-4-275.js\r\n * @description Object.create - 'set' property of one property in 'Properties' is own accessor property that overrides an inherited accessor property (8.10.5 step 8.a)\r\n */"
                        },
                        {
                            "kind": "NewLineTrivia",
                            "text": "\r\n"
                        },
                        {
                            "kind": "NewLineTrivia",
                            "text": "\r\n"
                        },
                        {
                            "kind": "NewLineTrivia",
                            "text": "\r\n"
                        }
                    ],
                    "trailingTrivia": [
                        {
                            "kind": "WhitespaceTrivia",
                            "text": " "
                        }
                    ]
                },
                "identifier": {
                    "kind": "IdentifierName",
                    "fullStart": 626,
                    "fullEnd": 634,
                    "start": 626,
                    "end": 634,
                    "fullWidth": 8,
                    "width": 8,
                    "text": "testcase",
                    "value": "testcase",
                    "valueText": "testcase"
                },
                "callSignature": {
                    "kind": "CallSignature",
                    "fullStart": 634,
                    "fullEnd": 637,
                    "start": 634,
                    "end": 636,
                    "fullWidth": 3,
                    "width": 2,
                    "parameterList": {
                        "kind": "ParameterList",
                        "fullStart": 634,
                        "fullEnd": 637,
                        "start": 634,
                        "end": 636,
                        "fullWidth": 3,
                        "width": 2,
                        "openParenToken": {
                            "kind": "OpenParenToken",
                            "fullStart": 634,
                            "fullEnd": 635,
                            "start": 634,
                            "end": 635,
                            "fullWidth": 1,
                            "width": 1,
                            "text": "(",
                            "value": "(",
                            "valueText": "("
                        },
                        "parameters": [],
                        "closeParenToken": {
                            "kind": "CloseParenToken",
                            "fullStart": 635,
                            "fullEnd": 637,
                            "start": 635,
                            "end": 636,
                            "fullWidth": 2,
                            "width": 1,
                            "text": ")",
                            "value": ")",
                            "valueText": ")",
                            "hasTrailingTrivia": true,
                            "trailingTrivia": [
                                {
                                    "kind": "WhitespaceTrivia",
                                    "text": " "
                                }
                            ]
                        }
                    }
                },
                "block": {
                    "kind": "Block",
                    "fullStart": 637,
                    "fullEnd": 1535,
                    "start": 637,
                    "end": 1533,
                    "fullWidth": 898,
                    "width": 896,
                    "isIncrementallyUnusable": true,
                    "openBraceToken": {
                        "kind": "OpenBraceToken",
                        "fullStart": 637,
                        "fullEnd": 640,
                        "start": 637,
                        "end": 638,
                        "fullWidth": 3,
                        "width": 1,
                        "text": "{",
                        "value": "{",
                        "valueText": "{",
                        "hasTrailingTrivia": true,
                        "hasTrailingNewLine": true,
                        "trailingTrivia": [
                            {
                                "kind": "NewLineTrivia",
                                "text": "\r\n"
                            }
                        ]
                    },
                    "statements": [
                        {
                            "kind": "VariableStatement",
                            "fullStart": 640,
                            "fullEnd": 669,
                            "start": 648,
                            "end": 667,
                            "fullWidth": 29,
                            "width": 19,
                            "modifiers": [],
                            "variableDeclaration": {
                                "kind": "VariableDeclaration",
                                "fullStart": 640,
                                "fullEnd": 666,
                                "start": 648,
                                "end": 666,
                                "fullWidth": 26,
                                "width": 18,
                                "varKeyword": {
                                    "kind": "VarKeyword",
                                    "fullStart": 640,
                                    "fullEnd": 652,
                                    "start": 648,
                                    "end": 651,
                                    "fullWidth": 12,
                                    "width": 3,
                                    "text": "var",
                                    "value": "var",
                                    "valueText": "var",
                                    "hasLeadingTrivia": true,
                                    "hasTrailingTrivia": true,
                                    "leadingTrivia": [
                                        {
                                            "kind": "WhitespaceTrivia",
                                            "text": "        "
                                        }
                                    ],
                                    "trailingTrivia": [
                                        {
                                            "kind": "WhitespaceTrivia",
                                            "text": " "
                                        }
                                    ]
                                },
                                "variableDeclarators": [
                                    {
                                        "kind": "VariableDeclarator",
                                        "fullStart": 652,
                                        "fullEnd": 666,
                                        "start": 652,
                                        "end": 666,
                                        "fullWidth": 14,
<<<<<<< HEAD
                                        "width": 14,
                                        "identifier": {
=======
                                        "propertyName": {
>>>>>>> 85e84683
                                            "kind": "IdentifierName",
                                            "fullStart": 652,
                                            "fullEnd": 658,
                                            "start": 652,
                                            "end": 657,
                                            "fullWidth": 6,
                                            "width": 5,
                                            "text": "data1",
                                            "value": "data1",
                                            "valueText": "data1",
                                            "hasTrailingTrivia": true,
                                            "trailingTrivia": [
                                                {
                                                    "kind": "WhitespaceTrivia",
                                                    "text": " "
                                                }
                                            ]
                                        },
                                        "equalsValueClause": {
                                            "kind": "EqualsValueClause",
                                            "fullStart": 658,
                                            "fullEnd": 666,
                                            "start": 658,
                                            "end": 666,
                                            "fullWidth": 8,
                                            "width": 8,
                                            "equalsToken": {
                                                "kind": "EqualsToken",
                                                "fullStart": 658,
                                                "fullEnd": 660,
                                                "start": 658,
                                                "end": 659,
                                                "fullWidth": 2,
                                                "width": 1,
                                                "text": "=",
                                                "value": "=",
                                                "valueText": "=",
                                                "hasTrailingTrivia": true,
                                                "trailingTrivia": [
                                                    {
                                                        "kind": "WhitespaceTrivia",
                                                        "text": " "
                                                    }
                                                ]
                                            },
                                            "value": {
                                                "kind": "StringLiteral",
                                                "fullStart": 660,
                                                "fullEnd": 666,
                                                "start": 660,
                                                "end": 666,
                                                "fullWidth": 6,
                                                "width": 6,
                                                "text": "\"data\"",
                                                "value": "data",
                                                "valueText": "data"
                                            }
                                        }
                                    }
                                ]
                            },
                            "semicolonToken": {
                                "kind": "SemicolonToken",
                                "fullStart": 666,
                                "fullEnd": 669,
                                "start": 666,
                                "end": 667,
                                "fullWidth": 3,
                                "width": 1,
                                "text": ";",
                                "value": ";",
                                "valueText": ";",
                                "hasTrailingTrivia": true,
                                "hasTrailingNewLine": true,
                                "trailingTrivia": [
                                    {
                                        "kind": "NewLineTrivia",
                                        "text": "\r\n"
                                    }
                                ]
                            }
                        },
                        {
                            "kind": "VariableStatement",
                            "fullStart": 669,
                            "fullEnd": 698,
                            "start": 677,
                            "end": 696,
                            "fullWidth": 29,
                            "width": 19,
                            "modifiers": [],
                            "variableDeclaration": {
                                "kind": "VariableDeclaration",
                                "fullStart": 669,
                                "fullEnd": 695,
                                "start": 677,
                                "end": 695,
                                "fullWidth": 26,
                                "width": 18,
                                "varKeyword": {
                                    "kind": "VarKeyword",
                                    "fullStart": 669,
                                    "fullEnd": 681,
                                    "start": 677,
                                    "end": 680,
                                    "fullWidth": 12,
                                    "width": 3,
                                    "text": "var",
                                    "value": "var",
                                    "valueText": "var",
                                    "hasLeadingTrivia": true,
                                    "hasTrailingTrivia": true,
                                    "leadingTrivia": [
                                        {
                                            "kind": "WhitespaceTrivia",
                                            "text": "        "
                                        }
                                    ],
                                    "trailingTrivia": [
                                        {
                                            "kind": "WhitespaceTrivia",
                                            "text": " "
                                        }
                                    ]
                                },
                                "variableDeclarators": [
                                    {
                                        "kind": "VariableDeclarator",
                                        "fullStart": 681,
                                        "fullEnd": 695,
                                        "start": 681,
                                        "end": 695,
                                        "fullWidth": 14,
<<<<<<< HEAD
                                        "width": 14,
                                        "identifier": {
=======
                                        "propertyName": {
>>>>>>> 85e84683
                                            "kind": "IdentifierName",
                                            "fullStart": 681,
                                            "fullEnd": 687,
                                            "start": 681,
                                            "end": 686,
                                            "fullWidth": 6,
                                            "width": 5,
                                            "text": "data2",
                                            "value": "data2",
                                            "valueText": "data2",
                                            "hasTrailingTrivia": true,
                                            "trailingTrivia": [
                                                {
                                                    "kind": "WhitespaceTrivia",
                                                    "text": " "
                                                }
                                            ]
                                        },
                                        "equalsValueClause": {
                                            "kind": "EqualsValueClause",
                                            "fullStart": 687,
                                            "fullEnd": 695,
                                            "start": 687,
                                            "end": 695,
                                            "fullWidth": 8,
                                            "width": 8,
                                            "equalsToken": {
                                                "kind": "EqualsToken",
                                                "fullStart": 687,
                                                "fullEnd": 689,
                                                "start": 687,
                                                "end": 688,
                                                "fullWidth": 2,
                                                "width": 1,
                                                "text": "=",
                                                "value": "=",
                                                "valueText": "=",
                                                "hasTrailingTrivia": true,
                                                "trailingTrivia": [
                                                    {
                                                        "kind": "WhitespaceTrivia",
                                                        "text": " "
                                                    }
                                                ]
                                            },
                                            "value": {
                                                "kind": "StringLiteral",
                                                "fullStart": 689,
                                                "fullEnd": 695,
                                                "start": 689,
                                                "end": 695,
                                                "fullWidth": 6,
                                                "width": 6,
                                                "text": "\"data\"",
                                                "value": "data",
                                                "valueText": "data"
                                            }
                                        }
                                    }
                                ]
                            },
                            "semicolonToken": {
                                "kind": "SemicolonToken",
                                "fullStart": 695,
                                "fullEnd": 698,
                                "start": 695,
                                "end": 696,
                                "fullWidth": 3,
                                "width": 1,
                                "text": ";",
                                "value": ";",
                                "valueText": ";",
                                "hasTrailingTrivia": true,
                                "hasTrailingNewLine": true,
                                "trailingTrivia": [
                                    {
                                        "kind": "NewLineTrivia",
                                        "text": "\r\n"
                                    }
                                ]
                            }
                        },
                        {
                            "kind": "VariableStatement",
                            "fullStart": 698,
                            "fullEnd": 723,
                            "start": 706,
                            "end": 721,
                            "fullWidth": 25,
                            "width": 15,
                            "modifiers": [],
                            "variableDeclaration": {
                                "kind": "VariableDeclaration",
                                "fullStart": 698,
                                "fullEnd": 720,
                                "start": 706,
                                "end": 720,
                                "fullWidth": 22,
                                "width": 14,
                                "varKeyword": {
                                    "kind": "VarKeyword",
                                    "fullStart": 698,
                                    "fullEnd": 710,
                                    "start": 706,
                                    "end": 709,
                                    "fullWidth": 12,
                                    "width": 3,
                                    "text": "var",
                                    "value": "var",
                                    "valueText": "var",
                                    "hasLeadingTrivia": true,
                                    "hasTrailingTrivia": true,
                                    "leadingTrivia": [
                                        {
                                            "kind": "WhitespaceTrivia",
                                            "text": "        "
                                        }
                                    ],
                                    "trailingTrivia": [
                                        {
                                            "kind": "WhitespaceTrivia",
                                            "text": " "
                                        }
                                    ]
                                },
                                "variableDeclarators": [
                                    {
                                        "kind": "VariableDeclarator",
                                        "fullStart": 710,
                                        "fullEnd": 720,
                                        "start": 710,
                                        "end": 720,
                                        "fullWidth": 10,
<<<<<<< HEAD
                                        "width": 10,
                                        "identifier": {
=======
                                        "propertyName": {
>>>>>>> 85e84683
                                            "kind": "IdentifierName",
                                            "fullStart": 710,
                                            "fullEnd": 716,
                                            "start": 710,
                                            "end": 715,
                                            "fullWidth": 6,
                                            "width": 5,
                                            "text": "proto",
                                            "value": "proto",
                                            "valueText": "proto",
                                            "hasTrailingTrivia": true,
                                            "trailingTrivia": [
                                                {
                                                    "kind": "WhitespaceTrivia",
                                                    "text": " "
                                                }
                                            ]
                                        },
                                        "equalsValueClause": {
                                            "kind": "EqualsValueClause",
                                            "fullStart": 716,
                                            "fullEnd": 720,
                                            "start": 716,
                                            "end": 720,
                                            "fullWidth": 4,
                                            "width": 4,
                                            "equalsToken": {
                                                "kind": "EqualsToken",
                                                "fullStart": 716,
                                                "fullEnd": 718,
                                                "start": 716,
                                                "end": 717,
                                                "fullWidth": 2,
                                                "width": 1,
                                                "text": "=",
                                                "value": "=",
                                                "valueText": "=",
                                                "hasTrailingTrivia": true,
                                                "trailingTrivia": [
                                                    {
                                                        "kind": "WhitespaceTrivia",
                                                        "text": " "
                                                    }
                                                ]
                                            },
                                            "value": {
                                                "kind": "ObjectLiteralExpression",
                                                "fullStart": 718,
                                                "fullEnd": 720,
                                                "start": 718,
                                                "end": 720,
                                                "fullWidth": 2,
                                                "width": 2,
                                                "openBraceToken": {
                                                    "kind": "OpenBraceToken",
                                                    "fullStart": 718,
                                                    "fullEnd": 719,
                                                    "start": 718,
                                                    "end": 719,
                                                    "fullWidth": 1,
                                                    "width": 1,
                                                    "text": "{",
                                                    "value": "{",
                                                    "valueText": "{"
                                                },
                                                "propertyAssignments": [],
                                                "closeBraceToken": {
                                                    "kind": "CloseBraceToken",
                                                    "fullStart": 719,
                                                    "fullEnd": 720,
                                                    "start": 719,
                                                    "end": 720,
                                                    "fullWidth": 1,
                                                    "width": 1,
                                                    "text": "}",
                                                    "value": "}",
                                                    "valueText": "}"
                                                }
                                            }
                                        }
                                    }
                                ]
                            },
                            "semicolonToken": {
                                "kind": "SemicolonToken",
                                "fullStart": 720,
                                "fullEnd": 723,
                                "start": 720,
                                "end": 721,
                                "fullWidth": 3,
                                "width": 1,
                                "text": ";",
                                "value": ";",
                                "valueText": ";",
                                "hasTrailingTrivia": true,
                                "hasTrailingNewLine": true,
                                "trailingTrivia": [
                                    {
                                        "kind": "NewLineTrivia",
                                        "text": "\r\n"
                                    }
                                ]
                            }
                        },
                        {
                            "kind": "ExpressionStatement",
                            "fullStart": 723,
                            "fullEnd": 931,
                            "start": 733,
                            "end": 929,
                            "fullWidth": 208,
                            "width": 196,
                            "isIncrementallyUnusable": true,
                            "expression": {
                                "kind": "InvocationExpression",
                                "fullStart": 723,
                                "fullEnd": 928,
                                "start": 733,
                                "end": 928,
                                "fullWidth": 205,
                                "width": 195,
                                "isIncrementallyUnusable": true,
                                "expression": {
                                    "kind": "MemberAccessExpression",
                                    "fullStart": 723,
                                    "fullEnd": 754,
                                    "start": 733,
                                    "end": 754,
                                    "fullWidth": 31,
                                    "width": 21,
                                    "expression": {
                                        "kind": "IdentifierName",
                                        "fullStart": 723,
                                        "fullEnd": 739,
                                        "start": 733,
                                        "end": 739,
                                        "fullWidth": 16,
                                        "width": 6,
                                        "text": "Object",
                                        "value": "Object",
                                        "valueText": "Object",
                                        "hasLeadingTrivia": true,
                                        "hasLeadingNewLine": true,
                                        "leadingTrivia": [
                                            {
                                                "kind": "NewLineTrivia",
                                                "text": "\r\n"
                                            },
                                            {
                                                "kind": "WhitespaceTrivia",
                                                "text": "        "
                                            }
                                        ]
                                    },
                                    "dotToken": {
                                        "kind": "DotToken",
                                        "fullStart": 739,
                                        "fullEnd": 740,
                                        "start": 739,
                                        "end": 740,
                                        "fullWidth": 1,
                                        "width": 1,
                                        "text": ".",
                                        "value": ".",
                                        "valueText": "."
                                    },
                                    "name": {
                                        "kind": "IdentifierName",
                                        "fullStart": 740,
                                        "fullEnd": 754,
                                        "start": 740,
                                        "end": 754,
                                        "fullWidth": 14,
                                        "width": 14,
                                        "text": "defineProperty",
                                        "value": "defineProperty",
                                        "valueText": "defineProperty"
                                    }
                                },
                                "argumentList": {
                                    "kind": "ArgumentList",
                                    "fullStart": 754,
                                    "fullEnd": 928,
                                    "start": 754,
                                    "end": 928,
                                    "fullWidth": 174,
                                    "width": 174,
                                    "isIncrementallyUnusable": true,
                                    "openParenToken": {
                                        "kind": "OpenParenToken",
                                        "fullStart": 754,
                                        "fullEnd": 755,
                                        "start": 754,
                                        "end": 755,
                                        "fullWidth": 1,
                                        "width": 1,
                                        "text": "(",
                                        "value": "(",
                                        "valueText": "("
                                    },
                                    "arguments": [
                                        {
                                            "kind": "IdentifierName",
                                            "fullStart": 755,
                                            "fullEnd": 760,
                                            "start": 755,
                                            "end": 760,
                                            "fullWidth": 5,
                                            "width": 5,
                                            "text": "proto",
                                            "value": "proto",
                                            "valueText": "proto"
                                        },
                                        {
                                            "kind": "CommaToken",
                                            "fullStart": 760,
                                            "fullEnd": 762,
                                            "start": 760,
                                            "end": 761,
                                            "fullWidth": 2,
                                            "width": 1,
                                            "text": ",",
                                            "value": ",",
                                            "valueText": ",",
                                            "hasTrailingTrivia": true,
                                            "trailingTrivia": [
                                                {
                                                    "kind": "WhitespaceTrivia",
                                                    "text": " "
                                                }
                                            ]
                                        },
                                        {
                                            "kind": "StringLiteral",
                                            "fullStart": 762,
                                            "fullEnd": 767,
                                            "start": 762,
                                            "end": 767,
                                            "fullWidth": 5,
                                            "width": 5,
                                            "text": "\"set\"",
                                            "value": "set",
                                            "valueText": "set"
                                        },
                                        {
                                            "kind": "CommaToken",
                                            "fullStart": 767,
                                            "fullEnd": 769,
                                            "start": 767,
                                            "end": 768,
                                            "fullWidth": 2,
                                            "width": 1,
                                            "text": ",",
                                            "value": ",",
                                            "valueText": ",",
                                            "hasTrailingTrivia": true,
                                            "trailingTrivia": [
                                                {
                                                    "kind": "WhitespaceTrivia",
                                                    "text": " "
                                                }
                                            ]
                                        },
                                        {
                                            "kind": "ObjectLiteralExpression",
                                            "fullStart": 769,
                                            "fullEnd": 927,
                                            "start": 769,
                                            "end": 927,
                                            "fullWidth": 158,
                                            "width": 158,
                                            "isIncrementallyUnusable": true,
                                            "openBraceToken": {
                                                "kind": "OpenBraceToken",
                                                "fullStart": 769,
                                                "fullEnd": 772,
                                                "start": 769,
                                                "end": 770,
                                                "fullWidth": 3,
                                                "width": 1,
                                                "text": "{",
                                                "value": "{",
                                                "valueText": "{",
                                                "hasTrailingTrivia": true,
                                                "hasTrailingNewLine": true,
                                                "trailingTrivia": [
                                                    {
                                                        "kind": "NewLineTrivia",
                                                        "text": "\r\n"
                                                    }
                                                ]
                                            },
                                            "propertyAssignments": [
                                                {
                                                    "kind": "SimplePropertyAssignment",
                                                    "fullStart": 772,
                                                    "fullEnd": 918,
                                                    "start": 784,
                                                    "end": 916,
                                                    "fullWidth": 146,
                                                    "width": 132,
                                                    "isIncrementallyUnusable": true,
                                                    "propertyName": {
                                                        "kind": "IdentifierName",
                                                        "fullStart": 772,
                                                        "fullEnd": 787,
                                                        "start": 784,
                                                        "end": 787,
                                                        "fullWidth": 15,
                                                        "width": 3,
                                                        "text": "get",
                                                        "value": "get",
                                                        "valueText": "get",
                                                        "hasLeadingTrivia": true,
                                                        "leadingTrivia": [
                                                            {
                                                                "kind": "WhitespaceTrivia",
                                                                "text": "            "
                                                            }
                                                        ]
                                                    },
                                                    "colonToken": {
                                                        "kind": "ColonToken",
                                                        "fullStart": 787,
                                                        "fullEnd": 789,
                                                        "start": 787,
                                                        "end": 788,
                                                        "fullWidth": 2,
                                                        "width": 1,
                                                        "text": ":",
                                                        "value": ":",
                                                        "valueText": ":",
                                                        "hasTrailingTrivia": true,
                                                        "trailingTrivia": [
                                                            {
                                                                "kind": "WhitespaceTrivia",
                                                                "text": " "
                                                            }
                                                        ]
                                                    },
                                                    "expression": {
                                                        "kind": "FunctionExpression",
                                                        "fullStart": 789,
                                                        "fullEnd": 918,
                                                        "start": 789,
                                                        "end": 916,
                                                        "fullWidth": 129,
                                                        "width": 127,
                                                        "functionKeyword": {
                                                            "kind": "FunctionKeyword",
                                                            "fullStart": 789,
                                                            "fullEnd": 798,
                                                            "start": 789,
                                                            "end": 797,
                                                            "fullWidth": 9,
                                                            "width": 8,
                                                            "text": "function",
                                                            "value": "function",
                                                            "valueText": "function",
                                                            "hasTrailingTrivia": true,
                                                            "trailingTrivia": [
                                                                {
                                                                    "kind": "WhitespaceTrivia",
                                                                    "text": " "
                                                                }
                                                            ]
                                                        },
                                                        "callSignature": {
                                                            "kind": "CallSignature",
                                                            "fullStart": 798,
                                                            "fullEnd": 801,
                                                            "start": 798,
                                                            "end": 800,
                                                            "fullWidth": 3,
                                                            "width": 2,
                                                            "parameterList": {
                                                                "kind": "ParameterList",
                                                                "fullStart": 798,
                                                                "fullEnd": 801,
                                                                "start": 798,
                                                                "end": 800,
                                                                "fullWidth": 3,
                                                                "width": 2,
                                                                "openParenToken": {
                                                                    "kind": "OpenParenToken",
                                                                    "fullStart": 798,
                                                                    "fullEnd": 799,
                                                                    "start": 798,
                                                                    "end": 799,
                                                                    "fullWidth": 1,
                                                                    "width": 1,
                                                                    "text": "(",
                                                                    "value": "(",
                                                                    "valueText": "("
                                                                },
                                                                "parameters": [],
                                                                "closeParenToken": {
                                                                    "kind": "CloseParenToken",
                                                                    "fullStart": 799,
                                                                    "fullEnd": 801,
                                                                    "start": 799,
                                                                    "end": 800,
                                                                    "fullWidth": 2,
                                                                    "width": 1,
                                                                    "text": ")",
                                                                    "value": ")",
                                                                    "valueText": ")",
                                                                    "hasTrailingTrivia": true,
                                                                    "trailingTrivia": [
                                                                        {
                                                                            "kind": "WhitespaceTrivia",
                                                                            "text": " "
                                                                        }
                                                                    ]
                                                                }
                                                            }
                                                        },
                                                        "block": {
                                                            "kind": "Block",
                                                            "fullStart": 801,
                                                            "fullEnd": 918,
                                                            "start": 801,
                                                            "end": 916,
                                                            "fullWidth": 117,
                                                            "width": 115,
                                                            "openBraceToken": {
                                                                "kind": "OpenBraceToken",
                                                                "fullStart": 801,
                                                                "fullEnd": 804,
                                                                "start": 801,
                                                                "end": 802,
                                                                "fullWidth": 3,
                                                                "width": 1,
                                                                "text": "{",
                                                                "value": "{",
                                                                "valueText": "{",
                                                                "hasTrailingTrivia": true,
                                                                "hasTrailingNewLine": true,
                                                                "trailingTrivia": [
                                                                    {
                                                                        "kind": "NewLineTrivia",
                                                                        "text": "\r\n"
                                                                    }
                                                                ]
                                                            },
                                                            "statements": [
                                                                {
                                                                    "kind": "ReturnStatement",
                                                                    "fullStart": 804,
                                                                    "fullEnd": 903,
                                                                    "start": 820,
                                                                    "end": 901,
                                                                    "fullWidth": 99,
                                                                    "width": 81,
                                                                    "returnKeyword": {
                                                                        "kind": "ReturnKeyword",
                                                                        "fullStart": 804,
                                                                        "fullEnd": 827,
                                                                        "start": 820,
                                                                        "end": 826,
                                                                        "fullWidth": 23,
                                                                        "width": 6,
                                                                        "text": "return",
                                                                        "value": "return",
                                                                        "valueText": "return",
                                                                        "hasLeadingTrivia": true,
                                                                        "hasTrailingTrivia": true,
                                                                        "leadingTrivia": [
                                                                            {
                                                                                "kind": "WhitespaceTrivia",
                                                                                "text": "                "
                                                                            }
                                                                        ],
                                                                        "trailingTrivia": [
                                                                            {
                                                                                "kind": "WhitespaceTrivia",
                                                                                "text": " "
                                                                            }
                                                                        ]
                                                                    },
                                                                    "expression": {
                                                                        "kind": "FunctionExpression",
                                                                        "fullStart": 827,
                                                                        "fullEnd": 900,
                                                                        "start": 827,
                                                                        "end": 900,
                                                                        "fullWidth": 73,
                                                                        "width": 73,
                                                                        "functionKeyword": {
                                                                            "kind": "FunctionKeyword",
                                                                            "fullStart": 827,
                                                                            "fullEnd": 836,
                                                                            "start": 827,
                                                                            "end": 835,
                                                                            "fullWidth": 9,
                                                                            "width": 8,
                                                                            "text": "function",
                                                                            "value": "function",
                                                                            "valueText": "function",
                                                                            "hasTrailingTrivia": true,
                                                                            "trailingTrivia": [
                                                                                {
                                                                                    "kind": "WhitespaceTrivia",
                                                                                    "text": " "
                                                                                }
                                                                            ]
                                                                        },
                                                                        "callSignature": {
                                                                            "kind": "CallSignature",
                                                                            "fullStart": 836,
                                                                            "fullEnd": 844,
                                                                            "start": 836,
                                                                            "end": 843,
                                                                            "fullWidth": 8,
                                                                            "width": 7,
                                                                            "parameterList": {
                                                                                "kind": "ParameterList",
                                                                                "fullStart": 836,
                                                                                "fullEnd": 844,
                                                                                "start": 836,
                                                                                "end": 843,
                                                                                "fullWidth": 8,
                                                                                "width": 7,
                                                                                "openParenToken": {
                                                                                    "kind": "OpenParenToken",
                                                                                    "fullStart": 836,
                                                                                    "fullEnd": 837,
                                                                                    "start": 836,
                                                                                    "end": 837,
                                                                                    "fullWidth": 1,
                                                                                    "width": 1,
                                                                                    "text": "(",
                                                                                    "value": "(",
                                                                                    "valueText": "("
                                                                                },
                                                                                "parameters": [
                                                                                    {
                                                                                        "kind": "Parameter",
                                                                                        "fullStart": 837,
                                                                                        "fullEnd": 842,
                                                                                        "start": 837,
                                                                                        "end": 842,
                                                                                        "fullWidth": 5,
                                                                                        "width": 5,
                                                                                        "modifiers": [],
                                                                                        "identifier": {
                                                                                            "kind": "IdentifierName",
                                                                                            "fullStart": 837,
                                                                                            "fullEnd": 842,
                                                                                            "start": 837,
                                                                                            "end": 842,
                                                                                            "fullWidth": 5,
                                                                                            "width": 5,
                                                                                            "text": "value",
                                                                                            "value": "value",
                                                                                            "valueText": "value"
                                                                                        }
                                                                                    }
                                                                                ],
                                                                                "closeParenToken": {
                                                                                    "kind": "CloseParenToken",
                                                                                    "fullStart": 842,
                                                                                    "fullEnd": 844,
                                                                                    "start": 842,
                                                                                    "end": 843,
                                                                                    "fullWidth": 2,
                                                                                    "width": 1,
                                                                                    "text": ")",
                                                                                    "value": ")",
                                                                                    "valueText": ")",
                                                                                    "hasTrailingTrivia": true,
                                                                                    "trailingTrivia": [
                                                                                        {
                                                                                            "kind": "WhitespaceTrivia",
                                                                                            "text": " "
                                                                                        }
                                                                                    ]
                                                                                }
                                                                            }
                                                                        },
                                                                        "block": {
                                                                            "kind": "Block",
                                                                            "fullStart": 844,
                                                                            "fullEnd": 900,
                                                                            "start": 844,
                                                                            "end": 900,
                                                                            "fullWidth": 56,
                                                                            "width": 56,
                                                                            "openBraceToken": {
                                                                                "kind": "OpenBraceToken",
                                                                                "fullStart": 844,
                                                                                "fullEnd": 847,
                                                                                "start": 844,
                                                                                "end": 845,
                                                                                "fullWidth": 3,
                                                                                "width": 1,
                                                                                "text": "{",
                                                                                "value": "{",
                                                                                "valueText": "{",
                                                                                "hasTrailingTrivia": true,
                                                                                "hasTrailingNewLine": true,
                                                                                "trailingTrivia": [
                                                                                    {
                                                                                        "kind": "NewLineTrivia",
                                                                                        "text": "\r\n"
                                                                                    }
                                                                                ]
                                                                            },
                                                                            "statements": [
                                                                                {
                                                                                    "kind": "ExpressionStatement",
                                                                                    "fullStart": 847,
                                                                                    "fullEnd": 883,
                                                                                    "start": 867,
                                                                                    "end": 881,
                                                                                    "fullWidth": 36,
                                                                                    "width": 14,
                                                                                    "expression": {
                                                                                        "kind": "AssignmentExpression",
                                                                                        "fullStart": 847,
                                                                                        "fullEnd": 880,
                                                                                        "start": 867,
                                                                                        "end": 880,
                                                                                        "fullWidth": 33,
                                                                                        "width": 13,
                                                                                        "left": {
                                                                                            "kind": "IdentifierName",
                                                                                            "fullStart": 847,
                                                                                            "fullEnd": 873,
                                                                                            "start": 867,
                                                                                            "end": 872,
                                                                                            "fullWidth": 26,
                                                                                            "width": 5,
                                                                                            "text": "data2",
                                                                                            "value": "data2",
                                                                                            "valueText": "data2",
                                                                                            "hasLeadingTrivia": true,
                                                                                            "hasTrailingTrivia": true,
                                                                                            "leadingTrivia": [
                                                                                                {
                                                                                                    "kind": "WhitespaceTrivia",
                                                                                                    "text": "                    "
                                                                                                }
                                                                                            ],
                                                                                            "trailingTrivia": [
                                                                                                {
                                                                                                    "kind": "WhitespaceTrivia",
                                                                                                    "text": " "
                                                                                                }
                                                                                            ]
                                                                                        },
                                                                                        "operatorToken": {
                                                                                            "kind": "EqualsToken",
                                                                                            "fullStart": 873,
                                                                                            "fullEnd": 875,
                                                                                            "start": 873,
                                                                                            "end": 874,
                                                                                            "fullWidth": 2,
                                                                                            "width": 1,
                                                                                            "text": "=",
                                                                                            "value": "=",
                                                                                            "valueText": "=",
                                                                                            "hasTrailingTrivia": true,
                                                                                            "trailingTrivia": [
                                                                                                {
                                                                                                    "kind": "WhitespaceTrivia",
                                                                                                    "text": " "
                                                                                                }
                                                                                            ]
                                                                                        },
                                                                                        "right": {
                                                                                            "kind": "IdentifierName",
                                                                                            "fullStart": 875,
                                                                                            "fullEnd": 880,
                                                                                            "start": 875,
                                                                                            "end": 880,
                                                                                            "fullWidth": 5,
                                                                                            "width": 5,
                                                                                            "text": "value",
                                                                                            "value": "value",
                                                                                            "valueText": "value"
                                                                                        }
                                                                                    },
                                                                                    "semicolonToken": {
                                                                                        "kind": "SemicolonToken",
                                                                                        "fullStart": 880,
                                                                                        "fullEnd": 883,
                                                                                        "start": 880,
                                                                                        "end": 881,
                                                                                        "fullWidth": 3,
                                                                                        "width": 1,
                                                                                        "text": ";",
                                                                                        "value": ";",
                                                                                        "valueText": ";",
                                                                                        "hasTrailingTrivia": true,
                                                                                        "hasTrailingNewLine": true,
                                                                                        "trailingTrivia": [
                                                                                            {
                                                                                                "kind": "NewLineTrivia",
                                                                                                "text": "\r\n"
                                                                                            }
                                                                                        ]
                                                                                    }
                                                                                }
                                                                            ],
                                                                            "closeBraceToken": {
                                                                                "kind": "CloseBraceToken",
                                                                                "fullStart": 883,
                                                                                "fullEnd": 900,
                                                                                "start": 899,
                                                                                "end": 900,
                                                                                "fullWidth": 17,
                                                                                "width": 1,
                                                                                "text": "}",
                                                                                "value": "}",
                                                                                "valueText": "}",
                                                                                "hasLeadingTrivia": true,
                                                                                "leadingTrivia": [
                                                                                    {
                                                                                        "kind": "WhitespaceTrivia",
                                                                                        "text": "                "
                                                                                    }
                                                                                ]
                                                                            }
                                                                        }
                                                                    },
                                                                    "semicolonToken": {
                                                                        "kind": "SemicolonToken",
                                                                        "fullStart": 900,
                                                                        "fullEnd": 903,
                                                                        "start": 900,
                                                                        "end": 901,
                                                                        "fullWidth": 3,
                                                                        "width": 1,
                                                                        "text": ";",
                                                                        "value": ";",
                                                                        "valueText": ";",
                                                                        "hasTrailingTrivia": true,
                                                                        "hasTrailingNewLine": true,
                                                                        "trailingTrivia": [
                                                                            {
                                                                                "kind": "NewLineTrivia",
                                                                                "text": "\r\n"
                                                                            }
                                                                        ]
                                                                    }
                                                                }
                                                            ],
                                                            "closeBraceToken": {
                                                                "kind": "CloseBraceToken",
                                                                "fullStart": 903,
                                                                "fullEnd": 918,
                                                                "start": 915,
                                                                "end": 916,
                                                                "fullWidth": 15,
                                                                "width": 1,
                                                                "text": "}",
                                                                "value": "}",
                                                                "valueText": "}",
                                                                "hasLeadingTrivia": true,
                                                                "hasTrailingTrivia": true,
                                                                "hasTrailingNewLine": true,
                                                                "leadingTrivia": [
                                                                    {
                                                                        "kind": "WhitespaceTrivia",
                                                                        "text": "            "
                                                                    }
                                                                ],
                                                                "trailingTrivia": [
                                                                    {
                                                                        "kind": "NewLineTrivia",
                                                                        "text": "\r\n"
                                                                    }
                                                                ]
                                                            }
                                                        }
                                                    }
                                                }
                                            ],
                                            "closeBraceToken": {
                                                "kind": "CloseBraceToken",
                                                "fullStart": 918,
                                                "fullEnd": 927,
                                                "start": 926,
                                                "end": 927,
                                                "fullWidth": 9,
                                                "width": 1,
                                                "text": "}",
                                                "value": "}",
                                                "valueText": "}",
                                                "hasLeadingTrivia": true,
                                                "leadingTrivia": [
                                                    {
                                                        "kind": "WhitespaceTrivia",
                                                        "text": "        "
                                                    }
                                                ]
                                            }
                                        }
                                    ],
                                    "closeParenToken": {
                                        "kind": "CloseParenToken",
                                        "fullStart": 927,
                                        "fullEnd": 928,
                                        "start": 927,
                                        "end": 928,
                                        "fullWidth": 1,
                                        "width": 1,
                                        "text": ")",
                                        "value": ")",
                                        "valueText": ")"
                                    }
                                }
                            },
                            "semicolonToken": {
                                "kind": "SemicolonToken",
                                "fullStart": 928,
                                "fullEnd": 931,
                                "start": 928,
                                "end": 929,
                                "fullWidth": 3,
                                "width": 1,
                                "text": ";",
                                "value": ";",
                                "valueText": ";",
                                "hasTrailingTrivia": true,
                                "hasTrailingNewLine": true,
                                "trailingTrivia": [
                                    {
                                        "kind": "NewLineTrivia",
                                        "text": "\r\n"
                                    }
                                ]
                            }
                        },
                        {
                            "kind": "VariableStatement",
                            "fullStart": 931,
                            "fullEnd": 978,
                            "start": 941,
                            "end": 976,
                            "fullWidth": 47,
                            "width": 35,
                            "modifiers": [],
                            "variableDeclaration": {
                                "kind": "VariableDeclaration",
                                "fullStart": 931,
                                "fullEnd": 975,
                                "start": 941,
                                "end": 975,
                                "fullWidth": 44,
                                "width": 34,
                                "varKeyword": {
                                    "kind": "VarKeyword",
                                    "fullStart": 931,
                                    "fullEnd": 945,
                                    "start": 941,
                                    "end": 944,
                                    "fullWidth": 14,
                                    "width": 3,
                                    "text": "var",
                                    "value": "var",
                                    "valueText": "var",
                                    "hasLeadingTrivia": true,
                                    "hasLeadingNewLine": true,
                                    "hasTrailingTrivia": true,
                                    "leadingTrivia": [
                                        {
                                            "kind": "NewLineTrivia",
                                            "text": "\r\n"
                                        },
                                        {
                                            "kind": "WhitespaceTrivia",
                                            "text": "        "
                                        }
                                    ],
                                    "trailingTrivia": [
                                        {
                                            "kind": "WhitespaceTrivia",
                                            "text": " "
                                        }
                                    ]
                                },
                                "variableDeclarators": [
                                    {
                                        "kind": "VariableDeclarator",
                                        "fullStart": 945,
                                        "fullEnd": 975,
                                        "start": 945,
                                        "end": 975,
                                        "fullWidth": 30,
<<<<<<< HEAD
                                        "width": 30,
                                        "identifier": {
=======
                                        "propertyName": {
>>>>>>> 85e84683
                                            "kind": "IdentifierName",
                                            "fullStart": 945,
                                            "fullEnd": 958,
                                            "start": 945,
                                            "end": 957,
                                            "fullWidth": 13,
                                            "width": 12,
                                            "text": "ConstructFun",
                                            "value": "ConstructFun",
                                            "valueText": "ConstructFun",
                                            "hasTrailingTrivia": true,
                                            "trailingTrivia": [
                                                {
                                                    "kind": "WhitespaceTrivia",
                                                    "text": " "
                                                }
                                            ]
                                        },
                                        "equalsValueClause": {
                                            "kind": "EqualsValueClause",
                                            "fullStart": 958,
                                            "fullEnd": 975,
                                            "start": 958,
                                            "end": 975,
                                            "fullWidth": 17,
                                            "width": 17,
                                            "equalsToken": {
                                                "kind": "EqualsToken",
                                                "fullStart": 958,
                                                "fullEnd": 960,
                                                "start": 958,
                                                "end": 959,
                                                "fullWidth": 2,
                                                "width": 1,
                                                "text": "=",
                                                "value": "=",
                                                "valueText": "=",
                                                "hasTrailingTrivia": true,
                                                "trailingTrivia": [
                                                    {
                                                        "kind": "WhitespaceTrivia",
                                                        "text": " "
                                                    }
                                                ]
                                            },
                                            "value": {
                                                "kind": "FunctionExpression",
                                                "fullStart": 960,
                                                "fullEnd": 975,
                                                "start": 960,
                                                "end": 975,
                                                "fullWidth": 15,
                                                "width": 15,
                                                "functionKeyword": {
                                                    "kind": "FunctionKeyword",
                                                    "fullStart": 960,
                                                    "fullEnd": 969,
                                                    "start": 960,
                                                    "end": 968,
                                                    "fullWidth": 9,
                                                    "width": 8,
                                                    "text": "function",
                                                    "value": "function",
                                                    "valueText": "function",
                                                    "hasTrailingTrivia": true,
                                                    "trailingTrivia": [
                                                        {
                                                            "kind": "WhitespaceTrivia",
                                                            "text": " "
                                                        }
                                                    ]
                                                },
                                                "callSignature": {
                                                    "kind": "CallSignature",
                                                    "fullStart": 969,
                                                    "fullEnd": 972,
                                                    "start": 969,
                                                    "end": 971,
                                                    "fullWidth": 3,
                                                    "width": 2,
                                                    "parameterList": {
                                                        "kind": "ParameterList",
                                                        "fullStart": 969,
                                                        "fullEnd": 972,
                                                        "start": 969,
                                                        "end": 971,
                                                        "fullWidth": 3,
                                                        "width": 2,
                                                        "openParenToken": {
                                                            "kind": "OpenParenToken",
                                                            "fullStart": 969,
                                                            "fullEnd": 970,
                                                            "start": 969,
                                                            "end": 970,
                                                            "fullWidth": 1,
                                                            "width": 1,
                                                            "text": "(",
                                                            "value": "(",
                                                            "valueText": "("
                                                        },
                                                        "parameters": [],
                                                        "closeParenToken": {
                                                            "kind": "CloseParenToken",
                                                            "fullStart": 970,
                                                            "fullEnd": 972,
                                                            "start": 970,
                                                            "end": 971,
                                                            "fullWidth": 2,
                                                            "width": 1,
                                                            "text": ")",
                                                            "value": ")",
                                                            "valueText": ")",
                                                            "hasTrailingTrivia": true,
                                                            "trailingTrivia": [
                                                                {
                                                                    "kind": "WhitespaceTrivia",
                                                                    "text": " "
                                                                }
                                                            ]
                                                        }
                                                    }
                                                },
                                                "block": {
                                                    "kind": "Block",
                                                    "fullStart": 972,
                                                    "fullEnd": 975,
                                                    "start": 972,
                                                    "end": 975,
                                                    "fullWidth": 3,
                                                    "width": 3,
                                                    "openBraceToken": {
                                                        "kind": "OpenBraceToken",
                                                        "fullStart": 972,
                                                        "fullEnd": 974,
                                                        "start": 972,
                                                        "end": 973,
                                                        "fullWidth": 2,
                                                        "width": 1,
                                                        "text": "{",
                                                        "value": "{",
                                                        "valueText": "{",
                                                        "hasTrailingTrivia": true,
                                                        "trailingTrivia": [
                                                            {
                                                                "kind": "WhitespaceTrivia",
                                                                "text": " "
                                                            }
                                                        ]
                                                    },
                                                    "statements": [],
                                                    "closeBraceToken": {
                                                        "kind": "CloseBraceToken",
                                                        "fullStart": 974,
                                                        "fullEnd": 975,
                                                        "start": 974,
                                                        "end": 975,
                                                        "fullWidth": 1,
                                                        "width": 1,
                                                        "text": "}",
                                                        "value": "}",
                                                        "valueText": "}"
                                                    }
                                                }
                                            }
                                        }
                                    }
                                ]
                            },
                            "semicolonToken": {
                                "kind": "SemicolonToken",
                                "fullStart": 975,
                                "fullEnd": 978,
                                "start": 975,
                                "end": 976,
                                "fullWidth": 3,
                                "width": 1,
                                "text": ";",
                                "value": ";",
                                "valueText": ";",
                                "hasTrailingTrivia": true,
                                "hasTrailingNewLine": true,
                                "trailingTrivia": [
                                    {
                                        "kind": "NewLineTrivia",
                                        "text": "\r\n"
                                    }
                                ]
                            }
                        },
                        {
                            "kind": "ExpressionStatement",
                            "fullStart": 978,
                            "fullEnd": 1019,
                            "start": 986,
                            "end": 1017,
                            "fullWidth": 41,
                            "width": 31,
                            "expression": {
                                "kind": "AssignmentExpression",
                                "fullStart": 978,
                                "fullEnd": 1016,
                                "start": 986,
                                "end": 1016,
                                "fullWidth": 38,
                                "width": 30,
                                "left": {
                                    "kind": "MemberAccessExpression",
                                    "fullStart": 978,
                                    "fullEnd": 1009,
                                    "start": 986,
                                    "end": 1008,
                                    "fullWidth": 31,
                                    "width": 22,
                                    "expression": {
                                        "kind": "IdentifierName",
                                        "fullStart": 978,
                                        "fullEnd": 998,
                                        "start": 986,
                                        "end": 998,
                                        "fullWidth": 20,
                                        "width": 12,
                                        "text": "ConstructFun",
                                        "value": "ConstructFun",
                                        "valueText": "ConstructFun",
                                        "hasLeadingTrivia": true,
                                        "leadingTrivia": [
                                            {
                                                "kind": "WhitespaceTrivia",
                                                "text": "        "
                                            }
                                        ]
                                    },
                                    "dotToken": {
                                        "kind": "DotToken",
                                        "fullStart": 998,
                                        "fullEnd": 999,
                                        "start": 998,
                                        "end": 999,
                                        "fullWidth": 1,
                                        "width": 1,
                                        "text": ".",
                                        "value": ".",
                                        "valueText": "."
                                    },
                                    "name": {
                                        "kind": "IdentifierName",
                                        "fullStart": 999,
                                        "fullEnd": 1009,
                                        "start": 999,
                                        "end": 1008,
                                        "fullWidth": 10,
                                        "width": 9,
                                        "text": "prototype",
                                        "value": "prototype",
                                        "valueText": "prototype",
                                        "hasTrailingTrivia": true,
                                        "trailingTrivia": [
                                            {
                                                "kind": "WhitespaceTrivia",
                                                "text": " "
                                            }
                                        ]
                                    }
                                },
                                "operatorToken": {
                                    "kind": "EqualsToken",
                                    "fullStart": 1009,
                                    "fullEnd": 1011,
                                    "start": 1009,
                                    "end": 1010,
                                    "fullWidth": 2,
                                    "width": 1,
                                    "text": "=",
                                    "value": "=",
                                    "valueText": "=",
                                    "hasTrailingTrivia": true,
                                    "trailingTrivia": [
                                        {
                                            "kind": "WhitespaceTrivia",
                                            "text": " "
                                        }
                                    ]
                                },
                                "right": {
                                    "kind": "IdentifierName",
                                    "fullStart": 1011,
                                    "fullEnd": 1016,
                                    "start": 1011,
                                    "end": 1016,
                                    "fullWidth": 5,
                                    "width": 5,
                                    "text": "proto",
                                    "value": "proto",
                                    "valueText": "proto"
                                }
                            },
                            "semicolonToken": {
                                "kind": "SemicolonToken",
                                "fullStart": 1016,
                                "fullEnd": 1019,
                                "start": 1016,
                                "end": 1017,
                                "fullWidth": 3,
                                "width": 1,
                                "text": ";",
                                "value": ";",
                                "valueText": ";",
                                "hasTrailingTrivia": true,
                                "hasTrailingNewLine": true,
                                "trailingTrivia": [
                                    {
                                        "kind": "NewLineTrivia",
                                        "text": "\r\n"
                                    }
                                ]
                            }
                        },
                        {
                            "kind": "VariableStatement",
                            "fullStart": 1019,
                            "fullEnd": 1060,
                            "start": 1027,
                            "end": 1058,
                            "fullWidth": 41,
                            "width": 31,
                            "modifiers": [],
                            "variableDeclaration": {
                                "kind": "VariableDeclaration",
                                "fullStart": 1019,
                                "fullEnd": 1057,
                                "start": 1027,
                                "end": 1057,
                                "fullWidth": 38,
                                "width": 30,
                                "varKeyword": {
                                    "kind": "VarKeyword",
                                    "fullStart": 1019,
                                    "fullEnd": 1031,
                                    "start": 1027,
                                    "end": 1030,
                                    "fullWidth": 12,
                                    "width": 3,
                                    "text": "var",
                                    "value": "var",
                                    "valueText": "var",
                                    "hasLeadingTrivia": true,
                                    "hasTrailingTrivia": true,
                                    "leadingTrivia": [
                                        {
                                            "kind": "WhitespaceTrivia",
                                            "text": "        "
                                        }
                                    ],
                                    "trailingTrivia": [
                                        {
                                            "kind": "WhitespaceTrivia",
                                            "text": " "
                                        }
                                    ]
                                },
                                "variableDeclarators": [
                                    {
                                        "kind": "VariableDeclarator",
                                        "fullStart": 1031,
                                        "fullEnd": 1057,
                                        "start": 1031,
                                        "end": 1057,
                                        "fullWidth": 26,
<<<<<<< HEAD
                                        "width": 26,
                                        "identifier": {
=======
                                        "propertyName": {
>>>>>>> 85e84683
                                            "kind": "IdentifierName",
                                            "fullStart": 1031,
                                            "fullEnd": 1037,
                                            "start": 1031,
                                            "end": 1036,
                                            "fullWidth": 6,
                                            "width": 5,
                                            "text": "child",
                                            "value": "child",
                                            "valueText": "child",
                                            "hasTrailingTrivia": true,
                                            "trailingTrivia": [
                                                {
                                                    "kind": "WhitespaceTrivia",
                                                    "text": " "
                                                }
                                            ]
                                        },
                                        "equalsValueClause": {
                                            "kind": "EqualsValueClause",
                                            "fullStart": 1037,
                                            "fullEnd": 1057,
                                            "start": 1037,
                                            "end": 1057,
                                            "fullWidth": 20,
                                            "width": 20,
                                            "equalsToken": {
                                                "kind": "EqualsToken",
                                                "fullStart": 1037,
                                                "fullEnd": 1039,
                                                "start": 1037,
                                                "end": 1038,
                                                "fullWidth": 2,
                                                "width": 1,
                                                "text": "=",
                                                "value": "=",
                                                "valueText": "=",
                                                "hasTrailingTrivia": true,
                                                "trailingTrivia": [
                                                    {
                                                        "kind": "WhitespaceTrivia",
                                                        "text": " "
                                                    }
                                                ]
                                            },
                                            "value": {
                                                "kind": "ObjectCreationExpression",
                                                "fullStart": 1039,
                                                "fullEnd": 1057,
                                                "start": 1039,
                                                "end": 1057,
                                                "fullWidth": 18,
                                                "width": 18,
                                                "newKeyword": {
                                                    "kind": "NewKeyword",
                                                    "fullStart": 1039,
                                                    "fullEnd": 1043,
                                                    "start": 1039,
                                                    "end": 1042,
                                                    "fullWidth": 4,
                                                    "width": 3,
                                                    "text": "new",
                                                    "value": "new",
                                                    "valueText": "new",
                                                    "hasTrailingTrivia": true,
                                                    "trailingTrivia": [
                                                        {
                                                            "kind": "WhitespaceTrivia",
                                                            "text": " "
                                                        }
                                                    ]
                                                },
                                                "expression": {
                                                    "kind": "IdentifierName",
                                                    "fullStart": 1043,
                                                    "fullEnd": 1055,
                                                    "start": 1043,
                                                    "end": 1055,
                                                    "fullWidth": 12,
                                                    "width": 12,
                                                    "text": "ConstructFun",
                                                    "value": "ConstructFun",
                                                    "valueText": "ConstructFun"
                                                },
                                                "argumentList": {
                                                    "kind": "ArgumentList",
                                                    "fullStart": 1055,
                                                    "fullEnd": 1057,
                                                    "start": 1055,
                                                    "end": 1057,
                                                    "fullWidth": 2,
                                                    "width": 2,
                                                    "openParenToken": {
                                                        "kind": "OpenParenToken",
                                                        "fullStart": 1055,
                                                        "fullEnd": 1056,
                                                        "start": 1055,
                                                        "end": 1056,
                                                        "fullWidth": 1,
                                                        "width": 1,
                                                        "text": "(",
                                                        "value": "(",
                                                        "valueText": "("
                                                    },
                                                    "arguments": [],
                                                    "closeParenToken": {
                                                        "kind": "CloseParenToken",
                                                        "fullStart": 1056,
                                                        "fullEnd": 1057,
                                                        "start": 1056,
                                                        "end": 1057,
                                                        "fullWidth": 1,
                                                        "width": 1,
                                                        "text": ")",
                                                        "value": ")",
                                                        "valueText": ")"
                                                    }
                                                }
                                            }
                                        }
                                    }
                                ]
                            },
                            "semicolonToken": {
                                "kind": "SemicolonToken",
                                "fullStart": 1057,
                                "fullEnd": 1060,
                                "start": 1057,
                                "end": 1058,
                                "fullWidth": 3,
                                "width": 1,
                                "text": ";",
                                "value": ";",
                                "valueText": ";",
                                "hasTrailingTrivia": true,
                                "hasTrailingNewLine": true,
                                "trailingTrivia": [
                                    {
                                        "kind": "NewLineTrivia",
                                        "text": "\r\n"
                                    }
                                ]
                            }
                        },
                        {
                            "kind": "ExpressionStatement",
                            "fullStart": 1060,
                            "fullEnd": 1266,
                            "start": 1068,
                            "end": 1264,
                            "fullWidth": 206,
                            "width": 196,
                            "isIncrementallyUnusable": true,
                            "expression": {
                                "kind": "InvocationExpression",
                                "fullStart": 1060,
                                "fullEnd": 1263,
                                "start": 1068,
                                "end": 1263,
                                "fullWidth": 203,
                                "width": 195,
                                "isIncrementallyUnusable": true,
                                "expression": {
                                    "kind": "MemberAccessExpression",
                                    "fullStart": 1060,
                                    "fullEnd": 1089,
                                    "start": 1068,
                                    "end": 1089,
                                    "fullWidth": 29,
                                    "width": 21,
                                    "expression": {
                                        "kind": "IdentifierName",
                                        "fullStart": 1060,
                                        "fullEnd": 1074,
                                        "start": 1068,
                                        "end": 1074,
                                        "fullWidth": 14,
                                        "width": 6,
                                        "text": "Object",
                                        "value": "Object",
                                        "valueText": "Object",
                                        "hasLeadingTrivia": true,
                                        "leadingTrivia": [
                                            {
                                                "kind": "WhitespaceTrivia",
                                                "text": "        "
                                            }
                                        ]
                                    },
                                    "dotToken": {
                                        "kind": "DotToken",
                                        "fullStart": 1074,
                                        "fullEnd": 1075,
                                        "start": 1074,
                                        "end": 1075,
                                        "fullWidth": 1,
                                        "width": 1,
                                        "text": ".",
                                        "value": ".",
                                        "valueText": "."
                                    },
                                    "name": {
                                        "kind": "IdentifierName",
                                        "fullStart": 1075,
                                        "fullEnd": 1089,
                                        "start": 1075,
                                        "end": 1089,
                                        "fullWidth": 14,
                                        "width": 14,
                                        "text": "defineProperty",
                                        "value": "defineProperty",
                                        "valueText": "defineProperty"
                                    }
                                },
                                "argumentList": {
                                    "kind": "ArgumentList",
                                    "fullStart": 1089,
                                    "fullEnd": 1263,
                                    "start": 1089,
                                    "end": 1263,
                                    "fullWidth": 174,
                                    "width": 174,
                                    "isIncrementallyUnusable": true,
                                    "openParenToken": {
                                        "kind": "OpenParenToken",
                                        "fullStart": 1089,
                                        "fullEnd": 1090,
                                        "start": 1089,
                                        "end": 1090,
                                        "fullWidth": 1,
                                        "width": 1,
                                        "text": "(",
                                        "value": "(",
                                        "valueText": "("
                                    },
                                    "arguments": [
                                        {
                                            "kind": "IdentifierName",
                                            "fullStart": 1090,
                                            "fullEnd": 1095,
                                            "start": 1090,
                                            "end": 1095,
                                            "fullWidth": 5,
                                            "width": 5,
                                            "text": "child",
                                            "value": "child",
                                            "valueText": "child"
                                        },
                                        {
                                            "kind": "CommaToken",
                                            "fullStart": 1095,
                                            "fullEnd": 1097,
                                            "start": 1095,
                                            "end": 1096,
                                            "fullWidth": 2,
                                            "width": 1,
                                            "text": ",",
                                            "value": ",",
                                            "valueText": ",",
                                            "hasTrailingTrivia": true,
                                            "trailingTrivia": [
                                                {
                                                    "kind": "WhitespaceTrivia",
                                                    "text": " "
                                                }
                                            ]
                                        },
                                        {
                                            "kind": "StringLiteral",
                                            "fullStart": 1097,
                                            "fullEnd": 1102,
                                            "start": 1097,
                                            "end": 1102,
                                            "fullWidth": 5,
                                            "width": 5,
                                            "text": "\"set\"",
                                            "value": "set",
                                            "valueText": "set"
                                        },
                                        {
                                            "kind": "CommaToken",
                                            "fullStart": 1102,
                                            "fullEnd": 1104,
                                            "start": 1102,
                                            "end": 1103,
                                            "fullWidth": 2,
                                            "width": 1,
                                            "text": ",",
                                            "value": ",",
                                            "valueText": ",",
                                            "hasTrailingTrivia": true,
                                            "trailingTrivia": [
                                                {
                                                    "kind": "WhitespaceTrivia",
                                                    "text": " "
                                                }
                                            ]
                                        },
                                        {
                                            "kind": "ObjectLiteralExpression",
                                            "fullStart": 1104,
                                            "fullEnd": 1262,
                                            "start": 1104,
                                            "end": 1262,
                                            "fullWidth": 158,
                                            "width": 158,
                                            "isIncrementallyUnusable": true,
                                            "openBraceToken": {
                                                "kind": "OpenBraceToken",
                                                "fullStart": 1104,
                                                "fullEnd": 1107,
                                                "start": 1104,
                                                "end": 1105,
                                                "fullWidth": 3,
                                                "width": 1,
                                                "text": "{",
                                                "value": "{",
                                                "valueText": "{",
                                                "hasTrailingTrivia": true,
                                                "hasTrailingNewLine": true,
                                                "trailingTrivia": [
                                                    {
                                                        "kind": "NewLineTrivia",
                                                        "text": "\r\n"
                                                    }
                                                ]
                                            },
                                            "propertyAssignments": [
                                                {
                                                    "kind": "SimplePropertyAssignment",
                                                    "fullStart": 1107,
                                                    "fullEnd": 1253,
                                                    "start": 1119,
                                                    "end": 1251,
                                                    "fullWidth": 146,
                                                    "width": 132,
                                                    "isIncrementallyUnusable": true,
                                                    "propertyName": {
                                                        "kind": "IdentifierName",
                                                        "fullStart": 1107,
                                                        "fullEnd": 1122,
                                                        "start": 1119,
                                                        "end": 1122,
                                                        "fullWidth": 15,
                                                        "width": 3,
                                                        "text": "get",
                                                        "value": "get",
                                                        "valueText": "get",
                                                        "hasLeadingTrivia": true,
                                                        "leadingTrivia": [
                                                            {
                                                                "kind": "WhitespaceTrivia",
                                                                "text": "            "
                                                            }
                                                        ]
                                                    },
                                                    "colonToken": {
                                                        "kind": "ColonToken",
                                                        "fullStart": 1122,
                                                        "fullEnd": 1124,
                                                        "start": 1122,
                                                        "end": 1123,
                                                        "fullWidth": 2,
                                                        "width": 1,
                                                        "text": ":",
                                                        "value": ":",
                                                        "valueText": ":",
                                                        "hasTrailingTrivia": true,
                                                        "trailingTrivia": [
                                                            {
                                                                "kind": "WhitespaceTrivia",
                                                                "text": " "
                                                            }
                                                        ]
                                                    },
                                                    "expression": {
                                                        "kind": "FunctionExpression",
                                                        "fullStart": 1124,
                                                        "fullEnd": 1253,
                                                        "start": 1124,
                                                        "end": 1251,
                                                        "fullWidth": 129,
                                                        "width": 127,
                                                        "functionKeyword": {
                                                            "kind": "FunctionKeyword",
                                                            "fullStart": 1124,
                                                            "fullEnd": 1133,
                                                            "start": 1124,
                                                            "end": 1132,
                                                            "fullWidth": 9,
                                                            "width": 8,
                                                            "text": "function",
                                                            "value": "function",
                                                            "valueText": "function",
                                                            "hasTrailingTrivia": true,
                                                            "trailingTrivia": [
                                                                {
                                                                    "kind": "WhitespaceTrivia",
                                                                    "text": " "
                                                                }
                                                            ]
                                                        },
                                                        "callSignature": {
                                                            "kind": "CallSignature",
                                                            "fullStart": 1133,
                                                            "fullEnd": 1136,
                                                            "start": 1133,
                                                            "end": 1135,
                                                            "fullWidth": 3,
                                                            "width": 2,
                                                            "parameterList": {
                                                                "kind": "ParameterList",
                                                                "fullStart": 1133,
                                                                "fullEnd": 1136,
                                                                "start": 1133,
                                                                "end": 1135,
                                                                "fullWidth": 3,
                                                                "width": 2,
                                                                "openParenToken": {
                                                                    "kind": "OpenParenToken",
                                                                    "fullStart": 1133,
                                                                    "fullEnd": 1134,
                                                                    "start": 1133,
                                                                    "end": 1134,
                                                                    "fullWidth": 1,
                                                                    "width": 1,
                                                                    "text": "(",
                                                                    "value": "(",
                                                                    "valueText": "("
                                                                },
                                                                "parameters": [],
                                                                "closeParenToken": {
                                                                    "kind": "CloseParenToken",
                                                                    "fullStart": 1134,
                                                                    "fullEnd": 1136,
                                                                    "start": 1134,
                                                                    "end": 1135,
                                                                    "fullWidth": 2,
                                                                    "width": 1,
                                                                    "text": ")",
                                                                    "value": ")",
                                                                    "valueText": ")",
                                                                    "hasTrailingTrivia": true,
                                                                    "trailingTrivia": [
                                                                        {
                                                                            "kind": "WhitespaceTrivia",
                                                                            "text": " "
                                                                        }
                                                                    ]
                                                                }
                                                            }
                                                        },
                                                        "block": {
                                                            "kind": "Block",
                                                            "fullStart": 1136,
                                                            "fullEnd": 1253,
                                                            "start": 1136,
                                                            "end": 1251,
                                                            "fullWidth": 117,
                                                            "width": 115,
                                                            "openBraceToken": {
                                                                "kind": "OpenBraceToken",
                                                                "fullStart": 1136,
                                                                "fullEnd": 1139,
                                                                "start": 1136,
                                                                "end": 1137,
                                                                "fullWidth": 3,
                                                                "width": 1,
                                                                "text": "{",
                                                                "value": "{",
                                                                "valueText": "{",
                                                                "hasTrailingTrivia": true,
                                                                "hasTrailingNewLine": true,
                                                                "trailingTrivia": [
                                                                    {
                                                                        "kind": "NewLineTrivia",
                                                                        "text": "\r\n"
                                                                    }
                                                                ]
                                                            },
                                                            "statements": [
                                                                {
                                                                    "kind": "ReturnStatement",
                                                                    "fullStart": 1139,
                                                                    "fullEnd": 1238,
                                                                    "start": 1155,
                                                                    "end": 1236,
                                                                    "fullWidth": 99,
                                                                    "width": 81,
                                                                    "returnKeyword": {
                                                                        "kind": "ReturnKeyword",
                                                                        "fullStart": 1139,
                                                                        "fullEnd": 1162,
                                                                        "start": 1155,
                                                                        "end": 1161,
                                                                        "fullWidth": 23,
                                                                        "width": 6,
                                                                        "text": "return",
                                                                        "value": "return",
                                                                        "valueText": "return",
                                                                        "hasLeadingTrivia": true,
                                                                        "hasTrailingTrivia": true,
                                                                        "leadingTrivia": [
                                                                            {
                                                                                "kind": "WhitespaceTrivia",
                                                                                "text": "                "
                                                                            }
                                                                        ],
                                                                        "trailingTrivia": [
                                                                            {
                                                                                "kind": "WhitespaceTrivia",
                                                                                "text": " "
                                                                            }
                                                                        ]
                                                                    },
                                                                    "expression": {
                                                                        "kind": "FunctionExpression",
                                                                        "fullStart": 1162,
                                                                        "fullEnd": 1235,
                                                                        "start": 1162,
                                                                        "end": 1235,
                                                                        "fullWidth": 73,
                                                                        "width": 73,
                                                                        "functionKeyword": {
                                                                            "kind": "FunctionKeyword",
                                                                            "fullStart": 1162,
                                                                            "fullEnd": 1171,
                                                                            "start": 1162,
                                                                            "end": 1170,
                                                                            "fullWidth": 9,
                                                                            "width": 8,
                                                                            "text": "function",
                                                                            "value": "function",
                                                                            "valueText": "function",
                                                                            "hasTrailingTrivia": true,
                                                                            "trailingTrivia": [
                                                                                {
                                                                                    "kind": "WhitespaceTrivia",
                                                                                    "text": " "
                                                                                }
                                                                            ]
                                                                        },
                                                                        "callSignature": {
                                                                            "kind": "CallSignature",
                                                                            "fullStart": 1171,
                                                                            "fullEnd": 1179,
                                                                            "start": 1171,
                                                                            "end": 1178,
                                                                            "fullWidth": 8,
                                                                            "width": 7,
                                                                            "parameterList": {
                                                                                "kind": "ParameterList",
                                                                                "fullStart": 1171,
                                                                                "fullEnd": 1179,
                                                                                "start": 1171,
                                                                                "end": 1178,
                                                                                "fullWidth": 8,
                                                                                "width": 7,
                                                                                "openParenToken": {
                                                                                    "kind": "OpenParenToken",
                                                                                    "fullStart": 1171,
                                                                                    "fullEnd": 1172,
                                                                                    "start": 1171,
                                                                                    "end": 1172,
                                                                                    "fullWidth": 1,
                                                                                    "width": 1,
                                                                                    "text": "(",
                                                                                    "value": "(",
                                                                                    "valueText": "("
                                                                                },
                                                                                "parameters": [
                                                                                    {
                                                                                        "kind": "Parameter",
                                                                                        "fullStart": 1172,
                                                                                        "fullEnd": 1177,
                                                                                        "start": 1172,
                                                                                        "end": 1177,
                                                                                        "fullWidth": 5,
                                                                                        "width": 5,
                                                                                        "modifiers": [],
                                                                                        "identifier": {
                                                                                            "kind": "IdentifierName",
                                                                                            "fullStart": 1172,
                                                                                            "fullEnd": 1177,
                                                                                            "start": 1172,
                                                                                            "end": 1177,
                                                                                            "fullWidth": 5,
                                                                                            "width": 5,
                                                                                            "text": "value",
                                                                                            "value": "value",
                                                                                            "valueText": "value"
                                                                                        }
                                                                                    }
                                                                                ],
                                                                                "closeParenToken": {
                                                                                    "kind": "CloseParenToken",
                                                                                    "fullStart": 1177,
                                                                                    "fullEnd": 1179,
                                                                                    "start": 1177,
                                                                                    "end": 1178,
                                                                                    "fullWidth": 2,
                                                                                    "width": 1,
                                                                                    "text": ")",
                                                                                    "value": ")",
                                                                                    "valueText": ")",
                                                                                    "hasTrailingTrivia": true,
                                                                                    "trailingTrivia": [
                                                                                        {
                                                                                            "kind": "WhitespaceTrivia",
                                                                                            "text": " "
                                                                                        }
                                                                                    ]
                                                                                }
                                                                            }
                                                                        },
                                                                        "block": {
                                                                            "kind": "Block",
                                                                            "fullStart": 1179,
                                                                            "fullEnd": 1235,
                                                                            "start": 1179,
                                                                            "end": 1235,
                                                                            "fullWidth": 56,
                                                                            "width": 56,
                                                                            "openBraceToken": {
                                                                                "kind": "OpenBraceToken",
                                                                                "fullStart": 1179,
                                                                                "fullEnd": 1182,
                                                                                "start": 1179,
                                                                                "end": 1180,
                                                                                "fullWidth": 3,
                                                                                "width": 1,
                                                                                "text": "{",
                                                                                "value": "{",
                                                                                "valueText": "{",
                                                                                "hasTrailingTrivia": true,
                                                                                "hasTrailingNewLine": true,
                                                                                "trailingTrivia": [
                                                                                    {
                                                                                        "kind": "NewLineTrivia",
                                                                                        "text": "\r\n"
                                                                                    }
                                                                                ]
                                                                            },
                                                                            "statements": [
                                                                                {
                                                                                    "kind": "ExpressionStatement",
                                                                                    "fullStart": 1182,
                                                                                    "fullEnd": 1218,
                                                                                    "start": 1202,
                                                                                    "end": 1216,
                                                                                    "fullWidth": 36,
                                                                                    "width": 14,
                                                                                    "expression": {
                                                                                        "kind": "AssignmentExpression",
                                                                                        "fullStart": 1182,
                                                                                        "fullEnd": 1215,
                                                                                        "start": 1202,
                                                                                        "end": 1215,
                                                                                        "fullWidth": 33,
                                                                                        "width": 13,
                                                                                        "left": {
                                                                                            "kind": "IdentifierName",
                                                                                            "fullStart": 1182,
                                                                                            "fullEnd": 1208,
                                                                                            "start": 1202,
                                                                                            "end": 1207,
                                                                                            "fullWidth": 26,
                                                                                            "width": 5,
                                                                                            "text": "data1",
                                                                                            "value": "data1",
                                                                                            "valueText": "data1",
                                                                                            "hasLeadingTrivia": true,
                                                                                            "hasTrailingTrivia": true,
                                                                                            "leadingTrivia": [
                                                                                                {
                                                                                                    "kind": "WhitespaceTrivia",
                                                                                                    "text": "                    "
                                                                                                }
                                                                                            ],
                                                                                            "trailingTrivia": [
                                                                                                {
                                                                                                    "kind": "WhitespaceTrivia",
                                                                                                    "text": " "
                                                                                                }
                                                                                            ]
                                                                                        },
                                                                                        "operatorToken": {
                                                                                            "kind": "EqualsToken",
                                                                                            "fullStart": 1208,
                                                                                            "fullEnd": 1210,
                                                                                            "start": 1208,
                                                                                            "end": 1209,
                                                                                            "fullWidth": 2,
                                                                                            "width": 1,
                                                                                            "text": "=",
                                                                                            "value": "=",
                                                                                            "valueText": "=",
                                                                                            "hasTrailingTrivia": true,
                                                                                            "trailingTrivia": [
                                                                                                {
                                                                                                    "kind": "WhitespaceTrivia",
                                                                                                    "text": " "
                                                                                                }
                                                                                            ]
                                                                                        },
                                                                                        "right": {
                                                                                            "kind": "IdentifierName",
                                                                                            "fullStart": 1210,
                                                                                            "fullEnd": 1215,
                                                                                            "start": 1210,
                                                                                            "end": 1215,
                                                                                            "fullWidth": 5,
                                                                                            "width": 5,
                                                                                            "text": "value",
                                                                                            "value": "value",
                                                                                            "valueText": "value"
                                                                                        }
                                                                                    },
                                                                                    "semicolonToken": {
                                                                                        "kind": "SemicolonToken",
                                                                                        "fullStart": 1215,
                                                                                        "fullEnd": 1218,
                                                                                        "start": 1215,
                                                                                        "end": 1216,
                                                                                        "fullWidth": 3,
                                                                                        "width": 1,
                                                                                        "text": ";",
                                                                                        "value": ";",
                                                                                        "valueText": ";",
                                                                                        "hasTrailingTrivia": true,
                                                                                        "hasTrailingNewLine": true,
                                                                                        "trailingTrivia": [
                                                                                            {
                                                                                                "kind": "NewLineTrivia",
                                                                                                "text": "\r\n"
                                                                                            }
                                                                                        ]
                                                                                    }
                                                                                }
                                                                            ],
                                                                            "closeBraceToken": {
                                                                                "kind": "CloseBraceToken",
                                                                                "fullStart": 1218,
                                                                                "fullEnd": 1235,
                                                                                "start": 1234,
                                                                                "end": 1235,
                                                                                "fullWidth": 17,
                                                                                "width": 1,
                                                                                "text": "}",
                                                                                "value": "}",
                                                                                "valueText": "}",
                                                                                "hasLeadingTrivia": true,
                                                                                "leadingTrivia": [
                                                                                    {
                                                                                        "kind": "WhitespaceTrivia",
                                                                                        "text": "                "
                                                                                    }
                                                                                ]
                                                                            }
                                                                        }
                                                                    },
                                                                    "semicolonToken": {
                                                                        "kind": "SemicolonToken",
                                                                        "fullStart": 1235,
                                                                        "fullEnd": 1238,
                                                                        "start": 1235,
                                                                        "end": 1236,
                                                                        "fullWidth": 3,
                                                                        "width": 1,
                                                                        "text": ";",
                                                                        "value": ";",
                                                                        "valueText": ";",
                                                                        "hasTrailingTrivia": true,
                                                                        "hasTrailingNewLine": true,
                                                                        "trailingTrivia": [
                                                                            {
                                                                                "kind": "NewLineTrivia",
                                                                                "text": "\r\n"
                                                                            }
                                                                        ]
                                                                    }
                                                                }
                                                            ],
                                                            "closeBraceToken": {
                                                                "kind": "CloseBraceToken",
                                                                "fullStart": 1238,
                                                                "fullEnd": 1253,
                                                                "start": 1250,
                                                                "end": 1251,
                                                                "fullWidth": 15,
                                                                "width": 1,
                                                                "text": "}",
                                                                "value": "}",
                                                                "valueText": "}",
                                                                "hasLeadingTrivia": true,
                                                                "hasTrailingTrivia": true,
                                                                "hasTrailingNewLine": true,
                                                                "leadingTrivia": [
                                                                    {
                                                                        "kind": "WhitespaceTrivia",
                                                                        "text": "            "
                                                                    }
                                                                ],
                                                                "trailingTrivia": [
                                                                    {
                                                                        "kind": "NewLineTrivia",
                                                                        "text": "\r\n"
                                                                    }
                                                                ]
                                                            }
                                                        }
                                                    }
                                                }
                                            ],
                                            "closeBraceToken": {
                                                "kind": "CloseBraceToken",
                                                "fullStart": 1253,
                                                "fullEnd": 1262,
                                                "start": 1261,
                                                "end": 1262,
                                                "fullWidth": 9,
                                                "width": 1,
                                                "text": "}",
                                                "value": "}",
                                                "valueText": "}",
                                                "hasLeadingTrivia": true,
                                                "leadingTrivia": [
                                                    {
                                                        "kind": "WhitespaceTrivia",
                                                        "text": "        "
                                                    }
                                                ]
                                            }
                                        }
                                    ],
                                    "closeParenToken": {
                                        "kind": "CloseParenToken",
                                        "fullStart": 1262,
                                        "fullEnd": 1263,
                                        "start": 1262,
                                        "end": 1263,
                                        "fullWidth": 1,
                                        "width": 1,
                                        "text": ")",
                                        "value": ")",
                                        "valueText": ")"
                                    }
                                }
                            },
                            "semicolonToken": {
                                "kind": "SemicolonToken",
                                "fullStart": 1263,
                                "fullEnd": 1266,
                                "start": 1263,
                                "end": 1264,
                                "fullWidth": 3,
                                "width": 1,
                                "text": ";",
                                "value": ";",
                                "valueText": ";",
                                "hasTrailingTrivia": true,
                                "hasTrailingNewLine": true,
                                "trailingTrivia": [
                                    {
                                        "kind": "NewLineTrivia",
                                        "text": "\r\n"
                                    }
                                ]
                            }
                        },
                        {
                            "kind": "VariableStatement",
                            "fullStart": 1266,
                            "fullEnd": 1348,
                            "start": 1276,
                            "end": 1346,
                            "fullWidth": 82,
                            "width": 70,
                            "modifiers": [],
                            "variableDeclaration": {
                                "kind": "VariableDeclaration",
                                "fullStart": 1266,
                                "fullEnd": 1345,
                                "start": 1276,
                                "end": 1345,
                                "fullWidth": 79,
                                "width": 69,
                                "varKeyword": {
                                    "kind": "VarKeyword",
                                    "fullStart": 1266,
                                    "fullEnd": 1280,
                                    "start": 1276,
                                    "end": 1279,
                                    "fullWidth": 14,
                                    "width": 3,
                                    "text": "var",
                                    "value": "var",
                                    "valueText": "var",
                                    "hasLeadingTrivia": true,
                                    "hasLeadingNewLine": true,
                                    "hasTrailingTrivia": true,
                                    "leadingTrivia": [
                                        {
                                            "kind": "NewLineTrivia",
                                            "text": "\r\n"
                                        },
                                        {
                                            "kind": "WhitespaceTrivia",
                                            "text": "        "
                                        }
                                    ],
                                    "trailingTrivia": [
                                        {
                                            "kind": "WhitespaceTrivia",
                                            "text": " "
                                        }
                                    ]
                                },
                                "variableDeclarators": [
                                    {
                                        "kind": "VariableDeclarator",
                                        "fullStart": 1280,
                                        "fullEnd": 1345,
                                        "start": 1280,
                                        "end": 1345,
                                        "fullWidth": 65,
<<<<<<< HEAD
                                        "width": 65,
                                        "identifier": {
=======
                                        "propertyName": {
>>>>>>> 85e84683
                                            "kind": "IdentifierName",
                                            "fullStart": 1280,
                                            "fullEnd": 1287,
                                            "start": 1280,
                                            "end": 1286,
                                            "fullWidth": 7,
                                            "width": 6,
                                            "text": "newObj",
                                            "value": "newObj",
                                            "valueText": "newObj",
                                            "hasTrailingTrivia": true,
                                            "trailingTrivia": [
                                                {
                                                    "kind": "WhitespaceTrivia",
                                                    "text": " "
                                                }
                                            ]
                                        },
                                        "equalsValueClause": {
                                            "kind": "EqualsValueClause",
                                            "fullStart": 1287,
                                            "fullEnd": 1345,
                                            "start": 1287,
                                            "end": 1345,
                                            "fullWidth": 58,
                                            "width": 58,
                                            "equalsToken": {
                                                "kind": "EqualsToken",
                                                "fullStart": 1287,
                                                "fullEnd": 1289,
                                                "start": 1287,
                                                "end": 1288,
                                                "fullWidth": 2,
                                                "width": 1,
                                                "text": "=",
                                                "value": "=",
                                                "valueText": "=",
                                                "hasTrailingTrivia": true,
                                                "trailingTrivia": [
                                                    {
                                                        "kind": "WhitespaceTrivia",
                                                        "text": " "
                                                    }
                                                ]
                                            },
                                            "value": {
                                                "kind": "InvocationExpression",
                                                "fullStart": 1289,
                                                "fullEnd": 1345,
                                                "start": 1289,
                                                "end": 1345,
                                                "fullWidth": 56,
                                                "width": 56,
                                                "expression": {
                                                    "kind": "MemberAccessExpression",
                                                    "fullStart": 1289,
                                                    "fullEnd": 1302,
                                                    "start": 1289,
                                                    "end": 1302,
                                                    "fullWidth": 13,
                                                    "width": 13,
                                                    "expression": {
                                                        "kind": "IdentifierName",
                                                        "fullStart": 1289,
                                                        "fullEnd": 1295,
                                                        "start": 1289,
                                                        "end": 1295,
                                                        "fullWidth": 6,
                                                        "width": 6,
                                                        "text": "Object",
                                                        "value": "Object",
                                                        "valueText": "Object"
                                                    },
                                                    "dotToken": {
                                                        "kind": "DotToken",
                                                        "fullStart": 1295,
                                                        "fullEnd": 1296,
                                                        "start": 1295,
                                                        "end": 1296,
                                                        "fullWidth": 1,
                                                        "width": 1,
                                                        "text": ".",
                                                        "value": ".",
                                                        "valueText": "."
                                                    },
                                                    "name": {
                                                        "kind": "IdentifierName",
                                                        "fullStart": 1296,
                                                        "fullEnd": 1302,
                                                        "start": 1296,
                                                        "end": 1302,
                                                        "fullWidth": 6,
                                                        "width": 6,
                                                        "text": "create",
                                                        "value": "create",
                                                        "valueText": "create"
                                                    }
                                                },
                                                "argumentList": {
                                                    "kind": "ArgumentList",
                                                    "fullStart": 1302,
                                                    "fullEnd": 1345,
                                                    "start": 1302,
                                                    "end": 1345,
                                                    "fullWidth": 43,
                                                    "width": 43,
                                                    "openParenToken": {
                                                        "kind": "OpenParenToken",
                                                        "fullStart": 1302,
                                                        "fullEnd": 1303,
                                                        "start": 1302,
                                                        "end": 1303,
                                                        "fullWidth": 1,
                                                        "width": 1,
                                                        "text": "(",
                                                        "value": "(",
                                                        "valueText": "("
                                                    },
                                                    "arguments": [
                                                        {
                                                            "kind": "ObjectLiteralExpression",
                                                            "fullStart": 1303,
                                                            "fullEnd": 1305,
                                                            "start": 1303,
                                                            "end": 1305,
                                                            "fullWidth": 2,
                                                            "width": 2,
                                                            "openBraceToken": {
                                                                "kind": "OpenBraceToken",
                                                                "fullStart": 1303,
                                                                "fullEnd": 1304,
                                                                "start": 1303,
                                                                "end": 1304,
                                                                "fullWidth": 1,
                                                                "width": 1,
                                                                "text": "{",
                                                                "value": "{",
                                                                "valueText": "{"
                                                            },
                                                            "propertyAssignments": [],
                                                            "closeBraceToken": {
                                                                "kind": "CloseBraceToken",
                                                                "fullStart": 1304,
                                                                "fullEnd": 1305,
                                                                "start": 1304,
                                                                "end": 1305,
                                                                "fullWidth": 1,
                                                                "width": 1,
                                                                "text": "}",
                                                                "value": "}",
                                                                "valueText": "}"
                                                            }
                                                        },
                                                        {
                                                            "kind": "CommaToken",
                                                            "fullStart": 1305,
                                                            "fullEnd": 1307,
                                                            "start": 1305,
                                                            "end": 1306,
                                                            "fullWidth": 2,
                                                            "width": 1,
                                                            "text": ",",
                                                            "value": ",",
                                                            "valueText": ",",
                                                            "hasTrailingTrivia": true,
                                                            "trailingTrivia": [
                                                                {
                                                                    "kind": "WhitespaceTrivia",
                                                                    "text": " "
                                                                }
                                                            ]
                                                        },
                                                        {
                                                            "kind": "ObjectLiteralExpression",
                                                            "fullStart": 1307,
                                                            "fullEnd": 1344,
                                                            "start": 1307,
                                                            "end": 1344,
                                                            "fullWidth": 37,
                                                            "width": 37,
                                                            "openBraceToken": {
                                                                "kind": "OpenBraceToken",
                                                                "fullStart": 1307,
                                                                "fullEnd": 1310,
                                                                "start": 1307,
                                                                "end": 1308,
                                                                "fullWidth": 3,
                                                                "width": 1,
                                                                "text": "{",
                                                                "value": "{",
                                                                "valueText": "{",
                                                                "hasTrailingTrivia": true,
                                                                "hasTrailingNewLine": true,
                                                                "trailingTrivia": [
                                                                    {
                                                                        "kind": "NewLineTrivia",
                                                                        "text": "\r\n"
                                                                    }
                                                                ]
                                                            },
                                                            "propertyAssignments": [
                                                                {
                                                                    "kind": "SimplePropertyAssignment",
                                                                    "fullStart": 1310,
                                                                    "fullEnd": 1335,
                                                                    "start": 1322,
                                                                    "end": 1333,
                                                                    "fullWidth": 25,
                                                                    "width": 11,
                                                                    "propertyName": {
                                                                        "kind": "IdentifierName",
                                                                        "fullStart": 1310,
                                                                        "fullEnd": 1326,
                                                                        "start": 1322,
                                                                        "end": 1326,
                                                                        "fullWidth": 16,
                                                                        "width": 4,
                                                                        "text": "prop",
                                                                        "value": "prop",
                                                                        "valueText": "prop",
                                                                        "hasLeadingTrivia": true,
                                                                        "leadingTrivia": [
                                                                            {
                                                                                "kind": "WhitespaceTrivia",
                                                                                "text": "            "
                                                                            }
                                                                        ]
                                                                    },
                                                                    "colonToken": {
                                                                        "kind": "ColonToken",
                                                                        "fullStart": 1326,
                                                                        "fullEnd": 1328,
                                                                        "start": 1326,
                                                                        "end": 1327,
                                                                        "fullWidth": 2,
                                                                        "width": 1,
                                                                        "text": ":",
                                                                        "value": ":",
                                                                        "valueText": ":",
                                                                        "hasTrailingTrivia": true,
                                                                        "trailingTrivia": [
                                                                            {
                                                                                "kind": "WhitespaceTrivia",
                                                                                "text": " "
                                                                            }
                                                                        ]
                                                                    },
                                                                    "expression": {
                                                                        "kind": "IdentifierName",
                                                                        "fullStart": 1328,
                                                                        "fullEnd": 1335,
                                                                        "start": 1328,
                                                                        "end": 1333,
                                                                        "fullWidth": 7,
                                                                        "width": 5,
                                                                        "text": "child",
                                                                        "value": "child",
                                                                        "valueText": "child",
                                                                        "hasTrailingTrivia": true,
                                                                        "hasTrailingNewLine": true,
                                                                        "trailingTrivia": [
                                                                            {
                                                                                "kind": "NewLineTrivia",
                                                                                "text": "\r\n"
                                                                            }
                                                                        ]
                                                                    }
                                                                }
                                                            ],
                                                            "closeBraceToken": {
                                                                "kind": "CloseBraceToken",
                                                                "fullStart": 1335,
                                                                "fullEnd": 1344,
                                                                "start": 1343,
                                                                "end": 1344,
                                                                "fullWidth": 9,
                                                                "width": 1,
                                                                "text": "}",
                                                                "value": "}",
                                                                "valueText": "}",
                                                                "hasLeadingTrivia": true,
                                                                "leadingTrivia": [
                                                                    {
                                                                        "kind": "WhitespaceTrivia",
                                                                        "text": "        "
                                                                    }
                                                                ]
                                                            }
                                                        }
                                                    ],
                                                    "closeParenToken": {
                                                        "kind": "CloseParenToken",
                                                        "fullStart": 1344,
                                                        "fullEnd": 1345,
                                                        "start": 1344,
                                                        "end": 1345,
                                                        "fullWidth": 1,
                                                        "width": 1,
                                                        "text": ")",
                                                        "value": ")",
                                                        "valueText": ")"
                                                    }
                                                }
                                            }
                                        }
                                    }
                                ]
                            },
                            "semicolonToken": {
                                "kind": "SemicolonToken",
                                "fullStart": 1345,
                                "fullEnd": 1348,
                                "start": 1345,
                                "end": 1346,
                                "fullWidth": 3,
                                "width": 1,
                                "text": ";",
                                "value": ";",
                                "valueText": ";",
                                "hasTrailingTrivia": true,
                                "hasTrailingNewLine": true,
                                "trailingTrivia": [
                                    {
                                        "kind": "NewLineTrivia",
                                        "text": "\r\n"
                                    }
                                ]
                            }
                        },
                        {
                            "kind": "VariableStatement",
                            "fullStart": 1348,
                            "fullEnd": 1408,
                            "start": 1358,
                            "end": 1406,
                            "fullWidth": 60,
                            "width": 48,
                            "modifiers": [],
                            "variableDeclaration": {
                                "kind": "VariableDeclaration",
                                "fullStart": 1348,
                                "fullEnd": 1405,
                                "start": 1358,
                                "end": 1405,
                                "fullWidth": 57,
                                "width": 47,
                                "varKeyword": {
                                    "kind": "VarKeyword",
                                    "fullStart": 1348,
                                    "fullEnd": 1362,
                                    "start": 1358,
                                    "end": 1361,
                                    "fullWidth": 14,
                                    "width": 3,
                                    "text": "var",
                                    "value": "var",
                                    "valueText": "var",
                                    "hasLeadingTrivia": true,
                                    "hasLeadingNewLine": true,
                                    "hasTrailingTrivia": true,
                                    "leadingTrivia": [
                                        {
                                            "kind": "NewLineTrivia",
                                            "text": "\r\n"
                                        },
                                        {
                                            "kind": "WhitespaceTrivia",
                                            "text": "        "
                                        }
                                    ],
                                    "trailingTrivia": [
                                        {
                                            "kind": "WhitespaceTrivia",
                                            "text": " "
                                        }
                                    ]
                                },
                                "variableDeclarators": [
                                    {
                                        "kind": "VariableDeclarator",
                                        "fullStart": 1362,
                                        "fullEnd": 1405,
                                        "start": 1362,
                                        "end": 1405,
                                        "fullWidth": 43,
<<<<<<< HEAD
                                        "width": 43,
                                        "identifier": {
=======
                                        "propertyName": {
>>>>>>> 85e84683
                                            "kind": "IdentifierName",
                                            "fullStart": 1362,
                                            "fullEnd": 1374,
                                            "start": 1362,
                                            "end": 1373,
                                            "fullWidth": 12,
                                            "width": 11,
                                            "text": "hasProperty",
                                            "value": "hasProperty",
                                            "valueText": "hasProperty",
                                            "hasTrailingTrivia": true,
                                            "trailingTrivia": [
                                                {
                                                    "kind": "WhitespaceTrivia",
                                                    "text": " "
                                                }
                                            ]
                                        },
                                        "equalsValueClause": {
                                            "kind": "EqualsValueClause",
                                            "fullStart": 1374,
                                            "fullEnd": 1405,
                                            "start": 1374,
                                            "end": 1405,
                                            "fullWidth": 31,
                                            "width": 31,
                                            "equalsToken": {
                                                "kind": "EqualsToken",
                                                "fullStart": 1374,
                                                "fullEnd": 1376,
                                                "start": 1374,
                                                "end": 1375,
                                                "fullWidth": 2,
                                                "width": 1,
                                                "text": "=",
                                                "value": "=",
                                                "valueText": "=",
                                                "hasTrailingTrivia": true,
                                                "trailingTrivia": [
                                                    {
                                                        "kind": "WhitespaceTrivia",
                                                        "text": " "
                                                    }
                                                ]
                                            },
                                            "value": {
                                                "kind": "InvocationExpression",
                                                "fullStart": 1376,
                                                "fullEnd": 1405,
                                                "start": 1376,
                                                "end": 1405,
                                                "fullWidth": 29,
                                                "width": 29,
                                                "expression": {
                                                    "kind": "MemberAccessExpression",
                                                    "fullStart": 1376,
                                                    "fullEnd": 1397,
                                                    "start": 1376,
                                                    "end": 1397,
                                                    "fullWidth": 21,
                                                    "width": 21,
                                                    "expression": {
                                                        "kind": "IdentifierName",
                                                        "fullStart": 1376,
                                                        "fullEnd": 1382,
                                                        "start": 1376,
                                                        "end": 1382,
                                                        "fullWidth": 6,
                                                        "width": 6,
                                                        "text": "newObj",
                                                        "value": "newObj",
                                                        "valueText": "newObj"
                                                    },
                                                    "dotToken": {
                                                        "kind": "DotToken",
                                                        "fullStart": 1382,
                                                        "fullEnd": 1383,
                                                        "start": 1382,
                                                        "end": 1383,
                                                        "fullWidth": 1,
                                                        "width": 1,
                                                        "text": ".",
                                                        "value": ".",
                                                        "valueText": "."
                                                    },
                                                    "name": {
                                                        "kind": "IdentifierName",
                                                        "fullStart": 1383,
                                                        "fullEnd": 1397,
                                                        "start": 1383,
                                                        "end": 1397,
                                                        "fullWidth": 14,
                                                        "width": 14,
                                                        "text": "hasOwnProperty",
                                                        "value": "hasOwnProperty",
                                                        "valueText": "hasOwnProperty"
                                                    }
                                                },
                                                "argumentList": {
                                                    "kind": "ArgumentList",
                                                    "fullStart": 1397,
                                                    "fullEnd": 1405,
                                                    "start": 1397,
                                                    "end": 1405,
                                                    "fullWidth": 8,
                                                    "width": 8,
                                                    "openParenToken": {
                                                        "kind": "OpenParenToken",
                                                        "fullStart": 1397,
                                                        "fullEnd": 1398,
                                                        "start": 1397,
                                                        "end": 1398,
                                                        "fullWidth": 1,
                                                        "width": 1,
                                                        "text": "(",
                                                        "value": "(",
                                                        "valueText": "("
                                                    },
                                                    "arguments": [
                                                        {
                                                            "kind": "StringLiteral",
                                                            "fullStart": 1398,
                                                            "fullEnd": 1404,
                                                            "start": 1398,
                                                            "end": 1404,
                                                            "fullWidth": 6,
                                                            "width": 6,
                                                            "text": "\"prop\"",
                                                            "value": "prop",
                                                            "valueText": "prop"
                                                        }
                                                    ],
                                                    "closeParenToken": {
                                                        "kind": "CloseParenToken",
                                                        "fullStart": 1404,
                                                        "fullEnd": 1405,
                                                        "start": 1404,
                                                        "end": 1405,
                                                        "fullWidth": 1,
                                                        "width": 1,
                                                        "text": ")",
                                                        "value": ")",
                                                        "valueText": ")"
                                                    }
                                                }
                                            }
                                        }
                                    }
                                ]
                            },
                            "semicolonToken": {
                                "kind": "SemicolonToken",
                                "fullStart": 1405,
                                "fullEnd": 1408,
                                "start": 1405,
                                "end": 1406,
                                "fullWidth": 3,
                                "width": 1,
                                "text": ";",
                                "value": ";",
                                "valueText": ";",
                                "hasTrailingTrivia": true,
                                "hasTrailingNewLine": true,
                                "trailingTrivia": [
                                    {
                                        "kind": "NewLineTrivia",
                                        "text": "\r\n"
                                    }
                                ]
                            }
                        },
                        {
                            "kind": "ExpressionStatement",
                            "fullStart": 1408,
                            "fullEnd": 1449,
                            "start": 1418,
                            "end": 1447,
                            "fullWidth": 41,
                            "width": 29,
                            "expression": {
                                "kind": "AssignmentExpression",
                                "fullStart": 1408,
                                "fullEnd": 1446,
                                "start": 1418,
                                "end": 1446,
                                "fullWidth": 38,
                                "width": 28,
                                "left": {
                                    "kind": "MemberAccessExpression",
                                    "fullStart": 1408,
                                    "fullEnd": 1430,
                                    "start": 1418,
                                    "end": 1429,
                                    "fullWidth": 22,
                                    "width": 11,
                                    "expression": {
                                        "kind": "IdentifierName",
                                        "fullStart": 1408,
                                        "fullEnd": 1424,
                                        "start": 1418,
                                        "end": 1424,
                                        "fullWidth": 16,
                                        "width": 6,
                                        "text": "newObj",
                                        "value": "newObj",
                                        "valueText": "newObj",
                                        "hasLeadingTrivia": true,
                                        "hasLeadingNewLine": true,
                                        "leadingTrivia": [
                                            {
                                                "kind": "NewLineTrivia",
                                                "text": "\r\n"
                                            },
                                            {
                                                "kind": "WhitespaceTrivia",
                                                "text": "        "
                                            }
                                        ]
                                    },
                                    "dotToken": {
                                        "kind": "DotToken",
                                        "fullStart": 1424,
                                        "fullEnd": 1425,
                                        "start": 1424,
                                        "end": 1425,
                                        "fullWidth": 1,
                                        "width": 1,
                                        "text": ".",
                                        "value": ".",
                                        "valueText": "."
                                    },
                                    "name": {
                                        "kind": "IdentifierName",
                                        "fullStart": 1425,
                                        "fullEnd": 1430,
                                        "start": 1425,
                                        "end": 1429,
                                        "fullWidth": 5,
                                        "width": 4,
                                        "text": "prop",
                                        "value": "prop",
                                        "valueText": "prop",
                                        "hasTrailingTrivia": true,
                                        "trailingTrivia": [
                                            {
                                                "kind": "WhitespaceTrivia",
                                                "text": " "
                                            }
                                        ]
                                    }
                                },
                                "operatorToken": {
                                    "kind": "EqualsToken",
                                    "fullStart": 1430,
                                    "fullEnd": 1432,
                                    "start": 1430,
                                    "end": 1431,
                                    "fullWidth": 2,
                                    "width": 1,
                                    "text": "=",
                                    "value": "=",
                                    "valueText": "=",
                                    "hasTrailingTrivia": true,
                                    "trailingTrivia": [
                                        {
                                            "kind": "WhitespaceTrivia",
                                            "text": " "
                                        }
                                    ]
                                },
                                "right": {
                                    "kind": "StringLiteral",
                                    "fullStart": 1432,
                                    "fullEnd": 1446,
                                    "start": 1432,
                                    "end": 1446,
                                    "fullWidth": 14,
                                    "width": 14,
                                    "text": "\"overrideData\"",
                                    "value": "overrideData",
                                    "valueText": "overrideData"
                                }
                            },
                            "semicolonToken": {
                                "kind": "SemicolonToken",
                                "fullStart": 1446,
                                "fullEnd": 1449,
                                "start": 1446,
                                "end": 1447,
                                "fullWidth": 3,
                                "width": 1,
                                "text": ";",
                                "value": ";",
                                "valueText": ";",
                                "hasTrailingTrivia": true,
                                "hasTrailingNewLine": true,
                                "trailingTrivia": [
                                    {
                                        "kind": "NewLineTrivia",
                                        "text": "\r\n"
                                    }
                                ]
                            }
                        },
                        {
                            "kind": "ReturnStatement",
                            "fullStart": 1449,
                            "fullEnd": 1528,
                            "start": 1459,
                            "end": 1526,
                            "fullWidth": 79,
                            "width": 67,
                            "returnKeyword": {
                                "kind": "ReturnKeyword",
                                "fullStart": 1449,
                                "fullEnd": 1466,
                                "start": 1459,
                                "end": 1465,
                                "fullWidth": 17,
                                "width": 6,
                                "text": "return",
                                "value": "return",
                                "valueText": "return",
                                "hasLeadingTrivia": true,
                                "hasLeadingNewLine": true,
                                "hasTrailingTrivia": true,
                                "leadingTrivia": [
                                    {
                                        "kind": "NewLineTrivia",
                                        "text": "\r\n"
                                    },
                                    {
                                        "kind": "WhitespaceTrivia",
                                        "text": "        "
                                    }
                                ],
                                "trailingTrivia": [
                                    {
                                        "kind": "WhitespaceTrivia",
                                        "text": " "
                                    }
                                ]
                            },
                            "expression": {
                                "kind": "LogicalAndExpression",
                                "fullStart": 1466,
                                "fullEnd": 1525,
                                "start": 1466,
                                "end": 1525,
                                "fullWidth": 59,
                                "width": 59,
                                "left": {
                                    "kind": "LogicalAndExpression",
                                    "fullStart": 1466,
                                    "fullEnd": 1506,
                                    "start": 1466,
                                    "end": 1505,
                                    "fullWidth": 40,
                                    "width": 39,
                                    "left": {
                                        "kind": "IdentifierName",
                                        "fullStart": 1466,
                                        "fullEnd": 1478,
                                        "start": 1466,
                                        "end": 1477,
                                        "fullWidth": 12,
                                        "width": 11,
                                        "text": "hasProperty",
                                        "value": "hasProperty",
                                        "valueText": "hasProperty",
                                        "hasTrailingTrivia": true,
                                        "trailingTrivia": [
                                            {
                                                "kind": "WhitespaceTrivia",
                                                "text": " "
                                            }
                                        ]
                                    },
                                    "operatorToken": {
                                        "kind": "AmpersandAmpersandToken",
                                        "fullStart": 1478,
                                        "fullEnd": 1481,
                                        "start": 1478,
                                        "end": 1480,
                                        "fullWidth": 3,
                                        "width": 2,
                                        "text": "&&",
                                        "value": "&&",
                                        "valueText": "&&",
                                        "hasTrailingTrivia": true,
                                        "trailingTrivia": [
                                            {
                                                "kind": "WhitespaceTrivia",
                                                "text": " "
                                            }
                                        ]
                                    },
                                    "right": {
                                        "kind": "EqualsExpression",
                                        "fullStart": 1481,
                                        "fullEnd": 1506,
                                        "start": 1481,
                                        "end": 1505,
                                        "fullWidth": 25,
                                        "width": 24,
                                        "left": {
                                            "kind": "IdentifierName",
                                            "fullStart": 1481,
                                            "fullEnd": 1487,
                                            "start": 1481,
                                            "end": 1486,
                                            "fullWidth": 6,
                                            "width": 5,
                                            "text": "data1",
                                            "value": "data1",
                                            "valueText": "data1",
                                            "hasTrailingTrivia": true,
                                            "trailingTrivia": [
                                                {
                                                    "kind": "WhitespaceTrivia",
                                                    "text": " "
                                                }
                                            ]
                                        },
                                        "operatorToken": {
                                            "kind": "EqualsEqualsEqualsToken",
                                            "fullStart": 1487,
                                            "fullEnd": 1491,
                                            "start": 1487,
                                            "end": 1490,
                                            "fullWidth": 4,
                                            "width": 3,
                                            "text": "===",
                                            "value": "===",
                                            "valueText": "===",
                                            "hasTrailingTrivia": true,
                                            "trailingTrivia": [
                                                {
                                                    "kind": "WhitespaceTrivia",
                                                    "text": " "
                                                }
                                            ]
                                        },
                                        "right": {
                                            "kind": "StringLiteral",
                                            "fullStart": 1491,
                                            "fullEnd": 1506,
                                            "start": 1491,
                                            "end": 1505,
                                            "fullWidth": 15,
                                            "width": 14,
                                            "text": "\"overrideData\"",
                                            "value": "overrideData",
                                            "valueText": "overrideData",
                                            "hasTrailingTrivia": true,
                                            "trailingTrivia": [
                                                {
                                                    "kind": "WhitespaceTrivia",
                                                    "text": " "
                                                }
                                            ]
                                        }
                                    }
                                },
                                "operatorToken": {
                                    "kind": "AmpersandAmpersandToken",
                                    "fullStart": 1506,
                                    "fullEnd": 1509,
                                    "start": 1506,
                                    "end": 1508,
                                    "fullWidth": 3,
                                    "width": 2,
                                    "text": "&&",
                                    "value": "&&",
                                    "valueText": "&&",
                                    "hasTrailingTrivia": true,
                                    "trailingTrivia": [
                                        {
                                            "kind": "WhitespaceTrivia",
                                            "text": " "
                                        }
                                    ]
                                },
                                "right": {
                                    "kind": "EqualsExpression",
                                    "fullStart": 1509,
                                    "fullEnd": 1525,
                                    "start": 1509,
                                    "end": 1525,
                                    "fullWidth": 16,
                                    "width": 16,
                                    "left": {
                                        "kind": "IdentifierName",
                                        "fullStart": 1509,
                                        "fullEnd": 1515,
                                        "start": 1509,
                                        "end": 1514,
                                        "fullWidth": 6,
                                        "width": 5,
                                        "text": "data2",
                                        "value": "data2",
                                        "valueText": "data2",
                                        "hasTrailingTrivia": true,
                                        "trailingTrivia": [
                                            {
                                                "kind": "WhitespaceTrivia",
                                                "text": " "
                                            }
                                        ]
                                    },
                                    "operatorToken": {
                                        "kind": "EqualsEqualsEqualsToken",
                                        "fullStart": 1515,
                                        "fullEnd": 1519,
                                        "start": 1515,
                                        "end": 1518,
                                        "fullWidth": 4,
                                        "width": 3,
                                        "text": "===",
                                        "value": "===",
                                        "valueText": "===",
                                        "hasTrailingTrivia": true,
                                        "trailingTrivia": [
                                            {
                                                "kind": "WhitespaceTrivia",
                                                "text": " "
                                            }
                                        ]
                                    },
                                    "right": {
                                        "kind": "StringLiteral",
                                        "fullStart": 1519,
                                        "fullEnd": 1525,
                                        "start": 1519,
                                        "end": 1525,
                                        "fullWidth": 6,
                                        "width": 6,
                                        "text": "\"data\"",
                                        "value": "data",
                                        "valueText": "data"
                                    }
                                }
                            },
                            "semicolonToken": {
                                "kind": "SemicolonToken",
                                "fullStart": 1525,
                                "fullEnd": 1528,
                                "start": 1525,
                                "end": 1526,
                                "fullWidth": 3,
                                "width": 1,
                                "text": ";",
                                "value": ";",
                                "valueText": ";",
                                "hasTrailingTrivia": true,
                                "hasTrailingNewLine": true,
                                "trailingTrivia": [
                                    {
                                        "kind": "NewLineTrivia",
                                        "text": "\r\n"
                                    }
                                ]
                            }
                        }
                    ],
                    "closeBraceToken": {
                        "kind": "CloseBraceToken",
                        "fullStart": 1528,
                        "fullEnd": 1535,
                        "start": 1532,
                        "end": 1533,
                        "fullWidth": 7,
                        "width": 1,
                        "text": "}",
                        "value": "}",
                        "valueText": "}",
                        "hasLeadingTrivia": true,
                        "hasTrailingTrivia": true,
                        "hasTrailingNewLine": true,
                        "leadingTrivia": [
                            {
                                "kind": "WhitespaceTrivia",
                                "text": "    "
                            }
                        ],
                        "trailingTrivia": [
                            {
                                "kind": "NewLineTrivia",
                                "text": "\r\n"
                            }
                        ]
                    }
                }
            },
            {
                "kind": "ExpressionStatement",
                "fullStart": 1535,
                "fullEnd": 1559,
                "start": 1535,
                "end": 1557,
                "fullWidth": 24,
                "width": 22,
                "expression": {
                    "kind": "InvocationExpression",
                    "fullStart": 1535,
                    "fullEnd": 1556,
                    "start": 1535,
                    "end": 1556,
                    "fullWidth": 21,
                    "width": 21,
                    "expression": {
                        "kind": "IdentifierName",
                        "fullStart": 1535,
                        "fullEnd": 1546,
                        "start": 1535,
                        "end": 1546,
                        "fullWidth": 11,
                        "width": 11,
                        "text": "runTestCase",
                        "value": "runTestCase",
                        "valueText": "runTestCase"
                    },
                    "argumentList": {
                        "kind": "ArgumentList",
                        "fullStart": 1546,
                        "fullEnd": 1556,
                        "start": 1546,
                        "end": 1556,
                        "fullWidth": 10,
                        "width": 10,
                        "openParenToken": {
                            "kind": "OpenParenToken",
                            "fullStart": 1546,
                            "fullEnd": 1547,
                            "start": 1546,
                            "end": 1547,
                            "fullWidth": 1,
                            "width": 1,
                            "text": "(",
                            "value": "(",
                            "valueText": "("
                        },
                        "arguments": [
                            {
                                "kind": "IdentifierName",
                                "fullStart": 1547,
                                "fullEnd": 1555,
                                "start": 1547,
                                "end": 1555,
                                "fullWidth": 8,
                                "width": 8,
                                "text": "testcase",
                                "value": "testcase",
                                "valueText": "testcase"
                            }
                        ],
                        "closeParenToken": {
                            "kind": "CloseParenToken",
                            "fullStart": 1555,
                            "fullEnd": 1556,
                            "start": 1555,
                            "end": 1556,
                            "fullWidth": 1,
                            "width": 1,
                            "text": ")",
                            "value": ")",
                            "valueText": ")"
                        }
                    }
                },
                "semicolonToken": {
                    "kind": "SemicolonToken",
                    "fullStart": 1556,
                    "fullEnd": 1559,
                    "start": 1556,
                    "end": 1557,
                    "fullWidth": 3,
                    "width": 1,
                    "text": ";",
                    "value": ";",
                    "valueText": ";",
                    "hasTrailingTrivia": true,
                    "hasTrailingNewLine": true,
                    "trailingTrivia": [
                        {
                            "kind": "NewLineTrivia",
                            "text": "\r\n"
                        }
                    ]
                }
            }
        ],
        "endOfFileToken": {
            "kind": "EndOfFileToken",
            "fullStart": 1559,
            "fullEnd": 1559,
            "start": 1559,
            "end": 1559,
            "fullWidth": 0,
            "width": 0,
            "text": ""
        }
    },
    "lineMap": {
        "lineStarts": [
            0,
            67,
            152,
            232,
            308,
            380,
            385,
            439,
            608,
            613,
            615,
            617,
            640,
            669,
            698,
            723,
            725,
            772,
            804,
            847,
            883,
            903,
            918,
            931,
            933,
            978,
            1019,
            1060,
            1107,
            1139,
            1182,
            1218,
            1238,
            1253,
            1266,
            1268,
            1310,
            1335,
            1348,
            1350,
            1408,
            1410,
            1449,
            1451,
            1528,
            1535,
            1559
        ],
        "length": 1559
    }
}<|MERGE_RESOLUTION|>--- conflicted
+++ resolved
@@ -247,12 +247,8 @@
                                         "start": 652,
                                         "end": 666,
                                         "fullWidth": 14,
-<<<<<<< HEAD
                                         "width": 14,
-                                        "identifier": {
-=======
                                         "propertyName": {
->>>>>>> 85e84683
                                             "kind": "IdentifierName",
                                             "fullStart": 652,
                                             "fullEnd": 658,
@@ -386,12 +382,8 @@
                                         "start": 681,
                                         "end": 695,
                                         "fullWidth": 14,
-<<<<<<< HEAD
                                         "width": 14,
-                                        "identifier": {
-=======
                                         "propertyName": {
->>>>>>> 85e84683
                                             "kind": "IdentifierName",
                                             "fullStart": 681,
                                             "fullEnd": 687,
@@ -525,12 +517,8 @@
                                         "start": 710,
                                         "end": 720,
                                         "fullWidth": 10,
-<<<<<<< HEAD
                                         "width": 10,
-                                        "identifier": {
-=======
                                         "propertyName": {
->>>>>>> 85e84683
                                             "kind": "IdentifierName",
                                             "fullStart": 710,
                                             "fullEnd": 716,
@@ -1422,12 +1410,8 @@
                                         "start": 945,
                                         "end": 975,
                                         "fullWidth": 30,
-<<<<<<< HEAD
                                         "width": 30,
-                                        "identifier": {
-=======
                                         "propertyName": {
->>>>>>> 85e84683
                                             "kind": "IdentifierName",
                                             "fullStart": 945,
                                             "fullEnd": 958,
@@ -1796,12 +1780,8 @@
                                         "start": 1031,
                                         "end": 1057,
                                         "fullWidth": 26,
-<<<<<<< HEAD
                                         "width": 26,
-                                        "identifier": {
-=======
                                         "propertyName": {
->>>>>>> 85e84683
                                             "kind": "IdentifierName",
                                             "fullStart": 1031,
                                             "fullEnd": 1037,
@@ -2728,12 +2708,8 @@
                                         "start": 1280,
                                         "end": 1345,
                                         "fullWidth": 65,
-<<<<<<< HEAD
                                         "width": 65,
-                                        "identifier": {
-=======
                                         "propertyName": {
->>>>>>> 85e84683
                                             "kind": "IdentifierName",
                                             "fullStart": 1280,
                                             "fullEnd": 1287,
@@ -3119,12 +3095,8 @@
                                         "start": 1362,
                                         "end": 1405,
                                         "fullWidth": 43,
-<<<<<<< HEAD
                                         "width": 43,
-                                        "identifier": {
-=======
                                         "propertyName": {
->>>>>>> 85e84683
                                             "kind": "IdentifierName",
                                             "fullStart": 1362,
                                             "fullEnd": 1374,
