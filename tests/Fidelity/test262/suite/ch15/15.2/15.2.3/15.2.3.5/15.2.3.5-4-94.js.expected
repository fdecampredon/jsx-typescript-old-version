{
    "isDeclaration": false,
    "languageVersion": "EcmaScript5",
    "parseOptions": {
        "allowAutomaticSemicolonInsertion": true
    },
    "sourceUnit": {
        "kind": "SourceUnit",
        "fullStart": 0,
        "fullEnd": 1018,
        "start": 575,
        "end": 1018,
        "fullWidth": 1018,
        "width": 443,
        "isIncrementallyUnusable": true,
        "moduleElements": [
            {
                "kind": "FunctionDeclaration",
                "fullStart": 0,
                "fullEnd": 994,
                "start": 575,
                "end": 992,
                "fullWidth": 994,
                "width": 417,
                "modifiers": [],
                "functionKeyword": {
                    "kind": "FunctionKeyword",
                    "fullStart": 0,
                    "fullEnd": 584,
                    "start": 575,
                    "end": 583,
                    "fullWidth": 584,
                    "width": 8,
                    "text": "function",
                    "value": "function",
                    "valueText": "function",
                    "hasLeadingTrivia": true,
                    "hasLeadingComment": true,
                    "hasLeadingNewLine": true,
                    "hasTrailingTrivia": true,
                    "leadingTrivia": [
                        {
                            "kind": "SingleLineCommentTrivia",
                            "text": "/// Copyright (c) 2012 Ecma International.  All rights reserved. "
                        },
                        {
                            "kind": "NewLineTrivia",
                            "text": "\r\n"
                        },
                        {
                            "kind": "SingleLineCommentTrivia",
                            "text": "/// Ecma International makes this code available under the terms and conditions set"
                        },
                        {
                            "kind": "NewLineTrivia",
                            "text": "\r\n"
                        },
                        {
                            "kind": "SingleLineCommentTrivia",
                            "text": "/// forth on http://hg.ecmascript.org/tests/test262/raw-file/tip/LICENSE (the "
                        },
                        {
                            "kind": "NewLineTrivia",
                            "text": "\r\n"
                        },
                        {
                            "kind": "SingleLineCommentTrivia",
                            "text": "/// \"Use Terms\").   Any redistribution of this code must retain the above "
                        },
                        {
                            "kind": "NewLineTrivia",
                            "text": "\r\n"
                        },
                        {
                            "kind": "SingleLineCommentTrivia",
                            "text": "/// copyright and this notice and otherwise comply with the Use Terms."
                        },
                        {
                            "kind": "NewLineTrivia",
                            "text": "\r\n"
                        },
                        {
                            "kind": "MultiLineCommentTrivia",
                            "text": "/**\r\n * @path ch15/15.2/15.2.3/15.2.3.5/15.2.3.5-4-94.js\r\n * @description Object.create - 'enumerable' property of one property in 'Properties' is an Arguments object (8.10.5 step 3.b)\r\n */"
                        },
                        {
                            "kind": "NewLineTrivia",
                            "text": "\r\n"
                        },
                        {
                            "kind": "NewLineTrivia",
                            "text": "\r\n"
                        },
                        {
                            "kind": "NewLineTrivia",
                            "text": "\r\n"
                        }
                    ],
                    "trailingTrivia": [
                        {
                            "kind": "WhitespaceTrivia",
                            "text": " "
                        }
                    ]
                },
                "identifier": {
                    "kind": "IdentifierName",
                    "fullStart": 584,
                    "fullEnd": 592,
                    "start": 584,
                    "end": 592,
                    "fullWidth": 8,
                    "width": 8,
                    "text": "testcase",
                    "value": "testcase",
                    "valueText": "testcase"
                },
                "callSignature": {
                    "kind": "CallSignature",
                    "fullStart": 592,
                    "fullEnd": 595,
                    "start": 592,
                    "end": 594,
                    "fullWidth": 3,
                    "width": 2,
                    "parameterList": {
                        "kind": "ParameterList",
                        "fullStart": 592,
                        "fullEnd": 595,
                        "start": 592,
                        "end": 594,
                        "fullWidth": 3,
                        "width": 2,
                        "openParenToken": {
                            "kind": "OpenParenToken",
                            "fullStart": 592,
                            "fullEnd": 593,
                            "start": 592,
                            "end": 593,
                            "fullWidth": 1,
                            "width": 1,
                            "text": "(",
                            "value": "(",
                            "valueText": "("
                        },
                        "parameters": [],
                        "closeParenToken": {
                            "kind": "CloseParenToken",
                            "fullStart": 593,
                            "fullEnd": 595,
                            "start": 593,
                            "end": 594,
                            "fullWidth": 2,
                            "width": 1,
                            "text": ")",
                            "value": ")",
                            "valueText": ")",
                            "hasTrailingTrivia": true,
                            "trailingTrivia": [
                                {
                                    "kind": "WhitespaceTrivia",
                                    "text": " "
                                }
                            ]
                        }
                    }
                },
                "block": {
                    "kind": "Block",
                    "fullStart": 595,
                    "fullEnd": 994,
                    "start": 595,
                    "end": 992,
                    "fullWidth": 399,
                    "width": 397,
                    "openBraceToken": {
                        "kind": "OpenBraceToken",
                        "fullStart": 595,
                        "fullEnd": 598,
                        "start": 595,
                        "end": 596,
                        "fullWidth": 3,
                        "width": 1,
                        "text": "{",
                        "value": "{",
                        "valueText": "{",
                        "hasTrailingTrivia": true,
                        "hasTrailingNewLine": true,
                        "trailingTrivia": [
                            {
                                "kind": "NewLineTrivia",
                                "text": "\r\n"
                            }
                        ]
                    },
                    "statements": [
                        {
                            "kind": "VariableStatement",
                            "fullStart": 598,
                            "fullEnd": 631,
                            "start": 608,
                            "end": 629,
                            "fullWidth": 33,
                            "width": 21,
                            "modifiers": [],
                            "variableDeclaration": {
                                "kind": "VariableDeclaration",
                                "fullStart": 598,
                                "fullEnd": 628,
                                "start": 608,
                                "end": 628,
                                "fullWidth": 30,
                                "width": 20,
                                "varKeyword": {
                                    "kind": "VarKeyword",
                                    "fullStart": 598,
                                    "fullEnd": 612,
                                    "start": 608,
                                    "end": 611,
                                    "fullWidth": 14,
                                    "width": 3,
                                    "text": "var",
                                    "value": "var",
                                    "valueText": "var",
                                    "hasLeadingTrivia": true,
                                    "hasLeadingNewLine": true,
                                    "hasTrailingTrivia": true,
                                    "leadingTrivia": [
                                        {
                                            "kind": "NewLineTrivia",
                                            "text": "\r\n"
                                        },
                                        {
                                            "kind": "WhitespaceTrivia",
                                            "text": "        "
                                        }
                                    ],
                                    "trailingTrivia": [
                                        {
                                            "kind": "WhitespaceTrivia",
                                            "text": " "
                                        }
                                    ]
                                },
                                "variableDeclarators": [
                                    {
                                        "kind": "VariableDeclarator",
                                        "fullStart": 612,
                                        "fullEnd": 628,
                                        "start": 612,
                                        "end": 628,
                                        "fullWidth": 16,
<<<<<<< HEAD
                                        "width": 16,
                                        "identifier": {
=======
                                        "propertyName": {
>>>>>>> 85e84683
                                            "kind": "IdentifierName",
                                            "fullStart": 612,
                                            "fullEnd": 621,
                                            "start": 612,
                                            "end": 620,
                                            "fullWidth": 9,
                                            "width": 8,
                                            "text": "accessed",
                                            "value": "accessed",
                                            "valueText": "accessed",
                                            "hasTrailingTrivia": true,
                                            "trailingTrivia": [
                                                {
                                                    "kind": "WhitespaceTrivia",
                                                    "text": " "
                                                }
                                            ]
                                        },
                                        "equalsValueClause": {
                                            "kind": "EqualsValueClause",
                                            "fullStart": 621,
                                            "fullEnd": 628,
                                            "start": 621,
                                            "end": 628,
                                            "fullWidth": 7,
                                            "width": 7,
                                            "equalsToken": {
                                                "kind": "EqualsToken",
                                                "fullStart": 621,
                                                "fullEnd": 623,
                                                "start": 621,
                                                "end": 622,
                                                "fullWidth": 2,
                                                "width": 1,
                                                "text": "=",
                                                "value": "=",
                                                "valueText": "=",
                                                "hasTrailingTrivia": true,
                                                "trailingTrivia": [
                                                    {
                                                        "kind": "WhitespaceTrivia",
                                                        "text": " "
                                                    }
                                                ]
                                            },
                                            "value": {
                                                "kind": "FalseKeyword",
                                                "fullStart": 623,
                                                "fullEnd": 628,
                                                "start": 623,
                                                "end": 628,
                                                "fullWidth": 5,
                                                "width": 5,
                                                "text": "false",
                                                "value": false,
                                                "valueText": "false"
                                            }
                                        }
                                    }
                                ]
                            },
                            "semicolonToken": {
                                "kind": "SemicolonToken",
                                "fullStart": 628,
                                "fullEnd": 631,
                                "start": 628,
                                "end": 629,
                                "fullWidth": 3,
                                "width": 1,
                                "text": ";",
                                "value": ";",
                                "valueText": ";",
                                "hasTrailingTrivia": true,
                                "hasTrailingNewLine": true,
                                "trailingTrivia": [
                                    {
                                        "kind": "NewLineTrivia",
                                        "text": "\r\n"
                                    }
                                ]
                            }
                        },
                        {
                            "kind": "VariableStatement",
                            "fullStart": 631,
                            "fullEnd": 692,
                            "start": 639,
                            "end": 690,
                            "fullWidth": 61,
                            "width": 51,
                            "modifiers": [],
                            "variableDeclaration": {
                                "kind": "VariableDeclaration",
                                "fullStart": 631,
                                "fullEnd": 689,
                                "start": 639,
                                "end": 689,
                                "fullWidth": 58,
                                "width": 50,
                                "varKeyword": {
                                    "kind": "VarKeyword",
                                    "fullStart": 631,
                                    "fullEnd": 643,
                                    "start": 639,
                                    "end": 642,
                                    "fullWidth": 12,
                                    "width": 3,
                                    "text": "var",
                                    "value": "var",
                                    "valueText": "var",
                                    "hasLeadingTrivia": true,
                                    "hasTrailingTrivia": true,
                                    "leadingTrivia": [
                                        {
                                            "kind": "WhitespaceTrivia",
                                            "text": "        "
                                        }
                                    ],
                                    "trailingTrivia": [
                                        {
                                            "kind": "WhitespaceTrivia",
                                            "text": " "
                                        }
                                    ]
                                },
                                "variableDeclarators": [
                                    {
                                        "kind": "VariableDeclarator",
                                        "fullStart": 643,
                                        "fullEnd": 689,
                                        "start": 643,
                                        "end": 689,
                                        "fullWidth": 46,
<<<<<<< HEAD
                                        "width": 46,
                                        "identifier": {
=======
                                        "propertyName": {
>>>>>>> 85e84683
                                            "kind": "IdentifierName",
                                            "fullStart": 643,
                                            "fullEnd": 650,
                                            "start": 643,
                                            "end": 649,
                                            "fullWidth": 7,
                                            "width": 6,
                                            "text": "argObj",
                                            "value": "argObj",
                                            "valueText": "argObj",
                                            "hasTrailingTrivia": true,
                                            "trailingTrivia": [
                                                {
                                                    "kind": "WhitespaceTrivia",
                                                    "text": " "
                                                }
                                            ]
                                        },
                                        "equalsValueClause": {
                                            "kind": "EqualsValueClause",
                                            "fullStart": 650,
                                            "fullEnd": 689,
                                            "start": 650,
                                            "end": 689,
                                            "fullWidth": 39,
                                            "width": 39,
                                            "equalsToken": {
                                                "kind": "EqualsToken",
                                                "fullStart": 650,
                                                "fullEnd": 652,
                                                "start": 650,
                                                "end": 651,
                                                "fullWidth": 2,
                                                "width": 1,
                                                "text": "=",
                                                "value": "=",
                                                "valueText": "=",
                                                "hasTrailingTrivia": true,
                                                "trailingTrivia": [
                                                    {
                                                        "kind": "WhitespaceTrivia",
                                                        "text": " "
                                                    }
                                                ]
                                            },
                                            "value": {
                                                "kind": "InvocationExpression",
                                                "fullStart": 652,
                                                "fullEnd": 689,
                                                "start": 652,
                                                "end": 689,
                                                "fullWidth": 37,
                                                "width": 37,
                                                "expression": {
                                                    "kind": "ParenthesizedExpression",
                                                    "fullStart": 652,
                                                    "fullEnd": 687,
                                                    "start": 652,
                                                    "end": 687,
                                                    "fullWidth": 35,
                                                    "width": 35,
                                                    "openParenToken": {
                                                        "kind": "OpenParenToken",
                                                        "fullStart": 652,
                                                        "fullEnd": 653,
                                                        "start": 652,
                                                        "end": 653,
                                                        "fullWidth": 1,
                                                        "width": 1,
                                                        "text": "(",
                                                        "value": "(",
                                                        "valueText": "("
                                                    },
                                                    "expression": {
                                                        "kind": "FunctionExpression",
                                                        "fullStart": 653,
                                                        "fullEnd": 686,
                                                        "start": 653,
                                                        "end": 686,
                                                        "fullWidth": 33,
                                                        "width": 33,
                                                        "functionKeyword": {
                                                            "kind": "FunctionKeyword",
                                                            "fullStart": 653,
                                                            "fullEnd": 662,
                                                            "start": 653,
                                                            "end": 661,
                                                            "fullWidth": 9,
                                                            "width": 8,
                                                            "text": "function",
                                                            "value": "function",
                                                            "valueText": "function",
                                                            "hasTrailingTrivia": true,
                                                            "trailingTrivia": [
                                                                {
                                                                    "kind": "WhitespaceTrivia",
                                                                    "text": " "
                                                                }
                                                            ]
                                                        },
                                                        "callSignature": {
                                                            "kind": "CallSignature",
                                                            "fullStart": 662,
                                                            "fullEnd": 665,
                                                            "start": 662,
                                                            "end": 664,
                                                            "fullWidth": 3,
                                                            "width": 2,
                                                            "parameterList": {
                                                                "kind": "ParameterList",
                                                                "fullStart": 662,
                                                                "fullEnd": 665,
                                                                "start": 662,
                                                                "end": 664,
                                                                "fullWidth": 3,
                                                                "width": 2,
                                                                "openParenToken": {
                                                                    "kind": "OpenParenToken",
                                                                    "fullStart": 662,
                                                                    "fullEnd": 663,
                                                                    "start": 662,
                                                                    "end": 663,
                                                                    "fullWidth": 1,
                                                                    "width": 1,
                                                                    "text": "(",
                                                                    "value": "(",
                                                                    "valueText": "("
                                                                },
                                                                "parameters": [],
                                                                "closeParenToken": {
                                                                    "kind": "CloseParenToken",
                                                                    "fullStart": 663,
                                                                    "fullEnd": 665,
                                                                    "start": 663,
                                                                    "end": 664,
                                                                    "fullWidth": 2,
                                                                    "width": 1,
                                                                    "text": ")",
                                                                    "value": ")",
                                                                    "valueText": ")",
                                                                    "hasTrailingTrivia": true,
                                                                    "trailingTrivia": [
                                                                        {
                                                                            "kind": "WhitespaceTrivia",
                                                                            "text": " "
                                                                        }
                                                                    ]
                                                                }
                                                            }
                                                        },
                                                        "block": {
                                                            "kind": "Block",
                                                            "fullStart": 665,
                                                            "fullEnd": 686,
                                                            "start": 665,
                                                            "end": 686,
                                                            "fullWidth": 21,
                                                            "width": 21,
                                                            "openBraceToken": {
                                                                "kind": "OpenBraceToken",
                                                                "fullStart": 665,
                                                                "fullEnd": 667,
                                                                "start": 665,
                                                                "end": 666,
                                                                "fullWidth": 2,
                                                                "width": 1,
                                                                "text": "{",
                                                                "value": "{",
                                                                "valueText": "{",
                                                                "hasTrailingTrivia": true,
                                                                "trailingTrivia": [
                                                                    {
                                                                        "kind": "WhitespaceTrivia",
                                                                        "text": " "
                                                                    }
                                                                ]
                                                            },
                                                            "statements": [
                                                                {
                                                                    "kind": "ReturnStatement",
                                                                    "fullStart": 667,
                                                                    "fullEnd": 685,
                                                                    "start": 667,
                                                                    "end": 684,
                                                                    "fullWidth": 18,
                                                                    "width": 17,
                                                                    "returnKeyword": {
                                                                        "kind": "ReturnKeyword",
                                                                        "fullStart": 667,
                                                                        "fullEnd": 674,
                                                                        "start": 667,
                                                                        "end": 673,
                                                                        "fullWidth": 7,
                                                                        "width": 6,
                                                                        "text": "return",
                                                                        "value": "return",
                                                                        "valueText": "return",
                                                                        "hasTrailingTrivia": true,
                                                                        "trailingTrivia": [
                                                                            {
                                                                                "kind": "WhitespaceTrivia",
                                                                                "text": " "
                                                                            }
                                                                        ]
                                                                    },
                                                                    "expression": {
                                                                        "kind": "IdentifierName",
                                                                        "fullStart": 674,
                                                                        "fullEnd": 683,
                                                                        "start": 674,
                                                                        "end": 683,
                                                                        "fullWidth": 9,
                                                                        "width": 9,
                                                                        "text": "arguments",
                                                                        "value": "arguments",
                                                                        "valueText": "arguments"
                                                                    },
                                                                    "semicolonToken": {
                                                                        "kind": "SemicolonToken",
                                                                        "fullStart": 683,
                                                                        "fullEnd": 685,
                                                                        "start": 683,
                                                                        "end": 684,
                                                                        "fullWidth": 2,
                                                                        "width": 1,
                                                                        "text": ";",
                                                                        "value": ";",
                                                                        "valueText": ";",
                                                                        "hasTrailingTrivia": true,
                                                                        "trailingTrivia": [
                                                                            {
                                                                                "kind": "WhitespaceTrivia",
                                                                                "text": " "
                                                                            }
                                                                        ]
                                                                    }
                                                                }
                                                            ],
                                                            "closeBraceToken": {
                                                                "kind": "CloseBraceToken",
                                                                "fullStart": 685,
                                                                "fullEnd": 686,
                                                                "start": 685,
                                                                "end": 686,
                                                                "fullWidth": 1,
                                                                "width": 1,
                                                                "text": "}",
                                                                "value": "}",
                                                                "valueText": "}"
                                                            }
                                                        }
                                                    },
                                                    "closeParenToken": {
                                                        "kind": "CloseParenToken",
                                                        "fullStart": 686,
                                                        "fullEnd": 687,
                                                        "start": 686,
                                                        "end": 687,
                                                        "fullWidth": 1,
                                                        "width": 1,
                                                        "text": ")",
                                                        "value": ")",
                                                        "valueText": ")"
                                                    }
                                                },
                                                "argumentList": {
                                                    "kind": "ArgumentList",
                                                    "fullStart": 687,
                                                    "fullEnd": 689,
                                                    "start": 687,
                                                    "end": 689,
                                                    "fullWidth": 2,
                                                    "width": 2,
                                                    "openParenToken": {
                                                        "kind": "OpenParenToken",
                                                        "fullStart": 687,
                                                        "fullEnd": 688,
                                                        "start": 687,
                                                        "end": 688,
                                                        "fullWidth": 1,
                                                        "width": 1,
                                                        "text": "(",
                                                        "value": "(",
                                                        "valueText": "("
                                                    },
                                                    "arguments": [],
                                                    "closeParenToken": {
                                                        "kind": "CloseParenToken",
                                                        "fullStart": 688,
                                                        "fullEnd": 689,
                                                        "start": 688,
                                                        "end": 689,
                                                        "fullWidth": 1,
                                                        "width": 1,
                                                        "text": ")",
                                                        "value": ")",
                                                        "valueText": ")"
                                                    }
                                                }
                                            }
                                        }
                                    }
                                ]
                            },
                            "semicolonToken": {
                                "kind": "SemicolonToken",
                                "fullStart": 689,
                                "fullEnd": 692,
                                "start": 689,
                                "end": 690,
                                "fullWidth": 3,
                                "width": 1,
                                "text": ";",
                                "value": ";",
                                "valueText": ";",
                                "hasTrailingTrivia": true,
                                "hasTrailingNewLine": true,
                                "trailingTrivia": [
                                    {
                                        "kind": "NewLineTrivia",
                                        "text": "\r\n"
                                    }
                                ]
                            }
                        },
                        {
                            "kind": "VariableStatement",
                            "fullStart": 692,
                            "fullEnd": 821,
                            "start": 702,
                            "end": 819,
                            "fullWidth": 129,
                            "width": 117,
                            "modifiers": [],
                            "variableDeclaration": {
                                "kind": "VariableDeclaration",
                                "fullStart": 692,
                                "fullEnd": 818,
                                "start": 702,
                                "end": 818,
                                "fullWidth": 126,
                                "width": 116,
                                "varKeyword": {
                                    "kind": "VarKeyword",
                                    "fullStart": 692,
                                    "fullEnd": 706,
                                    "start": 702,
                                    "end": 705,
                                    "fullWidth": 14,
                                    "width": 3,
                                    "text": "var",
                                    "value": "var",
                                    "valueText": "var",
                                    "hasLeadingTrivia": true,
                                    "hasLeadingNewLine": true,
                                    "hasTrailingTrivia": true,
                                    "leadingTrivia": [
                                        {
                                            "kind": "NewLineTrivia",
                                            "text": "\r\n"
                                        },
                                        {
                                            "kind": "WhitespaceTrivia",
                                            "text": "        "
                                        }
                                    ],
                                    "trailingTrivia": [
                                        {
                                            "kind": "WhitespaceTrivia",
                                            "text": " "
                                        }
                                    ]
                                },
                                "variableDeclarators": [
                                    {
                                        "kind": "VariableDeclarator",
                                        "fullStart": 706,
                                        "fullEnd": 818,
                                        "start": 706,
                                        "end": 818,
                                        "fullWidth": 112,
<<<<<<< HEAD
                                        "width": 112,
                                        "identifier": {
=======
                                        "propertyName": {
>>>>>>> 85e84683
                                            "kind": "IdentifierName",
                                            "fullStart": 706,
                                            "fullEnd": 713,
                                            "start": 706,
                                            "end": 712,
                                            "fullWidth": 7,
                                            "width": 6,
                                            "text": "newObj",
                                            "value": "newObj",
                                            "valueText": "newObj",
                                            "hasTrailingTrivia": true,
                                            "trailingTrivia": [
                                                {
                                                    "kind": "WhitespaceTrivia",
                                                    "text": " "
                                                }
                                            ]
                                        },
                                        "equalsValueClause": {
                                            "kind": "EqualsValueClause",
                                            "fullStart": 713,
                                            "fullEnd": 818,
                                            "start": 713,
                                            "end": 818,
                                            "fullWidth": 105,
                                            "width": 105,
                                            "equalsToken": {
                                                "kind": "EqualsToken",
                                                "fullStart": 713,
                                                "fullEnd": 715,
                                                "start": 713,
                                                "end": 714,
                                                "fullWidth": 2,
                                                "width": 1,
                                                "text": "=",
                                                "value": "=",
                                                "valueText": "=",
                                                "hasTrailingTrivia": true,
                                                "trailingTrivia": [
                                                    {
                                                        "kind": "WhitespaceTrivia",
                                                        "text": " "
                                                    }
                                                ]
                                            },
                                            "value": {
                                                "kind": "InvocationExpression",
                                                "fullStart": 715,
                                                "fullEnd": 818,
                                                "start": 715,
                                                "end": 818,
                                                "fullWidth": 103,
                                                "width": 103,
                                                "expression": {
                                                    "kind": "MemberAccessExpression",
                                                    "fullStart": 715,
                                                    "fullEnd": 728,
                                                    "start": 715,
                                                    "end": 728,
                                                    "fullWidth": 13,
                                                    "width": 13,
                                                    "expression": {
                                                        "kind": "IdentifierName",
                                                        "fullStart": 715,
                                                        "fullEnd": 721,
                                                        "start": 715,
                                                        "end": 721,
                                                        "fullWidth": 6,
                                                        "width": 6,
                                                        "text": "Object",
                                                        "value": "Object",
                                                        "valueText": "Object"
                                                    },
                                                    "dotToken": {
                                                        "kind": "DotToken",
                                                        "fullStart": 721,
                                                        "fullEnd": 722,
                                                        "start": 721,
                                                        "end": 722,
                                                        "fullWidth": 1,
                                                        "width": 1,
                                                        "text": ".",
                                                        "value": ".",
                                                        "valueText": "."
                                                    },
                                                    "name": {
                                                        "kind": "IdentifierName",
                                                        "fullStart": 722,
                                                        "fullEnd": 728,
                                                        "start": 722,
                                                        "end": 728,
                                                        "fullWidth": 6,
                                                        "width": 6,
                                                        "text": "create",
                                                        "value": "create",
                                                        "valueText": "create"
                                                    }
                                                },
                                                "argumentList": {
                                                    "kind": "ArgumentList",
                                                    "fullStart": 728,
                                                    "fullEnd": 818,
                                                    "start": 728,
                                                    "end": 818,
                                                    "fullWidth": 90,
                                                    "width": 90,
                                                    "openParenToken": {
                                                        "kind": "OpenParenToken",
                                                        "fullStart": 728,
                                                        "fullEnd": 729,
                                                        "start": 728,
                                                        "end": 729,
                                                        "fullWidth": 1,
                                                        "width": 1,
                                                        "text": "(",
                                                        "value": "(",
                                                        "valueText": "("
                                                    },
                                                    "arguments": [
                                                        {
                                                            "kind": "ObjectLiteralExpression",
                                                            "fullStart": 729,
                                                            "fullEnd": 731,
                                                            "start": 729,
                                                            "end": 731,
                                                            "fullWidth": 2,
                                                            "width": 2,
                                                            "openBraceToken": {
                                                                "kind": "OpenBraceToken",
                                                                "fullStart": 729,
                                                                "fullEnd": 730,
                                                                "start": 729,
                                                                "end": 730,
                                                                "fullWidth": 1,
                                                                "width": 1,
                                                                "text": "{",
                                                                "value": "{",
                                                                "valueText": "{"
                                                            },
                                                            "propertyAssignments": [],
                                                            "closeBraceToken": {
                                                                "kind": "CloseBraceToken",
                                                                "fullStart": 730,
                                                                "fullEnd": 731,
                                                                "start": 730,
                                                                "end": 731,
                                                                "fullWidth": 1,
                                                                "width": 1,
                                                                "text": "}",
                                                                "value": "}",
                                                                "valueText": "}"
                                                            }
                                                        },
                                                        {
                                                            "kind": "CommaToken",
                                                            "fullStart": 731,
                                                            "fullEnd": 733,
                                                            "start": 731,
                                                            "end": 732,
                                                            "fullWidth": 2,
                                                            "width": 1,
                                                            "text": ",",
                                                            "value": ",",
                                                            "valueText": ",",
                                                            "hasTrailingTrivia": true,
                                                            "trailingTrivia": [
                                                                {
                                                                    "kind": "WhitespaceTrivia",
                                                                    "text": " "
                                                                }
                                                            ]
                                                        },
                                                        {
                                                            "kind": "ObjectLiteralExpression",
                                                            "fullStart": 733,
                                                            "fullEnd": 817,
                                                            "start": 733,
                                                            "end": 817,
                                                            "fullWidth": 84,
                                                            "width": 84,
                                                            "openBraceToken": {
                                                                "kind": "OpenBraceToken",
                                                                "fullStart": 733,
                                                                "fullEnd": 736,
                                                                "start": 733,
                                                                "end": 734,
                                                                "fullWidth": 3,
                                                                "width": 1,
                                                                "text": "{",
                                                                "value": "{",
                                                                "valueText": "{",
                                                                "hasTrailingTrivia": true,
                                                                "hasTrailingNewLine": true,
                                                                "trailingTrivia": [
                                                                    {
                                                                        "kind": "NewLineTrivia",
                                                                        "text": "\r\n"
                                                                    }
                                                                ]
                                                            },
                                                            "propertyAssignments": [
                                                                {
                                                                    "kind": "SimplePropertyAssignment",
                                                                    "fullStart": 736,
                                                                    "fullEnd": 808,
                                                                    "start": 748,
                                                                    "end": 806,
                                                                    "fullWidth": 72,
                                                                    "width": 58,
                                                                    "propertyName": {
                                                                        "kind": "IdentifierName",
                                                                        "fullStart": 736,
                                                                        "fullEnd": 752,
                                                                        "start": 748,
                                                                        "end": 752,
                                                                        "fullWidth": 16,
                                                                        "width": 4,
                                                                        "text": "prop",
                                                                        "value": "prop",
                                                                        "valueText": "prop",
                                                                        "hasLeadingTrivia": true,
                                                                        "leadingTrivia": [
                                                                            {
                                                                                "kind": "WhitespaceTrivia",
                                                                                "text": "            "
                                                                            }
                                                                        ]
                                                                    },
                                                                    "colonToken": {
                                                                        "kind": "ColonToken",
                                                                        "fullStart": 752,
                                                                        "fullEnd": 754,
                                                                        "start": 752,
                                                                        "end": 753,
                                                                        "fullWidth": 2,
                                                                        "width": 1,
                                                                        "text": ":",
                                                                        "value": ":",
                                                                        "valueText": ":",
                                                                        "hasTrailingTrivia": true,
                                                                        "trailingTrivia": [
                                                                            {
                                                                                "kind": "WhitespaceTrivia",
                                                                                "text": " "
                                                                            }
                                                                        ]
                                                                    },
                                                                    "expression": {
                                                                        "kind": "ObjectLiteralExpression",
                                                                        "fullStart": 754,
                                                                        "fullEnd": 808,
                                                                        "start": 754,
                                                                        "end": 806,
                                                                        "fullWidth": 54,
                                                                        "width": 52,
                                                                        "openBraceToken": {
                                                                            "kind": "OpenBraceToken",
                                                                            "fullStart": 754,
                                                                            "fullEnd": 757,
                                                                            "start": 754,
                                                                            "end": 755,
                                                                            "fullWidth": 3,
                                                                            "width": 1,
                                                                            "text": "{",
                                                                            "value": "{",
                                                                            "valueText": "{",
                                                                            "hasTrailingTrivia": true,
                                                                            "hasTrailingNewLine": true,
                                                                            "trailingTrivia": [
                                                                                {
                                                                                    "kind": "NewLineTrivia",
                                                                                    "text": "\r\n"
                                                                                }
                                                                            ]
                                                                        },
                                                                        "propertyAssignments": [
                                                                            {
                                                                                "kind": "SimplePropertyAssignment",
                                                                                "fullStart": 757,
                                                                                "fullEnd": 793,
                                                                                "start": 773,
                                                                                "end": 791,
                                                                                "fullWidth": 36,
                                                                                "width": 18,
                                                                                "propertyName": {
                                                                                    "kind": "IdentifierName",
                                                                                    "fullStart": 757,
                                                                                    "fullEnd": 783,
                                                                                    "start": 773,
                                                                                    "end": 783,
                                                                                    "fullWidth": 26,
                                                                                    "width": 10,
                                                                                    "text": "enumerable",
                                                                                    "value": "enumerable",
                                                                                    "valueText": "enumerable",
                                                                                    "hasLeadingTrivia": true,
                                                                                    "leadingTrivia": [
                                                                                        {
                                                                                            "kind": "WhitespaceTrivia",
                                                                                            "text": "                "
                                                                                        }
                                                                                    ]
                                                                                },
                                                                                "colonToken": {
                                                                                    "kind": "ColonToken",
                                                                                    "fullStart": 783,
                                                                                    "fullEnd": 785,
                                                                                    "start": 783,
                                                                                    "end": 784,
                                                                                    "fullWidth": 2,
                                                                                    "width": 1,
                                                                                    "text": ":",
                                                                                    "value": ":",
                                                                                    "valueText": ":",
                                                                                    "hasTrailingTrivia": true,
                                                                                    "trailingTrivia": [
                                                                                        {
                                                                                            "kind": "WhitespaceTrivia",
                                                                                            "text": " "
                                                                                        }
                                                                                    ]
                                                                                },
                                                                                "expression": {
                                                                                    "kind": "IdentifierName",
                                                                                    "fullStart": 785,
                                                                                    "fullEnd": 793,
                                                                                    "start": 785,
                                                                                    "end": 791,
                                                                                    "fullWidth": 8,
                                                                                    "width": 6,
                                                                                    "text": "argObj",
                                                                                    "value": "argObj",
                                                                                    "valueText": "argObj",
                                                                                    "hasTrailingTrivia": true,
                                                                                    "hasTrailingNewLine": true,
                                                                                    "trailingTrivia": [
                                                                                        {
                                                                                            "kind": "NewLineTrivia",
                                                                                            "text": "\r\n"
                                                                                        }
                                                                                    ]
                                                                                }
                                                                            }
                                                                        ],
                                                                        "closeBraceToken": {
                                                                            "kind": "CloseBraceToken",
                                                                            "fullStart": 793,
                                                                            "fullEnd": 808,
                                                                            "start": 805,
                                                                            "end": 806,
                                                                            "fullWidth": 15,
                                                                            "width": 1,
                                                                            "text": "}",
                                                                            "value": "}",
                                                                            "valueText": "}",
                                                                            "hasLeadingTrivia": true,
                                                                            "hasTrailingTrivia": true,
                                                                            "hasTrailingNewLine": true,
                                                                            "leadingTrivia": [
                                                                                {
                                                                                    "kind": "WhitespaceTrivia",
                                                                                    "text": "            "
                                                                                }
                                                                            ],
                                                                            "trailingTrivia": [
                                                                                {
                                                                                    "kind": "NewLineTrivia",
                                                                                    "text": "\r\n"
                                                                                }
                                                                            ]
                                                                        }
                                                                    }
                                                                }
                                                            ],
                                                            "closeBraceToken": {
                                                                "kind": "CloseBraceToken",
                                                                "fullStart": 808,
                                                                "fullEnd": 817,
                                                                "start": 816,
                                                                "end": 817,
                                                                "fullWidth": 9,
                                                                "width": 1,
                                                                "text": "}",
                                                                "value": "}",
                                                                "valueText": "}",
                                                                "hasLeadingTrivia": true,
                                                                "leadingTrivia": [
                                                                    {
                                                                        "kind": "WhitespaceTrivia",
                                                                        "text": "        "
                                                                    }
                                                                ]
                                                            }
                                                        }
                                                    ],
                                                    "closeParenToken": {
                                                        "kind": "CloseParenToken",
                                                        "fullStart": 817,
                                                        "fullEnd": 818,
                                                        "start": 817,
                                                        "end": 818,
                                                        "fullWidth": 1,
                                                        "width": 1,
                                                        "text": ")",
                                                        "value": ")",
                                                        "valueText": ")"
                                                    }
                                                }
                                            }
                                        }
                                    }
                                ]
                            },
                            "semicolonToken": {
                                "kind": "SemicolonToken",
                                "fullStart": 818,
                                "fullEnd": 821,
                                "start": 818,
                                "end": 819,
                                "fullWidth": 3,
                                "width": 1,
                                "text": ";",
                                "value": ";",
                                "valueText": ";",
                                "hasTrailingTrivia": true,
                                "hasTrailingNewLine": true,
                                "trailingTrivia": [
                                    {
                                        "kind": "NewLineTrivia",
                                        "text": "\r\n"
                                    }
                                ]
                            }
                        },
                        {
                            "kind": "ForInStatement",
                            "fullStart": 821,
                            "fullEnd": 961,
                            "start": 829,
                            "end": 959,
                            "fullWidth": 140,
                            "width": 130,
                            "forKeyword": {
                                "kind": "ForKeyword",
                                "fullStart": 821,
                                "fullEnd": 833,
                                "start": 829,
                                "end": 832,
                                "fullWidth": 12,
                                "width": 3,
                                "text": "for",
                                "value": "for",
                                "valueText": "for",
                                "hasLeadingTrivia": true,
                                "hasTrailingTrivia": true,
                                "leadingTrivia": [
                                    {
                                        "kind": "WhitespaceTrivia",
                                        "text": "        "
                                    }
                                ],
                                "trailingTrivia": [
                                    {
                                        "kind": "WhitespaceTrivia",
                                        "text": " "
                                    }
                                ]
                            },
                            "openParenToken": {
                                "kind": "OpenParenToken",
                                "fullStart": 833,
                                "fullEnd": 834,
                                "start": 833,
                                "end": 834,
                                "fullWidth": 1,
                                "width": 1,
                                "text": "(",
                                "value": "(",
                                "valueText": "("
                            },
                            "variableDeclaration": {
                                "kind": "VariableDeclaration",
                                "fullStart": 834,
                                "fullEnd": 847,
                                "start": 834,
                                "end": 846,
                                "fullWidth": 13,
                                "width": 12,
                                "varKeyword": {
                                    "kind": "VarKeyword",
                                    "fullStart": 834,
                                    "fullEnd": 838,
                                    "start": 834,
                                    "end": 837,
                                    "fullWidth": 4,
                                    "width": 3,
                                    "text": "var",
                                    "value": "var",
                                    "valueText": "var",
                                    "hasTrailingTrivia": true,
                                    "trailingTrivia": [
                                        {
                                            "kind": "WhitespaceTrivia",
                                            "text": " "
                                        }
                                    ]
                                },
                                "variableDeclarators": [
                                    {
                                        "kind": "VariableDeclarator",
                                        "fullStart": 838,
                                        "fullEnd": 847,
                                        "start": 838,
                                        "end": 846,
                                        "fullWidth": 9,
<<<<<<< HEAD
                                        "width": 8,
                                        "identifier": {
=======
                                        "propertyName": {
>>>>>>> 85e84683
                                            "kind": "IdentifierName",
                                            "fullStart": 838,
                                            "fullEnd": 847,
                                            "start": 838,
                                            "end": 846,
                                            "fullWidth": 9,
                                            "width": 8,
                                            "text": "property",
                                            "value": "property",
                                            "valueText": "property",
                                            "hasTrailingTrivia": true,
                                            "trailingTrivia": [
                                                {
                                                    "kind": "WhitespaceTrivia",
                                                    "text": " "
                                                }
                                            ]
                                        }
                                    }
                                ]
                            },
                            "inKeyword": {
                                "kind": "InKeyword",
                                "fullStart": 847,
                                "fullEnd": 850,
                                "start": 847,
                                "end": 849,
                                "fullWidth": 3,
                                "width": 2,
                                "text": "in",
                                "value": "in",
                                "valueText": "in",
                                "hasTrailingTrivia": true,
                                "trailingTrivia": [
                                    {
                                        "kind": "WhitespaceTrivia",
                                        "text": " "
                                    }
                                ]
                            },
                            "expression": {
                                "kind": "IdentifierName",
                                "fullStart": 850,
                                "fullEnd": 856,
                                "start": 850,
                                "end": 856,
                                "fullWidth": 6,
                                "width": 6,
                                "text": "newObj",
                                "value": "newObj",
                                "valueText": "newObj"
                            },
                            "closeParenToken": {
                                "kind": "CloseParenToken",
                                "fullStart": 856,
                                "fullEnd": 858,
                                "start": 856,
                                "end": 857,
                                "fullWidth": 2,
                                "width": 1,
                                "text": ")",
                                "value": ")",
                                "valueText": ")",
                                "hasTrailingTrivia": true,
                                "trailingTrivia": [
                                    {
                                        "kind": "WhitespaceTrivia",
                                        "text": " "
                                    }
                                ]
                            },
                            "statement": {
                                "kind": "Block",
                                "fullStart": 858,
                                "fullEnd": 961,
                                "start": 858,
                                "end": 959,
                                "fullWidth": 103,
                                "width": 101,
                                "openBraceToken": {
                                    "kind": "OpenBraceToken",
                                    "fullStart": 858,
                                    "fullEnd": 861,
                                    "start": 858,
                                    "end": 859,
                                    "fullWidth": 3,
                                    "width": 1,
                                    "text": "{",
                                    "value": "{",
                                    "valueText": "{",
                                    "hasTrailingTrivia": true,
                                    "hasTrailingNewLine": true,
                                    "trailingTrivia": [
                                        {
                                            "kind": "NewLineTrivia",
                                            "text": "\r\n"
                                        }
                                    ]
                                },
                                "statements": [
                                    {
                                        "kind": "IfStatement",
                                        "fullStart": 861,
                                        "fullEnd": 950,
                                        "start": 873,
                                        "end": 948,
                                        "fullWidth": 89,
                                        "width": 75,
                                        "ifKeyword": {
                                            "kind": "IfKeyword",
                                            "fullStart": 861,
                                            "fullEnd": 876,
                                            "start": 873,
                                            "end": 875,
                                            "fullWidth": 15,
                                            "width": 2,
                                            "text": "if",
                                            "value": "if",
                                            "valueText": "if",
                                            "hasLeadingTrivia": true,
                                            "hasTrailingTrivia": true,
                                            "leadingTrivia": [
                                                {
                                                    "kind": "WhitespaceTrivia",
                                                    "text": "            "
                                                }
                                            ],
                                            "trailingTrivia": [
                                                {
                                                    "kind": "WhitespaceTrivia",
                                                    "text": " "
                                                }
                                            ]
                                        },
                                        "openParenToken": {
                                            "kind": "OpenParenToken",
                                            "fullStart": 876,
                                            "fullEnd": 877,
                                            "start": 876,
                                            "end": 877,
                                            "fullWidth": 1,
                                            "width": 1,
                                            "text": "(",
                                            "value": "(",
                                            "valueText": "("
                                        },
                                        "condition": {
                                            "kind": "EqualsExpression",
                                            "fullStart": 877,
                                            "fullEnd": 896,
                                            "start": 877,
                                            "end": 896,
                                            "fullWidth": 19,
                                            "width": 19,
                                            "left": {
                                                "kind": "IdentifierName",
                                                "fullStart": 877,
                                                "fullEnd": 886,
                                                "start": 877,
                                                "end": 885,
                                                "fullWidth": 9,
                                                "width": 8,
                                                "text": "property",
                                                "value": "property",
                                                "valueText": "property",
                                                "hasTrailingTrivia": true,
                                                "trailingTrivia": [
                                                    {
                                                        "kind": "WhitespaceTrivia",
                                                        "text": " "
                                                    }
                                                ]
                                            },
                                            "operatorToken": {
                                                "kind": "EqualsEqualsEqualsToken",
                                                "fullStart": 886,
                                                "fullEnd": 890,
                                                "start": 886,
                                                "end": 889,
                                                "fullWidth": 4,
                                                "width": 3,
                                                "text": "===",
                                                "value": "===",
                                                "valueText": "===",
                                                "hasTrailingTrivia": true,
                                                "trailingTrivia": [
                                                    {
                                                        "kind": "WhitespaceTrivia",
                                                        "text": " "
                                                    }
                                                ]
                                            },
                                            "right": {
                                                "kind": "StringLiteral",
                                                "fullStart": 890,
                                                "fullEnd": 896,
                                                "start": 890,
                                                "end": 896,
                                                "fullWidth": 6,
                                                "width": 6,
                                                "text": "\"prop\"",
                                                "value": "prop",
                                                "valueText": "prop"
                                            }
                                        },
                                        "closeParenToken": {
                                            "kind": "CloseParenToken",
                                            "fullStart": 896,
                                            "fullEnd": 898,
                                            "start": 896,
                                            "end": 897,
                                            "fullWidth": 2,
                                            "width": 1,
                                            "text": ")",
                                            "value": ")",
                                            "valueText": ")",
                                            "hasTrailingTrivia": true,
                                            "trailingTrivia": [
                                                {
                                                    "kind": "WhitespaceTrivia",
                                                    "text": " "
                                                }
                                            ]
                                        },
                                        "statement": {
                                            "kind": "Block",
                                            "fullStart": 898,
                                            "fullEnd": 950,
                                            "start": 898,
                                            "end": 948,
                                            "fullWidth": 52,
                                            "width": 50,
                                            "openBraceToken": {
                                                "kind": "OpenBraceToken",
                                                "fullStart": 898,
                                                "fullEnd": 901,
                                                "start": 898,
                                                "end": 899,
                                                "fullWidth": 3,
                                                "width": 1,
                                                "text": "{",
                                                "value": "{",
                                                "valueText": "{",
                                                "hasTrailingTrivia": true,
                                                "hasTrailingNewLine": true,
                                                "trailingTrivia": [
                                                    {
                                                        "kind": "NewLineTrivia",
                                                        "text": "\r\n"
                                                    }
                                                ]
                                            },
                                            "statements": [
                                                {
                                                    "kind": "ExpressionStatement",
                                                    "fullStart": 901,
                                                    "fullEnd": 935,
                                                    "start": 917,
                                                    "end": 933,
                                                    "fullWidth": 34,
                                                    "width": 16,
                                                    "expression": {
                                                        "kind": "AssignmentExpression",
                                                        "fullStart": 901,
                                                        "fullEnd": 932,
                                                        "start": 917,
                                                        "end": 932,
                                                        "fullWidth": 31,
                                                        "width": 15,
                                                        "left": {
                                                            "kind": "IdentifierName",
                                                            "fullStart": 901,
                                                            "fullEnd": 926,
                                                            "start": 917,
                                                            "end": 925,
                                                            "fullWidth": 25,
                                                            "width": 8,
                                                            "text": "accessed",
                                                            "value": "accessed",
                                                            "valueText": "accessed",
                                                            "hasLeadingTrivia": true,
                                                            "hasTrailingTrivia": true,
                                                            "leadingTrivia": [
                                                                {
                                                                    "kind": "WhitespaceTrivia",
                                                                    "text": "                "
                                                                }
                                                            ],
                                                            "trailingTrivia": [
                                                                {
                                                                    "kind": "WhitespaceTrivia",
                                                                    "text": " "
                                                                }
                                                            ]
                                                        },
                                                        "operatorToken": {
                                                            "kind": "EqualsToken",
                                                            "fullStart": 926,
                                                            "fullEnd": 928,
                                                            "start": 926,
                                                            "end": 927,
                                                            "fullWidth": 2,
                                                            "width": 1,
                                                            "text": "=",
                                                            "value": "=",
                                                            "valueText": "=",
                                                            "hasTrailingTrivia": true,
                                                            "trailingTrivia": [
                                                                {
                                                                    "kind": "WhitespaceTrivia",
                                                                    "text": " "
                                                                }
                                                            ]
                                                        },
                                                        "right": {
                                                            "kind": "TrueKeyword",
                                                            "fullStart": 928,
                                                            "fullEnd": 932,
                                                            "start": 928,
                                                            "end": 932,
                                                            "fullWidth": 4,
                                                            "width": 4,
                                                            "text": "true",
                                                            "value": true,
                                                            "valueText": "true"
                                                        }
                                                    },
                                                    "semicolonToken": {
                                                        "kind": "SemicolonToken",
                                                        "fullStart": 932,
                                                        "fullEnd": 935,
                                                        "start": 932,
                                                        "end": 933,
                                                        "fullWidth": 3,
                                                        "width": 1,
                                                        "text": ";",
                                                        "value": ";",
                                                        "valueText": ";",
                                                        "hasTrailingTrivia": true,
                                                        "hasTrailingNewLine": true,
                                                        "trailingTrivia": [
                                                            {
                                                                "kind": "NewLineTrivia",
                                                                "text": "\r\n"
                                                            }
                                                        ]
                                                    }
                                                }
                                            ],
                                            "closeBraceToken": {
                                                "kind": "CloseBraceToken",
                                                "fullStart": 935,
                                                "fullEnd": 950,
                                                "start": 947,
                                                "end": 948,
                                                "fullWidth": 15,
                                                "width": 1,
                                                "text": "}",
                                                "value": "}",
                                                "valueText": "}",
                                                "hasLeadingTrivia": true,
                                                "hasTrailingTrivia": true,
                                                "hasTrailingNewLine": true,
                                                "leadingTrivia": [
                                                    {
                                                        "kind": "WhitespaceTrivia",
                                                        "text": "            "
                                                    }
                                                ],
                                                "trailingTrivia": [
                                                    {
                                                        "kind": "NewLineTrivia",
                                                        "text": "\r\n"
                                                    }
                                                ]
                                            }
                                        }
                                    }
                                ],
                                "closeBraceToken": {
                                    "kind": "CloseBraceToken",
                                    "fullStart": 950,
                                    "fullEnd": 961,
                                    "start": 958,
                                    "end": 959,
                                    "fullWidth": 11,
                                    "width": 1,
                                    "text": "}",
                                    "value": "}",
                                    "valueText": "}",
                                    "hasLeadingTrivia": true,
                                    "hasTrailingTrivia": true,
                                    "hasTrailingNewLine": true,
                                    "leadingTrivia": [
                                        {
                                            "kind": "WhitespaceTrivia",
                                            "text": "        "
                                        }
                                    ],
                                    "trailingTrivia": [
                                        {
                                            "kind": "NewLineTrivia",
                                            "text": "\r\n"
                                        }
                                    ]
                                }
                            }
                        },
                        {
                            "kind": "ReturnStatement",
                            "fullStart": 961,
                            "fullEnd": 987,
                            "start": 969,
                            "end": 985,
                            "fullWidth": 26,
                            "width": 16,
                            "returnKeyword": {
                                "kind": "ReturnKeyword",
                                "fullStart": 961,
                                "fullEnd": 976,
                                "start": 969,
                                "end": 975,
                                "fullWidth": 15,
                                "width": 6,
                                "text": "return",
                                "value": "return",
                                "valueText": "return",
                                "hasLeadingTrivia": true,
                                "hasTrailingTrivia": true,
                                "leadingTrivia": [
                                    {
                                        "kind": "WhitespaceTrivia",
                                        "text": "        "
                                    }
                                ],
                                "trailingTrivia": [
                                    {
                                        "kind": "WhitespaceTrivia",
                                        "text": " "
                                    }
                                ]
                            },
                            "expression": {
                                "kind": "IdentifierName",
                                "fullStart": 976,
                                "fullEnd": 984,
                                "start": 976,
                                "end": 984,
                                "fullWidth": 8,
                                "width": 8,
                                "text": "accessed",
                                "value": "accessed",
                                "valueText": "accessed"
                            },
                            "semicolonToken": {
                                "kind": "SemicolonToken",
                                "fullStart": 984,
                                "fullEnd": 987,
                                "start": 984,
                                "end": 985,
                                "fullWidth": 3,
                                "width": 1,
                                "text": ";",
                                "value": ";",
                                "valueText": ";",
                                "hasTrailingTrivia": true,
                                "hasTrailingNewLine": true,
                                "trailingTrivia": [
                                    {
                                        "kind": "NewLineTrivia",
                                        "text": "\r\n"
                                    }
                                ]
                            }
                        }
                    ],
                    "closeBraceToken": {
                        "kind": "CloseBraceToken",
                        "fullStart": 987,
                        "fullEnd": 994,
                        "start": 991,
                        "end": 992,
                        "fullWidth": 7,
                        "width": 1,
                        "text": "}",
                        "value": "}",
                        "valueText": "}",
                        "hasLeadingTrivia": true,
                        "hasTrailingTrivia": true,
                        "hasTrailingNewLine": true,
                        "leadingTrivia": [
                            {
                                "kind": "WhitespaceTrivia",
                                "text": "    "
                            }
                        ],
                        "trailingTrivia": [
                            {
                                "kind": "NewLineTrivia",
                                "text": "\r\n"
                            }
                        ]
                    }
                }
            },
            {
                "kind": "ExpressionStatement",
                "fullStart": 994,
                "fullEnd": 1018,
                "start": 994,
                "end": 1016,
                "fullWidth": 24,
                "width": 22,
                "expression": {
                    "kind": "InvocationExpression",
                    "fullStart": 994,
                    "fullEnd": 1015,
                    "start": 994,
                    "end": 1015,
                    "fullWidth": 21,
                    "width": 21,
                    "expression": {
                        "kind": "IdentifierName",
                        "fullStart": 994,
                        "fullEnd": 1005,
                        "start": 994,
                        "end": 1005,
                        "fullWidth": 11,
                        "width": 11,
                        "text": "runTestCase",
                        "value": "runTestCase",
                        "valueText": "runTestCase"
                    },
                    "argumentList": {
                        "kind": "ArgumentList",
                        "fullStart": 1005,
                        "fullEnd": 1015,
                        "start": 1005,
                        "end": 1015,
                        "fullWidth": 10,
                        "width": 10,
                        "openParenToken": {
                            "kind": "OpenParenToken",
                            "fullStart": 1005,
                            "fullEnd": 1006,
                            "start": 1005,
                            "end": 1006,
                            "fullWidth": 1,
                            "width": 1,
                            "text": "(",
                            "value": "(",
                            "valueText": "("
                        },
                        "arguments": [
                            {
                                "kind": "IdentifierName",
                                "fullStart": 1006,
                                "fullEnd": 1014,
                                "start": 1006,
                                "end": 1014,
                                "fullWidth": 8,
                                "width": 8,
                                "text": "testcase",
                                "value": "testcase",
                                "valueText": "testcase"
                            }
                        ],
                        "closeParenToken": {
                            "kind": "CloseParenToken",
                            "fullStart": 1014,
                            "fullEnd": 1015,
                            "start": 1014,
                            "end": 1015,
                            "fullWidth": 1,
                            "width": 1,
                            "text": ")",
                            "value": ")",
                            "valueText": ")"
                        }
                    }
                },
                "semicolonToken": {
                    "kind": "SemicolonToken",
                    "fullStart": 1015,
                    "fullEnd": 1018,
                    "start": 1015,
                    "end": 1016,
                    "fullWidth": 3,
                    "width": 1,
                    "text": ";",
                    "value": ";",
                    "valueText": ";",
                    "hasTrailingTrivia": true,
                    "hasTrailingNewLine": true,
                    "trailingTrivia": [
                        {
                            "kind": "NewLineTrivia",
                            "text": "\r\n"
                        }
                    ]
                }
            }
        ],
        "endOfFileToken": {
            "kind": "EndOfFileToken",
            "fullStart": 1018,
            "fullEnd": 1018,
            "start": 1018,
            "end": 1018,
            "fullWidth": 0,
            "width": 0,
            "text": ""
        }
    },
    "lineMap": {
        "lineStarts": [
            0,
            67,
            152,
            232,
            308,
            380,
            385,
            438,
            566,
            571,
            573,
            575,
            598,
            600,
            631,
            692,
            694,
            736,
            757,
            793,
            808,
            821,
            861,
            901,
            935,
            950,
            961,
            987,
            994,
            1018
        ],
        "length": 1018
    }
}<|MERGE_RESOLUTION|>--- conflicted
+++ resolved
@@ -250,12 +250,8 @@
                                         "start": 612,
                                         "end": 628,
                                         "fullWidth": 16,
-<<<<<<< HEAD
                                         "width": 16,
-                                        "identifier": {
-=======
                                         "propertyName": {
->>>>>>> 85e84683
                                             "kind": "IdentifierName",
                                             "fullStart": 612,
                                             "fullEnd": 621,
@@ -389,12 +385,8 @@
                                         "start": 643,
                                         "end": 689,
                                         "fullWidth": 46,
-<<<<<<< HEAD
                                         "width": 46,
-                                        "identifier": {
-=======
                                         "propertyName": {
->>>>>>> 85e84683
                                             "kind": "IdentifierName",
                                             "fullStart": 643,
                                             "fullEnd": 650,
@@ -776,12 +768,8 @@
                                         "start": 706,
                                         "end": 818,
                                         "fullWidth": 112,
-<<<<<<< HEAD
                                         "width": 112,
-                                        "identifier": {
-=======
                                         "propertyName": {
->>>>>>> 85e84683
                                             "kind": "IdentifierName",
                                             "fullStart": 706,
                                             "fullEnd": 713,
@@ -1297,12 +1285,8 @@
                                         "start": 838,
                                         "end": 846,
                                         "fullWidth": 9,
-<<<<<<< HEAD
                                         "width": 8,
-                                        "identifier": {
-=======
                                         "propertyName": {
->>>>>>> 85e84683
                                             "kind": "IdentifierName",
                                             "fullStart": 838,
                                             "fullEnd": 847,
