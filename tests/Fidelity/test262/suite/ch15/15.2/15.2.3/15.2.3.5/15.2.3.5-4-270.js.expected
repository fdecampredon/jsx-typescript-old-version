{
    "isDeclaration": false,
    "languageVersion": "EcmaScript5",
    "parseOptions": {
        "allowAutomaticSemicolonInsertion": true
    },
    "sourceUnit": {
        "kind": "SourceUnit",
        "fullStart": 0,
        "fullEnd": 1312,
        "start": 609,
        "end": 1312,
        "fullWidth": 1312,
        "width": 703,
        "isIncrementallyUnusable": true,
        "moduleElements": [
            {
                "kind": "FunctionDeclaration",
                "fullStart": 0,
                "fullEnd": 1288,
                "start": 609,
                "end": 1286,
                "fullWidth": 1288,
                "width": 677,
                "isIncrementallyUnusable": true,
                "modifiers": [],
                "functionKeyword": {
                    "kind": "FunctionKeyword",
                    "fullStart": 0,
                    "fullEnd": 618,
                    "start": 609,
                    "end": 617,
                    "fullWidth": 618,
                    "width": 8,
                    "text": "function",
                    "value": "function",
                    "valueText": "function",
                    "hasLeadingTrivia": true,
                    "hasLeadingComment": true,
                    "hasLeadingNewLine": true,
                    "hasTrailingTrivia": true,
                    "leadingTrivia": [
                        {
                            "kind": "SingleLineCommentTrivia",
                            "text": "/// Copyright (c) 2012 Ecma International.  All rights reserved. "
                        },
                        {
                            "kind": "NewLineTrivia",
                            "text": "\r\n"
                        },
                        {
                            "kind": "SingleLineCommentTrivia",
                            "text": "/// Ecma International makes this code available under the terms and conditions set"
                        },
                        {
                            "kind": "NewLineTrivia",
                            "text": "\r\n"
                        },
                        {
                            "kind": "SingleLineCommentTrivia",
                            "text": "/// forth on http://hg.ecmascript.org/tests/test262/raw-file/tip/LICENSE (the "
                        },
                        {
                            "kind": "NewLineTrivia",
                            "text": "\r\n"
                        },
                        {
                            "kind": "SingleLineCommentTrivia",
                            "text": "/// \"Use Terms\").   Any redistribution of this code must retain the above "
                        },
                        {
                            "kind": "NewLineTrivia",
                            "text": "\r\n"
                        },
                        {
                            "kind": "SingleLineCommentTrivia",
                            "text": "/// copyright and this notice and otherwise comply with the Use Terms."
                        },
                        {
                            "kind": "NewLineTrivia",
                            "text": "\r\n"
                        },
                        {
                            "kind": "MultiLineCommentTrivia",
                            "text": "/**\r\n * @path ch15/15.2/15.2.3/15.2.3.5/15.2.3.5-4-270.js\r\n * @description Object.create - 'set' property of one property in 'Properties' is own data property that overrides an inherited data property (8.10.5 step 8.a)\r\n */"
                        },
                        {
                            "kind": "NewLineTrivia",
                            "text": "\r\n"
                        },
                        {
                            "kind": "NewLineTrivia",
                            "text": "\r\n"
                        },
                        {
                            "kind": "NewLineTrivia",
                            "text": "\r\n"
                        }
                    ],
                    "trailingTrivia": [
                        {
                            "kind": "WhitespaceTrivia",
                            "text": " "
                        }
                    ]
                },
                "identifier": {
                    "kind": "IdentifierName",
                    "fullStart": 618,
                    "fullEnd": 626,
                    "start": 618,
                    "end": 626,
                    "fullWidth": 8,
                    "width": 8,
                    "text": "testcase",
                    "value": "testcase",
                    "valueText": "testcase"
                },
                "callSignature": {
                    "kind": "CallSignature",
                    "fullStart": 626,
                    "fullEnd": 629,
                    "start": 626,
                    "end": 628,
                    "fullWidth": 3,
                    "width": 2,
                    "parameterList": {
                        "kind": "ParameterList",
                        "fullStart": 626,
                        "fullEnd": 629,
                        "start": 626,
                        "end": 628,
                        "fullWidth": 3,
                        "width": 2,
                        "openParenToken": {
                            "kind": "OpenParenToken",
                            "fullStart": 626,
                            "fullEnd": 627,
                            "start": 626,
                            "end": 627,
                            "fullWidth": 1,
                            "width": 1,
                            "text": "(",
                            "value": "(",
                            "valueText": "("
                        },
                        "parameters": [],
                        "closeParenToken": {
                            "kind": "CloseParenToken",
                            "fullStart": 627,
                            "fullEnd": 629,
                            "start": 627,
                            "end": 628,
                            "fullWidth": 2,
                            "width": 1,
                            "text": ")",
                            "value": ")",
                            "valueText": ")",
                            "hasTrailingTrivia": true,
                            "trailingTrivia": [
                                {
                                    "kind": "WhitespaceTrivia",
                                    "text": " "
                                }
                            ]
                        }
                    }
                },
                "block": {
                    "kind": "Block",
                    "fullStart": 629,
                    "fullEnd": 1288,
                    "start": 629,
                    "end": 1286,
                    "fullWidth": 659,
                    "width": 657,
                    "isIncrementallyUnusable": true,
                    "openBraceToken": {
                        "kind": "OpenBraceToken",
                        "fullStart": 629,
                        "fullEnd": 632,
                        "start": 629,
                        "end": 630,
                        "fullWidth": 3,
                        "width": 1,
                        "text": "{",
                        "value": "{",
                        "valueText": "{",
                        "hasTrailingTrivia": true,
                        "hasTrailingNewLine": true,
                        "trailingTrivia": [
                            {
                                "kind": "NewLineTrivia",
                                "text": "\r\n"
                            }
                        ]
                    },
                    "statements": [
                        {
                            "kind": "VariableStatement",
                            "fullStart": 632,
                            "fullEnd": 661,
                            "start": 640,
                            "end": 659,
                            "fullWidth": 29,
                            "width": 19,
                            "modifiers": [],
                            "variableDeclaration": {
                                "kind": "VariableDeclaration",
                                "fullStart": 632,
                                "fullEnd": 658,
                                "start": 640,
                                "end": 658,
                                "fullWidth": 26,
                                "width": 18,
                                "varKeyword": {
                                    "kind": "VarKeyword",
                                    "fullStart": 632,
                                    "fullEnd": 644,
                                    "start": 640,
                                    "end": 643,
                                    "fullWidth": 12,
                                    "width": 3,
                                    "text": "var",
                                    "value": "var",
                                    "valueText": "var",
                                    "hasLeadingTrivia": true,
                                    "hasTrailingTrivia": true,
                                    "leadingTrivia": [
                                        {
                                            "kind": "WhitespaceTrivia",
                                            "text": "        "
                                        }
                                    ],
                                    "trailingTrivia": [
                                        {
                                            "kind": "WhitespaceTrivia",
                                            "text": " "
                                        }
                                    ]
                                },
                                "variableDeclarators": [
                                    {
                                        "kind": "VariableDeclarator",
                                        "fullStart": 644,
                                        "fullEnd": 658,
                                        "start": 644,
                                        "end": 658,
                                        "fullWidth": 14,
<<<<<<< HEAD
                                        "width": 14,
                                        "identifier": {
=======
                                        "propertyName": {
>>>>>>> 85e84683
                                            "kind": "IdentifierName",
                                            "fullStart": 644,
                                            "fullEnd": 650,
                                            "start": 644,
                                            "end": 649,
                                            "fullWidth": 6,
                                            "width": 5,
                                            "text": "data1",
                                            "value": "data1",
                                            "valueText": "data1",
                                            "hasTrailingTrivia": true,
                                            "trailingTrivia": [
                                                {
                                                    "kind": "WhitespaceTrivia",
                                                    "text": " "
                                                }
                                            ]
                                        },
                                        "equalsValueClause": {
                                            "kind": "EqualsValueClause",
                                            "fullStart": 650,
                                            "fullEnd": 658,
                                            "start": 650,
                                            "end": 658,
                                            "fullWidth": 8,
                                            "width": 8,
                                            "equalsToken": {
                                                "kind": "EqualsToken",
                                                "fullStart": 650,
                                                "fullEnd": 652,
                                                "start": 650,
                                                "end": 651,
                                                "fullWidth": 2,
                                                "width": 1,
                                                "text": "=",
                                                "value": "=",
                                                "valueText": "=",
                                                "hasTrailingTrivia": true,
                                                "trailingTrivia": [
                                                    {
                                                        "kind": "WhitespaceTrivia",
                                                        "text": " "
                                                    }
                                                ]
                                            },
                                            "value": {
                                                "kind": "StringLiteral",
                                                "fullStart": 652,
                                                "fullEnd": 658,
                                                "start": 652,
                                                "end": 658,
                                                "fullWidth": 6,
                                                "width": 6,
                                                "text": "\"data\"",
                                                "value": "data",
                                                "valueText": "data"
                                            }
                                        }
                                    }
                                ]
                            },
                            "semicolonToken": {
                                "kind": "SemicolonToken",
                                "fullStart": 658,
                                "fullEnd": 661,
                                "start": 658,
                                "end": 659,
                                "fullWidth": 3,
                                "width": 1,
                                "text": ";",
                                "value": ";",
                                "valueText": ";",
                                "hasTrailingTrivia": true,
                                "hasTrailingNewLine": true,
                                "trailingTrivia": [
                                    {
                                        "kind": "NewLineTrivia",
                                        "text": "\r\n"
                                    }
                                ]
                            }
                        },
                        {
                            "kind": "VariableStatement",
                            "fullStart": 661,
                            "fullEnd": 690,
                            "start": 669,
                            "end": 688,
                            "fullWidth": 29,
                            "width": 19,
                            "modifiers": [],
                            "variableDeclaration": {
                                "kind": "VariableDeclaration",
                                "fullStart": 661,
                                "fullEnd": 687,
                                "start": 669,
                                "end": 687,
                                "fullWidth": 26,
                                "width": 18,
                                "varKeyword": {
                                    "kind": "VarKeyword",
                                    "fullStart": 661,
                                    "fullEnd": 673,
                                    "start": 669,
                                    "end": 672,
                                    "fullWidth": 12,
                                    "width": 3,
                                    "text": "var",
                                    "value": "var",
                                    "valueText": "var",
                                    "hasLeadingTrivia": true,
                                    "hasTrailingTrivia": true,
                                    "leadingTrivia": [
                                        {
                                            "kind": "WhitespaceTrivia",
                                            "text": "        "
                                        }
                                    ],
                                    "trailingTrivia": [
                                        {
                                            "kind": "WhitespaceTrivia",
                                            "text": " "
                                        }
                                    ]
                                },
                                "variableDeclarators": [
                                    {
                                        "kind": "VariableDeclarator",
                                        "fullStart": 673,
                                        "fullEnd": 687,
                                        "start": 673,
                                        "end": 687,
                                        "fullWidth": 14,
<<<<<<< HEAD
                                        "width": 14,
                                        "identifier": {
=======
                                        "propertyName": {
>>>>>>> 85e84683
                                            "kind": "IdentifierName",
                                            "fullStart": 673,
                                            "fullEnd": 679,
                                            "start": 673,
                                            "end": 678,
                                            "fullWidth": 6,
                                            "width": 5,
                                            "text": "data2",
                                            "value": "data2",
                                            "valueText": "data2",
                                            "hasTrailingTrivia": true,
                                            "trailingTrivia": [
                                                {
                                                    "kind": "WhitespaceTrivia",
                                                    "text": " "
                                                }
                                            ]
                                        },
                                        "equalsValueClause": {
                                            "kind": "EqualsValueClause",
                                            "fullStart": 679,
                                            "fullEnd": 687,
                                            "start": 679,
                                            "end": 687,
                                            "fullWidth": 8,
                                            "width": 8,
                                            "equalsToken": {
                                                "kind": "EqualsToken",
                                                "fullStart": 679,
                                                "fullEnd": 681,
                                                "start": 679,
                                                "end": 680,
                                                "fullWidth": 2,
                                                "width": 1,
                                                "text": "=",
                                                "value": "=",
                                                "valueText": "=",
                                                "hasTrailingTrivia": true,
                                                "trailingTrivia": [
                                                    {
                                                        "kind": "WhitespaceTrivia",
                                                        "text": " "
                                                    }
                                                ]
                                            },
                                            "value": {
                                                "kind": "StringLiteral",
                                                "fullStart": 681,
                                                "fullEnd": 687,
                                                "start": 681,
                                                "end": 687,
                                                "fullWidth": 6,
                                                "width": 6,
                                                "text": "\"data\"",
                                                "value": "data",
                                                "valueText": "data"
                                            }
                                        }
                                    }
                                ]
                            },
                            "semicolonToken": {
                                "kind": "SemicolonToken",
                                "fullStart": 687,
                                "fullEnd": 690,
                                "start": 687,
                                "end": 688,
                                "fullWidth": 3,
                                "width": 1,
                                "text": ";",
                                "value": ";",
                                "valueText": ";",
                                "hasTrailingTrivia": true,
                                "hasTrailingNewLine": true,
                                "trailingTrivia": [
                                    {
                                        "kind": "NewLineTrivia",
                                        "text": "\r\n"
                                    }
                                ]
                            }
                        },
                        {
                            "kind": "VariableStatement",
                            "fullStart": 690,
                            "fullEnd": 809,
                            "start": 698,
                            "end": 807,
                            "fullWidth": 119,
                            "width": 109,
                            "isIncrementallyUnusable": true,
                            "modifiers": [],
                            "variableDeclaration": {
                                "kind": "VariableDeclaration",
                                "fullStart": 690,
                                "fullEnd": 806,
                                "start": 698,
                                "end": 806,
                                "fullWidth": 116,
                                "width": 108,
                                "isIncrementallyUnusable": true,
                                "varKeyword": {
                                    "kind": "VarKeyword",
                                    "fullStart": 690,
                                    "fullEnd": 702,
                                    "start": 698,
                                    "end": 701,
                                    "fullWidth": 12,
                                    "width": 3,
                                    "text": "var",
                                    "value": "var",
                                    "valueText": "var",
                                    "hasLeadingTrivia": true,
                                    "hasTrailingTrivia": true,
                                    "leadingTrivia": [
                                        {
                                            "kind": "WhitespaceTrivia",
                                            "text": "        "
                                        }
                                    ],
                                    "trailingTrivia": [
                                        {
                                            "kind": "WhitespaceTrivia",
                                            "text": " "
                                        }
                                    ]
                                },
                                "variableDeclarators": [
                                    {
                                        "kind": "VariableDeclarator",
                                        "fullStart": 702,
                                        "fullEnd": 806,
                                        "start": 702,
                                        "end": 806,
                                        "fullWidth": 104,
                                        "width": 104,
                                        "isIncrementallyUnusable": true,
                                        "propertyName": {
                                            "kind": "IdentifierName",
                                            "fullStart": 702,
                                            "fullEnd": 708,
                                            "start": 702,
                                            "end": 707,
                                            "fullWidth": 6,
                                            "width": 5,
                                            "text": "proto",
                                            "value": "proto",
                                            "valueText": "proto",
                                            "hasTrailingTrivia": true,
                                            "trailingTrivia": [
                                                {
                                                    "kind": "WhitespaceTrivia",
                                                    "text": " "
                                                }
                                            ]
                                        },
                                        "equalsValueClause": {
                                            "kind": "EqualsValueClause",
                                            "fullStart": 708,
                                            "fullEnd": 806,
                                            "start": 708,
                                            "end": 806,
                                            "fullWidth": 98,
                                            "width": 98,
                                            "isIncrementallyUnusable": true,
                                            "equalsToken": {
                                                "kind": "EqualsToken",
                                                "fullStart": 708,
                                                "fullEnd": 710,
                                                "start": 708,
                                                "end": 709,
                                                "fullWidth": 2,
                                                "width": 1,
                                                "text": "=",
                                                "value": "=",
                                                "valueText": "=",
                                                "hasTrailingTrivia": true,
                                                "trailingTrivia": [
                                                    {
                                                        "kind": "WhitespaceTrivia",
                                                        "text": " "
                                                    }
                                                ]
                                            },
                                            "value": {
                                                "kind": "ObjectLiteralExpression",
                                                "fullStart": 710,
                                                "fullEnd": 806,
                                                "start": 710,
                                                "end": 806,
                                                "fullWidth": 96,
                                                "width": 96,
                                                "isIncrementallyUnusable": true,
                                                "openBraceToken": {
                                                    "kind": "OpenBraceToken",
                                                    "fullStart": 710,
                                                    "fullEnd": 713,
                                                    "start": 710,
                                                    "end": 711,
                                                    "fullWidth": 3,
                                                    "width": 1,
                                                    "text": "{",
                                                    "value": "{",
                                                    "valueText": "{",
                                                    "hasTrailingTrivia": true,
                                                    "hasTrailingNewLine": true,
                                                    "trailingTrivia": [
                                                        {
                                                            "kind": "NewLineTrivia",
                                                            "text": "\r\n"
                                                        }
                                                    ]
                                                },
                                                "propertyAssignments": [
                                                    {
                                                        "kind": "SimplePropertyAssignment",
                                                        "fullStart": 713,
                                                        "fullEnd": 797,
                                                        "start": 725,
                                                        "end": 795,
                                                        "fullWidth": 84,
                                                        "width": 70,
                                                        "isIncrementallyUnusable": true,
                                                        "propertyName": {
                                                            "kind": "IdentifierName",
                                                            "fullStart": 713,
                                                            "fullEnd": 728,
                                                            "start": 725,
                                                            "end": 728,
                                                            "fullWidth": 15,
                                                            "width": 3,
                                                            "text": "set",
                                                            "value": "set",
                                                            "valueText": "set",
                                                            "hasLeadingTrivia": true,
                                                            "leadingTrivia": [
                                                                {
                                                                    "kind": "WhitespaceTrivia",
                                                                    "text": "            "
                                                                }
                                                            ]
                                                        },
                                                        "colonToken": {
                                                            "kind": "ColonToken",
                                                            "fullStart": 728,
                                                            "fullEnd": 730,
                                                            "start": 728,
                                                            "end": 729,
                                                            "fullWidth": 2,
                                                            "width": 1,
                                                            "text": ":",
                                                            "value": ":",
                                                            "valueText": ":",
                                                            "hasTrailingTrivia": true,
                                                            "trailingTrivia": [
                                                                {
                                                                    "kind": "WhitespaceTrivia",
                                                                    "text": " "
                                                                }
                                                            ]
                                                        },
                                                        "expression": {
                                                            "kind": "FunctionExpression",
                                                            "fullStart": 730,
                                                            "fullEnd": 797,
                                                            "start": 730,
                                                            "end": 795,
                                                            "fullWidth": 67,
                                                            "width": 65,
                                                            "functionKeyword": {
                                                                "kind": "FunctionKeyword",
                                                                "fullStart": 730,
                                                                "fullEnd": 739,
                                                                "start": 730,
                                                                "end": 738,
                                                                "fullWidth": 9,
                                                                "width": 8,
                                                                "text": "function",
                                                                "value": "function",
                                                                "valueText": "function",
                                                                "hasTrailingTrivia": true,
                                                                "trailingTrivia": [
                                                                    {
                                                                        "kind": "WhitespaceTrivia",
                                                                        "text": " "
                                                                    }
                                                                ]
                                                            },
                                                            "callSignature": {
                                                                "kind": "CallSignature",
                                                                "fullStart": 739,
                                                                "fullEnd": 747,
                                                                "start": 739,
                                                                "end": 746,
                                                                "fullWidth": 8,
                                                                "width": 7,
                                                                "parameterList": {
                                                                    "kind": "ParameterList",
                                                                    "fullStart": 739,
                                                                    "fullEnd": 747,
                                                                    "start": 739,
                                                                    "end": 746,
                                                                    "fullWidth": 8,
                                                                    "width": 7,
                                                                    "openParenToken": {
                                                                        "kind": "OpenParenToken",
                                                                        "fullStart": 739,
                                                                        "fullEnd": 740,
                                                                        "start": 739,
                                                                        "end": 740,
                                                                        "fullWidth": 1,
                                                                        "width": 1,
                                                                        "text": "(",
                                                                        "value": "(",
                                                                        "valueText": "("
                                                                    },
                                                                    "parameters": [
                                                                        {
                                                                            "kind": "Parameter",
                                                                            "fullStart": 740,
                                                                            "fullEnd": 745,
                                                                            "start": 740,
                                                                            "end": 745,
                                                                            "fullWidth": 5,
                                                                            "width": 5,
                                                                            "modifiers": [],
                                                                            "identifier": {
                                                                                "kind": "IdentifierName",
                                                                                "fullStart": 740,
                                                                                "fullEnd": 745,
                                                                                "start": 740,
                                                                                "end": 745,
                                                                                "fullWidth": 5,
                                                                                "width": 5,
                                                                                "text": "value",
                                                                                "value": "value",
                                                                                "valueText": "value"
                                                                            }
                                                                        }
                                                                    ],
                                                                    "closeParenToken": {
                                                                        "kind": "CloseParenToken",
                                                                        "fullStart": 745,
                                                                        "fullEnd": 747,
                                                                        "start": 745,
                                                                        "end": 746,
                                                                        "fullWidth": 2,
                                                                        "width": 1,
                                                                        "text": ")",
                                                                        "value": ")",
                                                                        "valueText": ")",
                                                                        "hasTrailingTrivia": true,
                                                                        "trailingTrivia": [
                                                                            {
                                                                                "kind": "WhitespaceTrivia",
                                                                                "text": " "
                                                                            }
                                                                        ]
                                                                    }
                                                                }
                                                            },
                                                            "block": {
                                                                "kind": "Block",
                                                                "fullStart": 747,
                                                                "fullEnd": 797,
                                                                "start": 747,
                                                                "end": 795,
                                                                "fullWidth": 50,
                                                                "width": 48,
                                                                "openBraceToken": {
                                                                    "kind": "OpenBraceToken",
                                                                    "fullStart": 747,
                                                                    "fullEnd": 750,
                                                                    "start": 747,
                                                                    "end": 748,
                                                                    "fullWidth": 3,
                                                                    "width": 1,
                                                                    "text": "{",
                                                                    "value": "{",
                                                                    "valueText": "{",
                                                                    "hasTrailingTrivia": true,
                                                                    "hasTrailingNewLine": true,
                                                                    "trailingTrivia": [
                                                                        {
                                                                            "kind": "NewLineTrivia",
                                                                            "text": "\r\n"
                                                                        }
                                                                    ]
                                                                },
                                                                "statements": [
                                                                    {
                                                                        "kind": "ExpressionStatement",
                                                                        "fullStart": 750,
                                                                        "fullEnd": 782,
                                                                        "start": 766,
                                                                        "end": 780,
                                                                        "fullWidth": 32,
                                                                        "width": 14,
                                                                        "expression": {
                                                                            "kind": "AssignmentExpression",
                                                                            "fullStart": 750,
                                                                            "fullEnd": 779,
                                                                            "start": 766,
                                                                            "end": 779,
                                                                            "fullWidth": 29,
                                                                            "width": 13,
                                                                            "left": {
                                                                                "kind": "IdentifierName",
                                                                                "fullStart": 750,
                                                                                "fullEnd": 772,
                                                                                "start": 766,
                                                                                "end": 771,
                                                                                "fullWidth": 22,
                                                                                "width": 5,
                                                                                "text": "data2",
                                                                                "value": "data2",
                                                                                "valueText": "data2",
                                                                                "hasLeadingTrivia": true,
                                                                                "hasTrailingTrivia": true,
                                                                                "leadingTrivia": [
                                                                                    {
                                                                                        "kind": "WhitespaceTrivia",
                                                                                        "text": "                "
                                                                                    }
                                                                                ],
                                                                                "trailingTrivia": [
                                                                                    {
                                                                                        "kind": "WhitespaceTrivia",
                                                                                        "text": " "
                                                                                    }
                                                                                ]
                                                                            },
                                                                            "operatorToken": {
                                                                                "kind": "EqualsToken",
                                                                                "fullStart": 772,
                                                                                "fullEnd": 774,
                                                                                "start": 772,
                                                                                "end": 773,
                                                                                "fullWidth": 2,
                                                                                "width": 1,
                                                                                "text": "=",
                                                                                "value": "=",
                                                                                "valueText": "=",
                                                                                "hasTrailingTrivia": true,
                                                                                "trailingTrivia": [
                                                                                    {
                                                                                        "kind": "WhitespaceTrivia",
                                                                                        "text": " "
                                                                                    }
                                                                                ]
                                                                            },
                                                                            "right": {
                                                                                "kind": "IdentifierName",
                                                                                "fullStart": 774,
                                                                                "fullEnd": 779,
                                                                                "start": 774,
                                                                                "end": 779,
                                                                                "fullWidth": 5,
                                                                                "width": 5,
                                                                                "text": "value",
                                                                                "value": "value",
                                                                                "valueText": "value"
                                                                            }
                                                                        },
                                                                        "semicolonToken": {
                                                                            "kind": "SemicolonToken",
                                                                            "fullStart": 779,
                                                                            "fullEnd": 782,
                                                                            "start": 779,
                                                                            "end": 780,
                                                                            "fullWidth": 3,
                                                                            "width": 1,
                                                                            "text": ";",
                                                                            "value": ";",
                                                                            "valueText": ";",
                                                                            "hasTrailingTrivia": true,
                                                                            "hasTrailingNewLine": true,
                                                                            "trailingTrivia": [
                                                                                {
                                                                                    "kind": "NewLineTrivia",
                                                                                    "text": "\r\n"
                                                                                }
                                                                            ]
                                                                        }
                                                                    }
                                                                ],
                                                                "closeBraceToken": {
                                                                    "kind": "CloseBraceToken",
                                                                    "fullStart": 782,
                                                                    "fullEnd": 797,
                                                                    "start": 794,
                                                                    "end": 795,
                                                                    "fullWidth": 15,
                                                                    "width": 1,
                                                                    "text": "}",
                                                                    "value": "}",
                                                                    "valueText": "}",
                                                                    "hasLeadingTrivia": true,
                                                                    "hasTrailingTrivia": true,
                                                                    "hasTrailingNewLine": true,
                                                                    "leadingTrivia": [
                                                                        {
                                                                            "kind": "WhitespaceTrivia",
                                                                            "text": "            "
                                                                        }
                                                                    ],
                                                                    "trailingTrivia": [
                                                                        {
                                                                            "kind": "NewLineTrivia",
                                                                            "text": "\r\n"
                                                                        }
                                                                    ]
                                                                }
                                                            }
                                                        }
                                                    }
                                                ],
                                                "closeBraceToken": {
                                                    "kind": "CloseBraceToken",
                                                    "fullStart": 797,
                                                    "fullEnd": 806,
                                                    "start": 805,
                                                    "end": 806,
                                                    "fullWidth": 9,
                                                    "width": 1,
                                                    "text": "}",
                                                    "value": "}",
                                                    "valueText": "}",
                                                    "hasLeadingTrivia": true,
                                                    "leadingTrivia": [
                                                        {
                                                            "kind": "WhitespaceTrivia",
                                                            "text": "        "
                                                        }
                                                    ]
                                                }
                                            }
                                        }
                                    }
                                ]
                            },
                            "semicolonToken": {
                                "kind": "SemicolonToken",
                                "fullStart": 806,
                                "fullEnd": 809,
                                "start": 806,
                                "end": 807,
                                "fullWidth": 3,
                                "width": 1,
                                "text": ";",
                                "value": ";",
                                "valueText": ";",
                                "hasTrailingTrivia": true,
                                "hasTrailingNewLine": true,
                                "trailingTrivia": [
                                    {
                                        "kind": "NewLineTrivia",
                                        "text": "\r\n"
                                    }
                                ]
                            }
                        },
                        {
                            "kind": "VariableStatement",
                            "fullStart": 809,
                            "fullEnd": 856,
                            "start": 819,
                            "end": 854,
                            "fullWidth": 47,
                            "width": 35,
                            "modifiers": [],
                            "variableDeclaration": {
                                "kind": "VariableDeclaration",
                                "fullStart": 809,
                                "fullEnd": 853,
                                "start": 819,
                                "end": 853,
                                "fullWidth": 44,
                                "width": 34,
                                "varKeyword": {
                                    "kind": "VarKeyword",
                                    "fullStart": 809,
                                    "fullEnd": 823,
                                    "start": 819,
                                    "end": 822,
                                    "fullWidth": 14,
                                    "width": 3,
                                    "text": "var",
                                    "value": "var",
                                    "valueText": "var",
                                    "hasLeadingTrivia": true,
                                    "hasLeadingNewLine": true,
                                    "hasTrailingTrivia": true,
                                    "leadingTrivia": [
                                        {
                                            "kind": "NewLineTrivia",
                                            "text": "\r\n"
                                        },
                                        {
                                            "kind": "WhitespaceTrivia",
                                            "text": "        "
                                        }
                                    ],
                                    "trailingTrivia": [
                                        {
                                            "kind": "WhitespaceTrivia",
                                            "text": " "
                                        }
                                    ]
                                },
                                "variableDeclarators": [
                                    {
                                        "kind": "VariableDeclarator",
                                        "fullStart": 823,
                                        "fullEnd": 853,
                                        "start": 823,
                                        "end": 853,
                                        "fullWidth": 30,
<<<<<<< HEAD
                                        "width": 30,
                                        "identifier": {
=======
                                        "propertyName": {
>>>>>>> 85e84683
                                            "kind": "IdentifierName",
                                            "fullStart": 823,
                                            "fullEnd": 836,
                                            "start": 823,
                                            "end": 835,
                                            "fullWidth": 13,
                                            "width": 12,
                                            "text": "ConstructFun",
                                            "value": "ConstructFun",
                                            "valueText": "ConstructFun",
                                            "hasTrailingTrivia": true,
                                            "trailingTrivia": [
                                                {
                                                    "kind": "WhitespaceTrivia",
                                                    "text": " "
                                                }
                                            ]
                                        },
                                        "equalsValueClause": {
                                            "kind": "EqualsValueClause",
                                            "fullStart": 836,
                                            "fullEnd": 853,
                                            "start": 836,
                                            "end": 853,
                                            "fullWidth": 17,
                                            "width": 17,
                                            "equalsToken": {
                                                "kind": "EqualsToken",
                                                "fullStart": 836,
                                                "fullEnd": 838,
                                                "start": 836,
                                                "end": 837,
                                                "fullWidth": 2,
                                                "width": 1,
                                                "text": "=",
                                                "value": "=",
                                                "valueText": "=",
                                                "hasTrailingTrivia": true,
                                                "trailingTrivia": [
                                                    {
                                                        "kind": "WhitespaceTrivia",
                                                        "text": " "
                                                    }
                                                ]
                                            },
                                            "value": {
                                                "kind": "FunctionExpression",
                                                "fullStart": 838,
                                                "fullEnd": 853,
                                                "start": 838,
                                                "end": 853,
                                                "fullWidth": 15,
                                                "width": 15,
                                                "functionKeyword": {
                                                    "kind": "FunctionKeyword",
                                                    "fullStart": 838,
                                                    "fullEnd": 847,
                                                    "start": 838,
                                                    "end": 846,
                                                    "fullWidth": 9,
                                                    "width": 8,
                                                    "text": "function",
                                                    "value": "function",
                                                    "valueText": "function",
                                                    "hasTrailingTrivia": true,
                                                    "trailingTrivia": [
                                                        {
                                                            "kind": "WhitespaceTrivia",
                                                            "text": " "
                                                        }
                                                    ]
                                                },
                                                "callSignature": {
                                                    "kind": "CallSignature",
                                                    "fullStart": 847,
                                                    "fullEnd": 850,
                                                    "start": 847,
                                                    "end": 849,
                                                    "fullWidth": 3,
                                                    "width": 2,
                                                    "parameterList": {
                                                        "kind": "ParameterList",
                                                        "fullStart": 847,
                                                        "fullEnd": 850,
                                                        "start": 847,
                                                        "end": 849,
                                                        "fullWidth": 3,
                                                        "width": 2,
                                                        "openParenToken": {
                                                            "kind": "OpenParenToken",
                                                            "fullStart": 847,
                                                            "fullEnd": 848,
                                                            "start": 847,
                                                            "end": 848,
                                                            "fullWidth": 1,
                                                            "width": 1,
                                                            "text": "(",
                                                            "value": "(",
                                                            "valueText": "("
                                                        },
                                                        "parameters": [],
                                                        "closeParenToken": {
                                                            "kind": "CloseParenToken",
                                                            "fullStart": 848,
                                                            "fullEnd": 850,
                                                            "start": 848,
                                                            "end": 849,
                                                            "fullWidth": 2,
                                                            "width": 1,
                                                            "text": ")",
                                                            "value": ")",
                                                            "valueText": ")",
                                                            "hasTrailingTrivia": true,
                                                            "trailingTrivia": [
                                                                {
                                                                    "kind": "WhitespaceTrivia",
                                                                    "text": " "
                                                                }
                                                            ]
                                                        }
                                                    }
                                                },
                                                "block": {
                                                    "kind": "Block",
                                                    "fullStart": 850,
                                                    "fullEnd": 853,
                                                    "start": 850,
                                                    "end": 853,
                                                    "fullWidth": 3,
                                                    "width": 3,
                                                    "openBraceToken": {
                                                        "kind": "OpenBraceToken",
                                                        "fullStart": 850,
                                                        "fullEnd": 852,
                                                        "start": 850,
                                                        "end": 851,
                                                        "fullWidth": 2,
                                                        "width": 1,
                                                        "text": "{",
                                                        "value": "{",
                                                        "valueText": "{",
                                                        "hasTrailingTrivia": true,
                                                        "trailingTrivia": [
                                                            {
                                                                "kind": "WhitespaceTrivia",
                                                                "text": " "
                                                            }
                                                        ]
                                                    },
                                                    "statements": [],
                                                    "closeBraceToken": {
                                                        "kind": "CloseBraceToken",
                                                        "fullStart": 852,
                                                        "fullEnd": 853,
                                                        "start": 852,
                                                        "end": 853,
                                                        "fullWidth": 1,
                                                        "width": 1,
                                                        "text": "}",
                                                        "value": "}",
                                                        "valueText": "}"
                                                    }
                                                }
                                            }
                                        }
                                    }
                                ]
                            },
                            "semicolonToken": {
                                "kind": "SemicolonToken",
                                "fullStart": 853,
                                "fullEnd": 856,
                                "start": 853,
                                "end": 854,
                                "fullWidth": 3,
                                "width": 1,
                                "text": ";",
                                "value": ";",
                                "valueText": ";",
                                "hasTrailingTrivia": true,
                                "hasTrailingNewLine": true,
                                "trailingTrivia": [
                                    {
                                        "kind": "NewLineTrivia",
                                        "text": "\r\n"
                                    }
                                ]
                            }
                        },
                        {
                            "kind": "ExpressionStatement",
                            "fullStart": 856,
                            "fullEnd": 897,
                            "start": 864,
                            "end": 895,
                            "fullWidth": 41,
                            "width": 31,
                            "expression": {
                                "kind": "AssignmentExpression",
                                "fullStart": 856,
                                "fullEnd": 894,
                                "start": 864,
                                "end": 894,
                                "fullWidth": 38,
                                "width": 30,
                                "left": {
                                    "kind": "MemberAccessExpression",
                                    "fullStart": 856,
                                    "fullEnd": 887,
                                    "start": 864,
                                    "end": 886,
                                    "fullWidth": 31,
                                    "width": 22,
                                    "expression": {
                                        "kind": "IdentifierName",
                                        "fullStart": 856,
                                        "fullEnd": 876,
                                        "start": 864,
                                        "end": 876,
                                        "fullWidth": 20,
                                        "width": 12,
                                        "text": "ConstructFun",
                                        "value": "ConstructFun",
                                        "valueText": "ConstructFun",
                                        "hasLeadingTrivia": true,
                                        "leadingTrivia": [
                                            {
                                                "kind": "WhitespaceTrivia",
                                                "text": "        "
                                            }
                                        ]
                                    },
                                    "dotToken": {
                                        "kind": "DotToken",
                                        "fullStart": 876,
                                        "fullEnd": 877,
                                        "start": 876,
                                        "end": 877,
                                        "fullWidth": 1,
                                        "width": 1,
                                        "text": ".",
                                        "value": ".",
                                        "valueText": "."
                                    },
                                    "name": {
                                        "kind": "IdentifierName",
                                        "fullStart": 877,
                                        "fullEnd": 887,
                                        "start": 877,
                                        "end": 886,
                                        "fullWidth": 10,
                                        "width": 9,
                                        "text": "prototype",
                                        "value": "prototype",
                                        "valueText": "prototype",
                                        "hasTrailingTrivia": true,
                                        "trailingTrivia": [
                                            {
                                                "kind": "WhitespaceTrivia",
                                                "text": " "
                                            }
                                        ]
                                    }
                                },
                                "operatorToken": {
                                    "kind": "EqualsToken",
                                    "fullStart": 887,
                                    "fullEnd": 889,
                                    "start": 887,
                                    "end": 888,
                                    "fullWidth": 2,
                                    "width": 1,
                                    "text": "=",
                                    "value": "=",
                                    "valueText": "=",
                                    "hasTrailingTrivia": true,
                                    "trailingTrivia": [
                                        {
                                            "kind": "WhitespaceTrivia",
                                            "text": " "
                                        }
                                    ]
                                },
                                "right": {
                                    "kind": "IdentifierName",
                                    "fullStart": 889,
                                    "fullEnd": 894,
                                    "start": 889,
                                    "end": 894,
                                    "fullWidth": 5,
                                    "width": 5,
                                    "text": "proto",
                                    "value": "proto",
                                    "valueText": "proto"
                                }
                            },
                            "semicolonToken": {
                                "kind": "SemicolonToken",
                                "fullStart": 894,
                                "fullEnd": 897,
                                "start": 894,
                                "end": 895,
                                "fullWidth": 3,
                                "width": 1,
                                "text": ";",
                                "value": ";",
                                "valueText": ";",
                                "hasTrailingTrivia": true,
                                "hasTrailingNewLine": true,
                                "trailingTrivia": [
                                    {
                                        "kind": "NewLineTrivia",
                                        "text": "\r\n"
                                    }
                                ]
                            }
                        },
                        {
                            "kind": "VariableStatement",
                            "fullStart": 897,
                            "fullEnd": 938,
                            "start": 905,
                            "end": 936,
                            "fullWidth": 41,
                            "width": 31,
                            "modifiers": [],
                            "variableDeclaration": {
                                "kind": "VariableDeclaration",
                                "fullStart": 897,
                                "fullEnd": 935,
                                "start": 905,
                                "end": 935,
                                "fullWidth": 38,
                                "width": 30,
                                "varKeyword": {
                                    "kind": "VarKeyword",
                                    "fullStart": 897,
                                    "fullEnd": 909,
                                    "start": 905,
                                    "end": 908,
                                    "fullWidth": 12,
                                    "width": 3,
                                    "text": "var",
                                    "value": "var",
                                    "valueText": "var",
                                    "hasLeadingTrivia": true,
                                    "hasTrailingTrivia": true,
                                    "leadingTrivia": [
                                        {
                                            "kind": "WhitespaceTrivia",
                                            "text": "        "
                                        }
                                    ],
                                    "trailingTrivia": [
                                        {
                                            "kind": "WhitespaceTrivia",
                                            "text": " "
                                        }
                                    ]
                                },
                                "variableDeclarators": [
                                    {
                                        "kind": "VariableDeclarator",
                                        "fullStart": 909,
                                        "fullEnd": 935,
                                        "start": 909,
                                        "end": 935,
                                        "fullWidth": 26,
<<<<<<< HEAD
                                        "width": 26,
                                        "identifier": {
=======
                                        "propertyName": {
>>>>>>> 85e84683
                                            "kind": "IdentifierName",
                                            "fullStart": 909,
                                            "fullEnd": 915,
                                            "start": 909,
                                            "end": 914,
                                            "fullWidth": 6,
                                            "width": 5,
                                            "text": "child",
                                            "value": "child",
                                            "valueText": "child",
                                            "hasTrailingTrivia": true,
                                            "trailingTrivia": [
                                                {
                                                    "kind": "WhitespaceTrivia",
                                                    "text": " "
                                                }
                                            ]
                                        },
                                        "equalsValueClause": {
                                            "kind": "EqualsValueClause",
                                            "fullStart": 915,
                                            "fullEnd": 935,
                                            "start": 915,
                                            "end": 935,
                                            "fullWidth": 20,
                                            "width": 20,
                                            "equalsToken": {
                                                "kind": "EqualsToken",
                                                "fullStart": 915,
                                                "fullEnd": 917,
                                                "start": 915,
                                                "end": 916,
                                                "fullWidth": 2,
                                                "width": 1,
                                                "text": "=",
                                                "value": "=",
                                                "valueText": "=",
                                                "hasTrailingTrivia": true,
                                                "trailingTrivia": [
                                                    {
                                                        "kind": "WhitespaceTrivia",
                                                        "text": " "
                                                    }
                                                ]
                                            },
                                            "value": {
                                                "kind": "ObjectCreationExpression",
                                                "fullStart": 917,
                                                "fullEnd": 935,
                                                "start": 917,
                                                "end": 935,
                                                "fullWidth": 18,
                                                "width": 18,
                                                "newKeyword": {
                                                    "kind": "NewKeyword",
                                                    "fullStart": 917,
                                                    "fullEnd": 921,
                                                    "start": 917,
                                                    "end": 920,
                                                    "fullWidth": 4,
                                                    "width": 3,
                                                    "text": "new",
                                                    "value": "new",
                                                    "valueText": "new",
                                                    "hasTrailingTrivia": true,
                                                    "trailingTrivia": [
                                                        {
                                                            "kind": "WhitespaceTrivia",
                                                            "text": " "
                                                        }
                                                    ]
                                                },
                                                "expression": {
                                                    "kind": "IdentifierName",
                                                    "fullStart": 921,
                                                    "fullEnd": 933,
                                                    "start": 921,
                                                    "end": 933,
                                                    "fullWidth": 12,
                                                    "width": 12,
                                                    "text": "ConstructFun",
                                                    "value": "ConstructFun",
                                                    "valueText": "ConstructFun"
                                                },
                                                "argumentList": {
                                                    "kind": "ArgumentList",
                                                    "fullStart": 933,
                                                    "fullEnd": 935,
                                                    "start": 933,
                                                    "end": 935,
                                                    "fullWidth": 2,
                                                    "width": 2,
                                                    "openParenToken": {
                                                        "kind": "OpenParenToken",
                                                        "fullStart": 933,
                                                        "fullEnd": 934,
                                                        "start": 933,
                                                        "end": 934,
                                                        "fullWidth": 1,
                                                        "width": 1,
                                                        "text": "(",
                                                        "value": "(",
                                                        "valueText": "("
                                                    },
                                                    "arguments": [],
                                                    "closeParenToken": {
                                                        "kind": "CloseParenToken",
                                                        "fullStart": 934,
                                                        "fullEnd": 935,
                                                        "start": 934,
                                                        "end": 935,
                                                        "fullWidth": 1,
                                                        "width": 1,
                                                        "text": ")",
                                                        "value": ")",
                                                        "valueText": ")"
                                                    }
                                                }
                                            }
                                        }
                                    }
                                ]
                            },
                            "semicolonToken": {
                                "kind": "SemicolonToken",
                                "fullStart": 935,
                                "fullEnd": 938,
                                "start": 935,
                                "end": 936,
                                "fullWidth": 3,
                                "width": 1,
                                "text": ";",
                                "value": ";",
                                "valueText": ";",
                                "hasTrailingTrivia": true,
                                "hasTrailingNewLine": true,
                                "trailingTrivia": [
                                    {
                                        "kind": "NewLineTrivia",
                                        "text": "\r\n"
                                    }
                                ]
                            }
                        },
                        {
                            "kind": "ExpressionStatement",
                            "fullStart": 938,
                            "fullEnd": 1018,
                            "start": 946,
                            "end": 1016,
                            "fullWidth": 80,
                            "width": 70,
                            "isIncrementallyUnusable": true,
                            "expression": {
                                "kind": "AssignmentExpression",
                                "fullStart": 938,
                                "fullEnd": 1015,
                                "start": 946,
                                "end": 1015,
                                "fullWidth": 77,
                                "width": 69,
                                "isIncrementallyUnusable": true,
                                "left": {
                                    "kind": "MemberAccessExpression",
                                    "fullStart": 938,
                                    "fullEnd": 956,
                                    "start": 946,
                                    "end": 955,
                                    "fullWidth": 18,
                                    "width": 9,
                                    "isIncrementallyUnusable": true,
                                    "expression": {
                                        "kind": "IdentifierName",
                                        "fullStart": 938,
                                        "fullEnd": 951,
                                        "start": 946,
                                        "end": 951,
                                        "fullWidth": 13,
                                        "width": 5,
                                        "text": "child",
                                        "value": "child",
                                        "valueText": "child",
                                        "hasLeadingTrivia": true,
                                        "leadingTrivia": [
                                            {
                                                "kind": "WhitespaceTrivia",
                                                "text": "        "
                                            }
                                        ]
                                    },
                                    "dotToken": {
                                        "kind": "DotToken",
                                        "fullStart": 951,
                                        "fullEnd": 952,
                                        "start": 951,
                                        "end": 952,
                                        "fullWidth": 1,
                                        "width": 1,
                                        "text": ".",
                                        "value": ".",
                                        "valueText": "."
                                    },
                                    "name": {
                                        "kind": "IdentifierName",
                                        "fullStart": 952,
                                        "fullEnd": 956,
                                        "start": 952,
                                        "end": 955,
                                        "fullWidth": 4,
                                        "width": 3,
                                        "text": "set",
                                        "value": "set",
                                        "valueText": "set",
                                        "hasTrailingTrivia": true,
                                        "trailingTrivia": [
                                            {
                                                "kind": "WhitespaceTrivia",
                                                "text": " "
                                            }
                                        ]
                                    }
                                },
                                "operatorToken": {
                                    "kind": "EqualsToken",
                                    "fullStart": 956,
                                    "fullEnd": 958,
                                    "start": 956,
                                    "end": 957,
                                    "fullWidth": 2,
                                    "width": 1,
                                    "text": "=",
                                    "value": "=",
                                    "valueText": "=",
                                    "hasTrailingTrivia": true,
                                    "trailingTrivia": [
                                        {
                                            "kind": "WhitespaceTrivia",
                                            "text": " "
                                        }
                                    ]
                                },
                                "right": {
                                    "kind": "FunctionExpression",
                                    "fullStart": 958,
                                    "fullEnd": 1015,
                                    "start": 958,
                                    "end": 1015,
                                    "fullWidth": 57,
                                    "width": 57,
                                    "functionKeyword": {
                                        "kind": "FunctionKeyword",
                                        "fullStart": 958,
                                        "fullEnd": 967,
                                        "start": 958,
                                        "end": 966,
                                        "fullWidth": 9,
                                        "width": 8,
                                        "text": "function",
                                        "value": "function",
                                        "valueText": "function",
                                        "hasTrailingTrivia": true,
                                        "trailingTrivia": [
                                            {
                                                "kind": "WhitespaceTrivia",
                                                "text": " "
                                            }
                                        ]
                                    },
                                    "callSignature": {
                                        "kind": "CallSignature",
                                        "fullStart": 967,
                                        "fullEnd": 975,
                                        "start": 967,
                                        "end": 974,
                                        "fullWidth": 8,
                                        "width": 7,
                                        "parameterList": {
                                            "kind": "ParameterList",
                                            "fullStart": 967,
                                            "fullEnd": 975,
                                            "start": 967,
                                            "end": 974,
                                            "fullWidth": 8,
                                            "width": 7,
                                            "openParenToken": {
                                                "kind": "OpenParenToken",
                                                "fullStart": 967,
                                                "fullEnd": 968,
                                                "start": 967,
                                                "end": 968,
                                                "fullWidth": 1,
                                                "width": 1,
                                                "text": "(",
                                                "value": "(",
                                                "valueText": "("
                                            },
                                            "parameters": [
                                                {
                                                    "kind": "Parameter",
                                                    "fullStart": 968,
                                                    "fullEnd": 973,
                                                    "start": 968,
                                                    "end": 973,
                                                    "fullWidth": 5,
                                                    "width": 5,
                                                    "modifiers": [],
                                                    "identifier": {
                                                        "kind": "IdentifierName",
                                                        "fullStart": 968,
                                                        "fullEnd": 973,
                                                        "start": 968,
                                                        "end": 973,
                                                        "fullWidth": 5,
                                                        "width": 5,
                                                        "text": "value",
                                                        "value": "value",
                                                        "valueText": "value"
                                                    }
                                                }
                                            ],
                                            "closeParenToken": {
                                                "kind": "CloseParenToken",
                                                "fullStart": 973,
                                                "fullEnd": 975,
                                                "start": 973,
                                                "end": 974,
                                                "fullWidth": 2,
                                                "width": 1,
                                                "text": ")",
                                                "value": ")",
                                                "valueText": ")",
                                                "hasTrailingTrivia": true,
                                                "trailingTrivia": [
                                                    {
                                                        "kind": "WhitespaceTrivia",
                                                        "text": " "
                                                    }
                                                ]
                                            }
                                        }
                                    },
                                    "block": {
                                        "kind": "Block",
                                        "fullStart": 975,
                                        "fullEnd": 1015,
                                        "start": 975,
                                        "end": 1015,
                                        "fullWidth": 40,
                                        "width": 40,
                                        "openBraceToken": {
                                            "kind": "OpenBraceToken",
                                            "fullStart": 975,
                                            "fullEnd": 978,
                                            "start": 975,
                                            "end": 976,
                                            "fullWidth": 3,
                                            "width": 1,
                                            "text": "{",
                                            "value": "{",
                                            "valueText": "{",
                                            "hasTrailingTrivia": true,
                                            "hasTrailingNewLine": true,
                                            "trailingTrivia": [
                                                {
                                                    "kind": "NewLineTrivia",
                                                    "text": "\r\n"
                                                }
                                            ]
                                        },
                                        "statements": [
                                            {
                                                "kind": "ExpressionStatement",
                                                "fullStart": 978,
                                                "fullEnd": 1006,
                                                "start": 990,
                                                "end": 1004,
                                                "fullWidth": 28,
                                                "width": 14,
                                                "expression": {
                                                    "kind": "AssignmentExpression",
                                                    "fullStart": 978,
                                                    "fullEnd": 1003,
                                                    "start": 990,
                                                    "end": 1003,
                                                    "fullWidth": 25,
                                                    "width": 13,
                                                    "left": {
                                                        "kind": "IdentifierName",
                                                        "fullStart": 978,
                                                        "fullEnd": 996,
                                                        "start": 990,
                                                        "end": 995,
                                                        "fullWidth": 18,
                                                        "width": 5,
                                                        "text": "data1",
                                                        "value": "data1",
                                                        "valueText": "data1",
                                                        "hasLeadingTrivia": true,
                                                        "hasTrailingTrivia": true,
                                                        "leadingTrivia": [
                                                            {
                                                                "kind": "WhitespaceTrivia",
                                                                "text": "            "
                                                            }
                                                        ],
                                                        "trailingTrivia": [
                                                            {
                                                                "kind": "WhitespaceTrivia",
                                                                "text": " "
                                                            }
                                                        ]
                                                    },
                                                    "operatorToken": {
                                                        "kind": "EqualsToken",
                                                        "fullStart": 996,
                                                        "fullEnd": 998,
                                                        "start": 996,
                                                        "end": 997,
                                                        "fullWidth": 2,
                                                        "width": 1,
                                                        "text": "=",
                                                        "value": "=",
                                                        "valueText": "=",
                                                        "hasTrailingTrivia": true,
                                                        "trailingTrivia": [
                                                            {
                                                                "kind": "WhitespaceTrivia",
                                                                "text": " "
                                                            }
                                                        ]
                                                    },
                                                    "right": {
                                                        "kind": "IdentifierName",
                                                        "fullStart": 998,
                                                        "fullEnd": 1003,
                                                        "start": 998,
                                                        "end": 1003,
                                                        "fullWidth": 5,
                                                        "width": 5,
                                                        "text": "value",
                                                        "value": "value",
                                                        "valueText": "value"
                                                    }
                                                },
                                                "semicolonToken": {
                                                    "kind": "SemicolonToken",
                                                    "fullStart": 1003,
                                                    "fullEnd": 1006,
                                                    "start": 1003,
                                                    "end": 1004,
                                                    "fullWidth": 3,
                                                    "width": 1,
                                                    "text": ";",
                                                    "value": ";",
                                                    "valueText": ";",
                                                    "hasTrailingTrivia": true,
                                                    "hasTrailingNewLine": true,
                                                    "trailingTrivia": [
                                                        {
                                                            "kind": "NewLineTrivia",
                                                            "text": "\r\n"
                                                        }
                                                    ]
                                                }
                                            }
                                        ],
                                        "closeBraceToken": {
                                            "kind": "CloseBraceToken",
                                            "fullStart": 1006,
                                            "fullEnd": 1015,
                                            "start": 1014,
                                            "end": 1015,
                                            "fullWidth": 9,
                                            "width": 1,
                                            "text": "}",
                                            "value": "}",
                                            "valueText": "}",
                                            "hasLeadingTrivia": true,
                                            "leadingTrivia": [
                                                {
                                                    "kind": "WhitespaceTrivia",
                                                    "text": "        "
                                                }
                                            ]
                                        }
                                    }
                                }
                            },
                            "semicolonToken": {
                                "kind": "SemicolonToken",
                                "fullStart": 1015,
                                "fullEnd": 1018,
                                "start": 1015,
                                "end": 1016,
                                "fullWidth": 3,
                                "width": 1,
                                "text": ";",
                                "value": ";",
                                "valueText": ";",
                                "hasTrailingTrivia": true,
                                "hasTrailingNewLine": true,
                                "trailingTrivia": [
                                    {
                                        "kind": "NewLineTrivia",
                                        "text": "\r\n"
                                    }
                                ]
                            }
                        },
                        {
                            "kind": "VariableStatement",
                            "fullStart": 1018,
                            "fullEnd": 1101,
                            "start": 1028,
                            "end": 1099,
                            "fullWidth": 83,
                            "width": 71,
                            "modifiers": [],
                            "variableDeclaration": {
                                "kind": "VariableDeclaration",
                                "fullStart": 1018,
                                "fullEnd": 1098,
                                "start": 1028,
                                "end": 1098,
                                "fullWidth": 80,
                                "width": 70,
                                "varKeyword": {
                                    "kind": "VarKeyword",
                                    "fullStart": 1018,
                                    "fullEnd": 1032,
                                    "start": 1028,
                                    "end": 1031,
                                    "fullWidth": 14,
                                    "width": 3,
                                    "text": "var",
                                    "value": "var",
                                    "valueText": "var",
                                    "hasLeadingTrivia": true,
                                    "hasLeadingNewLine": true,
                                    "hasTrailingTrivia": true,
                                    "leadingTrivia": [
                                        {
                                            "kind": "NewLineTrivia",
                                            "text": "\r\n"
                                        },
                                        {
                                            "kind": "WhitespaceTrivia",
                                            "text": "        "
                                        }
                                    ],
                                    "trailingTrivia": [
                                        {
                                            "kind": "WhitespaceTrivia",
                                            "text": " "
                                        }
                                    ]
                                },
                                "variableDeclarators": [
                                    {
                                        "kind": "VariableDeclarator",
                                        "fullStart": 1032,
                                        "fullEnd": 1098,
                                        "start": 1032,
                                        "end": 1098,
                                        "fullWidth": 66,
<<<<<<< HEAD
                                        "width": 66,
                                        "identifier": {
=======
                                        "propertyName": {
>>>>>>> 85e84683
                                            "kind": "IdentifierName",
                                            "fullStart": 1032,
                                            "fullEnd": 1039,
                                            "start": 1032,
                                            "end": 1038,
                                            "fullWidth": 7,
                                            "width": 6,
                                            "text": "newObj",
                                            "value": "newObj",
                                            "valueText": "newObj",
                                            "hasTrailingTrivia": true,
                                            "trailingTrivia": [
                                                {
                                                    "kind": "WhitespaceTrivia",
                                                    "text": " "
                                                }
                                            ]
                                        },
                                        "equalsValueClause": {
                                            "kind": "EqualsValueClause",
                                            "fullStart": 1039,
                                            "fullEnd": 1098,
                                            "start": 1039,
                                            "end": 1098,
                                            "fullWidth": 59,
                                            "width": 59,
                                            "equalsToken": {
                                                "kind": "EqualsToken",
                                                "fullStart": 1039,
                                                "fullEnd": 1041,
                                                "start": 1039,
                                                "end": 1040,
                                                "fullWidth": 2,
                                                "width": 1,
                                                "text": "=",
                                                "value": "=",
                                                "valueText": "=",
                                                "hasTrailingTrivia": true,
                                                "trailingTrivia": [
                                                    {
                                                        "kind": "WhitespaceTrivia",
                                                        "text": " "
                                                    }
                                                ]
                                            },
                                            "value": {
                                                "kind": "InvocationExpression",
                                                "fullStart": 1041,
                                                "fullEnd": 1098,
                                                "start": 1041,
                                                "end": 1098,
                                                "fullWidth": 57,
                                                "width": 57,
                                                "expression": {
                                                    "kind": "MemberAccessExpression",
                                                    "fullStart": 1041,
                                                    "fullEnd": 1054,
                                                    "start": 1041,
                                                    "end": 1054,
                                                    "fullWidth": 13,
                                                    "width": 13,
                                                    "expression": {
                                                        "kind": "IdentifierName",
                                                        "fullStart": 1041,
                                                        "fullEnd": 1047,
                                                        "start": 1041,
                                                        "end": 1047,
                                                        "fullWidth": 6,
                                                        "width": 6,
                                                        "text": "Object",
                                                        "value": "Object",
                                                        "valueText": "Object"
                                                    },
                                                    "dotToken": {
                                                        "kind": "DotToken",
                                                        "fullStart": 1047,
                                                        "fullEnd": 1048,
                                                        "start": 1047,
                                                        "end": 1048,
                                                        "fullWidth": 1,
                                                        "width": 1,
                                                        "text": ".",
                                                        "value": ".",
                                                        "valueText": "."
                                                    },
                                                    "name": {
                                                        "kind": "IdentifierName",
                                                        "fullStart": 1048,
                                                        "fullEnd": 1054,
                                                        "start": 1048,
                                                        "end": 1054,
                                                        "fullWidth": 6,
                                                        "width": 6,
                                                        "text": "create",
                                                        "value": "create",
                                                        "valueText": "create"
                                                    }
                                                },
                                                "argumentList": {
                                                    "kind": "ArgumentList",
                                                    "fullStart": 1054,
                                                    "fullEnd": 1098,
                                                    "start": 1054,
                                                    "end": 1098,
                                                    "fullWidth": 44,
                                                    "width": 44,
                                                    "openParenToken": {
                                                        "kind": "OpenParenToken",
                                                        "fullStart": 1054,
                                                        "fullEnd": 1055,
                                                        "start": 1054,
                                                        "end": 1055,
                                                        "fullWidth": 1,
                                                        "width": 1,
                                                        "text": "(",
                                                        "value": "(",
                                                        "valueText": "("
                                                    },
                                                    "arguments": [
                                                        {
                                                            "kind": "ObjectLiteralExpression",
                                                            "fullStart": 1055,
                                                            "fullEnd": 1057,
                                                            "start": 1055,
                                                            "end": 1057,
                                                            "fullWidth": 2,
                                                            "width": 2,
                                                            "openBraceToken": {
                                                                "kind": "OpenBraceToken",
                                                                "fullStart": 1055,
                                                                "fullEnd": 1056,
                                                                "start": 1055,
                                                                "end": 1056,
                                                                "fullWidth": 1,
                                                                "width": 1,
                                                                "text": "{",
                                                                "value": "{",
                                                                "valueText": "{"
                                                            },
                                                            "propertyAssignments": [],
                                                            "closeBraceToken": {
                                                                "kind": "CloseBraceToken",
                                                                "fullStart": 1056,
                                                                "fullEnd": 1057,
                                                                "start": 1056,
                                                                "end": 1057,
                                                                "fullWidth": 1,
                                                                "width": 1,
                                                                "text": "}",
                                                                "value": "}",
                                                                "valueText": "}"
                                                            }
                                                        },
                                                        {
                                                            "kind": "CommaToken",
                                                            "fullStart": 1057,
                                                            "fullEnd": 1059,
                                                            "start": 1057,
                                                            "end": 1058,
                                                            "fullWidth": 2,
                                                            "width": 1,
                                                            "text": ",",
                                                            "value": ",",
                                                            "valueText": ",",
                                                            "hasTrailingTrivia": true,
                                                            "trailingTrivia": [
                                                                {
                                                                    "kind": "WhitespaceTrivia",
                                                                    "text": " "
                                                                }
                                                            ]
                                                        },
                                                        {
                                                            "kind": "ObjectLiteralExpression",
                                                            "fullStart": 1059,
                                                            "fullEnd": 1097,
                                                            "start": 1059,
                                                            "end": 1097,
                                                            "fullWidth": 38,
                                                            "width": 38,
                                                            "openBraceToken": {
                                                                "kind": "OpenBraceToken",
                                                                "fullStart": 1059,
                                                                "fullEnd": 1062,
                                                                "start": 1059,
                                                                "end": 1060,
                                                                "fullWidth": 3,
                                                                "width": 1,
                                                                "text": "{",
                                                                "value": "{",
                                                                "valueText": "{",
                                                                "hasTrailingTrivia": true,
                                                                "hasTrailingNewLine": true,
                                                                "trailingTrivia": [
                                                                    {
                                                                        "kind": "NewLineTrivia",
                                                                        "text": "\r\n"
                                                                    }
                                                                ]
                                                            },
                                                            "propertyAssignments": [
                                                                {
                                                                    "kind": "SimplePropertyAssignment",
                                                                    "fullStart": 1062,
                                                                    "fullEnd": 1088,
                                                                    "start": 1074,
                                                                    "end": 1085,
                                                                    "fullWidth": 26,
                                                                    "width": 11,
                                                                    "propertyName": {
                                                                        "kind": "IdentifierName",
                                                                        "fullStart": 1062,
                                                                        "fullEnd": 1078,
                                                                        "start": 1074,
                                                                        "end": 1078,
                                                                        "fullWidth": 16,
                                                                        "width": 4,
                                                                        "text": "prop",
                                                                        "value": "prop",
                                                                        "valueText": "prop",
                                                                        "hasLeadingTrivia": true,
                                                                        "leadingTrivia": [
                                                                            {
                                                                                "kind": "WhitespaceTrivia",
                                                                                "text": "            "
                                                                            }
                                                                        ]
                                                                    },
                                                                    "colonToken": {
                                                                        "kind": "ColonToken",
                                                                        "fullStart": 1078,
                                                                        "fullEnd": 1080,
                                                                        "start": 1078,
                                                                        "end": 1079,
                                                                        "fullWidth": 2,
                                                                        "width": 1,
                                                                        "text": ":",
                                                                        "value": ":",
                                                                        "valueText": ":",
                                                                        "hasTrailingTrivia": true,
                                                                        "trailingTrivia": [
                                                                            {
                                                                                "kind": "WhitespaceTrivia",
                                                                                "text": " "
                                                                            }
                                                                        ]
                                                                    },
                                                                    "expression": {
                                                                        "kind": "IdentifierName",
                                                                        "fullStart": 1080,
                                                                        "fullEnd": 1088,
                                                                        "start": 1080,
                                                                        "end": 1085,
                                                                        "fullWidth": 8,
                                                                        "width": 5,
                                                                        "text": "child",
                                                                        "value": "child",
                                                                        "valueText": "child",
                                                                        "hasTrailingTrivia": true,
                                                                        "hasTrailingNewLine": true,
                                                                        "trailingTrivia": [
                                                                            {
                                                                                "kind": "WhitespaceTrivia",
                                                                                "text": " "
                                                                            },
                                                                            {
                                                                                "kind": "NewLineTrivia",
                                                                                "text": "\r\n"
                                                                            }
                                                                        ]
                                                                    }
                                                                }
                                                            ],
                                                            "closeBraceToken": {
                                                                "kind": "CloseBraceToken",
                                                                "fullStart": 1088,
                                                                "fullEnd": 1097,
                                                                "start": 1096,
                                                                "end": 1097,
                                                                "fullWidth": 9,
                                                                "width": 1,
                                                                "text": "}",
                                                                "value": "}",
                                                                "valueText": "}",
                                                                "hasLeadingTrivia": true,
                                                                "leadingTrivia": [
                                                                    {
                                                                        "kind": "WhitespaceTrivia",
                                                                        "text": "        "
                                                                    }
                                                                ]
                                                            }
                                                        }
                                                    ],
                                                    "closeParenToken": {
                                                        "kind": "CloseParenToken",
                                                        "fullStart": 1097,
                                                        "fullEnd": 1098,
                                                        "start": 1097,
                                                        "end": 1098,
                                                        "fullWidth": 1,
                                                        "width": 1,
                                                        "text": ")",
                                                        "value": ")",
                                                        "valueText": ")"
                                                    }
                                                }
                                            }
                                        }
                                    }
                                ]
                            },
                            "semicolonToken": {
                                "kind": "SemicolonToken",
                                "fullStart": 1098,
                                "fullEnd": 1101,
                                "start": 1098,
                                "end": 1099,
                                "fullWidth": 3,
                                "width": 1,
                                "text": ";",
                                "value": ";",
                                "valueText": ";",
                                "hasTrailingTrivia": true,
                                "hasTrailingNewLine": true,
                                "trailingTrivia": [
                                    {
                                        "kind": "NewLineTrivia",
                                        "text": "\r\n"
                                    }
                                ]
                            }
                        },
                        {
                            "kind": "VariableStatement",
                            "fullStart": 1101,
                            "fullEnd": 1161,
                            "start": 1111,
                            "end": 1159,
                            "fullWidth": 60,
                            "width": 48,
                            "modifiers": [],
                            "variableDeclaration": {
                                "kind": "VariableDeclaration",
                                "fullStart": 1101,
                                "fullEnd": 1158,
                                "start": 1111,
                                "end": 1158,
                                "fullWidth": 57,
                                "width": 47,
                                "varKeyword": {
                                    "kind": "VarKeyword",
                                    "fullStart": 1101,
                                    "fullEnd": 1115,
                                    "start": 1111,
                                    "end": 1114,
                                    "fullWidth": 14,
                                    "width": 3,
                                    "text": "var",
                                    "value": "var",
                                    "valueText": "var",
                                    "hasLeadingTrivia": true,
                                    "hasLeadingNewLine": true,
                                    "hasTrailingTrivia": true,
                                    "leadingTrivia": [
                                        {
                                            "kind": "NewLineTrivia",
                                            "text": "\r\n"
                                        },
                                        {
                                            "kind": "WhitespaceTrivia",
                                            "text": "        "
                                        }
                                    ],
                                    "trailingTrivia": [
                                        {
                                            "kind": "WhitespaceTrivia",
                                            "text": " "
                                        }
                                    ]
                                },
                                "variableDeclarators": [
                                    {
                                        "kind": "VariableDeclarator",
                                        "fullStart": 1115,
                                        "fullEnd": 1158,
                                        "start": 1115,
                                        "end": 1158,
                                        "fullWidth": 43,
<<<<<<< HEAD
                                        "width": 43,
                                        "identifier": {
=======
                                        "propertyName": {
>>>>>>> 85e84683
                                            "kind": "IdentifierName",
                                            "fullStart": 1115,
                                            "fullEnd": 1127,
                                            "start": 1115,
                                            "end": 1126,
                                            "fullWidth": 12,
                                            "width": 11,
                                            "text": "hasProperty",
                                            "value": "hasProperty",
                                            "valueText": "hasProperty",
                                            "hasTrailingTrivia": true,
                                            "trailingTrivia": [
                                                {
                                                    "kind": "WhitespaceTrivia",
                                                    "text": " "
                                                }
                                            ]
                                        },
                                        "equalsValueClause": {
                                            "kind": "EqualsValueClause",
                                            "fullStart": 1127,
                                            "fullEnd": 1158,
                                            "start": 1127,
                                            "end": 1158,
                                            "fullWidth": 31,
                                            "width": 31,
                                            "equalsToken": {
                                                "kind": "EqualsToken",
                                                "fullStart": 1127,
                                                "fullEnd": 1129,
                                                "start": 1127,
                                                "end": 1128,
                                                "fullWidth": 2,
                                                "width": 1,
                                                "text": "=",
                                                "value": "=",
                                                "valueText": "=",
                                                "hasTrailingTrivia": true,
                                                "trailingTrivia": [
                                                    {
                                                        "kind": "WhitespaceTrivia",
                                                        "text": " "
                                                    }
                                                ]
                                            },
                                            "value": {
                                                "kind": "InvocationExpression",
                                                "fullStart": 1129,
                                                "fullEnd": 1158,
                                                "start": 1129,
                                                "end": 1158,
                                                "fullWidth": 29,
                                                "width": 29,
                                                "expression": {
                                                    "kind": "MemberAccessExpression",
                                                    "fullStart": 1129,
                                                    "fullEnd": 1150,
                                                    "start": 1129,
                                                    "end": 1150,
                                                    "fullWidth": 21,
                                                    "width": 21,
                                                    "expression": {
                                                        "kind": "IdentifierName",
                                                        "fullStart": 1129,
                                                        "fullEnd": 1135,
                                                        "start": 1129,
                                                        "end": 1135,
                                                        "fullWidth": 6,
                                                        "width": 6,
                                                        "text": "newObj",
                                                        "value": "newObj",
                                                        "valueText": "newObj"
                                                    },
                                                    "dotToken": {
                                                        "kind": "DotToken",
                                                        "fullStart": 1135,
                                                        "fullEnd": 1136,
                                                        "start": 1135,
                                                        "end": 1136,
                                                        "fullWidth": 1,
                                                        "width": 1,
                                                        "text": ".",
                                                        "value": ".",
                                                        "valueText": "."
                                                    },
                                                    "name": {
                                                        "kind": "IdentifierName",
                                                        "fullStart": 1136,
                                                        "fullEnd": 1150,
                                                        "start": 1136,
                                                        "end": 1150,
                                                        "fullWidth": 14,
                                                        "width": 14,
                                                        "text": "hasOwnProperty",
                                                        "value": "hasOwnProperty",
                                                        "valueText": "hasOwnProperty"
                                                    }
                                                },
                                                "argumentList": {
                                                    "kind": "ArgumentList",
                                                    "fullStart": 1150,
                                                    "fullEnd": 1158,
                                                    "start": 1150,
                                                    "end": 1158,
                                                    "fullWidth": 8,
                                                    "width": 8,
                                                    "openParenToken": {
                                                        "kind": "OpenParenToken",
                                                        "fullStart": 1150,
                                                        "fullEnd": 1151,
                                                        "start": 1150,
                                                        "end": 1151,
                                                        "fullWidth": 1,
                                                        "width": 1,
                                                        "text": "(",
                                                        "value": "(",
                                                        "valueText": "("
                                                    },
                                                    "arguments": [
                                                        {
                                                            "kind": "StringLiteral",
                                                            "fullStart": 1151,
                                                            "fullEnd": 1157,
                                                            "start": 1151,
                                                            "end": 1157,
                                                            "fullWidth": 6,
                                                            "width": 6,
                                                            "text": "\"prop\"",
                                                            "value": "prop",
                                                            "valueText": "prop"
                                                        }
                                                    ],
                                                    "closeParenToken": {
                                                        "kind": "CloseParenToken",
                                                        "fullStart": 1157,
                                                        "fullEnd": 1158,
                                                        "start": 1157,
                                                        "end": 1158,
                                                        "fullWidth": 1,
                                                        "width": 1,
                                                        "text": ")",
                                                        "value": ")",
                                                        "valueText": ")"
                                                    }
                                                }
                                            }
                                        }
                                    }
                                ]
                            },
                            "semicolonToken": {
                                "kind": "SemicolonToken",
                                "fullStart": 1158,
                                "fullEnd": 1161,
                                "start": 1158,
                                "end": 1159,
                                "fullWidth": 3,
                                "width": 1,
                                "text": ";",
                                "value": ";",
                                "valueText": ";",
                                "hasTrailingTrivia": true,
                                "hasTrailingNewLine": true,
                                "trailingTrivia": [
                                    {
                                        "kind": "NewLineTrivia",
                                        "text": "\r\n"
                                    }
                                ]
                            }
                        },
                        {
                            "kind": "ExpressionStatement",
                            "fullStart": 1161,
                            "fullEnd": 1202,
                            "start": 1171,
                            "end": 1200,
                            "fullWidth": 41,
                            "width": 29,
                            "expression": {
                                "kind": "AssignmentExpression",
                                "fullStart": 1161,
                                "fullEnd": 1199,
                                "start": 1171,
                                "end": 1199,
                                "fullWidth": 38,
                                "width": 28,
                                "left": {
                                    "kind": "MemberAccessExpression",
                                    "fullStart": 1161,
                                    "fullEnd": 1183,
                                    "start": 1171,
                                    "end": 1182,
                                    "fullWidth": 22,
                                    "width": 11,
                                    "expression": {
                                        "kind": "IdentifierName",
                                        "fullStart": 1161,
                                        "fullEnd": 1177,
                                        "start": 1171,
                                        "end": 1177,
                                        "fullWidth": 16,
                                        "width": 6,
                                        "text": "newObj",
                                        "value": "newObj",
                                        "valueText": "newObj",
                                        "hasLeadingTrivia": true,
                                        "hasLeadingNewLine": true,
                                        "leadingTrivia": [
                                            {
                                                "kind": "NewLineTrivia",
                                                "text": "\r\n"
                                            },
                                            {
                                                "kind": "WhitespaceTrivia",
                                                "text": "        "
                                            }
                                        ]
                                    },
                                    "dotToken": {
                                        "kind": "DotToken",
                                        "fullStart": 1177,
                                        "fullEnd": 1178,
                                        "start": 1177,
                                        "end": 1178,
                                        "fullWidth": 1,
                                        "width": 1,
                                        "text": ".",
                                        "value": ".",
                                        "valueText": "."
                                    },
                                    "name": {
                                        "kind": "IdentifierName",
                                        "fullStart": 1178,
                                        "fullEnd": 1183,
                                        "start": 1178,
                                        "end": 1182,
                                        "fullWidth": 5,
                                        "width": 4,
                                        "text": "prop",
                                        "value": "prop",
                                        "valueText": "prop",
                                        "hasTrailingTrivia": true,
                                        "trailingTrivia": [
                                            {
                                                "kind": "WhitespaceTrivia",
                                                "text": " "
                                            }
                                        ]
                                    }
                                },
                                "operatorToken": {
                                    "kind": "EqualsToken",
                                    "fullStart": 1183,
                                    "fullEnd": 1185,
                                    "start": 1183,
                                    "end": 1184,
                                    "fullWidth": 2,
                                    "width": 1,
                                    "text": "=",
                                    "value": "=",
                                    "valueText": "=",
                                    "hasTrailingTrivia": true,
                                    "trailingTrivia": [
                                        {
                                            "kind": "WhitespaceTrivia",
                                            "text": " "
                                        }
                                    ]
                                },
                                "right": {
                                    "kind": "StringLiteral",
                                    "fullStart": 1185,
                                    "fullEnd": 1199,
                                    "start": 1185,
                                    "end": 1199,
                                    "fullWidth": 14,
                                    "width": 14,
                                    "text": "\"overrideData\"",
                                    "value": "overrideData",
                                    "valueText": "overrideData"
                                }
                            },
                            "semicolonToken": {
                                "kind": "SemicolonToken",
                                "fullStart": 1199,
                                "fullEnd": 1202,
                                "start": 1199,
                                "end": 1200,
                                "fullWidth": 3,
                                "width": 1,
                                "text": ";",
                                "value": ";",
                                "valueText": ";",
                                "hasTrailingTrivia": true,
                                "hasTrailingNewLine": true,
                                "trailingTrivia": [
                                    {
                                        "kind": "NewLineTrivia",
                                        "text": "\r\n"
                                    }
                                ]
                            }
                        },
                        {
                            "kind": "ReturnStatement",
                            "fullStart": 1202,
                            "fullEnd": 1281,
                            "start": 1212,
                            "end": 1279,
                            "fullWidth": 79,
                            "width": 67,
                            "returnKeyword": {
                                "kind": "ReturnKeyword",
                                "fullStart": 1202,
                                "fullEnd": 1219,
                                "start": 1212,
                                "end": 1218,
                                "fullWidth": 17,
                                "width": 6,
                                "text": "return",
                                "value": "return",
                                "valueText": "return",
                                "hasLeadingTrivia": true,
                                "hasLeadingNewLine": true,
                                "hasTrailingTrivia": true,
                                "leadingTrivia": [
                                    {
                                        "kind": "NewLineTrivia",
                                        "text": "\r\n"
                                    },
                                    {
                                        "kind": "WhitespaceTrivia",
                                        "text": "        "
                                    }
                                ],
                                "trailingTrivia": [
                                    {
                                        "kind": "WhitespaceTrivia",
                                        "text": " "
                                    }
                                ]
                            },
                            "expression": {
                                "kind": "LogicalAndExpression",
                                "fullStart": 1219,
                                "fullEnd": 1278,
                                "start": 1219,
                                "end": 1278,
                                "fullWidth": 59,
                                "width": 59,
                                "left": {
                                    "kind": "LogicalAndExpression",
                                    "fullStart": 1219,
                                    "fullEnd": 1259,
                                    "start": 1219,
                                    "end": 1258,
                                    "fullWidth": 40,
                                    "width": 39,
                                    "left": {
                                        "kind": "IdentifierName",
                                        "fullStart": 1219,
                                        "fullEnd": 1231,
                                        "start": 1219,
                                        "end": 1230,
                                        "fullWidth": 12,
                                        "width": 11,
                                        "text": "hasProperty",
                                        "value": "hasProperty",
                                        "valueText": "hasProperty",
                                        "hasTrailingTrivia": true,
                                        "trailingTrivia": [
                                            {
                                                "kind": "WhitespaceTrivia",
                                                "text": " "
                                            }
                                        ]
                                    },
                                    "operatorToken": {
                                        "kind": "AmpersandAmpersandToken",
                                        "fullStart": 1231,
                                        "fullEnd": 1234,
                                        "start": 1231,
                                        "end": 1233,
                                        "fullWidth": 3,
                                        "width": 2,
                                        "text": "&&",
                                        "value": "&&",
                                        "valueText": "&&",
                                        "hasTrailingTrivia": true,
                                        "trailingTrivia": [
                                            {
                                                "kind": "WhitespaceTrivia",
                                                "text": " "
                                            }
                                        ]
                                    },
                                    "right": {
                                        "kind": "EqualsExpression",
                                        "fullStart": 1234,
                                        "fullEnd": 1259,
                                        "start": 1234,
                                        "end": 1258,
                                        "fullWidth": 25,
                                        "width": 24,
                                        "left": {
                                            "kind": "IdentifierName",
                                            "fullStart": 1234,
                                            "fullEnd": 1240,
                                            "start": 1234,
                                            "end": 1239,
                                            "fullWidth": 6,
                                            "width": 5,
                                            "text": "data1",
                                            "value": "data1",
                                            "valueText": "data1",
                                            "hasTrailingTrivia": true,
                                            "trailingTrivia": [
                                                {
                                                    "kind": "WhitespaceTrivia",
                                                    "text": " "
                                                }
                                            ]
                                        },
                                        "operatorToken": {
                                            "kind": "EqualsEqualsEqualsToken",
                                            "fullStart": 1240,
                                            "fullEnd": 1244,
                                            "start": 1240,
                                            "end": 1243,
                                            "fullWidth": 4,
                                            "width": 3,
                                            "text": "===",
                                            "value": "===",
                                            "valueText": "===",
                                            "hasTrailingTrivia": true,
                                            "trailingTrivia": [
                                                {
                                                    "kind": "WhitespaceTrivia",
                                                    "text": " "
                                                }
                                            ]
                                        },
                                        "right": {
                                            "kind": "StringLiteral",
                                            "fullStart": 1244,
                                            "fullEnd": 1259,
                                            "start": 1244,
                                            "end": 1258,
                                            "fullWidth": 15,
                                            "width": 14,
                                            "text": "\"overrideData\"",
                                            "value": "overrideData",
                                            "valueText": "overrideData",
                                            "hasTrailingTrivia": true,
                                            "trailingTrivia": [
                                                {
                                                    "kind": "WhitespaceTrivia",
                                                    "text": " "
                                                }
                                            ]
                                        }
                                    }
                                },
                                "operatorToken": {
                                    "kind": "AmpersandAmpersandToken",
                                    "fullStart": 1259,
                                    "fullEnd": 1262,
                                    "start": 1259,
                                    "end": 1261,
                                    "fullWidth": 3,
                                    "width": 2,
                                    "text": "&&",
                                    "value": "&&",
                                    "valueText": "&&",
                                    "hasTrailingTrivia": true,
                                    "trailingTrivia": [
                                        {
                                            "kind": "WhitespaceTrivia",
                                            "text": " "
                                        }
                                    ]
                                },
                                "right": {
                                    "kind": "EqualsExpression",
                                    "fullStart": 1262,
                                    "fullEnd": 1278,
                                    "start": 1262,
                                    "end": 1278,
                                    "fullWidth": 16,
                                    "width": 16,
                                    "left": {
                                        "kind": "IdentifierName",
                                        "fullStart": 1262,
                                        "fullEnd": 1268,
                                        "start": 1262,
                                        "end": 1267,
                                        "fullWidth": 6,
                                        "width": 5,
                                        "text": "data2",
                                        "value": "data2",
                                        "valueText": "data2",
                                        "hasTrailingTrivia": true,
                                        "trailingTrivia": [
                                            {
                                                "kind": "WhitespaceTrivia",
                                                "text": " "
                                            }
                                        ]
                                    },
                                    "operatorToken": {
                                        "kind": "EqualsEqualsEqualsToken",
                                        "fullStart": 1268,
                                        "fullEnd": 1272,
                                        "start": 1268,
                                        "end": 1271,
                                        "fullWidth": 4,
                                        "width": 3,
                                        "text": "===",
                                        "value": "===",
                                        "valueText": "===",
                                        "hasTrailingTrivia": true,
                                        "trailingTrivia": [
                                            {
                                                "kind": "WhitespaceTrivia",
                                                "text": " "
                                            }
                                        ]
                                    },
                                    "right": {
                                        "kind": "StringLiteral",
                                        "fullStart": 1272,
                                        "fullEnd": 1278,
                                        "start": 1272,
                                        "end": 1278,
                                        "fullWidth": 6,
                                        "width": 6,
                                        "text": "\"data\"",
                                        "value": "data",
                                        "valueText": "data"
                                    }
                                }
                            },
                            "semicolonToken": {
                                "kind": "SemicolonToken",
                                "fullStart": 1278,
                                "fullEnd": 1281,
                                "start": 1278,
                                "end": 1279,
                                "fullWidth": 3,
                                "width": 1,
                                "text": ";",
                                "value": ";",
                                "valueText": ";",
                                "hasTrailingTrivia": true,
                                "hasTrailingNewLine": true,
                                "trailingTrivia": [
                                    {
                                        "kind": "NewLineTrivia",
                                        "text": "\r\n"
                                    }
                                ]
                            }
                        }
                    ],
                    "closeBraceToken": {
                        "kind": "CloseBraceToken",
                        "fullStart": 1281,
                        "fullEnd": 1288,
                        "start": 1285,
                        "end": 1286,
                        "fullWidth": 7,
                        "width": 1,
                        "text": "}",
                        "value": "}",
                        "valueText": "}",
                        "hasLeadingTrivia": true,
                        "hasTrailingTrivia": true,
                        "hasTrailingNewLine": true,
                        "leadingTrivia": [
                            {
                                "kind": "WhitespaceTrivia",
                                "text": "    "
                            }
                        ],
                        "trailingTrivia": [
                            {
                                "kind": "NewLineTrivia",
                                "text": "\r\n"
                            }
                        ]
                    }
                }
            },
            {
                "kind": "ExpressionStatement",
                "fullStart": 1288,
                "fullEnd": 1312,
                "start": 1288,
                "end": 1310,
                "fullWidth": 24,
                "width": 22,
                "expression": {
                    "kind": "InvocationExpression",
                    "fullStart": 1288,
                    "fullEnd": 1309,
                    "start": 1288,
                    "end": 1309,
                    "fullWidth": 21,
                    "width": 21,
                    "expression": {
                        "kind": "IdentifierName",
                        "fullStart": 1288,
                        "fullEnd": 1299,
                        "start": 1288,
                        "end": 1299,
                        "fullWidth": 11,
                        "width": 11,
                        "text": "runTestCase",
                        "value": "runTestCase",
                        "valueText": "runTestCase"
                    },
                    "argumentList": {
                        "kind": "ArgumentList",
                        "fullStart": 1299,
                        "fullEnd": 1309,
                        "start": 1299,
                        "end": 1309,
                        "fullWidth": 10,
                        "width": 10,
                        "openParenToken": {
                            "kind": "OpenParenToken",
                            "fullStart": 1299,
                            "fullEnd": 1300,
                            "start": 1299,
                            "end": 1300,
                            "fullWidth": 1,
                            "width": 1,
                            "text": "(",
                            "value": "(",
                            "valueText": "("
                        },
                        "arguments": [
                            {
                                "kind": "IdentifierName",
                                "fullStart": 1300,
                                "fullEnd": 1308,
                                "start": 1300,
                                "end": 1308,
                                "fullWidth": 8,
                                "width": 8,
                                "text": "testcase",
                                "value": "testcase",
                                "valueText": "testcase"
                            }
                        ],
                        "closeParenToken": {
                            "kind": "CloseParenToken",
                            "fullStart": 1308,
                            "fullEnd": 1309,
                            "start": 1308,
                            "end": 1309,
                            "fullWidth": 1,
                            "width": 1,
                            "text": ")",
                            "value": ")",
                            "valueText": ")"
                        }
                    }
                },
                "semicolonToken": {
                    "kind": "SemicolonToken",
                    "fullStart": 1309,
                    "fullEnd": 1312,
                    "start": 1309,
                    "end": 1310,
                    "fullWidth": 3,
                    "width": 1,
                    "text": ";",
                    "value": ";",
                    "valueText": ";",
                    "hasTrailingTrivia": true,
                    "hasTrailingNewLine": true,
                    "trailingTrivia": [
                        {
                            "kind": "NewLineTrivia",
                            "text": "\r\n"
                        }
                    ]
                }
            }
        ],
        "endOfFileToken": {
            "kind": "EndOfFileToken",
            "fullStart": 1312,
            "fullEnd": 1312,
            "start": 1312,
            "end": 1312,
            "fullWidth": 0,
            "width": 0,
            "text": ""
        }
    },
    "lineMap": {
        "lineStarts": [
            0,
            67,
            152,
            232,
            308,
            380,
            385,
            439,
            600,
            605,
            607,
            609,
            632,
            661,
            690,
            713,
            750,
            782,
            797,
            809,
            811,
            856,
            897,
            938,
            978,
            1006,
            1018,
            1020,
            1062,
            1088,
            1101,
            1103,
            1161,
            1163,
            1202,
            1204,
            1281,
            1288,
            1312
        ],
        "length": 1312
    }
}<|MERGE_RESOLUTION|>--- conflicted
+++ resolved
@@ -247,12 +247,8 @@
                                         "start": 644,
                                         "end": 658,
                                         "fullWidth": 14,
-<<<<<<< HEAD
                                         "width": 14,
-                                        "identifier": {
-=======
                                         "propertyName": {
->>>>>>> 85e84683
                                             "kind": "IdentifierName",
                                             "fullStart": 644,
                                             "fullEnd": 650,
@@ -386,12 +382,8 @@
                                         "start": 673,
                                         "end": 687,
                                         "fullWidth": 14,
-<<<<<<< HEAD
                                         "width": 14,
-                                        "identifier": {
-=======
                                         "propertyName": {
->>>>>>> 85e84683
                                             "kind": "IdentifierName",
                                             "fullStart": 673,
                                             "fullEnd": 679,
@@ -1010,12 +1002,8 @@
                                         "start": 823,
                                         "end": 853,
                                         "fullWidth": 30,
-<<<<<<< HEAD
                                         "width": 30,
-                                        "identifier": {
-=======
                                         "propertyName": {
->>>>>>> 85e84683
                                             "kind": "IdentifierName",
                                             "fullStart": 823,
                                             "fullEnd": 836,
@@ -1384,12 +1372,8 @@
                                         "start": 909,
                                         "end": 935,
                                         "fullWidth": 26,
-<<<<<<< HEAD
                                         "width": 26,
-                                        "identifier": {
-=======
                                         "propertyName": {
->>>>>>> 85e84683
                                             "kind": "IdentifierName",
                                             "fullStart": 909,
                                             "fullEnd": 915,
@@ -1955,12 +1939,8 @@
                                         "start": 1032,
                                         "end": 1098,
                                         "fullWidth": 66,
-<<<<<<< HEAD
                                         "width": 66,
-                                        "identifier": {
-=======
                                         "propertyName": {
->>>>>>> 85e84683
                                             "kind": "IdentifierName",
                                             "fullStart": 1032,
                                             "fullEnd": 1039,
@@ -2350,12 +2330,8 @@
                                         "start": 1115,
                                         "end": 1158,
                                         "fullWidth": 43,
-<<<<<<< HEAD
                                         "width": 43,
-                                        "identifier": {
-=======
                                         "propertyName": {
->>>>>>> 85e84683
                                             "kind": "IdentifierName",
                                             "fullStart": 1115,
                                             "fullEnd": 1127,
