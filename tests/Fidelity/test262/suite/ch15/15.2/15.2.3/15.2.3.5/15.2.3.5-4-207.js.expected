{
    "isDeclaration": false,
    "languageVersion": "EcmaScript5",
    "parseOptions": {
        "allowAutomaticSemicolonInsertion": true
    },
    "sourceUnit": {
        "kind": "SourceUnit",
        "fullStart": 0,
        "fullEnd": 935,
        "start": 560,
        "end": 935,
        "fullWidth": 935,
        "width": 375,
        "isIncrementallyUnusable": true,
        "moduleElements": [
            {
                "kind": "FunctionDeclaration",
                "fullStart": 0,
                "fullEnd": 911,
                "start": 560,
                "end": 909,
                "fullWidth": 911,
                "width": 349,
                "modifiers": [],
                "functionKeyword": {
                    "kind": "FunctionKeyword",
                    "fullStart": 0,
                    "fullEnd": 569,
                    "start": 560,
                    "end": 568,
                    "fullWidth": 569,
                    "width": 8,
                    "text": "function",
                    "value": "function",
                    "valueText": "function",
                    "hasLeadingTrivia": true,
                    "hasLeadingComment": true,
                    "hasLeadingNewLine": true,
                    "hasTrailingTrivia": true,
                    "leadingTrivia": [
                        {
                            "kind": "SingleLineCommentTrivia",
                            "text": "/// Copyright (c) 2012 Ecma International.  All rights reserved. "
                        },
                        {
                            "kind": "NewLineTrivia",
                            "text": "\r\n"
                        },
                        {
                            "kind": "SingleLineCommentTrivia",
                            "text": "/// Ecma International makes this code available under the terms and conditions set"
                        },
                        {
                            "kind": "NewLineTrivia",
                            "text": "\r\n"
                        },
                        {
                            "kind": "SingleLineCommentTrivia",
                            "text": "/// forth on http://hg.ecmascript.org/tests/test262/raw-file/tip/LICENSE (the "
                        },
                        {
                            "kind": "NewLineTrivia",
                            "text": "\r\n"
                        },
                        {
                            "kind": "SingleLineCommentTrivia",
                            "text": "/// \"Use Terms\").   Any redistribution of this code must retain the above "
                        },
                        {
                            "kind": "NewLineTrivia",
                            "text": "\r\n"
                        },
                        {
                            "kind": "SingleLineCommentTrivia",
                            "text": "/// copyright and this notice and otherwise comply with the Use Terms."
                        },
                        {
                            "kind": "NewLineTrivia",
                            "text": "\r\n"
                        },
                        {
                            "kind": "MultiLineCommentTrivia",
                            "text": "/**\r\n * @path ch15/15.2/15.2.3/15.2.3.5/15.2.3.5-4-207.js\r\n * @description Object.create - 'writable' property of one property in 'Properties' is false (8.10.5 step 6.b)\r\n */"
                        },
                        {
                            "kind": "NewLineTrivia",
                            "text": "\r\n"
                        },
                        {
                            "kind": "NewLineTrivia",
                            "text": "\r\n"
                        },
                        {
                            "kind": "NewLineTrivia",
                            "text": "\r\n"
                        }
                    ],
                    "trailingTrivia": [
                        {
                            "kind": "WhitespaceTrivia",
                            "text": " "
                        }
                    ]
                },
                "identifier": {
                    "kind": "IdentifierName",
                    "fullStart": 569,
                    "fullEnd": 577,
                    "start": 569,
                    "end": 577,
                    "fullWidth": 8,
                    "width": 8,
                    "text": "testcase",
                    "value": "testcase",
                    "valueText": "testcase"
                },
                "callSignature": {
                    "kind": "CallSignature",
                    "fullStart": 577,
                    "fullEnd": 580,
                    "start": 577,
                    "end": 579,
                    "fullWidth": 3,
                    "width": 2,
                    "parameterList": {
                        "kind": "ParameterList",
                        "fullStart": 577,
                        "fullEnd": 580,
                        "start": 577,
                        "end": 579,
                        "fullWidth": 3,
                        "width": 2,
                        "openParenToken": {
                            "kind": "OpenParenToken",
                            "fullStart": 577,
                            "fullEnd": 578,
                            "start": 577,
                            "end": 578,
                            "fullWidth": 1,
                            "width": 1,
                            "text": "(",
                            "value": "(",
                            "valueText": "("
                        },
                        "parameters": [],
                        "closeParenToken": {
                            "kind": "CloseParenToken",
                            "fullStart": 578,
                            "fullEnd": 580,
                            "start": 578,
                            "end": 579,
                            "fullWidth": 2,
                            "width": 1,
                            "text": ")",
                            "value": ")",
                            "valueText": ")",
                            "hasTrailingTrivia": true,
                            "trailingTrivia": [
                                {
                                    "kind": "WhitespaceTrivia",
                                    "text": " "
                                }
                            ]
                        }
                    }
                },
                "block": {
                    "kind": "Block",
                    "fullStart": 580,
                    "fullEnd": 911,
                    "start": 580,
                    "end": 909,
                    "fullWidth": 331,
                    "width": 329,
                    "openBraceToken": {
                        "kind": "OpenBraceToken",
                        "fullStart": 580,
                        "fullEnd": 583,
                        "start": 580,
                        "end": 581,
                        "fullWidth": 3,
                        "width": 1,
                        "text": "{",
                        "value": "{",
                        "valueText": "{",
                        "hasTrailingTrivia": true,
                        "hasTrailingNewLine": true,
                        "trailingTrivia": [
                            {
                                "kind": "NewLineTrivia",
                                "text": "\r\n"
                            }
                        ]
                    },
                    "statements": [
                        {
                            "kind": "VariableStatement",
                            "fullStart": 583,
                            "fullEnd": 709,
                            "start": 593,
                            "end": 707,
                            "fullWidth": 126,
                            "width": 114,
                            "modifiers": [],
                            "variableDeclaration": {
                                "kind": "VariableDeclaration",
                                "fullStart": 583,
                                "fullEnd": 706,
                                "start": 593,
                                "end": 706,
                                "fullWidth": 123,
                                "width": 113,
                                "varKeyword": {
                                    "kind": "VarKeyword",
                                    "fullStart": 583,
                                    "fullEnd": 597,
                                    "start": 593,
                                    "end": 596,
                                    "fullWidth": 14,
                                    "width": 3,
                                    "text": "var",
                                    "value": "var",
                                    "valueText": "var",
                                    "hasLeadingTrivia": true,
                                    "hasLeadingNewLine": true,
                                    "hasTrailingTrivia": true,
                                    "leadingTrivia": [
                                        {
                                            "kind": "NewLineTrivia",
                                            "text": "\r\n"
                                        },
                                        {
                                            "kind": "WhitespaceTrivia",
                                            "text": "        "
                                        }
                                    ],
                                    "trailingTrivia": [
                                        {
                                            "kind": "WhitespaceTrivia",
                                            "text": " "
                                        }
                                    ]
                                },
                                "variableDeclarators": [
                                    {
                                        "kind": "VariableDeclarator",
                                        "fullStart": 597,
                                        "fullEnd": 706,
                                        "start": 597,
                                        "end": 706,
                                        "fullWidth": 109,
<<<<<<< HEAD
                                        "width": 109,
                                        "identifier": {
=======
                                        "propertyName": {
>>>>>>> 85e84683
                                            "kind": "IdentifierName",
                                            "fullStart": 597,
                                            "fullEnd": 604,
                                            "start": 597,
                                            "end": 603,
                                            "fullWidth": 7,
                                            "width": 6,
                                            "text": "newObj",
                                            "value": "newObj",
                                            "valueText": "newObj",
                                            "hasTrailingTrivia": true,
                                            "trailingTrivia": [
                                                {
                                                    "kind": "WhitespaceTrivia",
                                                    "text": " "
                                                }
                                            ]
                                        },
                                        "equalsValueClause": {
                                            "kind": "EqualsValueClause",
                                            "fullStart": 604,
                                            "fullEnd": 706,
                                            "start": 604,
                                            "end": 706,
                                            "fullWidth": 102,
                                            "width": 102,
                                            "equalsToken": {
                                                "kind": "EqualsToken",
                                                "fullStart": 604,
                                                "fullEnd": 606,
                                                "start": 604,
                                                "end": 605,
                                                "fullWidth": 2,
                                                "width": 1,
                                                "text": "=",
                                                "value": "=",
                                                "valueText": "=",
                                                "hasTrailingTrivia": true,
                                                "trailingTrivia": [
                                                    {
                                                        "kind": "WhitespaceTrivia",
                                                        "text": " "
                                                    }
                                                ]
                                            },
                                            "value": {
                                                "kind": "InvocationExpression",
                                                "fullStart": 606,
                                                "fullEnd": 706,
                                                "start": 606,
                                                "end": 706,
                                                "fullWidth": 100,
                                                "width": 100,
                                                "expression": {
                                                    "kind": "MemberAccessExpression",
                                                    "fullStart": 606,
                                                    "fullEnd": 619,
                                                    "start": 606,
                                                    "end": 619,
                                                    "fullWidth": 13,
                                                    "width": 13,
                                                    "expression": {
                                                        "kind": "IdentifierName",
                                                        "fullStart": 606,
                                                        "fullEnd": 612,
                                                        "start": 606,
                                                        "end": 612,
                                                        "fullWidth": 6,
                                                        "width": 6,
                                                        "text": "Object",
                                                        "value": "Object",
                                                        "valueText": "Object"
                                                    },
                                                    "dotToken": {
                                                        "kind": "DotToken",
                                                        "fullStart": 612,
                                                        "fullEnd": 613,
                                                        "start": 612,
                                                        "end": 613,
                                                        "fullWidth": 1,
                                                        "width": 1,
                                                        "text": ".",
                                                        "value": ".",
                                                        "valueText": "."
                                                    },
                                                    "name": {
                                                        "kind": "IdentifierName",
                                                        "fullStart": 613,
                                                        "fullEnd": 619,
                                                        "start": 613,
                                                        "end": 619,
                                                        "fullWidth": 6,
                                                        "width": 6,
                                                        "text": "create",
                                                        "value": "create",
                                                        "valueText": "create"
                                                    }
                                                },
                                                "argumentList": {
                                                    "kind": "ArgumentList",
                                                    "fullStart": 619,
                                                    "fullEnd": 706,
                                                    "start": 619,
                                                    "end": 706,
                                                    "fullWidth": 87,
                                                    "width": 87,
                                                    "openParenToken": {
                                                        "kind": "OpenParenToken",
                                                        "fullStart": 619,
                                                        "fullEnd": 620,
                                                        "start": 619,
                                                        "end": 620,
                                                        "fullWidth": 1,
                                                        "width": 1,
                                                        "text": "(",
                                                        "value": "(",
                                                        "valueText": "("
                                                    },
                                                    "arguments": [
                                                        {
                                                            "kind": "ObjectLiteralExpression",
                                                            "fullStart": 620,
                                                            "fullEnd": 622,
                                                            "start": 620,
                                                            "end": 622,
                                                            "fullWidth": 2,
                                                            "width": 2,
                                                            "openBraceToken": {
                                                                "kind": "OpenBraceToken",
                                                                "fullStart": 620,
                                                                "fullEnd": 621,
                                                                "start": 620,
                                                                "end": 621,
                                                                "fullWidth": 1,
                                                                "width": 1,
                                                                "text": "{",
                                                                "value": "{",
                                                                "valueText": "{"
                                                            },
                                                            "propertyAssignments": [],
                                                            "closeBraceToken": {
                                                                "kind": "CloseBraceToken",
                                                                "fullStart": 621,
                                                                "fullEnd": 622,
                                                                "start": 621,
                                                                "end": 622,
                                                                "fullWidth": 1,
                                                                "width": 1,
                                                                "text": "}",
                                                                "value": "}",
                                                                "valueText": "}"
                                                            }
                                                        },
                                                        {
                                                            "kind": "CommaToken",
                                                            "fullStart": 622,
                                                            "fullEnd": 624,
                                                            "start": 622,
                                                            "end": 623,
                                                            "fullWidth": 2,
                                                            "width": 1,
                                                            "text": ",",
                                                            "value": ",",
                                                            "valueText": ",",
                                                            "hasTrailingTrivia": true,
                                                            "trailingTrivia": [
                                                                {
                                                                    "kind": "WhitespaceTrivia",
                                                                    "text": " "
                                                                }
                                                            ]
                                                        },
                                                        {
                                                            "kind": "ObjectLiteralExpression",
                                                            "fullStart": 624,
                                                            "fullEnd": 705,
                                                            "start": 624,
                                                            "end": 705,
                                                            "fullWidth": 81,
                                                            "width": 81,
                                                            "openBraceToken": {
                                                                "kind": "OpenBraceToken",
                                                                "fullStart": 624,
                                                                "fullEnd": 627,
                                                                "start": 624,
                                                                "end": 625,
                                                                "fullWidth": 3,
                                                                "width": 1,
                                                                "text": "{",
                                                                "value": "{",
                                                                "valueText": "{",
                                                                "hasTrailingTrivia": true,
                                                                "hasTrailingNewLine": true,
                                                                "trailingTrivia": [
                                                                    {
                                                                        "kind": "NewLineTrivia",
                                                                        "text": "\r\n"
                                                                    }
                                                                ]
                                                            },
                                                            "propertyAssignments": [
                                                                {
                                                                    "kind": "SimplePropertyAssignment",
                                                                    "fullStart": 627,
                                                                    "fullEnd": 696,
                                                                    "start": 639,
                                                                    "end": 694,
                                                                    "fullWidth": 69,
                                                                    "width": 55,
                                                                    "propertyName": {
                                                                        "kind": "IdentifierName",
                                                                        "fullStart": 627,
                                                                        "fullEnd": 643,
                                                                        "start": 639,
                                                                        "end": 643,
                                                                        "fullWidth": 16,
                                                                        "width": 4,
                                                                        "text": "prop",
                                                                        "value": "prop",
                                                                        "valueText": "prop",
                                                                        "hasLeadingTrivia": true,
                                                                        "leadingTrivia": [
                                                                            {
                                                                                "kind": "WhitespaceTrivia",
                                                                                "text": "            "
                                                                            }
                                                                        ]
                                                                    },
                                                                    "colonToken": {
                                                                        "kind": "ColonToken",
                                                                        "fullStart": 643,
                                                                        "fullEnd": 645,
                                                                        "start": 643,
                                                                        "end": 644,
                                                                        "fullWidth": 2,
                                                                        "width": 1,
                                                                        "text": ":",
                                                                        "value": ":",
                                                                        "valueText": ":",
                                                                        "hasTrailingTrivia": true,
                                                                        "trailingTrivia": [
                                                                            {
                                                                                "kind": "WhitespaceTrivia",
                                                                                "text": " "
                                                                            }
                                                                        ]
                                                                    },
                                                                    "expression": {
                                                                        "kind": "ObjectLiteralExpression",
                                                                        "fullStart": 645,
                                                                        "fullEnd": 696,
                                                                        "start": 645,
                                                                        "end": 694,
                                                                        "fullWidth": 51,
                                                                        "width": 49,
                                                                        "openBraceToken": {
                                                                            "kind": "OpenBraceToken",
                                                                            "fullStart": 645,
                                                                            "fullEnd": 648,
                                                                            "start": 645,
                                                                            "end": 646,
                                                                            "fullWidth": 3,
                                                                            "width": 1,
                                                                            "text": "{",
                                                                            "value": "{",
                                                                            "valueText": "{",
                                                                            "hasTrailingTrivia": true,
                                                                            "hasTrailingNewLine": true,
                                                                            "trailingTrivia": [
                                                                                {
                                                                                    "kind": "NewLineTrivia",
                                                                                    "text": "\r\n"
                                                                                }
                                                                            ]
                                                                        },
                                                                        "propertyAssignments": [
                                                                            {
                                                                                "kind": "SimplePropertyAssignment",
                                                                                "fullStart": 648,
                                                                                "fullEnd": 681,
                                                                                "start": 664,
                                                                                "end": 679,
                                                                                "fullWidth": 33,
                                                                                "width": 15,
                                                                                "propertyName": {
                                                                                    "kind": "IdentifierName",
                                                                                    "fullStart": 648,
                                                                                    "fullEnd": 672,
                                                                                    "start": 664,
                                                                                    "end": 672,
                                                                                    "fullWidth": 24,
                                                                                    "width": 8,
                                                                                    "text": "writable",
                                                                                    "value": "writable",
                                                                                    "valueText": "writable",
                                                                                    "hasLeadingTrivia": true,
                                                                                    "leadingTrivia": [
                                                                                        {
                                                                                            "kind": "WhitespaceTrivia",
                                                                                            "text": "                "
                                                                                        }
                                                                                    ]
                                                                                },
                                                                                "colonToken": {
                                                                                    "kind": "ColonToken",
                                                                                    "fullStart": 672,
                                                                                    "fullEnd": 674,
                                                                                    "start": 672,
                                                                                    "end": 673,
                                                                                    "fullWidth": 2,
                                                                                    "width": 1,
                                                                                    "text": ":",
                                                                                    "value": ":",
                                                                                    "valueText": ":",
                                                                                    "hasTrailingTrivia": true,
                                                                                    "trailingTrivia": [
                                                                                        {
                                                                                            "kind": "WhitespaceTrivia",
                                                                                            "text": " "
                                                                                        }
                                                                                    ]
                                                                                },
                                                                                "expression": {
                                                                                    "kind": "FalseKeyword",
                                                                                    "fullStart": 674,
                                                                                    "fullEnd": 681,
                                                                                    "start": 674,
                                                                                    "end": 679,
                                                                                    "fullWidth": 7,
                                                                                    "width": 5,
                                                                                    "text": "false",
                                                                                    "value": false,
                                                                                    "valueText": "false",
                                                                                    "hasTrailingTrivia": true,
                                                                                    "hasTrailingNewLine": true,
                                                                                    "trailingTrivia": [
                                                                                        {
                                                                                            "kind": "NewLineTrivia",
                                                                                            "text": "\r\n"
                                                                                        }
                                                                                    ]
                                                                                }
                                                                            }
                                                                        ],
                                                                        "closeBraceToken": {
                                                                            "kind": "CloseBraceToken",
                                                                            "fullStart": 681,
                                                                            "fullEnd": 696,
                                                                            "start": 693,
                                                                            "end": 694,
                                                                            "fullWidth": 15,
                                                                            "width": 1,
                                                                            "text": "}",
                                                                            "value": "}",
                                                                            "valueText": "}",
                                                                            "hasLeadingTrivia": true,
                                                                            "hasTrailingTrivia": true,
                                                                            "hasTrailingNewLine": true,
                                                                            "leadingTrivia": [
                                                                                {
                                                                                    "kind": "WhitespaceTrivia",
                                                                                    "text": "            "
                                                                                }
                                                                            ],
                                                                            "trailingTrivia": [
                                                                                {
                                                                                    "kind": "NewLineTrivia",
                                                                                    "text": "\r\n"
                                                                                }
                                                                            ]
                                                                        }
                                                                    }
                                                                }
                                                            ],
                                                            "closeBraceToken": {
                                                                "kind": "CloseBraceToken",
                                                                "fullStart": 696,
                                                                "fullEnd": 705,
                                                                "start": 704,
                                                                "end": 705,
                                                                "fullWidth": 9,
                                                                "width": 1,
                                                                "text": "}",
                                                                "value": "}",
                                                                "valueText": "}",
                                                                "hasLeadingTrivia": true,
                                                                "leadingTrivia": [
                                                                    {
                                                                        "kind": "WhitespaceTrivia",
                                                                        "text": "        "
                                                                    }
                                                                ]
                                                            }
                                                        }
                                                    ],
                                                    "closeParenToken": {
                                                        "kind": "CloseParenToken",
                                                        "fullStart": 705,
                                                        "fullEnd": 706,
                                                        "start": 705,
                                                        "end": 706,
                                                        "fullWidth": 1,
                                                        "width": 1,
                                                        "text": ")",
                                                        "value": ")",
                                                        "valueText": ")"
                                                    }
                                                }
                                            }
                                        }
                                    }
                                ]
                            },
                            "semicolonToken": {
                                "kind": "SemicolonToken",
                                "fullStart": 706,
                                "fullEnd": 709,
                                "start": 706,
                                "end": 707,
                                "fullWidth": 3,
                                "width": 1,
                                "text": ";",
                                "value": ";",
                                "valueText": ";",
                                "hasTrailingTrivia": true,
                                "hasTrailingNewLine": true,
                                "trailingTrivia": [
                                    {
                                        "kind": "NewLineTrivia",
                                        "text": "\r\n"
                                    }
                                ]
                            }
                        },
                        {
                            "kind": "VariableStatement",
                            "fullStart": 709,
                            "fullEnd": 805,
                            "start": 717,
                            "end": 803,
                            "fullWidth": 96,
                            "width": 86,
                            "modifiers": [],
                            "variableDeclaration": {
                                "kind": "VariableDeclaration",
                                "fullStart": 709,
                                "fullEnd": 802,
                                "start": 717,
                                "end": 802,
                                "fullWidth": 93,
                                "width": 85,
                                "varKeyword": {
                                    "kind": "VarKeyword",
                                    "fullStart": 709,
                                    "fullEnd": 721,
                                    "start": 717,
                                    "end": 720,
                                    "fullWidth": 12,
                                    "width": 3,
                                    "text": "var",
                                    "value": "var",
                                    "valueText": "var",
                                    "hasLeadingTrivia": true,
                                    "hasTrailingTrivia": true,
                                    "leadingTrivia": [
                                        {
                                            "kind": "WhitespaceTrivia",
                                            "text": "        "
                                        }
                                    ],
                                    "trailingTrivia": [
                                        {
                                            "kind": "WhitespaceTrivia",
                                            "text": " "
                                        }
                                    ]
                                },
                                "variableDeclarators": [
                                    {
                                        "kind": "VariableDeclarator",
                                        "fullStart": 721,
                                        "fullEnd": 802,
                                        "start": 721,
                                        "end": 802,
                                        "fullWidth": 81,
<<<<<<< HEAD
                                        "width": 81,
                                        "identifier": {
=======
                                        "propertyName": {
>>>>>>> 85e84683
                                            "kind": "IdentifierName",
                                            "fullStart": 721,
                                            "fullEnd": 733,
                                            "start": 721,
                                            "end": 732,
                                            "fullWidth": 12,
                                            "width": 11,
                                            "text": "hasProperty",
                                            "value": "hasProperty",
                                            "valueText": "hasProperty",
                                            "hasTrailingTrivia": true,
                                            "trailingTrivia": [
                                                {
                                                    "kind": "WhitespaceTrivia",
                                                    "text": " "
                                                }
                                            ]
                                        },
                                        "equalsValueClause": {
                                            "kind": "EqualsValueClause",
                                            "fullStart": 733,
                                            "fullEnd": 802,
                                            "start": 733,
                                            "end": 802,
                                            "fullWidth": 69,
                                            "width": 69,
                                            "equalsToken": {
                                                "kind": "EqualsToken",
                                                "fullStart": 733,
                                                "fullEnd": 735,
                                                "start": 733,
                                                "end": 734,
                                                "fullWidth": 2,
                                                "width": 1,
                                                "text": "=",
                                                "value": "=",
                                                "valueText": "=",
                                                "hasTrailingTrivia": true,
                                                "trailingTrivia": [
                                                    {
                                                        "kind": "WhitespaceTrivia",
                                                        "text": " "
                                                    }
                                                ]
                                            },
                                            "value": {
                                                "kind": "LogicalAndExpression",
                                                "fullStart": 735,
                                                "fullEnd": 802,
                                                "start": 735,
                                                "end": 802,
                                                "fullWidth": 67,
                                                "width": 67,
                                                "left": {
                                                    "kind": "InvocationExpression",
                                                    "fullStart": 735,
                                                    "fullEnd": 765,
                                                    "start": 735,
                                                    "end": 764,
                                                    "fullWidth": 30,
                                                    "width": 29,
                                                    "expression": {
                                                        "kind": "MemberAccessExpression",
                                                        "fullStart": 735,
                                                        "fullEnd": 756,
                                                        "start": 735,
                                                        "end": 756,
                                                        "fullWidth": 21,
                                                        "width": 21,
                                                        "expression": {
                                                            "kind": "IdentifierName",
                                                            "fullStart": 735,
                                                            "fullEnd": 741,
                                                            "start": 735,
                                                            "end": 741,
                                                            "fullWidth": 6,
                                                            "width": 6,
                                                            "text": "newObj",
                                                            "value": "newObj",
                                                            "valueText": "newObj"
                                                        },
                                                        "dotToken": {
                                                            "kind": "DotToken",
                                                            "fullStart": 741,
                                                            "fullEnd": 742,
                                                            "start": 741,
                                                            "end": 742,
                                                            "fullWidth": 1,
                                                            "width": 1,
                                                            "text": ".",
                                                            "value": ".",
                                                            "valueText": "."
                                                        },
                                                        "name": {
                                                            "kind": "IdentifierName",
                                                            "fullStart": 742,
                                                            "fullEnd": 756,
                                                            "start": 742,
                                                            "end": 756,
                                                            "fullWidth": 14,
                                                            "width": 14,
                                                            "text": "hasOwnProperty",
                                                            "value": "hasOwnProperty",
                                                            "valueText": "hasOwnProperty"
                                                        }
                                                    },
                                                    "argumentList": {
                                                        "kind": "ArgumentList",
                                                        "fullStart": 756,
                                                        "fullEnd": 765,
                                                        "start": 756,
                                                        "end": 764,
                                                        "fullWidth": 9,
                                                        "width": 8,
                                                        "openParenToken": {
                                                            "kind": "OpenParenToken",
                                                            "fullStart": 756,
                                                            "fullEnd": 757,
                                                            "start": 756,
                                                            "end": 757,
                                                            "fullWidth": 1,
                                                            "width": 1,
                                                            "text": "(",
                                                            "value": "(",
                                                            "valueText": "("
                                                        },
                                                        "arguments": [
                                                            {
                                                                "kind": "StringLiteral",
                                                                "fullStart": 757,
                                                                "fullEnd": 763,
                                                                "start": 757,
                                                                "end": 763,
                                                                "fullWidth": 6,
                                                                "width": 6,
                                                                "text": "\"prop\"",
                                                                "value": "prop",
                                                                "valueText": "prop"
                                                            }
                                                        ],
                                                        "closeParenToken": {
                                                            "kind": "CloseParenToken",
                                                            "fullStart": 763,
                                                            "fullEnd": 765,
                                                            "start": 763,
                                                            "end": 764,
                                                            "fullWidth": 2,
                                                            "width": 1,
                                                            "text": ")",
                                                            "value": ")",
                                                            "valueText": ")",
                                                            "hasTrailingTrivia": true,
                                                            "trailingTrivia": [
                                                                {
                                                                    "kind": "WhitespaceTrivia",
                                                                    "text": " "
                                                                }
                                                            ]
                                                        }
                                                    }
                                                },
                                                "operatorToken": {
                                                    "kind": "AmpersandAmpersandToken",
                                                    "fullStart": 765,
                                                    "fullEnd": 768,
                                                    "start": 765,
                                                    "end": 767,
                                                    "fullWidth": 3,
                                                    "width": 2,
                                                    "text": "&&",
                                                    "value": "&&",
                                                    "valueText": "&&",
                                                    "hasTrailingTrivia": true,
                                                    "trailingTrivia": [
                                                        {
                                                            "kind": "WhitespaceTrivia",
                                                            "text": " "
                                                        }
                                                    ]
                                                },
                                                "right": {
                                                    "kind": "EqualsExpression",
                                                    "fullStart": 768,
                                                    "fullEnd": 802,
                                                    "start": 768,
                                                    "end": 802,
                                                    "fullWidth": 34,
                                                    "width": 34,
                                                    "left": {
                                                        "kind": "TypeOfExpression",
                                                        "fullStart": 768,
                                                        "fullEnd": 787,
                                                        "start": 768,
                                                        "end": 786,
                                                        "fullWidth": 19,
                                                        "width": 18,
                                                        "typeOfKeyword": {
                                                            "kind": "TypeOfKeyword",
                                                            "fullStart": 768,
                                                            "fullEnd": 775,
                                                            "start": 768,
                                                            "end": 774,
                                                            "fullWidth": 7,
                                                            "width": 6,
                                                            "text": "typeof",
                                                            "value": "typeof",
                                                            "valueText": "typeof",
                                                            "hasTrailingTrivia": true,
                                                            "trailingTrivia": [
                                                                {
                                                                    "kind": "WhitespaceTrivia",
                                                                    "text": " "
                                                                }
                                                            ]
                                                        },
                                                        "expression": {
                                                            "kind": "MemberAccessExpression",
                                                            "fullStart": 775,
                                                            "fullEnd": 787,
                                                            "start": 775,
                                                            "end": 786,
                                                            "fullWidth": 12,
                                                            "width": 11,
                                                            "expression": {
                                                                "kind": "IdentifierName",
                                                                "fullStart": 775,
                                                                "fullEnd": 781,
                                                                "start": 775,
                                                                "end": 781,
                                                                "fullWidth": 6,
                                                                "width": 6,
                                                                "text": "newObj",
                                                                "value": "newObj",
                                                                "valueText": "newObj"
                                                            },
                                                            "dotToken": {
                                                                "kind": "DotToken",
                                                                "fullStart": 781,
                                                                "fullEnd": 782,
                                                                "start": 781,
                                                                "end": 782,
                                                                "fullWidth": 1,
                                                                "width": 1,
                                                                "text": ".",
                                                                "value": ".",
                                                                "valueText": "."
                                                            },
                                                            "name": {
                                                                "kind": "IdentifierName",
                                                                "fullStart": 782,
                                                                "fullEnd": 787,
                                                                "start": 782,
                                                                "end": 786,
                                                                "fullWidth": 5,
                                                                "width": 4,
                                                                "text": "prop",
                                                                "value": "prop",
                                                                "valueText": "prop",
                                                                "hasTrailingTrivia": true,
                                                                "trailingTrivia": [
                                                                    {
                                                                        "kind": "WhitespaceTrivia",
                                                                        "text": " "
                                                                    }
                                                                ]
                                                            }
                                                        }
                                                    },
                                                    "operatorToken": {
                                                        "kind": "EqualsEqualsEqualsToken",
                                                        "fullStart": 787,
                                                        "fullEnd": 791,
                                                        "start": 787,
                                                        "end": 790,
                                                        "fullWidth": 4,
                                                        "width": 3,
                                                        "text": "===",
                                                        "value": "===",
                                                        "valueText": "===",
                                                        "hasTrailingTrivia": true,
                                                        "trailingTrivia": [
                                                            {
                                                                "kind": "WhitespaceTrivia",
                                                                "text": " "
                                                            }
                                                        ]
                                                    },
                                                    "right": {
                                                        "kind": "StringLiteral",
                                                        "fullStart": 791,
                                                        "fullEnd": 802,
                                                        "start": 791,
                                                        "end": 802,
                                                        "fullWidth": 11,
                                                        "width": 11,
                                                        "text": "\"undefined\"",
                                                        "value": "undefined",
                                                        "valueText": "undefined"
                                                    }
                                                }
                                            }
                                        }
                                    }
                                ]
                            },
                            "semicolonToken": {
                                "kind": "SemicolonToken",
                                "fullStart": 802,
                                "fullEnd": 805,
                                "start": 802,
                                "end": 803,
                                "fullWidth": 3,
                                "width": 1,
                                "text": ";",
                                "value": ";",
                                "valueText": ";",
                                "hasTrailingTrivia": true,
                                "hasTrailingNewLine": true,
                                "trailingTrivia": [
                                    {
                                        "kind": "NewLineTrivia",
                                        "text": "\r\n"
                                    }
                                ]
                            }
                        },
                        {
                            "kind": "ExpressionStatement",
                            "fullStart": 805,
                            "fullEnd": 835,
                            "start": 815,
                            "end": 833,
                            "fullWidth": 30,
                            "width": 18,
                            "expression": {
                                "kind": "AssignmentExpression",
                                "fullStart": 805,
                                "fullEnd": 832,
                                "start": 815,
                                "end": 832,
                                "fullWidth": 27,
                                "width": 17,
                                "left": {
                                    "kind": "MemberAccessExpression",
                                    "fullStart": 805,
                                    "fullEnd": 827,
                                    "start": 815,
                                    "end": 826,
                                    "fullWidth": 22,
                                    "width": 11,
                                    "expression": {
                                        "kind": "IdentifierName",
                                        "fullStart": 805,
                                        "fullEnd": 821,
                                        "start": 815,
                                        "end": 821,
                                        "fullWidth": 16,
                                        "width": 6,
                                        "text": "newObj",
                                        "value": "newObj",
                                        "valueText": "newObj",
                                        "hasLeadingTrivia": true,
                                        "hasLeadingNewLine": true,
                                        "leadingTrivia": [
                                            {
                                                "kind": "NewLineTrivia",
                                                "text": "\r\n"
                                            },
                                            {
                                                "kind": "WhitespaceTrivia",
                                                "text": "        "
                                            }
                                        ]
                                    },
                                    "dotToken": {
                                        "kind": "DotToken",
                                        "fullStart": 821,
                                        "fullEnd": 822,
                                        "start": 821,
                                        "end": 822,
                                        "fullWidth": 1,
                                        "width": 1,
                                        "text": ".",
                                        "value": ".",
                                        "valueText": "."
                                    },
                                    "name": {
                                        "kind": "IdentifierName",
                                        "fullStart": 822,
                                        "fullEnd": 827,
                                        "start": 822,
                                        "end": 826,
                                        "fullWidth": 5,
                                        "width": 4,
                                        "text": "prop",
                                        "value": "prop",
                                        "valueText": "prop",
                                        "hasTrailingTrivia": true,
                                        "trailingTrivia": [
                                            {
                                                "kind": "WhitespaceTrivia",
                                                "text": " "
                                            }
                                        ]
                                    }
                                },
                                "operatorToken": {
                                    "kind": "EqualsToken",
                                    "fullStart": 827,
                                    "fullEnd": 829,
                                    "start": 827,
                                    "end": 828,
                                    "fullWidth": 2,
                                    "width": 1,
                                    "text": "=",
                                    "value": "=",
                                    "valueText": "=",
                                    "hasTrailingTrivia": true,
                                    "trailingTrivia": [
                                        {
                                            "kind": "WhitespaceTrivia",
                                            "text": " "
                                        }
                                    ]
                                },
                                "right": {
                                    "kind": "NumericLiteral",
                                    "fullStart": 829,
                                    "fullEnd": 832,
                                    "start": 829,
                                    "end": 832,
                                    "fullWidth": 3,
                                    "width": 3,
                                    "text": "121",
                                    "value": 121,
                                    "valueText": "121"
                                }
                            },
                            "semicolonToken": {
                                "kind": "SemicolonToken",
                                "fullStart": 832,
                                "fullEnd": 835,
                                "start": 832,
                                "end": 833,
                                "fullWidth": 3,
                                "width": 1,
                                "text": ";",
                                "value": ";",
                                "valueText": ";",
                                "hasTrailingTrivia": true,
                                "hasTrailingNewLine": true,
                                "trailingTrivia": [
                                    {
                                        "kind": "NewLineTrivia",
                                        "text": "\r\n"
                                    }
                                ]
                            }
                        },
                        {
                            "kind": "ReturnStatement",
                            "fullStart": 835,
                            "fullEnd": 904,
                            "start": 845,
                            "end": 902,
                            "fullWidth": 69,
                            "width": 57,
                            "returnKeyword": {
                                "kind": "ReturnKeyword",
                                "fullStart": 835,
                                "fullEnd": 852,
                                "start": 845,
                                "end": 851,
                                "fullWidth": 17,
                                "width": 6,
                                "text": "return",
                                "value": "return",
                                "valueText": "return",
                                "hasLeadingTrivia": true,
                                "hasLeadingNewLine": true,
                                "hasTrailingTrivia": true,
                                "leadingTrivia": [
                                    {
                                        "kind": "NewLineTrivia",
                                        "text": "\r\n"
                                    },
                                    {
                                        "kind": "WhitespaceTrivia",
                                        "text": "        "
                                    }
                                ],
                                "trailingTrivia": [
                                    {
                                        "kind": "WhitespaceTrivia",
                                        "text": " "
                                    }
                                ]
                            },
                            "expression": {
                                "kind": "LogicalAndExpression",
                                "fullStart": 852,
                                "fullEnd": 901,
                                "start": 852,
                                "end": 901,
                                "fullWidth": 49,
                                "width": 49,
                                "left": {
                                    "kind": "IdentifierName",
                                    "fullStart": 852,
                                    "fullEnd": 864,
                                    "start": 852,
                                    "end": 863,
                                    "fullWidth": 12,
                                    "width": 11,
                                    "text": "hasProperty",
                                    "value": "hasProperty",
                                    "valueText": "hasProperty",
                                    "hasTrailingTrivia": true,
                                    "trailingTrivia": [
                                        {
                                            "kind": "WhitespaceTrivia",
                                            "text": " "
                                        }
                                    ]
                                },
                                "operatorToken": {
                                    "kind": "AmpersandAmpersandToken",
                                    "fullStart": 864,
                                    "fullEnd": 867,
                                    "start": 864,
                                    "end": 866,
                                    "fullWidth": 3,
                                    "width": 2,
                                    "text": "&&",
                                    "value": "&&",
                                    "valueText": "&&",
                                    "hasTrailingTrivia": true,
                                    "trailingTrivia": [
                                        {
                                            "kind": "WhitespaceTrivia",
                                            "text": " "
                                        }
                                    ]
                                },
                                "right": {
                                    "kind": "EqualsExpression",
                                    "fullStart": 867,
                                    "fullEnd": 901,
                                    "start": 867,
                                    "end": 901,
                                    "fullWidth": 34,
                                    "width": 34,
                                    "left": {
                                        "kind": "TypeOfExpression",
                                        "fullStart": 867,
                                        "fullEnd": 886,
                                        "start": 867,
                                        "end": 885,
                                        "fullWidth": 19,
                                        "width": 18,
                                        "typeOfKeyword": {
                                            "kind": "TypeOfKeyword",
                                            "fullStart": 867,
                                            "fullEnd": 874,
                                            "start": 867,
                                            "end": 873,
                                            "fullWidth": 7,
                                            "width": 6,
                                            "text": "typeof",
                                            "value": "typeof",
                                            "valueText": "typeof",
                                            "hasTrailingTrivia": true,
                                            "trailingTrivia": [
                                                {
                                                    "kind": "WhitespaceTrivia",
                                                    "text": " "
                                                }
                                            ]
                                        },
                                        "expression": {
                                            "kind": "MemberAccessExpression",
                                            "fullStart": 874,
                                            "fullEnd": 886,
                                            "start": 874,
                                            "end": 885,
                                            "fullWidth": 12,
                                            "width": 11,
                                            "expression": {
                                                "kind": "IdentifierName",
                                                "fullStart": 874,
                                                "fullEnd": 880,
                                                "start": 874,
                                                "end": 880,
                                                "fullWidth": 6,
                                                "width": 6,
                                                "text": "newObj",
                                                "value": "newObj",
                                                "valueText": "newObj"
                                            },
                                            "dotToken": {
                                                "kind": "DotToken",
                                                "fullStart": 880,
                                                "fullEnd": 881,
                                                "start": 880,
                                                "end": 881,
                                                "fullWidth": 1,
                                                "width": 1,
                                                "text": ".",
                                                "value": ".",
                                                "valueText": "."
                                            },
                                            "name": {
                                                "kind": "IdentifierName",
                                                "fullStart": 881,
                                                "fullEnd": 886,
                                                "start": 881,
                                                "end": 885,
                                                "fullWidth": 5,
                                                "width": 4,
                                                "text": "prop",
                                                "value": "prop",
                                                "valueText": "prop",
                                                "hasTrailingTrivia": true,
                                                "trailingTrivia": [
                                                    {
                                                        "kind": "WhitespaceTrivia",
                                                        "text": " "
                                                    }
                                                ]
                                            }
                                        }
                                    },
                                    "operatorToken": {
                                        "kind": "EqualsEqualsEqualsToken",
                                        "fullStart": 886,
                                        "fullEnd": 890,
                                        "start": 886,
                                        "end": 889,
                                        "fullWidth": 4,
                                        "width": 3,
                                        "text": "===",
                                        "value": "===",
                                        "valueText": "===",
                                        "hasTrailingTrivia": true,
                                        "trailingTrivia": [
                                            {
                                                "kind": "WhitespaceTrivia",
                                                "text": " "
                                            }
                                        ]
                                    },
                                    "right": {
                                        "kind": "StringLiteral",
                                        "fullStart": 890,
                                        "fullEnd": 901,
                                        "start": 890,
                                        "end": 901,
                                        "fullWidth": 11,
                                        "width": 11,
                                        "text": "\"undefined\"",
                                        "value": "undefined",
                                        "valueText": "undefined"
                                    }
                                }
                            },
                            "semicolonToken": {
                                "kind": "SemicolonToken",
                                "fullStart": 901,
                                "fullEnd": 904,
                                "start": 901,
                                "end": 902,
                                "fullWidth": 3,
                                "width": 1,
                                "text": ";",
                                "value": ";",
                                "valueText": ";",
                                "hasTrailingTrivia": true,
                                "hasTrailingNewLine": true,
                                "trailingTrivia": [
                                    {
                                        "kind": "NewLineTrivia",
                                        "text": "\r\n"
                                    }
                                ]
                            }
                        }
                    ],
                    "closeBraceToken": {
                        "kind": "CloseBraceToken",
                        "fullStart": 904,
                        "fullEnd": 911,
                        "start": 908,
                        "end": 909,
                        "fullWidth": 7,
                        "width": 1,
                        "text": "}",
                        "value": "}",
                        "valueText": "}",
                        "hasLeadingTrivia": true,
                        "hasTrailingTrivia": true,
                        "hasTrailingNewLine": true,
                        "leadingTrivia": [
                            {
                                "kind": "WhitespaceTrivia",
                                "text": "    "
                            }
                        ],
                        "trailingTrivia": [
                            {
                                "kind": "NewLineTrivia",
                                "text": "\r\n"
                            }
                        ]
                    }
                }
            },
            {
                "kind": "ExpressionStatement",
                "fullStart": 911,
                "fullEnd": 935,
                "start": 911,
                "end": 933,
                "fullWidth": 24,
                "width": 22,
                "expression": {
                    "kind": "InvocationExpression",
                    "fullStart": 911,
                    "fullEnd": 932,
                    "start": 911,
                    "end": 932,
                    "fullWidth": 21,
                    "width": 21,
                    "expression": {
                        "kind": "IdentifierName",
                        "fullStart": 911,
                        "fullEnd": 922,
                        "start": 911,
                        "end": 922,
                        "fullWidth": 11,
                        "width": 11,
                        "text": "runTestCase",
                        "value": "runTestCase",
                        "valueText": "runTestCase"
                    },
                    "argumentList": {
                        "kind": "ArgumentList",
                        "fullStart": 922,
                        "fullEnd": 932,
                        "start": 922,
                        "end": 932,
                        "fullWidth": 10,
                        "width": 10,
                        "openParenToken": {
                            "kind": "OpenParenToken",
                            "fullStart": 922,
                            "fullEnd": 923,
                            "start": 922,
                            "end": 923,
                            "fullWidth": 1,
                            "width": 1,
                            "text": "(",
                            "value": "(",
                            "valueText": "("
                        },
                        "arguments": [
                            {
                                "kind": "IdentifierName",
                                "fullStart": 923,
                                "fullEnd": 931,
                                "start": 923,
                                "end": 931,
                                "fullWidth": 8,
                                "width": 8,
                                "text": "testcase",
                                "value": "testcase",
                                "valueText": "testcase"
                            }
                        ],
                        "closeParenToken": {
                            "kind": "CloseParenToken",
                            "fullStart": 931,
                            "fullEnd": 932,
                            "start": 931,
                            "end": 932,
                            "fullWidth": 1,
                            "width": 1,
                            "text": ")",
                            "value": ")",
                            "valueText": ")"
                        }
                    }
                },
                "semicolonToken": {
                    "kind": "SemicolonToken",
                    "fullStart": 932,
                    "fullEnd": 935,
                    "start": 932,
                    "end": 933,
                    "fullWidth": 3,
                    "width": 1,
                    "text": ";",
                    "value": ";",
                    "valueText": ";",
                    "hasTrailingTrivia": true,
                    "hasTrailingNewLine": true,
                    "trailingTrivia": [
                        {
                            "kind": "NewLineTrivia",
                            "text": "\r\n"
                        }
                    ]
                }
            }
        ],
        "endOfFileToken": {
            "kind": "EndOfFileToken",
            "fullStart": 935,
            "fullEnd": 935,
            "start": 935,
            "end": 935,
            "fullWidth": 0,
            "width": 0,
            "text": ""
        }
    },
    "lineMap": {
        "lineStarts": [
            0,
            67,
            152,
            232,
            308,
            380,
            385,
            439,
            551,
            556,
            558,
            560,
            583,
            585,
            627,
            648,
            681,
            696,
            709,
            805,
            807,
            835,
            837,
            904,
            911,
            935
        ],
        "length": 935
    }
}<|MERGE_RESOLUTION|>--- conflicted
+++ resolved
@@ -250,12 +250,8 @@
                                         "start": 597,
                                         "end": 706,
                                         "fullWidth": 109,
-<<<<<<< HEAD
                                         "width": 109,
-                                        "identifier": {
-=======
                                         "propertyName": {
->>>>>>> 85e84683
                                             "kind": "IdentifierName",
                                             "fullStart": 597,
                                             "fullEnd": 604,
@@ -741,12 +737,8 @@
                                         "start": 721,
                                         "end": 802,
                                         "fullWidth": 81,
-<<<<<<< HEAD
                                         "width": 81,
-                                        "identifier": {
-=======
                                         "propertyName": {
->>>>>>> 85e84683
                                             "kind": "IdentifierName",
                                             "fullStart": 721,
                                             "fullEnd": 733,
