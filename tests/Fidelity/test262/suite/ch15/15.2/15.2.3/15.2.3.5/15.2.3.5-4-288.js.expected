{
    "isDeclaration": false,
    "languageVersion": "EcmaScript5",
    "parseOptions": {
        "allowAutomaticSemicolonInsertion": true
    },
    "sourceUnit": {
        "kind": "SourceUnit",
        "fullStart": 0,
        "fullEnd": 1016,
        "start": 610,
        "end": 1016,
        "fullWidth": 1016,
        "width": 406,
        "isIncrementallyUnusable": true,
        "moduleElements": [
            {
                "kind": "FunctionDeclaration",
                "fullStart": 0,
                "fullEnd": 992,
                "start": 610,
                "end": 990,
                "fullWidth": 992,
                "width": 380,
                "isIncrementallyUnusable": true,
                "modifiers": [],
                "functionKeyword": {
                    "kind": "FunctionKeyword",
                    "fullStart": 0,
                    "fullEnd": 619,
                    "start": 610,
                    "end": 618,
                    "fullWidth": 619,
                    "width": 8,
                    "text": "function",
                    "value": "function",
                    "valueText": "function",
                    "hasLeadingTrivia": true,
                    "hasLeadingComment": true,
                    "hasLeadingNewLine": true,
                    "hasTrailingTrivia": true,
                    "leadingTrivia": [
                        {
                            "kind": "SingleLineCommentTrivia",
                            "text": "/// Copyright (c) 2012 Ecma International.  All rights reserved. "
                        },
                        {
                            "kind": "NewLineTrivia",
                            "text": "\r\n"
                        },
                        {
                            "kind": "SingleLineCommentTrivia",
                            "text": "/// Ecma International makes this code available under the terms and conditions set"
                        },
                        {
                            "kind": "NewLineTrivia",
                            "text": "\r\n"
                        },
                        {
                            "kind": "SingleLineCommentTrivia",
                            "text": "/// forth on http://hg.ecmascript.org/tests/test262/raw-file/tip/LICENSE (the "
                        },
                        {
                            "kind": "NewLineTrivia",
                            "text": "\r\n"
                        },
                        {
                            "kind": "SingleLineCommentTrivia",
                            "text": "/// \"Use Terms\").   Any redistribution of this code must retain the above "
                        },
                        {
                            "kind": "NewLineTrivia",
                            "text": "\r\n"
                        },
                        {
                            "kind": "SingleLineCommentTrivia",
                            "text": "/// copyright and this notice and otherwise comply with the Use Terms."
                        },
                        {
                            "kind": "NewLineTrivia",
                            "text": "\r\n"
                        },
                        {
                            "kind": "MultiLineCommentTrivia",
                            "text": "/**\r\n * @path ch15/15.2/15.2.3/15.2.3.5/15.2.3.5-4-288.js\r\n * @description Object.create - one property in 'Properties' is an Error object that uses Object's [[Get]] method to access the 'set' property (8.10.5 step 8.a)\r\n */"
                        },
                        {
                            "kind": "NewLineTrivia",
                            "text": "\r\n"
                        },
                        {
                            "kind": "NewLineTrivia",
                            "text": "\r\n"
                        },
                        {
                            "kind": "NewLineTrivia",
                            "text": "\r\n"
                        }
                    ],
                    "trailingTrivia": [
                        {
                            "kind": "WhitespaceTrivia",
                            "text": " "
                        }
                    ]
                },
                "identifier": {
                    "kind": "IdentifierName",
                    "fullStart": 619,
                    "fullEnd": 627,
                    "start": 619,
                    "end": 627,
                    "fullWidth": 8,
                    "width": 8,
                    "text": "testcase",
                    "value": "testcase",
                    "valueText": "testcase"
                },
                "callSignature": {
                    "kind": "CallSignature",
                    "fullStart": 627,
                    "fullEnd": 630,
                    "start": 627,
                    "end": 629,
                    "fullWidth": 3,
                    "width": 2,
                    "parameterList": {
                        "kind": "ParameterList",
                        "fullStart": 627,
                        "fullEnd": 630,
                        "start": 627,
                        "end": 629,
                        "fullWidth": 3,
                        "width": 2,
                        "openParenToken": {
                            "kind": "OpenParenToken",
                            "fullStart": 627,
                            "fullEnd": 628,
                            "start": 627,
                            "end": 628,
                            "fullWidth": 1,
                            "width": 1,
                            "text": "(",
                            "value": "(",
                            "valueText": "("
                        },
                        "parameters": [],
                        "closeParenToken": {
                            "kind": "CloseParenToken",
                            "fullStart": 628,
                            "fullEnd": 630,
                            "start": 628,
                            "end": 629,
                            "fullWidth": 2,
                            "width": 1,
                            "text": ")",
                            "value": ")",
                            "valueText": ")",
                            "hasTrailingTrivia": true,
                            "trailingTrivia": [
                                {
                                    "kind": "WhitespaceTrivia",
                                    "text": " "
                                }
                            ]
                        }
                    }
                },
                "block": {
                    "kind": "Block",
                    "fullStart": 630,
                    "fullEnd": 992,
                    "start": 630,
                    "end": 990,
                    "fullWidth": 362,
                    "width": 360,
                    "isIncrementallyUnusable": true,
                    "openBraceToken": {
                        "kind": "OpenBraceToken",
                        "fullStart": 630,
                        "fullEnd": 633,
                        "start": 630,
                        "end": 631,
                        "fullWidth": 3,
                        "width": 1,
                        "text": "{",
                        "value": "{",
                        "valueText": "{",
                        "hasTrailingTrivia": true,
                        "hasTrailingNewLine": true,
                        "trailingTrivia": [
                            {
                                "kind": "NewLineTrivia",
                                "text": "\r\n"
                            }
                        ]
                    },
                    "statements": [
                        {
                            "kind": "VariableStatement",
                            "fullStart": 633,
                            "fullEnd": 675,
                            "start": 641,
                            "end": 673,
                            "fullWidth": 42,
                            "width": 32,
                            "modifiers": [],
                            "variableDeclaration": {
                                "kind": "VariableDeclaration",
                                "fullStart": 633,
                                "fullEnd": 672,
                                "start": 641,
                                "end": 672,
                                "fullWidth": 39,
                                "width": 31,
                                "varKeyword": {
                                    "kind": "VarKeyword",
                                    "fullStart": 633,
                                    "fullEnd": 645,
                                    "start": 641,
                                    "end": 644,
                                    "fullWidth": 12,
                                    "width": 3,
                                    "text": "var",
                                    "value": "var",
                                    "valueText": "var",
                                    "hasLeadingTrivia": true,
                                    "hasTrailingTrivia": true,
                                    "leadingTrivia": [
                                        {
                                            "kind": "WhitespaceTrivia",
                                            "text": "        "
                                        }
                                    ],
                                    "trailingTrivia": [
                                        {
                                            "kind": "WhitespaceTrivia",
                                            "text": " "
                                        }
                                    ]
                                },
                                "variableDeclarators": [
                                    {
                                        "kind": "VariableDeclarator",
                                        "fullStart": 645,
                                        "fullEnd": 672,
                                        "start": 645,
                                        "end": 672,
                                        "fullWidth": 27,
<<<<<<< HEAD
                                        "width": 27,
                                        "identifier": {
=======
                                        "propertyName": {
>>>>>>> 85e84683
                                            "kind": "IdentifierName",
                                            "fullStart": 645,
                                            "fullEnd": 652,
                                            "start": 645,
                                            "end": 651,
                                            "fullWidth": 7,
                                            "width": 6,
                                            "text": "errObj",
                                            "value": "errObj",
                                            "valueText": "errObj",
                                            "hasTrailingTrivia": true,
                                            "trailingTrivia": [
                                                {
                                                    "kind": "WhitespaceTrivia",
                                                    "text": " "
                                                }
                                            ]
                                        },
                                        "equalsValueClause": {
                                            "kind": "EqualsValueClause",
                                            "fullStart": 652,
                                            "fullEnd": 672,
                                            "start": 652,
                                            "end": 672,
                                            "fullWidth": 20,
                                            "width": 20,
                                            "equalsToken": {
                                                "kind": "EqualsToken",
                                                "fullStart": 652,
                                                "fullEnd": 654,
                                                "start": 652,
                                                "end": 653,
                                                "fullWidth": 2,
                                                "width": 1,
                                                "text": "=",
                                                "value": "=",
                                                "valueText": "=",
                                                "hasTrailingTrivia": true,
                                                "trailingTrivia": [
                                                    {
                                                        "kind": "WhitespaceTrivia",
                                                        "text": " "
                                                    }
                                                ]
                                            },
                                            "value": {
                                                "kind": "ObjectCreationExpression",
                                                "fullStart": 654,
                                                "fullEnd": 672,
                                                "start": 654,
                                                "end": 672,
                                                "fullWidth": 18,
                                                "width": 18,
                                                "newKeyword": {
                                                    "kind": "NewKeyword",
                                                    "fullStart": 654,
                                                    "fullEnd": 658,
                                                    "start": 654,
                                                    "end": 657,
                                                    "fullWidth": 4,
                                                    "width": 3,
                                                    "text": "new",
                                                    "value": "new",
                                                    "valueText": "new",
                                                    "hasTrailingTrivia": true,
                                                    "trailingTrivia": [
                                                        {
                                                            "kind": "WhitespaceTrivia",
                                                            "text": " "
                                                        }
                                                    ]
                                                },
                                                "expression": {
                                                    "kind": "IdentifierName",
                                                    "fullStart": 658,
                                                    "fullEnd": 663,
                                                    "start": 658,
                                                    "end": 663,
                                                    "fullWidth": 5,
                                                    "width": 5,
                                                    "text": "Error",
                                                    "value": "Error",
                                                    "valueText": "Error"
                                                },
                                                "argumentList": {
                                                    "kind": "ArgumentList",
                                                    "fullStart": 663,
                                                    "fullEnd": 672,
                                                    "start": 663,
                                                    "end": 672,
                                                    "fullWidth": 9,
                                                    "width": 9,
                                                    "openParenToken": {
                                                        "kind": "OpenParenToken",
                                                        "fullStart": 663,
                                                        "fullEnd": 664,
                                                        "start": 663,
                                                        "end": 664,
                                                        "fullWidth": 1,
                                                        "width": 1,
                                                        "text": "(",
                                                        "value": "(",
                                                        "valueText": "("
                                                    },
                                                    "arguments": [
                                                        {
                                                            "kind": "StringLiteral",
                                                            "fullStart": 664,
                                                            "fullEnd": 671,
                                                            "start": 664,
                                                            "end": 671,
                                                            "fullWidth": 7,
                                                            "width": 7,
                                                            "text": "\"error\"",
                                                            "value": "error",
                                                            "valueText": "error"
                                                        }
                                                    ],
                                                    "closeParenToken": {
                                                        "kind": "CloseParenToken",
                                                        "fullStart": 671,
                                                        "fullEnd": 672,
                                                        "start": 671,
                                                        "end": 672,
                                                        "fullWidth": 1,
                                                        "width": 1,
                                                        "text": ")",
                                                        "value": ")",
                                                        "valueText": ")"
                                                    }
                                                }
                                            }
                                        }
                                    }
                                ]
                            },
                            "semicolonToken": {
                                "kind": "SemicolonToken",
                                "fullStart": 672,
                                "fullEnd": 675,
                                "start": 672,
                                "end": 673,
                                "fullWidth": 3,
                                "width": 1,
                                "text": ";",
                                "value": ";",
                                "valueText": ";",
                                "hasTrailingTrivia": true,
                                "hasTrailingNewLine": true,
                                "trailingTrivia": [
                                    {
                                        "kind": "NewLineTrivia",
                                        "text": "\r\n"
                                    }
                                ]
                            }
                        },
                        {
                            "kind": "VariableStatement",
                            "fullStart": 675,
                            "fullEnd": 703,
                            "start": 683,
                            "end": 701,
                            "fullWidth": 28,
                            "width": 18,
                            "modifiers": [],
                            "variableDeclaration": {
                                "kind": "VariableDeclaration",
                                "fullStart": 675,
                                "fullEnd": 700,
                                "start": 683,
                                "end": 700,
                                "fullWidth": 25,
                                "width": 17,
                                "varKeyword": {
                                    "kind": "VarKeyword",
                                    "fullStart": 675,
                                    "fullEnd": 687,
                                    "start": 683,
                                    "end": 686,
                                    "fullWidth": 12,
                                    "width": 3,
                                    "text": "var",
                                    "value": "var",
                                    "valueText": "var",
                                    "hasLeadingTrivia": true,
                                    "hasTrailingTrivia": true,
                                    "leadingTrivia": [
                                        {
                                            "kind": "WhitespaceTrivia",
                                            "text": "        "
                                        }
                                    ],
                                    "trailingTrivia": [
                                        {
                                            "kind": "WhitespaceTrivia",
                                            "text": " "
                                        }
                                    ]
                                },
                                "variableDeclarators": [
                                    {
                                        "kind": "VariableDeclarator",
                                        "fullStart": 687,
                                        "fullEnd": 700,
                                        "start": 687,
                                        "end": 700,
                                        "fullWidth": 13,
<<<<<<< HEAD
                                        "width": 13,
                                        "identifier": {
=======
                                        "propertyName": {
>>>>>>> 85e84683
                                            "kind": "IdentifierName",
                                            "fullStart": 687,
                                            "fullEnd": 692,
                                            "start": 687,
                                            "end": 691,
                                            "fullWidth": 5,
                                            "width": 4,
                                            "text": "data",
                                            "value": "data",
                                            "valueText": "data",
                                            "hasTrailingTrivia": true,
                                            "trailingTrivia": [
                                                {
                                                    "kind": "WhitespaceTrivia",
                                                    "text": " "
                                                }
                                            ]
                                        },
                                        "equalsValueClause": {
                                            "kind": "EqualsValueClause",
                                            "fullStart": 692,
                                            "fullEnd": 700,
                                            "start": 692,
                                            "end": 700,
                                            "fullWidth": 8,
                                            "width": 8,
                                            "equalsToken": {
                                                "kind": "EqualsToken",
                                                "fullStart": 692,
                                                "fullEnd": 694,
                                                "start": 692,
                                                "end": 693,
                                                "fullWidth": 2,
                                                "width": 1,
                                                "text": "=",
                                                "value": "=",
                                                "valueText": "=",
                                                "hasTrailingTrivia": true,
                                                "trailingTrivia": [
                                                    {
                                                        "kind": "WhitespaceTrivia",
                                                        "text": " "
                                                    }
                                                ]
                                            },
                                            "value": {
                                                "kind": "StringLiteral",
                                                "fullStart": 694,
                                                "fullEnd": 700,
                                                "start": 694,
                                                "end": 700,
                                                "fullWidth": 6,
                                                "width": 6,
                                                "text": "\"data\"",
                                                "value": "data",
                                                "valueText": "data"
                                            }
                                        }
                                    }
                                ]
                            },
                            "semicolonToken": {
                                "kind": "SemicolonToken",
                                "fullStart": 700,
                                "fullEnd": 703,
                                "start": 700,
                                "end": 701,
                                "fullWidth": 3,
                                "width": 1,
                                "text": ";",
                                "value": ";",
                                "valueText": ";",
                                "hasTrailingTrivia": true,
                                "hasTrailingNewLine": true,
                                "trailingTrivia": [
                                    {
                                        "kind": "NewLineTrivia",
                                        "text": "\r\n"
                                    }
                                ]
                            }
                        },
                        {
                            "kind": "ExpressionStatement",
                            "fullStart": 703,
                            "fullEnd": 785,
                            "start": 713,
                            "end": 783,
                            "fullWidth": 82,
                            "width": 70,
                            "isIncrementallyUnusable": true,
                            "expression": {
                                "kind": "AssignmentExpression",
                                "fullStart": 703,
                                "fullEnd": 782,
                                "start": 713,
                                "end": 782,
                                "fullWidth": 79,
                                "width": 69,
                                "isIncrementallyUnusable": true,
                                "left": {
                                    "kind": "MemberAccessExpression",
                                    "fullStart": 703,
                                    "fullEnd": 724,
                                    "start": 713,
                                    "end": 723,
                                    "fullWidth": 21,
                                    "width": 10,
                                    "isIncrementallyUnusable": true,
                                    "expression": {
                                        "kind": "IdentifierName",
                                        "fullStart": 703,
                                        "fullEnd": 719,
                                        "start": 713,
                                        "end": 719,
                                        "fullWidth": 16,
                                        "width": 6,
                                        "text": "errObj",
                                        "value": "errObj",
                                        "valueText": "errObj",
                                        "hasLeadingTrivia": true,
                                        "hasLeadingNewLine": true,
                                        "leadingTrivia": [
                                            {
                                                "kind": "NewLineTrivia",
                                                "text": "\r\n"
                                            },
                                            {
                                                "kind": "WhitespaceTrivia",
                                                "text": "        "
                                            }
                                        ]
                                    },
                                    "dotToken": {
                                        "kind": "DotToken",
                                        "fullStart": 719,
                                        "fullEnd": 720,
                                        "start": 719,
                                        "end": 720,
                                        "fullWidth": 1,
                                        "width": 1,
                                        "text": ".",
                                        "value": ".",
                                        "valueText": "."
                                    },
                                    "name": {
                                        "kind": "IdentifierName",
                                        "fullStart": 720,
                                        "fullEnd": 724,
                                        "start": 720,
                                        "end": 723,
                                        "fullWidth": 4,
                                        "width": 3,
                                        "text": "set",
                                        "value": "set",
                                        "valueText": "set",
                                        "hasTrailingTrivia": true,
                                        "trailingTrivia": [
                                            {
                                                "kind": "WhitespaceTrivia",
                                                "text": " "
                                            }
                                        ]
                                    }
                                },
                                "operatorToken": {
                                    "kind": "EqualsToken",
                                    "fullStart": 724,
                                    "fullEnd": 726,
                                    "start": 724,
                                    "end": 725,
                                    "fullWidth": 2,
                                    "width": 1,
                                    "text": "=",
                                    "value": "=",
                                    "valueText": "=",
                                    "hasTrailingTrivia": true,
                                    "trailingTrivia": [
                                        {
                                            "kind": "WhitespaceTrivia",
                                            "text": " "
                                        }
                                    ]
                                },
                                "right": {
                                    "kind": "FunctionExpression",
                                    "fullStart": 726,
                                    "fullEnd": 782,
                                    "start": 726,
                                    "end": 782,
                                    "fullWidth": 56,
                                    "width": 56,
                                    "functionKeyword": {
                                        "kind": "FunctionKeyword",
                                        "fullStart": 726,
                                        "fullEnd": 735,
                                        "start": 726,
                                        "end": 734,
                                        "fullWidth": 9,
                                        "width": 8,
                                        "text": "function",
                                        "value": "function",
                                        "valueText": "function",
                                        "hasTrailingTrivia": true,
                                        "trailingTrivia": [
                                            {
                                                "kind": "WhitespaceTrivia",
                                                "text": " "
                                            }
                                        ]
                                    },
                                    "callSignature": {
                                        "kind": "CallSignature",
                                        "fullStart": 735,
                                        "fullEnd": 743,
                                        "start": 735,
                                        "end": 742,
                                        "fullWidth": 8,
                                        "width": 7,
                                        "parameterList": {
                                            "kind": "ParameterList",
                                            "fullStart": 735,
                                            "fullEnd": 743,
                                            "start": 735,
                                            "end": 742,
                                            "fullWidth": 8,
                                            "width": 7,
                                            "openParenToken": {
                                                "kind": "OpenParenToken",
                                                "fullStart": 735,
                                                "fullEnd": 736,
                                                "start": 735,
                                                "end": 736,
                                                "fullWidth": 1,
                                                "width": 1,
                                                "text": "(",
                                                "value": "(",
                                                "valueText": "("
                                            },
                                            "parameters": [
                                                {
                                                    "kind": "Parameter",
                                                    "fullStart": 736,
                                                    "fullEnd": 741,
                                                    "start": 736,
                                                    "end": 741,
                                                    "fullWidth": 5,
                                                    "width": 5,
                                                    "modifiers": [],
                                                    "identifier": {
                                                        "kind": "IdentifierName",
                                                        "fullStart": 736,
                                                        "fullEnd": 741,
                                                        "start": 736,
                                                        "end": 741,
                                                        "fullWidth": 5,
                                                        "width": 5,
                                                        "text": "value",
                                                        "value": "value",
                                                        "valueText": "value"
                                                    }
                                                }
                                            ],
                                            "closeParenToken": {
                                                "kind": "CloseParenToken",
                                                "fullStart": 741,
                                                "fullEnd": 743,
                                                "start": 741,
                                                "end": 742,
                                                "fullWidth": 2,
                                                "width": 1,
                                                "text": ")",
                                                "value": ")",
                                                "valueText": ")",
                                                "hasTrailingTrivia": true,
                                                "trailingTrivia": [
                                                    {
                                                        "kind": "WhitespaceTrivia",
                                                        "text": " "
                                                    }
                                                ]
                                            }
                                        }
                                    },
                                    "block": {
                                        "kind": "Block",
                                        "fullStart": 743,
                                        "fullEnd": 782,
                                        "start": 743,
                                        "end": 782,
                                        "fullWidth": 39,
                                        "width": 39,
                                        "openBraceToken": {
                                            "kind": "OpenBraceToken",
                                            "fullStart": 743,
                                            "fullEnd": 746,
                                            "start": 743,
                                            "end": 744,
                                            "fullWidth": 3,
                                            "width": 1,
                                            "text": "{",
                                            "value": "{",
                                            "valueText": "{",
                                            "hasTrailingTrivia": true,
                                            "hasTrailingNewLine": true,
                                            "trailingTrivia": [
                                                {
                                                    "kind": "NewLineTrivia",
                                                    "text": "\r\n"
                                                }
                                            ]
                                        },
                                        "statements": [
                                            {
                                                "kind": "ExpressionStatement",
                                                "fullStart": 746,
                                                "fullEnd": 773,
                                                "start": 758,
                                                "end": 771,
                                                "fullWidth": 27,
                                                "width": 13,
                                                "expression": {
                                                    "kind": "AssignmentExpression",
                                                    "fullStart": 746,
                                                    "fullEnd": 770,
                                                    "start": 758,
                                                    "end": 770,
                                                    "fullWidth": 24,
                                                    "width": 12,
                                                    "left": {
                                                        "kind": "IdentifierName",
                                                        "fullStart": 746,
                                                        "fullEnd": 763,
                                                        "start": 758,
                                                        "end": 762,
                                                        "fullWidth": 17,
                                                        "width": 4,
                                                        "text": "data",
                                                        "value": "data",
                                                        "valueText": "data",
                                                        "hasLeadingTrivia": true,
                                                        "hasTrailingTrivia": true,
                                                        "leadingTrivia": [
                                                            {
                                                                "kind": "WhitespaceTrivia",
                                                                "text": "            "
                                                            }
                                                        ],
                                                        "trailingTrivia": [
                                                            {
                                                                "kind": "WhitespaceTrivia",
                                                                "text": " "
                                                            }
                                                        ]
                                                    },
                                                    "operatorToken": {
                                                        "kind": "EqualsToken",
                                                        "fullStart": 763,
                                                        "fullEnd": 765,
                                                        "start": 763,
                                                        "end": 764,
                                                        "fullWidth": 2,
                                                        "width": 1,
                                                        "text": "=",
                                                        "value": "=",
                                                        "valueText": "=",
                                                        "hasTrailingTrivia": true,
                                                        "trailingTrivia": [
                                                            {
                                                                "kind": "WhitespaceTrivia",
                                                                "text": " "
                                                            }
                                                        ]
                                                    },
                                                    "right": {
                                                        "kind": "IdentifierName",
                                                        "fullStart": 765,
                                                        "fullEnd": 770,
                                                        "start": 765,
                                                        "end": 770,
                                                        "fullWidth": 5,
                                                        "width": 5,
                                                        "text": "value",
                                                        "value": "value",
                                                        "valueText": "value"
                                                    }
                                                },
                                                "semicolonToken": {
                                                    "kind": "SemicolonToken",
                                                    "fullStart": 770,
                                                    "fullEnd": 773,
                                                    "start": 770,
                                                    "end": 771,
                                                    "fullWidth": 3,
                                                    "width": 1,
                                                    "text": ";",
                                                    "value": ";",
                                                    "valueText": ";",
                                                    "hasTrailingTrivia": true,
                                                    "hasTrailingNewLine": true,
                                                    "trailingTrivia": [
                                                        {
                                                            "kind": "NewLineTrivia",
                                                            "text": "\r\n"
                                                        }
                                                    ]
                                                }
                                            }
                                        ],
                                        "closeBraceToken": {
                                            "kind": "CloseBraceToken",
                                            "fullStart": 773,
                                            "fullEnd": 782,
                                            "start": 781,
                                            "end": 782,
                                            "fullWidth": 9,
                                            "width": 1,
                                            "text": "}",
                                            "value": "}",
                                            "valueText": "}",
                                            "hasLeadingTrivia": true,
                                            "leadingTrivia": [
                                                {
                                                    "kind": "WhitespaceTrivia",
                                                    "text": "        "
                                                }
                                            ]
                                        }
                                    }
                                }
                            },
                            "semicolonToken": {
                                "kind": "SemicolonToken",
                                "fullStart": 782,
                                "fullEnd": 785,
                                "start": 782,
                                "end": 783,
                                "fullWidth": 3,
                                "width": 1,
                                "text": ";",
                                "value": ";",
                                "valueText": ";",
                                "hasTrailingTrivia": true,
                                "hasTrailingNewLine": true,
                                "trailingTrivia": [
                                    {
                                        "kind": "NewLineTrivia",
                                        "text": "\r\n"
                                    }
                                ]
                            }
                        },
                        {
                            "kind": "VariableStatement",
                            "fullStart": 785,
                            "fullEnd": 868,
                            "start": 795,
                            "end": 866,
                            "fullWidth": 83,
                            "width": 71,
                            "modifiers": [],
                            "variableDeclaration": {
                                "kind": "VariableDeclaration",
                                "fullStart": 785,
                                "fullEnd": 865,
                                "start": 795,
                                "end": 865,
                                "fullWidth": 80,
                                "width": 70,
                                "varKeyword": {
                                    "kind": "VarKeyword",
                                    "fullStart": 785,
                                    "fullEnd": 799,
                                    "start": 795,
                                    "end": 798,
                                    "fullWidth": 14,
                                    "width": 3,
                                    "text": "var",
                                    "value": "var",
                                    "valueText": "var",
                                    "hasLeadingTrivia": true,
                                    "hasLeadingNewLine": true,
                                    "hasTrailingTrivia": true,
                                    "leadingTrivia": [
                                        {
                                            "kind": "NewLineTrivia",
                                            "text": "\r\n"
                                        },
                                        {
                                            "kind": "WhitespaceTrivia",
                                            "text": "        "
                                        }
                                    ],
                                    "trailingTrivia": [
                                        {
                                            "kind": "WhitespaceTrivia",
                                            "text": " "
                                        }
                                    ]
                                },
                                "variableDeclarators": [
                                    {
                                        "kind": "VariableDeclarator",
                                        "fullStart": 799,
                                        "fullEnd": 865,
                                        "start": 799,
                                        "end": 865,
                                        "fullWidth": 66,
<<<<<<< HEAD
                                        "width": 66,
                                        "identifier": {
=======
                                        "propertyName": {
>>>>>>> 85e84683
                                            "kind": "IdentifierName",
                                            "fullStart": 799,
                                            "fullEnd": 806,
                                            "start": 799,
                                            "end": 805,
                                            "fullWidth": 7,
                                            "width": 6,
                                            "text": "newObj",
                                            "value": "newObj",
                                            "valueText": "newObj",
                                            "hasTrailingTrivia": true,
                                            "trailingTrivia": [
                                                {
                                                    "kind": "WhitespaceTrivia",
                                                    "text": " "
                                                }
                                            ]
                                        },
                                        "equalsValueClause": {
                                            "kind": "EqualsValueClause",
                                            "fullStart": 806,
                                            "fullEnd": 865,
                                            "start": 806,
                                            "end": 865,
                                            "fullWidth": 59,
                                            "width": 59,
                                            "equalsToken": {
                                                "kind": "EqualsToken",
                                                "fullStart": 806,
                                                "fullEnd": 808,
                                                "start": 806,
                                                "end": 807,
                                                "fullWidth": 2,
                                                "width": 1,
                                                "text": "=",
                                                "value": "=",
                                                "valueText": "=",
                                                "hasTrailingTrivia": true,
                                                "trailingTrivia": [
                                                    {
                                                        "kind": "WhitespaceTrivia",
                                                        "text": " "
                                                    }
                                                ]
                                            },
                                            "value": {
                                                "kind": "InvocationExpression",
                                                "fullStart": 808,
                                                "fullEnd": 865,
                                                "start": 808,
                                                "end": 865,
                                                "fullWidth": 57,
                                                "width": 57,
                                                "expression": {
                                                    "kind": "MemberAccessExpression",
                                                    "fullStart": 808,
                                                    "fullEnd": 821,
                                                    "start": 808,
                                                    "end": 821,
                                                    "fullWidth": 13,
                                                    "width": 13,
                                                    "expression": {
                                                        "kind": "IdentifierName",
                                                        "fullStart": 808,
                                                        "fullEnd": 814,
                                                        "start": 808,
                                                        "end": 814,
                                                        "fullWidth": 6,
                                                        "width": 6,
                                                        "text": "Object",
                                                        "value": "Object",
                                                        "valueText": "Object"
                                                    },
                                                    "dotToken": {
                                                        "kind": "DotToken",
                                                        "fullStart": 814,
                                                        "fullEnd": 815,
                                                        "start": 814,
                                                        "end": 815,
                                                        "fullWidth": 1,
                                                        "width": 1,
                                                        "text": ".",
                                                        "value": ".",
                                                        "valueText": "."
                                                    },
                                                    "name": {
                                                        "kind": "IdentifierName",
                                                        "fullStart": 815,
                                                        "fullEnd": 821,
                                                        "start": 815,
                                                        "end": 821,
                                                        "fullWidth": 6,
                                                        "width": 6,
                                                        "text": "create",
                                                        "value": "create",
                                                        "valueText": "create"
                                                    }
                                                },
                                                "argumentList": {
                                                    "kind": "ArgumentList",
                                                    "fullStart": 821,
                                                    "fullEnd": 865,
                                                    "start": 821,
                                                    "end": 865,
                                                    "fullWidth": 44,
                                                    "width": 44,
                                                    "openParenToken": {
                                                        "kind": "OpenParenToken",
                                                        "fullStart": 821,
                                                        "fullEnd": 822,
                                                        "start": 821,
                                                        "end": 822,
                                                        "fullWidth": 1,
                                                        "width": 1,
                                                        "text": "(",
                                                        "value": "(",
                                                        "valueText": "("
                                                    },
                                                    "arguments": [
                                                        {
                                                            "kind": "ObjectLiteralExpression",
                                                            "fullStart": 822,
                                                            "fullEnd": 824,
                                                            "start": 822,
                                                            "end": 824,
                                                            "fullWidth": 2,
                                                            "width": 2,
                                                            "openBraceToken": {
                                                                "kind": "OpenBraceToken",
                                                                "fullStart": 822,
                                                                "fullEnd": 823,
                                                                "start": 822,
                                                                "end": 823,
                                                                "fullWidth": 1,
                                                                "width": 1,
                                                                "text": "{",
                                                                "value": "{",
                                                                "valueText": "{"
                                                            },
                                                            "propertyAssignments": [],
                                                            "closeBraceToken": {
                                                                "kind": "CloseBraceToken",
                                                                "fullStart": 823,
                                                                "fullEnd": 824,
                                                                "start": 823,
                                                                "end": 824,
                                                                "fullWidth": 1,
                                                                "width": 1,
                                                                "text": "}",
                                                                "value": "}",
                                                                "valueText": "}"
                                                            }
                                                        },
                                                        {
                                                            "kind": "CommaToken",
                                                            "fullStart": 824,
                                                            "fullEnd": 826,
                                                            "start": 824,
                                                            "end": 825,
                                                            "fullWidth": 2,
                                                            "width": 1,
                                                            "text": ",",
                                                            "value": ",",
                                                            "valueText": ",",
                                                            "hasTrailingTrivia": true,
                                                            "trailingTrivia": [
                                                                {
                                                                    "kind": "WhitespaceTrivia",
                                                                    "text": " "
                                                                }
                                                            ]
                                                        },
                                                        {
                                                            "kind": "ObjectLiteralExpression",
                                                            "fullStart": 826,
                                                            "fullEnd": 864,
                                                            "start": 826,
                                                            "end": 864,
                                                            "fullWidth": 38,
                                                            "width": 38,
                                                            "openBraceToken": {
                                                                "kind": "OpenBraceToken",
                                                                "fullStart": 826,
                                                                "fullEnd": 829,
                                                                "start": 826,
                                                                "end": 827,
                                                                "fullWidth": 3,
                                                                "width": 1,
                                                                "text": "{",
                                                                "value": "{",
                                                                "valueText": "{",
                                                                "hasTrailingTrivia": true,
                                                                "hasTrailingNewLine": true,
                                                                "trailingTrivia": [
                                                                    {
                                                                        "kind": "NewLineTrivia",
                                                                        "text": "\r\n"
                                                                    }
                                                                ]
                                                            },
                                                            "propertyAssignments": [
                                                                {
                                                                    "kind": "SimplePropertyAssignment",
                                                                    "fullStart": 829,
                                                                    "fullEnd": 855,
                                                                    "start": 841,
                                                                    "end": 853,
                                                                    "fullWidth": 26,
                                                                    "width": 12,
                                                                    "propertyName": {
                                                                        "kind": "IdentifierName",
                                                                        "fullStart": 829,
                                                                        "fullEnd": 845,
                                                                        "start": 841,
                                                                        "end": 845,
                                                                        "fullWidth": 16,
                                                                        "width": 4,
                                                                        "text": "prop",
                                                                        "value": "prop",
                                                                        "valueText": "prop",
                                                                        "hasLeadingTrivia": true,
                                                                        "leadingTrivia": [
                                                                            {
                                                                                "kind": "WhitespaceTrivia",
                                                                                "text": "            "
                                                                            }
                                                                        ]
                                                                    },
                                                                    "colonToken": {
                                                                        "kind": "ColonToken",
                                                                        "fullStart": 845,
                                                                        "fullEnd": 847,
                                                                        "start": 845,
                                                                        "end": 846,
                                                                        "fullWidth": 2,
                                                                        "width": 1,
                                                                        "text": ":",
                                                                        "value": ":",
                                                                        "valueText": ":",
                                                                        "hasTrailingTrivia": true,
                                                                        "trailingTrivia": [
                                                                            {
                                                                                "kind": "WhitespaceTrivia",
                                                                                "text": " "
                                                                            }
                                                                        ]
                                                                    },
                                                                    "expression": {
                                                                        "kind": "IdentifierName",
                                                                        "fullStart": 847,
                                                                        "fullEnd": 855,
                                                                        "start": 847,
                                                                        "end": 853,
                                                                        "fullWidth": 8,
                                                                        "width": 6,
                                                                        "text": "errObj",
                                                                        "value": "errObj",
                                                                        "valueText": "errObj",
                                                                        "hasTrailingTrivia": true,
                                                                        "hasTrailingNewLine": true,
                                                                        "trailingTrivia": [
                                                                            {
                                                                                "kind": "NewLineTrivia",
                                                                                "text": "\r\n"
                                                                            }
                                                                        ]
                                                                    }
                                                                }
                                                            ],
                                                            "closeBraceToken": {
                                                                "kind": "CloseBraceToken",
                                                                "fullStart": 855,
                                                                "fullEnd": 864,
                                                                "start": 863,
                                                                "end": 864,
                                                                "fullWidth": 9,
                                                                "width": 1,
                                                                "text": "}",
                                                                "value": "}",
                                                                "valueText": "}",
                                                                "hasLeadingTrivia": true,
                                                                "leadingTrivia": [
                                                                    {
                                                                        "kind": "WhitespaceTrivia",
                                                                        "text": "        "
                                                                    }
                                                                ]
                                                            }
                                                        }
                                                    ],
                                                    "closeParenToken": {
                                                        "kind": "CloseParenToken",
                                                        "fullStart": 864,
                                                        "fullEnd": 865,
                                                        "start": 864,
                                                        "end": 865,
                                                        "fullWidth": 1,
                                                        "width": 1,
                                                        "text": ")",
                                                        "value": ")",
                                                        "valueText": ")"
                                                    }
                                                }
                                            }
                                        }
                                    }
                                ]
                            },
                            "semicolonToken": {
                                "kind": "SemicolonToken",
                                "fullStart": 865,
                                "fullEnd": 868,
                                "start": 865,
                                "end": 866,
                                "fullWidth": 3,
                                "width": 1,
                                "text": ";",
                                "value": ";",
                                "valueText": ";",
                                "hasTrailingTrivia": true,
                                "hasTrailingNewLine": true,
                                "trailingTrivia": [
                                    {
                                        "kind": "NewLineTrivia",
                                        "text": "\r\n"
                                    }
                                ]
                            }
                        },
                        {
                            "kind": "ExpressionStatement",
                            "fullStart": 868,
                            "fullEnd": 909,
                            "start": 878,
                            "end": 907,
                            "fullWidth": 41,
                            "width": 29,
                            "expression": {
                                "kind": "AssignmentExpression",
                                "fullStart": 868,
                                "fullEnd": 906,
                                "start": 878,
                                "end": 906,
                                "fullWidth": 38,
                                "width": 28,
                                "left": {
                                    "kind": "MemberAccessExpression",
                                    "fullStart": 868,
                                    "fullEnd": 890,
                                    "start": 878,
                                    "end": 889,
                                    "fullWidth": 22,
                                    "width": 11,
                                    "expression": {
                                        "kind": "IdentifierName",
                                        "fullStart": 868,
                                        "fullEnd": 884,
                                        "start": 878,
                                        "end": 884,
                                        "fullWidth": 16,
                                        "width": 6,
                                        "text": "newObj",
                                        "value": "newObj",
                                        "valueText": "newObj",
                                        "hasLeadingTrivia": true,
                                        "hasLeadingNewLine": true,
                                        "leadingTrivia": [
                                            {
                                                "kind": "NewLineTrivia",
                                                "text": "\r\n"
                                            },
                                            {
                                                "kind": "WhitespaceTrivia",
                                                "text": "        "
                                            }
                                        ]
                                    },
                                    "dotToken": {
                                        "kind": "DotToken",
                                        "fullStart": 884,
                                        "fullEnd": 885,
                                        "start": 884,
                                        "end": 885,
                                        "fullWidth": 1,
                                        "width": 1,
                                        "text": ".",
                                        "value": ".",
                                        "valueText": "."
                                    },
                                    "name": {
                                        "kind": "IdentifierName",
                                        "fullStart": 885,
                                        "fullEnd": 890,
                                        "start": 885,
                                        "end": 889,
                                        "fullWidth": 5,
                                        "width": 4,
                                        "text": "prop",
                                        "value": "prop",
                                        "valueText": "prop",
                                        "hasTrailingTrivia": true,
                                        "trailingTrivia": [
                                            {
                                                "kind": "WhitespaceTrivia",
                                                "text": " "
                                            }
                                        ]
                                    }
                                },
                                "operatorToken": {
                                    "kind": "EqualsToken",
                                    "fullStart": 890,
                                    "fullEnd": 892,
                                    "start": 890,
                                    "end": 891,
                                    "fullWidth": 2,
                                    "width": 1,
                                    "text": "=",
                                    "value": "=",
                                    "valueText": "=",
                                    "hasTrailingTrivia": true,
                                    "trailingTrivia": [
                                        {
                                            "kind": "WhitespaceTrivia",
                                            "text": " "
                                        }
                                    ]
                                },
                                "right": {
                                    "kind": "StringLiteral",
                                    "fullStart": 892,
                                    "fullEnd": 906,
                                    "start": 892,
                                    "end": 906,
                                    "fullWidth": 14,
                                    "width": 14,
                                    "text": "\"overrideData\"",
                                    "value": "overrideData",
                                    "valueText": "overrideData"
                                }
                            },
                            "semicolonToken": {
                                "kind": "SemicolonToken",
                                "fullStart": 906,
                                "fullEnd": 909,
                                "start": 906,
                                "end": 907,
                                "fullWidth": 3,
                                "width": 1,
                                "text": ";",
                                "value": ";",
                                "valueText": ";",
                                "hasTrailingTrivia": true,
                                "hasTrailingNewLine": true,
                                "trailingTrivia": [
                                    {
                                        "kind": "NewLineTrivia",
                                        "text": "\r\n"
                                    }
                                ]
                            }
                        },
                        {
                            "kind": "ReturnStatement",
                            "fullStart": 909,
                            "fullEnd": 985,
                            "start": 919,
                            "end": 983,
                            "fullWidth": 76,
                            "width": 64,
                            "returnKeyword": {
                                "kind": "ReturnKeyword",
                                "fullStart": 909,
                                "fullEnd": 926,
                                "start": 919,
                                "end": 925,
                                "fullWidth": 17,
                                "width": 6,
                                "text": "return",
                                "value": "return",
                                "valueText": "return",
                                "hasLeadingTrivia": true,
                                "hasLeadingNewLine": true,
                                "hasTrailingTrivia": true,
                                "leadingTrivia": [
                                    {
                                        "kind": "NewLineTrivia",
                                        "text": "\r\n"
                                    },
                                    {
                                        "kind": "WhitespaceTrivia",
                                        "text": "        "
                                    }
                                ],
                                "trailingTrivia": [
                                    {
                                        "kind": "WhitespaceTrivia",
                                        "text": " "
                                    }
                                ]
                            },
                            "expression": {
                                "kind": "LogicalAndExpression",
                                "fullStart": 926,
                                "fullEnd": 982,
                                "start": 926,
                                "end": 982,
                                "fullWidth": 56,
                                "width": 56,
                                "left": {
                                    "kind": "InvocationExpression",
                                    "fullStart": 926,
                                    "fullEnd": 956,
                                    "start": 926,
                                    "end": 955,
                                    "fullWidth": 30,
                                    "width": 29,
                                    "expression": {
                                        "kind": "MemberAccessExpression",
                                        "fullStart": 926,
                                        "fullEnd": 947,
                                        "start": 926,
                                        "end": 947,
                                        "fullWidth": 21,
                                        "width": 21,
                                        "expression": {
                                            "kind": "IdentifierName",
                                            "fullStart": 926,
                                            "fullEnd": 932,
                                            "start": 926,
                                            "end": 932,
                                            "fullWidth": 6,
                                            "width": 6,
                                            "text": "newObj",
                                            "value": "newObj",
                                            "valueText": "newObj"
                                        },
                                        "dotToken": {
                                            "kind": "DotToken",
                                            "fullStart": 932,
                                            "fullEnd": 933,
                                            "start": 932,
                                            "end": 933,
                                            "fullWidth": 1,
                                            "width": 1,
                                            "text": ".",
                                            "value": ".",
                                            "valueText": "."
                                        },
                                        "name": {
                                            "kind": "IdentifierName",
                                            "fullStart": 933,
                                            "fullEnd": 947,
                                            "start": 933,
                                            "end": 947,
                                            "fullWidth": 14,
                                            "width": 14,
                                            "text": "hasOwnProperty",
                                            "value": "hasOwnProperty",
                                            "valueText": "hasOwnProperty"
                                        }
                                    },
                                    "argumentList": {
                                        "kind": "ArgumentList",
                                        "fullStart": 947,
                                        "fullEnd": 956,
                                        "start": 947,
                                        "end": 955,
                                        "fullWidth": 9,
                                        "width": 8,
                                        "openParenToken": {
                                            "kind": "OpenParenToken",
                                            "fullStart": 947,
                                            "fullEnd": 948,
                                            "start": 947,
                                            "end": 948,
                                            "fullWidth": 1,
                                            "width": 1,
                                            "text": "(",
                                            "value": "(",
                                            "valueText": "("
                                        },
                                        "arguments": [
                                            {
                                                "kind": "StringLiteral",
                                                "fullStart": 948,
                                                "fullEnd": 954,
                                                "start": 948,
                                                "end": 954,
                                                "fullWidth": 6,
                                                "width": 6,
                                                "text": "\"prop\"",
                                                "value": "prop",
                                                "valueText": "prop"
                                            }
                                        ],
                                        "closeParenToken": {
                                            "kind": "CloseParenToken",
                                            "fullStart": 954,
                                            "fullEnd": 956,
                                            "start": 954,
                                            "end": 955,
                                            "fullWidth": 2,
                                            "width": 1,
                                            "text": ")",
                                            "value": ")",
                                            "valueText": ")",
                                            "hasTrailingTrivia": true,
                                            "trailingTrivia": [
                                                {
                                                    "kind": "WhitespaceTrivia",
                                                    "text": " "
                                                }
                                            ]
                                        }
                                    }
                                },
                                "operatorToken": {
                                    "kind": "AmpersandAmpersandToken",
                                    "fullStart": 956,
                                    "fullEnd": 959,
                                    "start": 956,
                                    "end": 958,
                                    "fullWidth": 3,
                                    "width": 2,
                                    "text": "&&",
                                    "value": "&&",
                                    "valueText": "&&",
                                    "hasTrailingTrivia": true,
                                    "trailingTrivia": [
                                        {
                                            "kind": "WhitespaceTrivia",
                                            "text": " "
                                        }
                                    ]
                                },
                                "right": {
                                    "kind": "EqualsExpression",
                                    "fullStart": 959,
                                    "fullEnd": 982,
                                    "start": 959,
                                    "end": 982,
                                    "fullWidth": 23,
                                    "width": 23,
                                    "left": {
                                        "kind": "IdentifierName",
                                        "fullStart": 959,
                                        "fullEnd": 964,
                                        "start": 959,
                                        "end": 963,
                                        "fullWidth": 5,
                                        "width": 4,
                                        "text": "data",
                                        "value": "data",
                                        "valueText": "data",
                                        "hasTrailingTrivia": true,
                                        "trailingTrivia": [
                                            {
                                                "kind": "WhitespaceTrivia",
                                                "text": " "
                                            }
                                        ]
                                    },
                                    "operatorToken": {
                                        "kind": "EqualsEqualsEqualsToken",
                                        "fullStart": 964,
                                        "fullEnd": 968,
                                        "start": 964,
                                        "end": 967,
                                        "fullWidth": 4,
                                        "width": 3,
                                        "text": "===",
                                        "value": "===",
                                        "valueText": "===",
                                        "hasTrailingTrivia": true,
                                        "trailingTrivia": [
                                            {
                                                "kind": "WhitespaceTrivia",
                                                "text": " "
                                            }
                                        ]
                                    },
                                    "right": {
                                        "kind": "StringLiteral",
                                        "fullStart": 968,
                                        "fullEnd": 982,
                                        "start": 968,
                                        "end": 982,
                                        "fullWidth": 14,
                                        "width": 14,
                                        "text": "\"overrideData\"",
                                        "value": "overrideData",
                                        "valueText": "overrideData"
                                    }
                                }
                            },
                            "semicolonToken": {
                                "kind": "SemicolonToken",
                                "fullStart": 982,
                                "fullEnd": 985,
                                "start": 982,
                                "end": 983,
                                "fullWidth": 3,
                                "width": 1,
                                "text": ";",
                                "value": ";",
                                "valueText": ";",
                                "hasTrailingTrivia": true,
                                "hasTrailingNewLine": true,
                                "trailingTrivia": [
                                    {
                                        "kind": "NewLineTrivia",
                                        "text": "\r\n"
                                    }
                                ]
                            }
                        }
                    ],
                    "closeBraceToken": {
                        "kind": "CloseBraceToken",
                        "fullStart": 985,
                        "fullEnd": 992,
                        "start": 989,
                        "end": 990,
                        "fullWidth": 7,
                        "width": 1,
                        "text": "}",
                        "value": "}",
                        "valueText": "}",
                        "hasLeadingTrivia": true,
                        "hasTrailingTrivia": true,
                        "hasTrailingNewLine": true,
                        "leadingTrivia": [
                            {
                                "kind": "WhitespaceTrivia",
                                "text": "    "
                            }
                        ],
                        "trailingTrivia": [
                            {
                                "kind": "NewLineTrivia",
                                "text": "\r\n"
                            }
                        ]
                    }
                }
            },
            {
                "kind": "ExpressionStatement",
                "fullStart": 992,
                "fullEnd": 1016,
                "start": 992,
                "end": 1014,
                "fullWidth": 24,
                "width": 22,
                "expression": {
                    "kind": "InvocationExpression",
                    "fullStart": 992,
                    "fullEnd": 1013,
                    "start": 992,
                    "end": 1013,
                    "fullWidth": 21,
                    "width": 21,
                    "expression": {
                        "kind": "IdentifierName",
                        "fullStart": 992,
                        "fullEnd": 1003,
                        "start": 992,
                        "end": 1003,
                        "fullWidth": 11,
                        "width": 11,
                        "text": "runTestCase",
                        "value": "runTestCase",
                        "valueText": "runTestCase"
                    },
                    "argumentList": {
                        "kind": "ArgumentList",
                        "fullStart": 1003,
                        "fullEnd": 1013,
                        "start": 1003,
                        "end": 1013,
                        "fullWidth": 10,
                        "width": 10,
                        "openParenToken": {
                            "kind": "OpenParenToken",
                            "fullStart": 1003,
                            "fullEnd": 1004,
                            "start": 1003,
                            "end": 1004,
                            "fullWidth": 1,
                            "width": 1,
                            "text": "(",
                            "value": "(",
                            "valueText": "("
                        },
                        "arguments": [
                            {
                                "kind": "IdentifierName",
                                "fullStart": 1004,
                                "fullEnd": 1012,
                                "start": 1004,
                                "end": 1012,
                                "fullWidth": 8,
                                "width": 8,
                                "text": "testcase",
                                "value": "testcase",
                                "valueText": "testcase"
                            }
                        ],
                        "closeParenToken": {
                            "kind": "CloseParenToken",
                            "fullStart": 1012,
                            "fullEnd": 1013,
                            "start": 1012,
                            "end": 1013,
                            "fullWidth": 1,
                            "width": 1,
                            "text": ")",
                            "value": ")",
                            "valueText": ")"
                        }
                    }
                },
                "semicolonToken": {
                    "kind": "SemicolonToken",
                    "fullStart": 1013,
                    "fullEnd": 1016,
                    "start": 1013,
                    "end": 1014,
                    "fullWidth": 3,
                    "width": 1,
                    "text": ";",
                    "value": ";",
                    "valueText": ";",
                    "hasTrailingTrivia": true,
                    "hasTrailingNewLine": true,
                    "trailingTrivia": [
                        {
                            "kind": "NewLineTrivia",
                            "text": "\r\n"
                        }
                    ]
                }
            }
        ],
        "endOfFileToken": {
            "kind": "EndOfFileToken",
            "fullStart": 1016,
            "fullEnd": 1016,
            "start": 1016,
            "end": 1016,
            "fullWidth": 0,
            "width": 0,
            "text": ""
        }
    },
    "lineMap": {
        "lineStarts": [
            0,
            67,
            152,
            232,
            308,
            380,
            385,
            439,
            601,
            606,
            608,
            610,
            633,
            675,
            703,
            705,
            746,
            773,
            785,
            787,
            829,
            855,
            868,
            870,
            909,
            911,
            985,
            992,
            1016
        ],
        "length": 1016
    }
}<|MERGE_RESOLUTION|>--- conflicted
+++ resolved
@@ -247,12 +247,8 @@
                                         "start": 645,
                                         "end": 672,
                                         "fullWidth": 27,
-<<<<<<< HEAD
                                         "width": 27,
-                                        "identifier": {
-=======
                                         "propertyName": {
->>>>>>> 85e84683
                                             "kind": "IdentifierName",
                                             "fullStart": 645,
                                             "fullEnd": 652,
@@ -461,12 +457,8 @@
                                         "start": 687,
                                         "end": 700,
                                         "fullWidth": 13,
-<<<<<<< HEAD
                                         "width": 13,
-                                        "identifier": {
-=======
                                         "propertyName": {
->>>>>>> 85e84683
                                             "kind": "IdentifierName",
                                             "fullStart": 687,
                                             "fullEnd": 692,
@@ -975,12 +967,8 @@
                                         "start": 799,
                                         "end": 865,
                                         "fullWidth": 66,
-<<<<<<< HEAD
                                         "width": 66,
-                                        "identifier": {
-=======
                                         "propertyName": {
->>>>>>> 85e84683
                                             "kind": "IdentifierName",
                                             "fullStart": 799,
                                             "fullEnd": 806,
