--- conflicted
+++ resolved
@@ -250,12 +250,8 @@
                                         "start": 637,
                                         "end": 657,
                                         "fullWidth": 20,
-<<<<<<< HEAD
                                         "width": 20,
-                                        "identifier": {
-=======
                                         "propertyName": {
->>>>>>> 85e84683
                                             "kind": "IdentifierName",
                                             "fullStart": 637,
                                             "fullEnd": 643,
@@ -763,12 +759,8 @@
                                         "start": 762,
                                         "end": 795,
                                         "fullWidth": 33,
-<<<<<<< HEAD
                                         "width": 33,
-                                        "identifier": {
-=======
                                         "propertyName": {
->>>>>>> 85e84683
                                             "kind": "IdentifierName",
                                             "fullStart": 762,
                                             "fullEnd": 769,
