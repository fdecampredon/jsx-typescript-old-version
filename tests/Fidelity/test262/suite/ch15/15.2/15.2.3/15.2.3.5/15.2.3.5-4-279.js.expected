--- conflicted
+++ resolved
@@ -733,11 +733,8 @@
                                                     "start": 739,
                                                     "end": 744,
                                                     "fullWidth": 5,
-<<<<<<< HEAD
                                                     "width": 5,
-=======
                                                     "modifiers": [],
->>>>>>> e3c38734
                                                     "identifier": {
                                                         "kind": "IdentifierName",
                                                         "fullStart": 739,
