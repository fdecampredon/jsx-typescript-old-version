{
    "isDeclaration": false,
    "languageVersion": "EcmaScript5",
    "parseOptions": {
        "allowAutomaticSemicolonInsertion": true
    },
    "sourceUnit": {
        "kind": "SourceUnit",
        "fullStart": 0,
        "fullEnd": 1106,
        "start": 619,
        "end": 1106,
        "fullWidth": 1106,
        "width": 487,
        "isIncrementallyUnusable": true,
        "moduleElements": [
            {
                "kind": "FunctionDeclaration",
                "fullStart": 0,
                "fullEnd": 1082,
                "start": 619,
                "end": 1080,
                "fullWidth": 1082,
                "width": 461,
                "modifiers": [],
                "functionKeyword": {
                    "kind": "FunctionKeyword",
                    "fullStart": 0,
                    "fullEnd": 628,
                    "start": 619,
                    "end": 627,
                    "fullWidth": 628,
                    "width": 8,
                    "text": "function",
                    "value": "function",
                    "valueText": "function",
                    "hasLeadingTrivia": true,
                    "hasLeadingComment": true,
                    "hasLeadingNewLine": true,
                    "hasTrailingTrivia": true,
                    "leadingTrivia": [
                        {
                            "kind": "SingleLineCommentTrivia",
                            "text": "/// Copyright (c) 2012 Ecma International.  All rights reserved. "
                        },
                        {
                            "kind": "NewLineTrivia",
                            "text": "\r\n"
                        },
                        {
                            "kind": "SingleLineCommentTrivia",
                            "text": "/// Ecma International makes this code available under the terms and conditions set"
                        },
                        {
                            "kind": "NewLineTrivia",
                            "text": "\r\n"
                        },
                        {
                            "kind": "SingleLineCommentTrivia",
                            "text": "/// forth on http://hg.ecmascript.org/tests/test262/raw-file/tip/LICENSE (the "
                        },
                        {
                            "kind": "NewLineTrivia",
                            "text": "\r\n"
                        },
                        {
                            "kind": "SingleLineCommentTrivia",
                            "text": "/// \"Use Terms\").   Any redistribution of this code must retain the above "
                        },
                        {
                            "kind": "NewLineTrivia",
                            "text": "\r\n"
                        },
                        {
                            "kind": "SingleLineCommentTrivia",
                            "text": "/// copyright and this notice and otherwise comply with the Use Terms."
                        },
                        {
                            "kind": "NewLineTrivia",
                            "text": "\r\n"
                        },
                        {
                            "kind": "MultiLineCommentTrivia",
                            "text": "/**\r\n * @path ch15/15.2/15.2.3/15.2.3.5/15.2.3.5-4-120.js\r\n * @description Object.create - one property in 'Properties' is the JSON object that uses Object's [[Get]] method to access the 'configurable' property (8.10.5 step 4.a)\r\n */"
                        },
                        {
                            "kind": "NewLineTrivia",
                            "text": "\r\n"
                        },
                        {
                            "kind": "NewLineTrivia",
                            "text": "\r\n"
                        },
                        {
                            "kind": "NewLineTrivia",
                            "text": "\r\n"
                        }
                    ],
                    "trailingTrivia": [
                        {
                            "kind": "WhitespaceTrivia",
                            "text": " "
                        }
                    ]
                },
                "identifier": {
                    "kind": "IdentifierName",
                    "fullStart": 628,
                    "fullEnd": 636,
                    "start": 628,
                    "end": 636,
                    "fullWidth": 8,
                    "width": 8,
                    "text": "testcase",
                    "value": "testcase",
                    "valueText": "testcase"
                },
                "callSignature": {
                    "kind": "CallSignature",
                    "fullStart": 636,
                    "fullEnd": 639,
                    "start": 636,
                    "end": 638,
                    "fullWidth": 3,
                    "width": 2,
                    "parameterList": {
                        "kind": "ParameterList",
                        "fullStart": 636,
                        "fullEnd": 639,
                        "start": 636,
                        "end": 638,
                        "fullWidth": 3,
                        "width": 2,
                        "openParenToken": {
                            "kind": "OpenParenToken",
                            "fullStart": 636,
                            "fullEnd": 637,
                            "start": 636,
                            "end": 637,
                            "fullWidth": 1,
                            "width": 1,
                            "text": "(",
                            "value": "(",
                            "valueText": "("
                        },
                        "parameters": [],
                        "closeParenToken": {
                            "kind": "CloseParenToken",
                            "fullStart": 637,
                            "fullEnd": 639,
                            "start": 637,
                            "end": 638,
                            "fullWidth": 2,
                            "width": 1,
                            "text": ")",
                            "value": ")",
                            "valueText": ")",
                            "hasTrailingTrivia": true,
                            "trailingTrivia": [
                                {
                                    "kind": "WhitespaceTrivia",
                                    "text": " "
                                }
                            ]
                        }
                    }
                },
                "block": {
                    "kind": "Block",
                    "fullStart": 639,
                    "fullEnd": 1082,
                    "start": 639,
                    "end": 1080,
                    "fullWidth": 443,
                    "width": 441,
                    "openBraceToken": {
                        "kind": "OpenBraceToken",
                        "fullStart": 639,
                        "fullEnd": 642,
                        "start": 639,
                        "end": 640,
                        "fullWidth": 3,
                        "width": 1,
                        "text": "{",
                        "value": "{",
                        "valueText": "{",
                        "hasTrailingTrivia": true,
                        "hasTrailingNewLine": true,
                        "trailingTrivia": [
                            {
                                "kind": "NewLineTrivia",
                                "text": "\r\n"
                            }
                        ]
                    },
                    "statements": [
                        {
                            "kind": "TryStatement",
                            "fullStart": 642,
                            "fullEnd": 1075,
                            "start": 652,
                            "end": 1073,
                            "fullWidth": 433,
                            "width": 421,
                            "tryKeyword": {
                                "kind": "TryKeyword",
                                "fullStart": 642,
                                "fullEnd": 656,
                                "start": 652,
                                "end": 655,
                                "fullWidth": 14,
                                "width": 3,
                                "text": "try",
                                "value": "try",
                                "valueText": "try",
                                "hasLeadingTrivia": true,
                                "hasLeadingNewLine": true,
                                "hasTrailingTrivia": true,
                                "leadingTrivia": [
                                    {
                                        "kind": "NewLineTrivia",
                                        "text": "\r\n"
                                    },
                                    {
                                        "kind": "WhitespaceTrivia",
                                        "text": "        "
                                    }
                                ],
                                "trailingTrivia": [
                                    {
                                        "kind": "WhitespaceTrivia",
                                        "text": " "
                                    }
                                ]
                            },
                            "block": {
                                "kind": "Block",
                                "fullStart": 656,
                                "fullEnd": 1014,
                                "start": 656,
                                "end": 1013,
                                "fullWidth": 358,
                                "width": 357,
                                "openBraceToken": {
                                    "kind": "OpenBraceToken",
                                    "fullStart": 656,
                                    "fullEnd": 659,
                                    "start": 656,
                                    "end": 657,
                                    "fullWidth": 3,
                                    "width": 1,
                                    "text": "{",
                                    "value": "{",
                                    "valueText": "{",
                                    "hasTrailingTrivia": true,
                                    "hasTrailingNewLine": true,
                                    "trailingTrivia": [
                                        {
                                            "kind": "NewLineTrivia",
                                            "text": "\r\n"
                                        }
                                    ]
                                },
                                "statements": [
                                    {
                                        "kind": "ExpressionStatement",
                                        "fullStart": 659,
                                        "fullEnd": 698,
                                        "start": 671,
                                        "end": 696,
                                        "fullWidth": 39,
                                        "width": 25,
                                        "expression": {
                                            "kind": "AssignmentExpression",
                                            "fullStart": 659,
                                            "fullEnd": 695,
                                            "start": 671,
                                            "end": 695,
                                            "fullWidth": 36,
                                            "width": 24,
                                            "left": {
                                                "kind": "MemberAccessExpression",
                                                "fullStart": 659,
                                                "fullEnd": 689,
                                                "start": 671,
                                                "end": 688,
                                                "fullWidth": 30,
                                                "width": 17,
                                                "expression": {
                                                    "kind": "IdentifierName",
                                                    "fullStart": 659,
                                                    "fullEnd": 675,
                                                    "start": 671,
                                                    "end": 675,
                                                    "fullWidth": 16,
                                                    "width": 4,
                                                    "text": "JSON",
                                                    "value": "JSON",
                                                    "valueText": "JSON",
                                                    "hasLeadingTrivia": true,
                                                    "leadingTrivia": [
                                                        {
                                                            "kind": "WhitespaceTrivia",
                                                            "text": "            "
                                                        }
                                                    ]
                                                },
                                                "dotToken": {
                                                    "kind": "DotToken",
                                                    "fullStart": 675,
                                                    "fullEnd": 676,
                                                    "start": 675,
                                                    "end": 676,
                                                    "fullWidth": 1,
                                                    "width": 1,
                                                    "text": ".",
                                                    "value": ".",
                                                    "valueText": "."
                                                },
                                                "name": {
                                                    "kind": "IdentifierName",
                                                    "fullStart": 676,
                                                    "fullEnd": 689,
                                                    "start": 676,
                                                    "end": 688,
                                                    "fullWidth": 13,
                                                    "width": 12,
                                                    "text": "configurable",
                                                    "value": "configurable",
                                                    "valueText": "configurable",
                                                    "hasTrailingTrivia": true,
                                                    "trailingTrivia": [
                                                        {
                                                            "kind": "WhitespaceTrivia",
                                                            "text": " "
                                                        }
                                                    ]
                                                }
                                            },
                                            "operatorToken": {
                                                "kind": "EqualsToken",
                                                "fullStart": 689,
                                                "fullEnd": 691,
                                                "start": 689,
                                                "end": 690,
                                                "fullWidth": 2,
                                                "width": 1,
                                                "text": "=",
                                                "value": "=",
                                                "valueText": "=",
                                                "hasTrailingTrivia": true,
                                                "trailingTrivia": [
                                                    {
                                                        "kind": "WhitespaceTrivia",
                                                        "text": " "
                                                    }
                                                ]
                                            },
                                            "right": {
                                                "kind": "TrueKeyword",
                                                "fullStart": 691,
                                                "fullEnd": 695,
                                                "start": 691,
                                                "end": 695,
                                                "fullWidth": 4,
                                                "width": 4,
                                                "text": "true",
                                                "value": true,
                                                "valueText": "true"
                                            }
                                        },
                                        "semicolonToken": {
                                            "kind": "SemicolonToken",
                                            "fullStart": 695,
                                            "fullEnd": 698,
                                            "start": 695,
                                            "end": 696,
                                            "fullWidth": 3,
                                            "width": 1,
                                            "text": ";",
                                            "value": ";",
                                            "valueText": ";",
                                            "hasTrailingTrivia": true,
                                            "hasTrailingNewLine": true,
                                            "trailingTrivia": [
                                                {
                                                    "kind": "NewLineTrivia",
                                                    "text": "\r\n"
                                                }
                                            ]
                                        }
                                    },
                                    {
                                        "kind": "VariableStatement",
                                        "fullStart": 698,
                                        "fullEnd": 792,
                                        "start": 712,
                                        "end": 790,
                                        "fullWidth": 94,
                                        "width": 78,
                                        "modifiers": [],
                                        "variableDeclaration": {
                                            "kind": "VariableDeclaration",
                                            "fullStart": 698,
                                            "fullEnd": 789,
                                            "start": 712,
                                            "end": 789,
                                            "fullWidth": 91,
                                            "width": 77,
                                            "varKeyword": {
                                                "kind": "VarKeyword",
                                                "fullStart": 698,
                                                "fullEnd": 716,
                                                "start": 712,
                                                "end": 715,
                                                "fullWidth": 18,
                                                "width": 3,
                                                "text": "var",
                                                "value": "var",
                                                "valueText": "var",
                                                "hasLeadingTrivia": true,
                                                "hasLeadingNewLine": true,
                                                "hasTrailingTrivia": true,
                                                "leadingTrivia": [
                                                    {
                                                        "kind": "NewLineTrivia",
                                                        "text": "\r\n"
                                                    },
                                                    {
                                                        "kind": "WhitespaceTrivia",
                                                        "text": "            "
                                                    }
                                                ],
                                                "trailingTrivia": [
                                                    {
                                                        "kind": "WhitespaceTrivia",
                                                        "text": " "
                                                    }
                                                ]
                                            },
                                            "variableDeclarators": [
                                                {
                                                    "kind": "VariableDeclarator",
                                                    "fullStart": 716,
                                                    "fullEnd": 789,
                                                    "start": 716,
                                                    "end": 789,
                                                    "fullWidth": 73,
<<<<<<< HEAD
                                                    "width": 73,
                                                    "identifier": {
=======
                                                    "propertyName": {
>>>>>>> 85e84683
                                                        "kind": "IdentifierName",
                                                        "fullStart": 716,
                                                        "fullEnd": 723,
                                                        "start": 716,
                                                        "end": 722,
                                                        "fullWidth": 7,
                                                        "width": 6,
                                                        "text": "newObj",
                                                        "value": "newObj",
                                                        "valueText": "newObj",
                                                        "hasTrailingTrivia": true,
                                                        "trailingTrivia": [
                                                            {
                                                                "kind": "WhitespaceTrivia",
                                                                "text": " "
                                                            }
                                                        ]
                                                    },
                                                    "equalsValueClause": {
                                                        "kind": "EqualsValueClause",
                                                        "fullStart": 723,
                                                        "fullEnd": 789,
                                                        "start": 723,
                                                        "end": 789,
                                                        "fullWidth": 66,
                                                        "width": 66,
                                                        "equalsToken": {
                                                            "kind": "EqualsToken",
                                                            "fullStart": 723,
                                                            "fullEnd": 725,
                                                            "start": 723,
                                                            "end": 724,
                                                            "fullWidth": 2,
                                                            "width": 1,
                                                            "text": "=",
                                                            "value": "=",
                                                            "valueText": "=",
                                                            "hasTrailingTrivia": true,
                                                            "trailingTrivia": [
                                                                {
                                                                    "kind": "WhitespaceTrivia",
                                                                    "text": " "
                                                                }
                                                            ]
                                                        },
                                                        "value": {
                                                            "kind": "InvocationExpression",
                                                            "fullStart": 725,
                                                            "fullEnd": 789,
                                                            "start": 725,
                                                            "end": 789,
                                                            "fullWidth": 64,
                                                            "width": 64,
                                                            "expression": {
                                                                "kind": "MemberAccessExpression",
                                                                "fullStart": 725,
                                                                "fullEnd": 738,
                                                                "start": 725,
                                                                "end": 738,
                                                                "fullWidth": 13,
                                                                "width": 13,
                                                                "expression": {
                                                                    "kind": "IdentifierName",
                                                                    "fullStart": 725,
                                                                    "fullEnd": 731,
                                                                    "start": 725,
                                                                    "end": 731,
                                                                    "fullWidth": 6,
                                                                    "width": 6,
                                                                    "text": "Object",
                                                                    "value": "Object",
                                                                    "valueText": "Object"
                                                                },
                                                                "dotToken": {
                                                                    "kind": "DotToken",
                                                                    "fullStart": 731,
                                                                    "fullEnd": 732,
                                                                    "start": 731,
                                                                    "end": 732,
                                                                    "fullWidth": 1,
                                                                    "width": 1,
                                                                    "text": ".",
                                                                    "value": ".",
                                                                    "valueText": "."
                                                                },
                                                                "name": {
                                                                    "kind": "IdentifierName",
                                                                    "fullStart": 732,
                                                                    "fullEnd": 738,
                                                                    "start": 732,
                                                                    "end": 738,
                                                                    "fullWidth": 6,
                                                                    "width": 6,
                                                                    "text": "create",
                                                                    "value": "create",
                                                                    "valueText": "create"
                                                                }
                                                            },
                                                            "argumentList": {
                                                                "kind": "ArgumentList",
                                                                "fullStart": 738,
                                                                "fullEnd": 789,
                                                                "start": 738,
                                                                "end": 789,
                                                                "fullWidth": 51,
                                                                "width": 51,
                                                                "openParenToken": {
                                                                    "kind": "OpenParenToken",
                                                                    "fullStart": 738,
                                                                    "fullEnd": 739,
                                                                    "start": 738,
                                                                    "end": 739,
                                                                    "fullWidth": 1,
                                                                    "width": 1,
                                                                    "text": "(",
                                                                    "value": "(",
                                                                    "valueText": "("
                                                                },
                                                                "arguments": [
                                                                    {
                                                                        "kind": "ObjectLiteralExpression",
                                                                        "fullStart": 739,
                                                                        "fullEnd": 741,
                                                                        "start": 739,
                                                                        "end": 741,
                                                                        "fullWidth": 2,
                                                                        "width": 2,
                                                                        "openBraceToken": {
                                                                            "kind": "OpenBraceToken",
                                                                            "fullStart": 739,
                                                                            "fullEnd": 740,
                                                                            "start": 739,
                                                                            "end": 740,
                                                                            "fullWidth": 1,
                                                                            "width": 1,
                                                                            "text": "{",
                                                                            "value": "{",
                                                                            "valueText": "{"
                                                                        },
                                                                        "propertyAssignments": [],
                                                                        "closeBraceToken": {
                                                                            "kind": "CloseBraceToken",
                                                                            "fullStart": 740,
                                                                            "fullEnd": 741,
                                                                            "start": 740,
                                                                            "end": 741,
                                                                            "fullWidth": 1,
                                                                            "width": 1,
                                                                            "text": "}",
                                                                            "value": "}",
                                                                            "valueText": "}"
                                                                        }
                                                                    },
                                                                    {
                                                                        "kind": "CommaToken",
                                                                        "fullStart": 741,
                                                                        "fullEnd": 743,
                                                                        "start": 741,
                                                                        "end": 742,
                                                                        "fullWidth": 2,
                                                                        "width": 1,
                                                                        "text": ",",
                                                                        "value": ",",
                                                                        "valueText": ",",
                                                                        "hasTrailingTrivia": true,
                                                                        "trailingTrivia": [
                                                                            {
                                                                                "kind": "WhitespaceTrivia",
                                                                                "text": " "
                                                                            }
                                                                        ]
                                                                    },
                                                                    {
                                                                        "kind": "ObjectLiteralExpression",
                                                                        "fullStart": 743,
                                                                        "fullEnd": 788,
                                                                        "start": 743,
                                                                        "end": 788,
                                                                        "fullWidth": 45,
                                                                        "width": 45,
                                                                        "openBraceToken": {
                                                                            "kind": "OpenBraceToken",
                                                                            "fullStart": 743,
                                                                            "fullEnd": 746,
                                                                            "start": 743,
                                                                            "end": 744,
                                                                            "fullWidth": 3,
                                                                            "width": 1,
                                                                            "text": "{",
                                                                            "value": "{",
                                                                            "valueText": "{",
                                                                            "hasTrailingTrivia": true,
                                                                            "hasTrailingNewLine": true,
                                                                            "trailingTrivia": [
                                                                                {
                                                                                    "kind": "NewLineTrivia",
                                                                                    "text": "\r\n"
                                                                                }
                                                                            ]
                                                                        },
                                                                        "propertyAssignments": [
                                                                            {
                                                                                "kind": "SimplePropertyAssignment",
                                                                                "fullStart": 746,
                                                                                "fullEnd": 775,
                                                                                "start": 762,
                                                                                "end": 772,
                                                                                "fullWidth": 29,
                                                                                "width": 10,
                                                                                "propertyName": {
                                                                                    "kind": "IdentifierName",
                                                                                    "fullStart": 746,
                                                                                    "fullEnd": 766,
                                                                                    "start": 762,
                                                                                    "end": 766,
                                                                                    "fullWidth": 20,
                                                                                    "width": 4,
                                                                                    "text": "prop",
                                                                                    "value": "prop",
                                                                                    "valueText": "prop",
                                                                                    "hasLeadingTrivia": true,
                                                                                    "leadingTrivia": [
                                                                                        {
                                                                                            "kind": "WhitespaceTrivia",
                                                                                            "text": "                "
                                                                                        }
                                                                                    ]
                                                                                },
                                                                                "colonToken": {
                                                                                    "kind": "ColonToken",
                                                                                    "fullStart": 766,
                                                                                    "fullEnd": 768,
                                                                                    "start": 766,
                                                                                    "end": 767,
                                                                                    "fullWidth": 2,
                                                                                    "width": 1,
                                                                                    "text": ":",
                                                                                    "value": ":",
                                                                                    "valueText": ":",
                                                                                    "hasTrailingTrivia": true,
                                                                                    "trailingTrivia": [
                                                                                        {
                                                                                            "kind": "WhitespaceTrivia",
                                                                                            "text": " "
                                                                                        }
                                                                                    ]
                                                                                },
                                                                                "expression": {
                                                                                    "kind": "IdentifierName",
                                                                                    "fullStart": 768,
                                                                                    "fullEnd": 775,
                                                                                    "start": 768,
                                                                                    "end": 772,
                                                                                    "fullWidth": 7,
                                                                                    "width": 4,
                                                                                    "text": "JSON",
                                                                                    "value": "JSON",
                                                                                    "valueText": "JSON",
                                                                                    "hasTrailingTrivia": true,
                                                                                    "hasTrailingNewLine": true,
                                                                                    "trailingTrivia": [
                                                                                        {
                                                                                            "kind": "WhitespaceTrivia",
                                                                                            "text": " "
                                                                                        },
                                                                                        {
                                                                                            "kind": "NewLineTrivia",
                                                                                            "text": "\r\n"
                                                                                        }
                                                                                    ]
                                                                                }
                                                                            }
                                                                        ],
                                                                        "closeBraceToken": {
                                                                            "kind": "CloseBraceToken",
                                                                            "fullStart": 775,
                                                                            "fullEnd": 788,
                                                                            "start": 787,
                                                                            "end": 788,
                                                                            "fullWidth": 13,
                                                                            "width": 1,
                                                                            "text": "}",
                                                                            "value": "}",
                                                                            "valueText": "}",
                                                                            "hasLeadingTrivia": true,
                                                                            "leadingTrivia": [
                                                                                {
                                                                                    "kind": "WhitespaceTrivia",
                                                                                    "text": "            "
                                                                                }
                                                                            ]
                                                                        }
                                                                    }
                                                                ],
                                                                "closeParenToken": {
                                                                    "kind": "CloseParenToken",
                                                                    "fullStart": 788,
                                                                    "fullEnd": 789,
                                                                    "start": 788,
                                                                    "end": 789,
                                                                    "fullWidth": 1,
                                                                    "width": 1,
                                                                    "text": ")",
                                                                    "value": ")",
                                                                    "valueText": ")"
                                                                }
                                                            }
                                                        }
                                                    }
                                                }
                                            ]
                                        },
                                        "semicolonToken": {
                                            "kind": "SemicolonToken",
                                            "fullStart": 789,
                                            "fullEnd": 792,
                                            "start": 789,
                                            "end": 790,
                                            "fullWidth": 3,
                                            "width": 1,
                                            "text": ";",
                                            "value": ";",
                                            "valueText": ";",
                                            "hasTrailingTrivia": true,
                                            "hasTrailingNewLine": true,
                                            "trailingTrivia": [
                                                {
                                                    "kind": "NewLineTrivia",
                                                    "text": "\r\n"
                                                }
                                            ]
                                        }
                                    },
                                    {
                                        "kind": "VariableStatement",
                                        "fullStart": 792,
                                        "fullEnd": 852,
                                        "start": 806,
                                        "end": 850,
                                        "fullWidth": 60,
                                        "width": 44,
                                        "modifiers": [],
                                        "variableDeclaration": {
                                            "kind": "VariableDeclaration",
                                            "fullStart": 792,
                                            "fullEnd": 849,
                                            "start": 806,
                                            "end": 849,
                                            "fullWidth": 57,
                                            "width": 43,
                                            "varKeyword": {
                                                "kind": "VarKeyword",
                                                "fullStart": 792,
                                                "fullEnd": 810,
                                                "start": 806,
                                                "end": 809,
                                                "fullWidth": 18,
                                                "width": 3,
                                                "text": "var",
                                                "value": "var",
                                                "valueText": "var",
                                                "hasLeadingTrivia": true,
                                                "hasLeadingNewLine": true,
                                                "hasTrailingTrivia": true,
                                                "leadingTrivia": [
                                                    {
                                                        "kind": "NewLineTrivia",
                                                        "text": "\r\n"
                                                    },
                                                    {
                                                        "kind": "WhitespaceTrivia",
                                                        "text": "            "
                                                    }
                                                ],
                                                "trailingTrivia": [
                                                    {
                                                        "kind": "WhitespaceTrivia",
                                                        "text": " "
                                                    }
                                                ]
                                            },
                                            "variableDeclarators": [
                                                {
                                                    "kind": "VariableDeclarator",
                                                    "fullStart": 810,
                                                    "fullEnd": 849,
                                                    "start": 810,
                                                    "end": 849,
                                                    "fullWidth": 39,
<<<<<<< HEAD
                                                    "width": 39,
                                                    "identifier": {
=======
                                                    "propertyName": {
>>>>>>> 85e84683
                                                        "kind": "IdentifierName",
                                                        "fullStart": 810,
                                                        "fullEnd": 818,
                                                        "start": 810,
                                                        "end": 817,
                                                        "fullWidth": 8,
                                                        "width": 7,
                                                        "text": "result1",
                                                        "value": "result1",
                                                        "valueText": "result1",
                                                        "hasTrailingTrivia": true,
                                                        "trailingTrivia": [
                                                            {
                                                                "kind": "WhitespaceTrivia",
                                                                "text": " "
                                                            }
                                                        ]
                                                    },
                                                    "equalsValueClause": {
                                                        "kind": "EqualsValueClause",
                                                        "fullStart": 818,
                                                        "fullEnd": 849,
                                                        "start": 818,
                                                        "end": 849,
                                                        "fullWidth": 31,
                                                        "width": 31,
                                                        "equalsToken": {
                                                            "kind": "EqualsToken",
                                                            "fullStart": 818,
                                                            "fullEnd": 820,
                                                            "start": 818,
                                                            "end": 819,
                                                            "fullWidth": 2,
                                                            "width": 1,
                                                            "text": "=",
                                                            "value": "=",
                                                            "valueText": "=",
                                                            "hasTrailingTrivia": true,
                                                            "trailingTrivia": [
                                                                {
                                                                    "kind": "WhitespaceTrivia",
                                                                    "text": " "
                                                                }
                                                            ]
                                                        },
                                                        "value": {
                                                            "kind": "InvocationExpression",
                                                            "fullStart": 820,
                                                            "fullEnd": 849,
                                                            "start": 820,
                                                            "end": 849,
                                                            "fullWidth": 29,
                                                            "width": 29,
                                                            "expression": {
                                                                "kind": "MemberAccessExpression",
                                                                "fullStart": 820,
                                                                "fullEnd": 841,
                                                                "start": 820,
                                                                "end": 841,
                                                                "fullWidth": 21,
                                                                "width": 21,
                                                                "expression": {
                                                                    "kind": "IdentifierName",
                                                                    "fullStart": 820,
                                                                    "fullEnd": 826,
                                                                    "start": 820,
                                                                    "end": 826,
                                                                    "fullWidth": 6,
                                                                    "width": 6,
                                                                    "text": "newObj",
                                                                    "value": "newObj",
                                                                    "valueText": "newObj"
                                                                },
                                                                "dotToken": {
                                                                    "kind": "DotToken",
                                                                    "fullStart": 826,
                                                                    "fullEnd": 827,
                                                                    "start": 826,
                                                                    "end": 827,
                                                                    "fullWidth": 1,
                                                                    "width": 1,
                                                                    "text": ".",
                                                                    "value": ".",
                                                                    "valueText": "."
                                                                },
                                                                "name": {
                                                                    "kind": "IdentifierName",
                                                                    "fullStart": 827,
                                                                    "fullEnd": 841,
                                                                    "start": 827,
                                                                    "end": 841,
                                                                    "fullWidth": 14,
                                                                    "width": 14,
                                                                    "text": "hasOwnProperty",
                                                                    "value": "hasOwnProperty",
                                                                    "valueText": "hasOwnProperty"
                                                                }
                                                            },
                                                            "argumentList": {
                                                                "kind": "ArgumentList",
                                                                "fullStart": 841,
                                                                "fullEnd": 849,
                                                                "start": 841,
                                                                "end": 849,
                                                                "fullWidth": 8,
                                                                "width": 8,
                                                                "openParenToken": {
                                                                    "kind": "OpenParenToken",
                                                                    "fullStart": 841,
                                                                    "fullEnd": 842,
                                                                    "start": 841,
                                                                    "end": 842,
                                                                    "fullWidth": 1,
                                                                    "width": 1,
                                                                    "text": "(",
                                                                    "value": "(",
                                                                    "valueText": "("
                                                                },
                                                                "arguments": [
                                                                    {
                                                                        "kind": "StringLiteral",
                                                                        "fullStart": 842,
                                                                        "fullEnd": 848,
                                                                        "start": 842,
                                                                        "end": 848,
                                                                        "fullWidth": 6,
                                                                        "width": 6,
                                                                        "text": "\"prop\"",
                                                                        "value": "prop",
                                                                        "valueText": "prop"
                                                                    }
                                                                ],
                                                                "closeParenToken": {
                                                                    "kind": "CloseParenToken",
                                                                    "fullStart": 848,
                                                                    "fullEnd": 849,
                                                                    "start": 848,
                                                                    "end": 849,
                                                                    "fullWidth": 1,
                                                                    "width": 1,
                                                                    "text": ")",
                                                                    "value": ")",
                                                                    "valueText": ")"
                                                                }
                                                            }
                                                        }
                                                    }
                                                }
                                            ]
                                        },
                                        "semicolonToken": {
                                            "kind": "SemicolonToken",
                                            "fullStart": 849,
                                            "fullEnd": 852,
                                            "start": 849,
                                            "end": 850,
                                            "fullWidth": 3,
                                            "width": 1,
                                            "text": ";",
                                            "value": ";",
                                            "valueText": ";",
                                            "hasTrailingTrivia": true,
                                            "hasTrailingNewLine": true,
                                            "trailingTrivia": [
                                                {
                                                    "kind": "NewLineTrivia",
                                                    "text": "\r\n"
                                                }
                                            ]
                                        }
                                    },
                                    {
                                        "kind": "ExpressionStatement",
                                        "fullStart": 852,
                                        "fullEnd": 885,
                                        "start": 864,
                                        "end": 883,
                                        "fullWidth": 33,
                                        "width": 19,
                                        "expression": {
                                            "kind": "DeleteExpression",
                                            "fullStart": 852,
                                            "fullEnd": 882,
                                            "start": 864,
                                            "end": 882,
                                            "fullWidth": 30,
                                            "width": 18,
                                            "deleteKeyword": {
                                                "kind": "DeleteKeyword",
                                                "fullStart": 852,
                                                "fullEnd": 871,
                                                "start": 864,
                                                "end": 870,
                                                "fullWidth": 19,
                                                "width": 6,
                                                "text": "delete",
                                                "value": "delete",
                                                "valueText": "delete",
                                                "hasLeadingTrivia": true,
                                                "hasTrailingTrivia": true,
                                                "leadingTrivia": [
                                                    {
                                                        "kind": "WhitespaceTrivia",
                                                        "text": "            "
                                                    }
                                                ],
                                                "trailingTrivia": [
                                                    {
                                                        "kind": "WhitespaceTrivia",
                                                        "text": " "
                                                    }
                                                ]
                                            },
                                            "expression": {
                                                "kind": "MemberAccessExpression",
                                                "fullStart": 871,
                                                "fullEnd": 882,
                                                "start": 871,
                                                "end": 882,
                                                "fullWidth": 11,
                                                "width": 11,
                                                "expression": {
                                                    "kind": "IdentifierName",
                                                    "fullStart": 871,
                                                    "fullEnd": 877,
                                                    "start": 871,
                                                    "end": 877,
                                                    "fullWidth": 6,
                                                    "width": 6,
                                                    "text": "newObj",
                                                    "value": "newObj",
                                                    "valueText": "newObj"
                                                },
                                                "dotToken": {
                                                    "kind": "DotToken",
                                                    "fullStart": 877,
                                                    "fullEnd": 878,
                                                    "start": 877,
                                                    "end": 878,
                                                    "fullWidth": 1,
                                                    "width": 1,
                                                    "text": ".",
                                                    "value": ".",
                                                    "valueText": "."
                                                },
                                                "name": {
                                                    "kind": "IdentifierName",
                                                    "fullStart": 878,
                                                    "fullEnd": 882,
                                                    "start": 878,
                                                    "end": 882,
                                                    "fullWidth": 4,
                                                    "width": 4,
                                                    "text": "prop",
                                                    "value": "prop",
                                                    "valueText": "prop"
                                                }
                                            }
                                        },
                                        "semicolonToken": {
                                            "kind": "SemicolonToken",
                                            "fullStart": 882,
                                            "fullEnd": 885,
                                            "start": 882,
                                            "end": 883,
                                            "fullWidth": 3,
                                            "width": 1,
                                            "text": ";",
                                            "value": ";",
                                            "valueText": ";",
                                            "hasTrailingTrivia": true,
                                            "hasTrailingNewLine": true,
                                            "trailingTrivia": [
                                                {
                                                    "kind": "NewLineTrivia",
                                                    "text": "\r\n"
                                                }
                                            ]
                                        }
                                    },
                                    {
                                        "kind": "VariableStatement",
                                        "fullStart": 885,
                                        "fullEnd": 943,
                                        "start": 897,
                                        "end": 941,
                                        "fullWidth": 58,
                                        "width": 44,
                                        "modifiers": [],
                                        "variableDeclaration": {
                                            "kind": "VariableDeclaration",
                                            "fullStart": 885,
                                            "fullEnd": 940,
                                            "start": 897,
                                            "end": 940,
                                            "fullWidth": 55,
                                            "width": 43,
                                            "varKeyword": {
                                                "kind": "VarKeyword",
                                                "fullStart": 885,
                                                "fullEnd": 901,
                                                "start": 897,
                                                "end": 900,
                                                "fullWidth": 16,
                                                "width": 3,
                                                "text": "var",
                                                "value": "var",
                                                "valueText": "var",
                                                "hasLeadingTrivia": true,
                                                "hasTrailingTrivia": true,
                                                "leadingTrivia": [
                                                    {
                                                        "kind": "WhitespaceTrivia",
                                                        "text": "            "
                                                    }
                                                ],
                                                "trailingTrivia": [
                                                    {
                                                        "kind": "WhitespaceTrivia",
                                                        "text": " "
                                                    }
                                                ]
                                            },
                                            "variableDeclarators": [
                                                {
                                                    "kind": "VariableDeclarator",
                                                    "fullStart": 901,
                                                    "fullEnd": 940,
                                                    "start": 901,
                                                    "end": 940,
                                                    "fullWidth": 39,
<<<<<<< HEAD
                                                    "width": 39,
                                                    "identifier": {
=======
                                                    "propertyName": {
>>>>>>> 85e84683
                                                        "kind": "IdentifierName",
                                                        "fullStart": 901,
                                                        "fullEnd": 909,
                                                        "start": 901,
                                                        "end": 908,
                                                        "fullWidth": 8,
                                                        "width": 7,
                                                        "text": "result2",
                                                        "value": "result2",
                                                        "valueText": "result2",
                                                        "hasTrailingTrivia": true,
                                                        "trailingTrivia": [
                                                            {
                                                                "kind": "WhitespaceTrivia",
                                                                "text": " "
                                                            }
                                                        ]
                                                    },
                                                    "equalsValueClause": {
                                                        "kind": "EqualsValueClause",
                                                        "fullStart": 909,
                                                        "fullEnd": 940,
                                                        "start": 909,
                                                        "end": 940,
                                                        "fullWidth": 31,
                                                        "width": 31,
                                                        "equalsToken": {
                                                            "kind": "EqualsToken",
                                                            "fullStart": 909,
                                                            "fullEnd": 911,
                                                            "start": 909,
                                                            "end": 910,
                                                            "fullWidth": 2,
                                                            "width": 1,
                                                            "text": "=",
                                                            "value": "=",
                                                            "valueText": "=",
                                                            "hasTrailingTrivia": true,
                                                            "trailingTrivia": [
                                                                {
                                                                    "kind": "WhitespaceTrivia",
                                                                    "text": " "
                                                                }
                                                            ]
                                                        },
                                                        "value": {
                                                            "kind": "InvocationExpression",
                                                            "fullStart": 911,
                                                            "fullEnd": 940,
                                                            "start": 911,
                                                            "end": 940,
                                                            "fullWidth": 29,
                                                            "width": 29,
                                                            "expression": {
                                                                "kind": "MemberAccessExpression",
                                                                "fullStart": 911,
                                                                "fullEnd": 932,
                                                                "start": 911,
                                                                "end": 932,
                                                                "fullWidth": 21,
                                                                "width": 21,
                                                                "expression": {
                                                                    "kind": "IdentifierName",
                                                                    "fullStart": 911,
                                                                    "fullEnd": 917,
                                                                    "start": 911,
                                                                    "end": 917,
                                                                    "fullWidth": 6,
                                                                    "width": 6,
                                                                    "text": "newObj",
                                                                    "value": "newObj",
                                                                    "valueText": "newObj"
                                                                },
                                                                "dotToken": {
                                                                    "kind": "DotToken",
                                                                    "fullStart": 917,
                                                                    "fullEnd": 918,
                                                                    "start": 917,
                                                                    "end": 918,
                                                                    "fullWidth": 1,
                                                                    "width": 1,
                                                                    "text": ".",
                                                                    "value": ".",
                                                                    "valueText": "."
                                                                },
                                                                "name": {
                                                                    "kind": "IdentifierName",
                                                                    "fullStart": 918,
                                                                    "fullEnd": 932,
                                                                    "start": 918,
                                                                    "end": 932,
                                                                    "fullWidth": 14,
                                                                    "width": 14,
                                                                    "text": "hasOwnProperty",
                                                                    "value": "hasOwnProperty",
                                                                    "valueText": "hasOwnProperty"
                                                                }
                                                            },
                                                            "argumentList": {
                                                                "kind": "ArgumentList",
                                                                "fullStart": 932,
                                                                "fullEnd": 940,
                                                                "start": 932,
                                                                "end": 940,
                                                                "fullWidth": 8,
                                                                "width": 8,
                                                                "openParenToken": {
                                                                    "kind": "OpenParenToken",
                                                                    "fullStart": 932,
                                                                    "fullEnd": 933,
                                                                    "start": 932,
                                                                    "end": 933,
                                                                    "fullWidth": 1,
                                                                    "width": 1,
                                                                    "text": "(",
                                                                    "value": "(",
                                                                    "valueText": "("
                                                                },
                                                                "arguments": [
                                                                    {
                                                                        "kind": "StringLiteral",
                                                                        "fullStart": 933,
                                                                        "fullEnd": 939,
                                                                        "start": 933,
                                                                        "end": 939,
                                                                        "fullWidth": 6,
                                                                        "width": 6,
                                                                        "text": "\"prop\"",
                                                                        "value": "prop",
                                                                        "valueText": "prop"
                                                                    }
                                                                ],
                                                                "closeParenToken": {
                                                                    "kind": "CloseParenToken",
                                                                    "fullStart": 939,
                                                                    "fullEnd": 940,
                                                                    "start": 939,
                                                                    "end": 940,
                                                                    "fullWidth": 1,
                                                                    "width": 1,
                                                                    "text": ")",
                                                                    "value": ")",
                                                                    "valueText": ")"
                                                                }
                                                            }
                                                        }
                                                    }
                                                }
                                            ]
                                        },
                                        "semicolonToken": {
                                            "kind": "SemicolonToken",
                                            "fullStart": 940,
                                            "fullEnd": 943,
                                            "start": 940,
                                            "end": 941,
                                            "fullWidth": 3,
                                            "width": 1,
                                            "text": ";",
                                            "value": ";",
                                            "valueText": ";",
                                            "hasTrailingTrivia": true,
                                            "hasTrailingNewLine": true,
                                            "trailingTrivia": [
                                                {
                                                    "kind": "NewLineTrivia",
                                                    "text": "\r\n"
                                                }
                                            ]
                                        }
                                    },
                                    {
                                        "kind": "ReturnStatement",
                                        "fullStart": 943,
                                        "fullEnd": 1004,
                                        "start": 957,
                                        "end": 1002,
                                        "fullWidth": 61,
                                        "width": 45,
                                        "returnKeyword": {
                                            "kind": "ReturnKeyword",
                                            "fullStart": 943,
                                            "fullEnd": 964,
                                            "start": 957,
                                            "end": 963,
                                            "fullWidth": 21,
                                            "width": 6,
                                            "text": "return",
                                            "value": "return",
                                            "valueText": "return",
                                            "hasLeadingTrivia": true,
                                            "hasLeadingNewLine": true,
                                            "hasTrailingTrivia": true,
                                            "leadingTrivia": [
                                                {
                                                    "kind": "NewLineTrivia",
                                                    "text": "\r\n"
                                                },
                                                {
                                                    "kind": "WhitespaceTrivia",
                                                    "text": "            "
                                                }
                                            ],
                                            "trailingTrivia": [
                                                {
                                                    "kind": "WhitespaceTrivia",
                                                    "text": " "
                                                }
                                            ]
                                        },
                                        "expression": {
                                            "kind": "LogicalAndExpression",
                                            "fullStart": 964,
                                            "fullEnd": 1001,
                                            "start": 964,
                                            "end": 1001,
                                            "fullWidth": 37,
                                            "width": 37,
                                            "left": {
                                                "kind": "EqualsExpression",
                                                "fullStart": 964,
                                                "fullEnd": 981,
                                                "start": 964,
                                                "end": 980,
                                                "fullWidth": 17,
                                                "width": 16,
                                                "left": {
                                                    "kind": "IdentifierName",
                                                    "fullStart": 964,
                                                    "fullEnd": 972,
                                                    "start": 964,
                                                    "end": 971,
                                                    "fullWidth": 8,
                                                    "width": 7,
                                                    "text": "result1",
                                                    "value": "result1",
                                                    "valueText": "result1",
                                                    "hasTrailingTrivia": true,
                                                    "trailingTrivia": [
                                                        {
                                                            "kind": "WhitespaceTrivia",
                                                            "text": " "
                                                        }
                                                    ]
                                                },
                                                "operatorToken": {
                                                    "kind": "EqualsEqualsEqualsToken",
                                                    "fullStart": 972,
                                                    "fullEnd": 976,
                                                    "start": 972,
                                                    "end": 975,
                                                    "fullWidth": 4,
                                                    "width": 3,
                                                    "text": "===",
                                                    "value": "===",
                                                    "valueText": "===",
                                                    "hasTrailingTrivia": true,
                                                    "trailingTrivia": [
                                                        {
                                                            "kind": "WhitespaceTrivia",
                                                            "text": " "
                                                        }
                                                    ]
                                                },
                                                "right": {
                                                    "kind": "TrueKeyword",
                                                    "fullStart": 976,
                                                    "fullEnd": 981,
                                                    "start": 976,
                                                    "end": 980,
                                                    "fullWidth": 5,
                                                    "width": 4,
                                                    "text": "true",
                                                    "value": true,
                                                    "valueText": "true",
                                                    "hasTrailingTrivia": true,
                                                    "trailingTrivia": [
                                                        {
                                                            "kind": "WhitespaceTrivia",
                                                            "text": " "
                                                        }
                                                    ]
                                                }
                                            },
                                            "operatorToken": {
                                                "kind": "AmpersandAmpersandToken",
                                                "fullStart": 981,
                                                "fullEnd": 984,
                                                "start": 981,
                                                "end": 983,
                                                "fullWidth": 3,
                                                "width": 2,
                                                "text": "&&",
                                                "value": "&&",
                                                "valueText": "&&",
                                                "hasTrailingTrivia": true,
                                                "trailingTrivia": [
                                                    {
                                                        "kind": "WhitespaceTrivia",
                                                        "text": " "
                                                    }
                                                ]
                                            },
                                            "right": {
                                                "kind": "EqualsExpression",
                                                "fullStart": 984,
                                                "fullEnd": 1001,
                                                "start": 984,
                                                "end": 1001,
                                                "fullWidth": 17,
                                                "width": 17,
                                                "left": {
                                                    "kind": "IdentifierName",
                                                    "fullStart": 984,
                                                    "fullEnd": 992,
                                                    "start": 984,
                                                    "end": 991,
                                                    "fullWidth": 8,
                                                    "width": 7,
                                                    "text": "result2",
                                                    "value": "result2",
                                                    "valueText": "result2",
                                                    "hasTrailingTrivia": true,
                                                    "trailingTrivia": [
                                                        {
                                                            "kind": "WhitespaceTrivia",
                                                            "text": " "
                                                        }
                                                    ]
                                                },
                                                "operatorToken": {
                                                    "kind": "EqualsEqualsEqualsToken",
                                                    "fullStart": 992,
                                                    "fullEnd": 996,
                                                    "start": 992,
                                                    "end": 995,
                                                    "fullWidth": 4,
                                                    "width": 3,
                                                    "text": "===",
                                                    "value": "===",
                                                    "valueText": "===",
                                                    "hasTrailingTrivia": true,
                                                    "trailingTrivia": [
                                                        {
                                                            "kind": "WhitespaceTrivia",
                                                            "text": " "
                                                        }
                                                    ]
                                                },
                                                "right": {
                                                    "kind": "FalseKeyword",
                                                    "fullStart": 996,
                                                    "fullEnd": 1001,
                                                    "start": 996,
                                                    "end": 1001,
                                                    "fullWidth": 5,
                                                    "width": 5,
                                                    "text": "false",
                                                    "value": false,
                                                    "valueText": "false"
                                                }
                                            }
                                        },
                                        "semicolonToken": {
                                            "kind": "SemicolonToken",
                                            "fullStart": 1001,
                                            "fullEnd": 1004,
                                            "start": 1001,
                                            "end": 1002,
                                            "fullWidth": 3,
                                            "width": 1,
                                            "text": ";",
                                            "value": ";",
                                            "valueText": ";",
                                            "hasTrailingTrivia": true,
                                            "hasTrailingNewLine": true,
                                            "trailingTrivia": [
                                                {
                                                    "kind": "NewLineTrivia",
                                                    "text": "\r\n"
                                                }
                                            ]
                                        }
                                    }
                                ],
                                "closeBraceToken": {
                                    "kind": "CloseBraceToken",
                                    "fullStart": 1004,
                                    "fullEnd": 1014,
                                    "start": 1012,
                                    "end": 1013,
                                    "fullWidth": 10,
                                    "width": 1,
                                    "text": "}",
                                    "value": "}",
                                    "valueText": "}",
                                    "hasLeadingTrivia": true,
                                    "hasTrailingTrivia": true,
                                    "leadingTrivia": [
                                        {
                                            "kind": "WhitespaceTrivia",
                                            "text": "        "
                                        }
                                    ],
                                    "trailingTrivia": [
                                        {
                                            "kind": "WhitespaceTrivia",
                                            "text": " "
                                        }
                                    ]
                                }
                            },
                            "finallyClause": {
                                "kind": "FinallyClause",
                                "fullStart": 1014,
                                "fullEnd": 1075,
                                "start": 1014,
                                "end": 1073,
                                "fullWidth": 61,
                                "width": 59,
                                "finallyKeyword": {
                                    "kind": "FinallyKeyword",
                                    "fullStart": 1014,
                                    "fullEnd": 1022,
                                    "start": 1014,
                                    "end": 1021,
                                    "fullWidth": 8,
                                    "width": 7,
                                    "text": "finally",
                                    "value": "finally",
                                    "valueText": "finally",
                                    "hasTrailingTrivia": true,
                                    "trailingTrivia": [
                                        {
                                            "kind": "WhitespaceTrivia",
                                            "text": " "
                                        }
                                    ]
                                },
                                "block": {
                                    "kind": "Block",
                                    "fullStart": 1022,
                                    "fullEnd": 1075,
                                    "start": 1022,
                                    "end": 1073,
                                    "fullWidth": 53,
                                    "width": 51,
                                    "openBraceToken": {
                                        "kind": "OpenBraceToken",
                                        "fullStart": 1022,
                                        "fullEnd": 1025,
                                        "start": 1022,
                                        "end": 1023,
                                        "fullWidth": 3,
                                        "width": 1,
                                        "text": "{",
                                        "value": "{",
                                        "valueText": "{",
                                        "hasTrailingTrivia": true,
                                        "hasTrailingNewLine": true,
                                        "trailingTrivia": [
                                            {
                                                "kind": "NewLineTrivia",
                                                "text": "\r\n"
                                            }
                                        ]
                                    },
                                    "statements": [
                                        {
                                            "kind": "ExpressionStatement",
                                            "fullStart": 1025,
                                            "fullEnd": 1064,
                                            "start": 1037,
                                            "end": 1062,
                                            "fullWidth": 39,
                                            "width": 25,
                                            "expression": {
                                                "kind": "DeleteExpression",
                                                "fullStart": 1025,
                                                "fullEnd": 1061,
                                                "start": 1037,
                                                "end": 1061,
                                                "fullWidth": 36,
                                                "width": 24,
                                                "deleteKeyword": {
                                                    "kind": "DeleteKeyword",
                                                    "fullStart": 1025,
                                                    "fullEnd": 1044,
                                                    "start": 1037,
                                                    "end": 1043,
                                                    "fullWidth": 19,
                                                    "width": 6,
                                                    "text": "delete",
                                                    "value": "delete",
                                                    "valueText": "delete",
                                                    "hasLeadingTrivia": true,
                                                    "hasTrailingTrivia": true,
                                                    "leadingTrivia": [
                                                        {
                                                            "kind": "WhitespaceTrivia",
                                                            "text": "            "
                                                        }
                                                    ],
                                                    "trailingTrivia": [
                                                        {
                                                            "kind": "WhitespaceTrivia",
                                                            "text": " "
                                                        }
                                                    ]
                                                },
                                                "expression": {
                                                    "kind": "MemberAccessExpression",
                                                    "fullStart": 1044,
                                                    "fullEnd": 1061,
                                                    "start": 1044,
                                                    "end": 1061,
                                                    "fullWidth": 17,
                                                    "width": 17,
                                                    "expression": {
                                                        "kind": "IdentifierName",
                                                        "fullStart": 1044,
                                                        "fullEnd": 1048,
                                                        "start": 1044,
                                                        "end": 1048,
                                                        "fullWidth": 4,
                                                        "width": 4,
                                                        "text": "JSON",
                                                        "value": "JSON",
                                                        "valueText": "JSON"
                                                    },
                                                    "dotToken": {
                                                        "kind": "DotToken",
                                                        "fullStart": 1048,
                                                        "fullEnd": 1049,
                                                        "start": 1048,
                                                        "end": 1049,
                                                        "fullWidth": 1,
                                                        "width": 1,
                                                        "text": ".",
                                                        "value": ".",
                                                        "valueText": "."
                                                    },
                                                    "name": {
                                                        "kind": "IdentifierName",
                                                        "fullStart": 1049,
                                                        "fullEnd": 1061,
                                                        "start": 1049,
                                                        "end": 1061,
                                                        "fullWidth": 12,
                                                        "width": 12,
                                                        "text": "configurable",
                                                        "value": "configurable",
                                                        "valueText": "configurable"
                                                    }
                                                }
                                            },
                                            "semicolonToken": {
                                                "kind": "SemicolonToken",
                                                "fullStart": 1061,
                                                "fullEnd": 1064,
                                                "start": 1061,
                                                "end": 1062,
                                                "fullWidth": 3,
                                                "width": 1,
                                                "text": ";",
                                                "value": ";",
                                                "valueText": ";",
                                                "hasTrailingTrivia": true,
                                                "hasTrailingNewLine": true,
                                                "trailingTrivia": [
                                                    {
                                                        "kind": "NewLineTrivia",
                                                        "text": "\r\n"
                                                    }
                                                ]
                                            }
                                        }
                                    ],
                                    "closeBraceToken": {
                                        "kind": "CloseBraceToken",
                                        "fullStart": 1064,
                                        "fullEnd": 1075,
                                        "start": 1072,
                                        "end": 1073,
                                        "fullWidth": 11,
                                        "width": 1,
                                        "text": "}",
                                        "value": "}",
                                        "valueText": "}",
                                        "hasLeadingTrivia": true,
                                        "hasTrailingTrivia": true,
                                        "hasTrailingNewLine": true,
                                        "leadingTrivia": [
                                            {
                                                "kind": "WhitespaceTrivia",
                                                "text": "        "
                                            }
                                        ],
                                        "trailingTrivia": [
                                            {
                                                "kind": "NewLineTrivia",
                                                "text": "\r\n"
                                            }
                                        ]
                                    }
                                }
                            }
                        }
                    ],
                    "closeBraceToken": {
                        "kind": "CloseBraceToken",
                        "fullStart": 1075,
                        "fullEnd": 1082,
                        "start": 1079,
                        "end": 1080,
                        "fullWidth": 7,
                        "width": 1,
                        "text": "}",
                        "value": "}",
                        "valueText": "}",
                        "hasLeadingTrivia": true,
                        "hasTrailingTrivia": true,
                        "hasTrailingNewLine": true,
                        "leadingTrivia": [
                            {
                                "kind": "WhitespaceTrivia",
                                "text": "    "
                            }
                        ],
                        "trailingTrivia": [
                            {
                                "kind": "NewLineTrivia",
                                "text": "\r\n"
                            }
                        ]
                    }
                }
            },
            {
                "kind": "ExpressionStatement",
                "fullStart": 1082,
                "fullEnd": 1106,
                "start": 1082,
                "end": 1104,
                "fullWidth": 24,
                "width": 22,
                "expression": {
                    "kind": "InvocationExpression",
                    "fullStart": 1082,
                    "fullEnd": 1103,
                    "start": 1082,
                    "end": 1103,
                    "fullWidth": 21,
                    "width": 21,
                    "expression": {
                        "kind": "IdentifierName",
                        "fullStart": 1082,
                        "fullEnd": 1093,
                        "start": 1082,
                        "end": 1093,
                        "fullWidth": 11,
                        "width": 11,
                        "text": "runTestCase",
                        "value": "runTestCase",
                        "valueText": "runTestCase"
                    },
                    "argumentList": {
                        "kind": "ArgumentList",
                        "fullStart": 1093,
                        "fullEnd": 1103,
                        "start": 1093,
                        "end": 1103,
                        "fullWidth": 10,
                        "width": 10,
                        "openParenToken": {
                            "kind": "OpenParenToken",
                            "fullStart": 1093,
                            "fullEnd": 1094,
                            "start": 1093,
                            "end": 1094,
                            "fullWidth": 1,
                            "width": 1,
                            "text": "(",
                            "value": "(",
                            "valueText": "("
                        },
                        "arguments": [
                            {
                                "kind": "IdentifierName",
                                "fullStart": 1094,
                                "fullEnd": 1102,
                                "start": 1094,
                                "end": 1102,
                                "fullWidth": 8,
                                "width": 8,
                                "text": "testcase",
                                "value": "testcase",
                                "valueText": "testcase"
                            }
                        ],
                        "closeParenToken": {
                            "kind": "CloseParenToken",
                            "fullStart": 1102,
                            "fullEnd": 1103,
                            "start": 1102,
                            "end": 1103,
                            "fullWidth": 1,
                            "width": 1,
                            "text": ")",
                            "value": ")",
                            "valueText": ")"
                        }
                    }
                },
                "semicolonToken": {
                    "kind": "SemicolonToken",
                    "fullStart": 1103,
                    "fullEnd": 1106,
                    "start": 1103,
                    "end": 1104,
                    "fullWidth": 3,
                    "width": 1,
                    "text": ";",
                    "value": ";",
                    "valueText": ";",
                    "hasTrailingTrivia": true,
                    "hasTrailingNewLine": true,
                    "trailingTrivia": [
                        {
                            "kind": "NewLineTrivia",
                            "text": "\r\n"
                        }
                    ]
                }
            }
        ],
        "endOfFileToken": {
            "kind": "EndOfFileToken",
            "fullStart": 1106,
            "fullEnd": 1106,
            "start": 1106,
            "end": 1106,
            "fullWidth": 0,
            "width": 0,
            "text": ""
        }
    },
    "lineMap": {
        "lineStarts": [
            0,
            67,
            152,
            232,
            308,
            380,
            385,
            439,
            610,
            615,
            617,
            619,
            642,
            644,
            659,
            698,
            700,
            746,
            775,
            792,
            794,
            852,
            885,
            943,
            945,
            1004,
            1025,
            1064,
            1075,
            1082,
            1106
        ],
        "length": 1106
    }
}<|MERGE_RESOLUTION|>--- conflicted
+++ resolved
@@ -446,12 +446,8 @@
                                                     "start": 716,
                                                     "end": 789,
                                                     "fullWidth": 73,
-<<<<<<< HEAD
                                                     "width": 73,
-                                                    "identifier": {
-=======
                                                     "propertyName": {
->>>>>>> 85e84683
                                                         "kind": "IdentifierName",
                                                         "fullStart": 716,
                                                         "fullEnd": 723,
@@ -841,12 +837,8 @@
                                                     "start": 810,
                                                     "end": 849,
                                                     "fullWidth": 39,
-<<<<<<< HEAD
                                                     "width": 39,
-                                                    "identifier": {
-=======
                                                     "propertyName": {
->>>>>>> 85e84683
                                                         "kind": "IdentifierName",
                                                         "fullStart": 810,
                                                         "fullEnd": 818,
@@ -1178,12 +1170,8 @@
                                                     "start": 901,
                                                     "end": 940,
                                                     "fullWidth": 39,
-<<<<<<< HEAD
                                                     "width": 39,
-                                                    "identifier": {
-=======
                                                     "propertyName": {
->>>>>>> 85e84683
                                                         "kind": "IdentifierName",
                                                         "fullStart": 901,
                                                         "fullEnd": 909,
