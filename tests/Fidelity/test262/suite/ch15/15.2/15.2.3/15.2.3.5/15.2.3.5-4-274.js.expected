{
    "isDeclaration": false,
    "languageVersion": "EcmaScript5",
    "parseOptions": {
        "allowAutomaticSemicolonInsertion": true
    },
    "sourceUnit": {
        "kind": "SourceUnit",
        "fullStart": 0,
        "fullEnd": 1430,
        "start": 613,
        "end": 1430,
        "fullWidth": 1430,
        "width": 817,
        "isIncrementallyUnusable": true,
        "moduleElements": [
            {
                "kind": "FunctionDeclaration",
                "fullStart": 0,
                "fullEnd": 1406,
                "start": 613,
                "end": 1404,
                "fullWidth": 1406,
                "width": 791,
                "isIncrementallyUnusable": true,
                "modifiers": [],
                "functionKeyword": {
                    "kind": "FunctionKeyword",
                    "fullStart": 0,
                    "fullEnd": 622,
                    "start": 613,
                    "end": 621,
                    "fullWidth": 622,
                    "width": 8,
                    "text": "function",
                    "value": "function",
                    "valueText": "function",
                    "hasLeadingTrivia": true,
                    "hasLeadingComment": true,
                    "hasLeadingNewLine": true,
                    "hasTrailingTrivia": true,
                    "leadingTrivia": [
                        {
                            "kind": "SingleLineCommentTrivia",
                            "text": "/// Copyright (c) 2012 Ecma International.  All rights reserved. "
                        },
                        {
                            "kind": "NewLineTrivia",
                            "text": "\r\n"
                        },
                        {
                            "kind": "SingleLineCommentTrivia",
                            "text": "/// Ecma International makes this code available under the terms and conditions set"
                        },
                        {
                            "kind": "NewLineTrivia",
                            "text": "\r\n"
                        },
                        {
                            "kind": "SingleLineCommentTrivia",
                            "text": "/// forth on http://hg.ecmascript.org/tests/test262/raw-file/tip/LICENSE (the "
                        },
                        {
                            "kind": "NewLineTrivia",
                            "text": "\r\n"
                        },
                        {
                            "kind": "SingleLineCommentTrivia",
                            "text": "/// \"Use Terms\").   Any redistribution of this code must retain the above "
                        },
                        {
                            "kind": "NewLineTrivia",
                            "text": "\r\n"
                        },
                        {
                            "kind": "SingleLineCommentTrivia",
                            "text": "/// copyright and this notice and otherwise comply with the Use Terms."
                        },
                        {
                            "kind": "NewLineTrivia",
                            "text": "\r\n"
                        },
                        {
                            "kind": "MultiLineCommentTrivia",
                            "text": "/**\r\n * @path ch15/15.2/15.2.3/15.2.3.5/15.2.3.5-4-274.js\r\n * @description Object.create - 'set' property of one property in 'Properties' is own accessor property that overrides an inherited data property (8.10.5 step 8.a)\r\n */"
                        },
                        {
                            "kind": "NewLineTrivia",
                            "text": "\r\n"
                        },
                        {
                            "kind": "NewLineTrivia",
                            "text": "\r\n"
                        },
                        {
                            "kind": "NewLineTrivia",
                            "text": "\r\n"
                        }
                    ],
                    "trailingTrivia": [
                        {
                            "kind": "WhitespaceTrivia",
                            "text": " "
                        }
                    ]
                },
                "identifier": {
                    "kind": "IdentifierName",
                    "fullStart": 622,
                    "fullEnd": 630,
                    "start": 622,
                    "end": 630,
                    "fullWidth": 8,
                    "width": 8,
                    "text": "testcase",
                    "value": "testcase",
                    "valueText": "testcase"
                },
                "callSignature": {
                    "kind": "CallSignature",
                    "fullStart": 630,
                    "fullEnd": 633,
                    "start": 630,
                    "end": 632,
                    "fullWidth": 3,
                    "width": 2,
                    "parameterList": {
                        "kind": "ParameterList",
                        "fullStart": 630,
                        "fullEnd": 633,
                        "start": 630,
                        "end": 632,
                        "fullWidth": 3,
                        "width": 2,
                        "openParenToken": {
                            "kind": "OpenParenToken",
                            "fullStart": 630,
                            "fullEnd": 631,
                            "start": 630,
                            "end": 631,
                            "fullWidth": 1,
                            "width": 1,
                            "text": "(",
                            "value": "(",
                            "valueText": "("
                        },
                        "parameters": [],
                        "closeParenToken": {
                            "kind": "CloseParenToken",
                            "fullStart": 631,
                            "fullEnd": 633,
                            "start": 631,
                            "end": 632,
                            "fullWidth": 2,
                            "width": 1,
                            "text": ")",
                            "value": ")",
                            "valueText": ")",
                            "hasTrailingTrivia": true,
                            "trailingTrivia": [
                                {
                                    "kind": "WhitespaceTrivia",
                                    "text": " "
                                }
                            ]
                        }
                    }
                },
                "block": {
                    "kind": "Block",
                    "fullStart": 633,
                    "fullEnd": 1406,
                    "start": 633,
                    "end": 1404,
                    "fullWidth": 773,
                    "width": 771,
                    "isIncrementallyUnusable": true,
                    "openBraceToken": {
                        "kind": "OpenBraceToken",
                        "fullStart": 633,
                        "fullEnd": 636,
                        "start": 633,
                        "end": 634,
                        "fullWidth": 3,
                        "width": 1,
                        "text": "{",
                        "value": "{",
                        "valueText": "{",
                        "hasTrailingTrivia": true,
                        "hasTrailingNewLine": true,
                        "trailingTrivia": [
                            {
                                "kind": "NewLineTrivia",
                                "text": "\r\n"
                            }
                        ]
                    },
                    "statements": [
                        {
                            "kind": "VariableStatement",
                            "fullStart": 636,
                            "fullEnd": 665,
                            "start": 644,
                            "end": 663,
                            "fullWidth": 29,
                            "width": 19,
                            "modifiers": [],
                            "variableDeclaration": {
                                "kind": "VariableDeclaration",
                                "fullStart": 636,
                                "fullEnd": 662,
                                "start": 644,
                                "end": 662,
                                "fullWidth": 26,
                                "width": 18,
                                "varKeyword": {
                                    "kind": "VarKeyword",
                                    "fullStart": 636,
                                    "fullEnd": 648,
                                    "start": 644,
                                    "end": 647,
                                    "fullWidth": 12,
                                    "width": 3,
                                    "text": "var",
                                    "value": "var",
                                    "valueText": "var",
                                    "hasLeadingTrivia": true,
                                    "hasTrailingTrivia": true,
                                    "leadingTrivia": [
                                        {
                                            "kind": "WhitespaceTrivia",
                                            "text": "        "
                                        }
                                    ],
                                    "trailingTrivia": [
                                        {
                                            "kind": "WhitespaceTrivia",
                                            "text": " "
                                        }
                                    ]
                                },
                                "variableDeclarators": [
                                    {
                                        "kind": "VariableDeclarator",
                                        "fullStart": 648,
                                        "fullEnd": 662,
                                        "start": 648,
                                        "end": 662,
                                        "fullWidth": 14,
                                        "width": 14,
                                        "identifier": {
                                            "kind": "IdentifierName",
                                            "fullStart": 648,
                                            "fullEnd": 654,
                                            "start": 648,
                                            "end": 653,
                                            "fullWidth": 6,
                                            "width": 5,
                                            "text": "data1",
                                            "value": "data1",
                                            "valueText": "data1",
                                            "hasTrailingTrivia": true,
                                            "trailingTrivia": [
                                                {
                                                    "kind": "WhitespaceTrivia",
                                                    "text": " "
                                                }
                                            ]
                                        },
                                        "equalsValueClause": {
                                            "kind": "EqualsValueClause",
                                            "fullStart": 654,
                                            "fullEnd": 662,
                                            "start": 654,
                                            "end": 662,
                                            "fullWidth": 8,
                                            "width": 8,
                                            "equalsToken": {
                                                "kind": "EqualsToken",
                                                "fullStart": 654,
                                                "fullEnd": 656,
                                                "start": 654,
                                                "end": 655,
                                                "fullWidth": 2,
                                                "width": 1,
                                                "text": "=",
                                                "value": "=",
                                                "valueText": "=",
                                                "hasTrailingTrivia": true,
                                                "trailingTrivia": [
                                                    {
                                                        "kind": "WhitespaceTrivia",
                                                        "text": " "
                                                    }
                                                ]
                                            },
                                            "value": {
                                                "kind": "StringLiteral",
                                                "fullStart": 656,
                                                "fullEnd": 662,
                                                "start": 656,
                                                "end": 662,
                                                "fullWidth": 6,
                                                "width": 6,
                                                "text": "\"data\"",
                                                "value": "data",
                                                "valueText": "data"
                                            }
                                        }
                                    }
                                ]
                            },
                            "semicolonToken": {
                                "kind": "SemicolonToken",
                                "fullStart": 662,
                                "fullEnd": 665,
                                "start": 662,
                                "end": 663,
                                "fullWidth": 3,
                                "width": 1,
                                "text": ";",
                                "value": ";",
                                "valueText": ";",
                                "hasTrailingTrivia": true,
                                "hasTrailingNewLine": true,
                                "trailingTrivia": [
                                    {
                                        "kind": "NewLineTrivia",
                                        "text": "\r\n"
                                    }
                                ]
                            }
                        },
                        {
                            "kind": "VariableStatement",
                            "fullStart": 665,
                            "fullEnd": 694,
                            "start": 673,
                            "end": 692,
                            "fullWidth": 29,
                            "width": 19,
                            "modifiers": [],
                            "variableDeclaration": {
                                "kind": "VariableDeclaration",
                                "fullStart": 665,
                                "fullEnd": 691,
                                "start": 673,
                                "end": 691,
                                "fullWidth": 26,
                                "width": 18,
                                "varKeyword": {
                                    "kind": "VarKeyword",
                                    "fullStart": 665,
                                    "fullEnd": 677,
                                    "start": 673,
                                    "end": 676,
                                    "fullWidth": 12,
                                    "width": 3,
                                    "text": "var",
                                    "value": "var",
                                    "valueText": "var",
                                    "hasLeadingTrivia": true,
                                    "hasTrailingTrivia": true,
                                    "leadingTrivia": [
                                        {
                                            "kind": "WhitespaceTrivia",
                                            "text": "        "
                                        }
                                    ],
                                    "trailingTrivia": [
                                        {
                                            "kind": "WhitespaceTrivia",
                                            "text": " "
                                        }
                                    ]
                                },
                                "variableDeclarators": [
                                    {
                                        "kind": "VariableDeclarator",
                                        "fullStart": 677,
                                        "fullEnd": 691,
                                        "start": 677,
                                        "end": 691,
                                        "fullWidth": 14,
                                        "width": 14,
                                        "identifier": {
                                            "kind": "IdentifierName",
                                            "fullStart": 677,
                                            "fullEnd": 683,
                                            "start": 677,
                                            "end": 682,
                                            "fullWidth": 6,
                                            "width": 5,
                                            "text": "data2",
                                            "value": "data2",
                                            "valueText": "data2",
                                            "hasTrailingTrivia": true,
                                            "trailingTrivia": [
                                                {
                                                    "kind": "WhitespaceTrivia",
                                                    "text": " "
                                                }
                                            ]
                                        },
                                        "equalsValueClause": {
                                            "kind": "EqualsValueClause",
                                            "fullStart": 683,
                                            "fullEnd": 691,
                                            "start": 683,
                                            "end": 691,
                                            "fullWidth": 8,
                                            "width": 8,
                                            "equalsToken": {
                                                "kind": "EqualsToken",
                                                "fullStart": 683,
                                                "fullEnd": 685,
                                                "start": 683,
                                                "end": 684,
                                                "fullWidth": 2,
                                                "width": 1,
                                                "text": "=",
                                                "value": "=",
                                                "valueText": "=",
                                                "hasTrailingTrivia": true,
                                                "trailingTrivia": [
                                                    {
                                                        "kind": "WhitespaceTrivia",
                                                        "text": " "
                                                    }
                                                ]
                                            },
                                            "value": {
                                                "kind": "StringLiteral",
                                                "fullStart": 685,
                                                "fullEnd": 691,
                                                "start": 685,
                                                "end": 691,
                                                "fullWidth": 6,
                                                "width": 6,
                                                "text": "\"data\"",
                                                "value": "data",
                                                "valueText": "data"
                                            }
                                        }
                                    }
                                ]
                            },
                            "semicolonToken": {
                                "kind": "SemicolonToken",
                                "fullStart": 691,
                                "fullEnd": 694,
                                "start": 691,
                                "end": 692,
                                "fullWidth": 3,
                                "width": 1,
                                "text": ";",
                                "value": ";",
                                "valueText": ";",
                                "hasTrailingTrivia": true,
                                "hasTrailingNewLine": true,
                                "trailingTrivia": [
                                    {
                                        "kind": "NewLineTrivia",
                                        "text": "\r\n"
                                    }
                                ]
                            }
                        },
                        {
                            "kind": "VariableStatement",
                            "fullStart": 694,
                            "fullEnd": 721,
                            "start": 704,
                            "end": 719,
                            "fullWidth": 27,
                            "width": 15,
                            "modifiers": [],
                            "variableDeclaration": {
                                "kind": "VariableDeclaration",
                                "fullStart": 694,
                                "fullEnd": 718,
                                "start": 704,
                                "end": 718,
                                "fullWidth": 24,
                                "width": 14,
                                "varKeyword": {
                                    "kind": "VarKeyword",
                                    "fullStart": 694,
                                    "fullEnd": 708,
                                    "start": 704,
                                    "end": 707,
                                    "fullWidth": 14,
                                    "width": 3,
                                    "text": "var",
                                    "value": "var",
                                    "valueText": "var",
                                    "hasLeadingTrivia": true,
                                    "hasLeadingNewLine": true,
                                    "hasTrailingTrivia": true,
                                    "leadingTrivia": [
                                        {
                                            "kind": "NewLineTrivia",
                                            "text": "\r\n"
                                        },
                                        {
                                            "kind": "WhitespaceTrivia",
                                            "text": "        "
                                        }
                                    ],
                                    "trailingTrivia": [
                                        {
                                            "kind": "WhitespaceTrivia",
                                            "text": " "
                                        }
                                    ]
                                },
                                "variableDeclarators": [
                                    {
                                        "kind": "VariableDeclarator",
                                        "fullStart": 708,
                                        "fullEnd": 718,
                                        "start": 708,
                                        "end": 718,
                                        "fullWidth": 10,
                                        "width": 10,
                                        "identifier": {
                                            "kind": "IdentifierName",
                                            "fullStart": 708,
                                            "fullEnd": 714,
                                            "start": 708,
                                            "end": 713,
                                            "fullWidth": 6,
                                            "width": 5,
                                            "text": "proto",
                                            "value": "proto",
                                            "valueText": "proto",
                                            "hasTrailingTrivia": true,
                                            "trailingTrivia": [
                                                {
                                                    "kind": "WhitespaceTrivia",
                                                    "text": " "
                                                }
                                            ]
                                        },
                                        "equalsValueClause": {
                                            "kind": "EqualsValueClause",
                                            "fullStart": 714,
                                            "fullEnd": 718,
                                            "start": 714,
                                            "end": 718,
                                            "fullWidth": 4,
                                            "width": 4,
                                            "equalsToken": {
                                                "kind": "EqualsToken",
                                                "fullStart": 714,
                                                "fullEnd": 716,
                                                "start": 714,
                                                "end": 715,
                                                "fullWidth": 2,
                                                "width": 1,
                                                "text": "=",
                                                "value": "=",
                                                "valueText": "=",
                                                "hasTrailingTrivia": true,
                                                "trailingTrivia": [
                                                    {
                                                        "kind": "WhitespaceTrivia",
                                                        "text": " "
                                                    }
                                                ]
                                            },
                                            "value": {
                                                "kind": "ObjectLiteralExpression",
                                                "fullStart": 716,
                                                "fullEnd": 718,
                                                "start": 716,
                                                "end": 718,
                                                "fullWidth": 2,
                                                "width": 2,
                                                "openBraceToken": {
                                                    "kind": "OpenBraceToken",
                                                    "fullStart": 716,
                                                    "fullEnd": 717,
                                                    "start": 716,
                                                    "end": 717,
                                                    "fullWidth": 1,
                                                    "width": 1,
                                                    "text": "{",
                                                    "value": "{",
                                                    "valueText": "{"
                                                },
                                                "propertyAssignments": [],
                                                "closeBraceToken": {
                                                    "kind": "CloseBraceToken",
                                                    "fullStart": 717,
                                                    "fullEnd": 718,
                                                    "start": 717,
                                                    "end": 718,
                                                    "fullWidth": 1,
                                                    "width": 1,
                                                    "text": "}",
                                                    "value": "}",
                                                    "valueText": "}"
                                                }
                                            }
                                        }
                                    }
                                ]
                            },
                            "semicolonToken": {
                                "kind": "SemicolonToken",
                                "fullStart": 718,
                                "fullEnd": 721,
                                "start": 718,
                                "end": 719,
                                "fullWidth": 3,
                                "width": 1,
                                "text": ";",
                                "value": ";",
                                "valueText": ";",
                                "hasTrailingTrivia": true,
                                "hasTrailingNewLine": true,
                                "trailingTrivia": [
                                    {
                                        "kind": "NewLineTrivia",
                                        "text": "\r\n"
                                    }
                                ]
                            }
                        },
                        {
                            "kind": "ExpressionStatement",
                            "fullStart": 721,
                            "fullEnd": 801,
                            "start": 729,
                            "end": 799,
                            "fullWidth": 80,
                            "width": 70,
                            "isIncrementallyUnusable": true,
                            "expression": {
                                "kind": "AssignmentExpression",
                                "fullStart": 721,
                                "fullEnd": 798,
                                "start": 729,
                                "end": 798,
                                "fullWidth": 77,
                                "width": 69,
                                "isIncrementallyUnusable": true,
                                "left": {
                                    "kind": "MemberAccessExpression",
                                    "fullStart": 721,
                                    "fullEnd": 739,
                                    "start": 729,
                                    "end": 738,
                                    "fullWidth": 18,
                                    "width": 9,
                                    "isIncrementallyUnusable": true,
                                    "expression": {
                                        "kind": "IdentifierName",
                                        "fullStart": 721,
                                        "fullEnd": 734,
                                        "start": 729,
                                        "end": 734,
                                        "fullWidth": 13,
                                        "width": 5,
                                        "text": "proto",
                                        "value": "proto",
                                        "valueText": "proto",
                                        "hasLeadingTrivia": true,
                                        "leadingTrivia": [
                                            {
                                                "kind": "WhitespaceTrivia",
                                                "text": "        "
                                            }
                                        ]
                                    },
                                    "dotToken": {
                                        "kind": "DotToken",
                                        "fullStart": 734,
                                        "fullEnd": 735,
                                        "start": 734,
                                        "end": 735,
                                        "fullWidth": 1,
                                        "width": 1,
                                        "text": ".",
                                        "value": ".",
                                        "valueText": "."
                                    },
                                    "name": {
                                        "kind": "IdentifierName",
                                        "fullStart": 735,
                                        "fullEnd": 739,
                                        "start": 735,
                                        "end": 738,
                                        "fullWidth": 4,
                                        "width": 3,
                                        "text": "set",
                                        "value": "set",
                                        "valueText": "set",
                                        "hasTrailingTrivia": true,
                                        "trailingTrivia": [
                                            {
                                                "kind": "WhitespaceTrivia",
                                                "text": " "
                                            }
                                        ]
                                    }
                                },
                                "operatorToken": {
                                    "kind": "EqualsToken",
                                    "fullStart": 739,
                                    "fullEnd": 741,
                                    "start": 739,
                                    "end": 740,
                                    "fullWidth": 2,
                                    "width": 1,
                                    "text": "=",
                                    "value": "=",
                                    "valueText": "=",
                                    "hasTrailingTrivia": true,
                                    "trailingTrivia": [
                                        {
                                            "kind": "WhitespaceTrivia",
                                            "text": " "
                                        }
                                    ]
                                },
                                "right": {
                                    "kind": "FunctionExpression",
                                    "fullStart": 741,
                                    "fullEnd": 798,
                                    "start": 741,
                                    "end": 798,
                                    "fullWidth": 57,
                                    "width": 57,
                                    "functionKeyword": {
                                        "kind": "FunctionKeyword",
                                        "fullStart": 741,
                                        "fullEnd": 750,
                                        "start": 741,
                                        "end": 749,
                                        "fullWidth": 9,
                                        "width": 8,
                                        "text": "function",
                                        "value": "function",
                                        "valueText": "function",
                                        "hasTrailingTrivia": true,
                                        "trailingTrivia": [
                                            {
                                                "kind": "WhitespaceTrivia",
                                                "text": " "
                                            }
                                        ]
                                    },
                                    "callSignature": {
                                        "kind": "CallSignature",
                                        "fullStart": 750,
                                        "fullEnd": 758,
                                        "start": 750,
                                        "end": 757,
                                        "fullWidth": 8,
                                        "width": 7,
                                        "parameterList": {
                                            "kind": "ParameterList",
                                            "fullStart": 750,
                                            "fullEnd": 758,
                                            "start": 750,
                                            "end": 757,
                                            "fullWidth": 8,
                                            "width": 7,
                                            "openParenToken": {
                                                "kind": "OpenParenToken",
                                                "fullStart": 750,
                                                "fullEnd": 751,
                                                "start": 750,
                                                "end": 751,
                                                "fullWidth": 1,
                                                "width": 1,
                                                "text": "(",
                                                "value": "(",
                                                "valueText": "("
                                            },
                                            "parameters": [
                                                {
                                                    "kind": "Parameter",
                                                    "fullStart": 751,
                                                    "fullEnd": 756,
                                                    "start": 751,
                                                    "end": 756,
                                                    "fullWidth": 5,
<<<<<<< HEAD
                                                    "width": 5,
=======
                                                    "modifiers": [],
>>>>>>> e3c38734
                                                    "identifier": {
                                                        "kind": "IdentifierName",
                                                        "fullStart": 751,
                                                        "fullEnd": 756,
                                                        "start": 751,
                                                        "end": 756,
                                                        "fullWidth": 5,
                                                        "width": 5,
                                                        "text": "value",
                                                        "value": "value",
                                                        "valueText": "value"
                                                    }
                                                }
                                            ],
                                            "closeParenToken": {
                                                "kind": "CloseParenToken",
                                                "fullStart": 756,
                                                "fullEnd": 758,
                                                "start": 756,
                                                "end": 757,
                                                "fullWidth": 2,
                                                "width": 1,
                                                "text": ")",
                                                "value": ")",
                                                "valueText": ")",
                                                "hasTrailingTrivia": true,
                                                "trailingTrivia": [
                                                    {
                                                        "kind": "WhitespaceTrivia",
                                                        "text": " "
                                                    }
                                                ]
                                            }
                                        }
                                    },
                                    "block": {
                                        "kind": "Block",
                                        "fullStart": 758,
                                        "fullEnd": 798,
                                        "start": 758,
                                        "end": 798,
                                        "fullWidth": 40,
                                        "width": 40,
                                        "openBraceToken": {
                                            "kind": "OpenBraceToken",
                                            "fullStart": 758,
                                            "fullEnd": 761,
                                            "start": 758,
                                            "end": 759,
                                            "fullWidth": 3,
                                            "width": 1,
                                            "text": "{",
                                            "value": "{",
                                            "valueText": "{",
                                            "hasTrailingTrivia": true,
                                            "hasTrailingNewLine": true,
                                            "trailingTrivia": [
                                                {
                                                    "kind": "NewLineTrivia",
                                                    "text": "\r\n"
                                                }
                                            ]
                                        },
                                        "statements": [
                                            {
                                                "kind": "ExpressionStatement",
                                                "fullStart": 761,
                                                "fullEnd": 789,
                                                "start": 773,
                                                "end": 787,
                                                "fullWidth": 28,
                                                "width": 14,
                                                "expression": {
                                                    "kind": "AssignmentExpression",
                                                    "fullStart": 761,
                                                    "fullEnd": 786,
                                                    "start": 773,
                                                    "end": 786,
                                                    "fullWidth": 25,
                                                    "width": 13,
                                                    "left": {
                                                        "kind": "IdentifierName",
                                                        "fullStart": 761,
                                                        "fullEnd": 779,
                                                        "start": 773,
                                                        "end": 778,
                                                        "fullWidth": 18,
                                                        "width": 5,
                                                        "text": "data2",
                                                        "value": "data2",
                                                        "valueText": "data2",
                                                        "hasLeadingTrivia": true,
                                                        "hasTrailingTrivia": true,
                                                        "leadingTrivia": [
                                                            {
                                                                "kind": "WhitespaceTrivia",
                                                                "text": "            "
                                                            }
                                                        ],
                                                        "trailingTrivia": [
                                                            {
                                                                "kind": "WhitespaceTrivia",
                                                                "text": " "
                                                            }
                                                        ]
                                                    },
                                                    "operatorToken": {
                                                        "kind": "EqualsToken",
                                                        "fullStart": 779,
                                                        "fullEnd": 781,
                                                        "start": 779,
                                                        "end": 780,
                                                        "fullWidth": 2,
                                                        "width": 1,
                                                        "text": "=",
                                                        "value": "=",
                                                        "valueText": "=",
                                                        "hasTrailingTrivia": true,
                                                        "trailingTrivia": [
                                                            {
                                                                "kind": "WhitespaceTrivia",
                                                                "text": " "
                                                            }
                                                        ]
                                                    },
                                                    "right": {
                                                        "kind": "IdentifierName",
                                                        "fullStart": 781,
                                                        "fullEnd": 786,
                                                        "start": 781,
                                                        "end": 786,
                                                        "fullWidth": 5,
                                                        "width": 5,
                                                        "text": "value",
                                                        "value": "value",
                                                        "valueText": "value"
                                                    }
                                                },
                                                "semicolonToken": {
                                                    "kind": "SemicolonToken",
                                                    "fullStart": 786,
                                                    "fullEnd": 789,
                                                    "start": 786,
                                                    "end": 787,
                                                    "fullWidth": 3,
                                                    "width": 1,
                                                    "text": ";",
                                                    "value": ";",
                                                    "valueText": ";",
                                                    "hasTrailingTrivia": true,
                                                    "hasTrailingNewLine": true,
                                                    "trailingTrivia": [
                                                        {
                                                            "kind": "NewLineTrivia",
                                                            "text": "\r\n"
                                                        }
                                                    ]
                                                }
                                            }
                                        ],
                                        "closeBraceToken": {
                                            "kind": "CloseBraceToken",
                                            "fullStart": 789,
                                            "fullEnd": 798,
                                            "start": 797,
                                            "end": 798,
                                            "fullWidth": 9,
                                            "width": 1,
                                            "text": "}",
                                            "value": "}",
                                            "valueText": "}",
                                            "hasLeadingTrivia": true,
                                            "leadingTrivia": [
                                                {
                                                    "kind": "WhitespaceTrivia",
                                                    "text": "        "
                                                }
                                            ]
                                        }
                                    }
                                }
                            },
                            "semicolonToken": {
                                "kind": "SemicolonToken",
                                "fullStart": 798,
                                "fullEnd": 801,
                                "start": 798,
                                "end": 799,
                                "fullWidth": 3,
                                "width": 1,
                                "text": ";",
                                "value": ";",
                                "valueText": ";",
                                "hasTrailingTrivia": true,
                                "hasTrailingNewLine": true,
                                "trailingTrivia": [
                                    {
                                        "kind": "NewLineTrivia",
                                        "text": "\r\n"
                                    }
                                ]
                            }
                        },
                        {
                            "kind": "VariableStatement",
                            "fullStart": 801,
                            "fullEnd": 848,
                            "start": 811,
                            "end": 846,
                            "fullWidth": 47,
                            "width": 35,
                            "modifiers": [],
                            "variableDeclaration": {
                                "kind": "VariableDeclaration",
                                "fullStart": 801,
                                "fullEnd": 845,
                                "start": 811,
                                "end": 845,
                                "fullWidth": 44,
                                "width": 34,
                                "varKeyword": {
                                    "kind": "VarKeyword",
                                    "fullStart": 801,
                                    "fullEnd": 815,
                                    "start": 811,
                                    "end": 814,
                                    "fullWidth": 14,
                                    "width": 3,
                                    "text": "var",
                                    "value": "var",
                                    "valueText": "var",
                                    "hasLeadingTrivia": true,
                                    "hasLeadingNewLine": true,
                                    "hasTrailingTrivia": true,
                                    "leadingTrivia": [
                                        {
                                            "kind": "NewLineTrivia",
                                            "text": "\r\n"
                                        },
                                        {
                                            "kind": "WhitespaceTrivia",
                                            "text": "        "
                                        }
                                    ],
                                    "trailingTrivia": [
                                        {
                                            "kind": "WhitespaceTrivia",
                                            "text": " "
                                        }
                                    ]
                                },
                                "variableDeclarators": [
                                    {
                                        "kind": "VariableDeclarator",
                                        "fullStart": 815,
                                        "fullEnd": 845,
                                        "start": 815,
                                        "end": 845,
                                        "fullWidth": 30,
                                        "width": 30,
                                        "identifier": {
                                            "kind": "IdentifierName",
                                            "fullStart": 815,
                                            "fullEnd": 828,
                                            "start": 815,
                                            "end": 827,
                                            "fullWidth": 13,
                                            "width": 12,
                                            "text": "ConstructFun",
                                            "value": "ConstructFun",
                                            "valueText": "ConstructFun",
                                            "hasTrailingTrivia": true,
                                            "trailingTrivia": [
                                                {
                                                    "kind": "WhitespaceTrivia",
                                                    "text": " "
                                                }
                                            ]
                                        },
                                        "equalsValueClause": {
                                            "kind": "EqualsValueClause",
                                            "fullStart": 828,
                                            "fullEnd": 845,
                                            "start": 828,
                                            "end": 845,
                                            "fullWidth": 17,
                                            "width": 17,
                                            "equalsToken": {
                                                "kind": "EqualsToken",
                                                "fullStart": 828,
                                                "fullEnd": 830,
                                                "start": 828,
                                                "end": 829,
                                                "fullWidth": 2,
                                                "width": 1,
                                                "text": "=",
                                                "value": "=",
                                                "valueText": "=",
                                                "hasTrailingTrivia": true,
                                                "trailingTrivia": [
                                                    {
                                                        "kind": "WhitespaceTrivia",
                                                        "text": " "
                                                    }
                                                ]
                                            },
                                            "value": {
                                                "kind": "FunctionExpression",
                                                "fullStart": 830,
                                                "fullEnd": 845,
                                                "start": 830,
                                                "end": 845,
                                                "fullWidth": 15,
                                                "width": 15,
                                                "functionKeyword": {
                                                    "kind": "FunctionKeyword",
                                                    "fullStart": 830,
                                                    "fullEnd": 839,
                                                    "start": 830,
                                                    "end": 838,
                                                    "fullWidth": 9,
                                                    "width": 8,
                                                    "text": "function",
                                                    "value": "function",
                                                    "valueText": "function",
                                                    "hasTrailingTrivia": true,
                                                    "trailingTrivia": [
                                                        {
                                                            "kind": "WhitespaceTrivia",
                                                            "text": " "
                                                        }
                                                    ]
                                                },
                                                "callSignature": {
                                                    "kind": "CallSignature",
                                                    "fullStart": 839,
                                                    "fullEnd": 842,
                                                    "start": 839,
                                                    "end": 841,
                                                    "fullWidth": 3,
                                                    "width": 2,
                                                    "parameterList": {
                                                        "kind": "ParameterList",
                                                        "fullStart": 839,
                                                        "fullEnd": 842,
                                                        "start": 839,
                                                        "end": 841,
                                                        "fullWidth": 3,
                                                        "width": 2,
                                                        "openParenToken": {
                                                            "kind": "OpenParenToken",
                                                            "fullStart": 839,
                                                            "fullEnd": 840,
                                                            "start": 839,
                                                            "end": 840,
                                                            "fullWidth": 1,
                                                            "width": 1,
                                                            "text": "(",
                                                            "value": "(",
                                                            "valueText": "("
                                                        },
                                                        "parameters": [],
                                                        "closeParenToken": {
                                                            "kind": "CloseParenToken",
                                                            "fullStart": 840,
                                                            "fullEnd": 842,
                                                            "start": 840,
                                                            "end": 841,
                                                            "fullWidth": 2,
                                                            "width": 1,
                                                            "text": ")",
                                                            "value": ")",
                                                            "valueText": ")",
                                                            "hasTrailingTrivia": true,
                                                            "trailingTrivia": [
                                                                {
                                                                    "kind": "WhitespaceTrivia",
                                                                    "text": " "
                                                                }
                                                            ]
                                                        }
                                                    }
                                                },
                                                "block": {
                                                    "kind": "Block",
                                                    "fullStart": 842,
                                                    "fullEnd": 845,
                                                    "start": 842,
                                                    "end": 845,
                                                    "fullWidth": 3,
                                                    "width": 3,
                                                    "openBraceToken": {
                                                        "kind": "OpenBraceToken",
                                                        "fullStart": 842,
                                                        "fullEnd": 844,
                                                        "start": 842,
                                                        "end": 843,
                                                        "fullWidth": 2,
                                                        "width": 1,
                                                        "text": "{",
                                                        "value": "{",
                                                        "valueText": "{",
                                                        "hasTrailingTrivia": true,
                                                        "trailingTrivia": [
                                                            {
                                                                "kind": "WhitespaceTrivia",
                                                                "text": " "
                                                            }
                                                        ]
                                                    },
                                                    "statements": [],
                                                    "closeBraceToken": {
                                                        "kind": "CloseBraceToken",
                                                        "fullStart": 844,
                                                        "fullEnd": 845,
                                                        "start": 844,
                                                        "end": 845,
                                                        "fullWidth": 1,
                                                        "width": 1,
                                                        "text": "}",
                                                        "value": "}",
                                                        "valueText": "}"
                                                    }
                                                }
                                            }
                                        }
                                    }
                                ]
                            },
                            "semicolonToken": {
                                "kind": "SemicolonToken",
                                "fullStart": 845,
                                "fullEnd": 848,
                                "start": 845,
                                "end": 846,
                                "fullWidth": 3,
                                "width": 1,
                                "text": ";",
                                "value": ";",
                                "valueText": ";",
                                "hasTrailingTrivia": true,
                                "hasTrailingNewLine": true,
                                "trailingTrivia": [
                                    {
                                        "kind": "NewLineTrivia",
                                        "text": "\r\n"
                                    }
                                ]
                            }
                        },
                        {
                            "kind": "ExpressionStatement",
                            "fullStart": 848,
                            "fullEnd": 889,
                            "start": 856,
                            "end": 887,
                            "fullWidth": 41,
                            "width": 31,
                            "expression": {
                                "kind": "AssignmentExpression",
                                "fullStart": 848,
                                "fullEnd": 886,
                                "start": 856,
                                "end": 886,
                                "fullWidth": 38,
                                "width": 30,
                                "left": {
                                    "kind": "MemberAccessExpression",
                                    "fullStart": 848,
                                    "fullEnd": 879,
                                    "start": 856,
                                    "end": 878,
                                    "fullWidth": 31,
                                    "width": 22,
                                    "expression": {
                                        "kind": "IdentifierName",
                                        "fullStart": 848,
                                        "fullEnd": 868,
                                        "start": 856,
                                        "end": 868,
                                        "fullWidth": 20,
                                        "width": 12,
                                        "text": "ConstructFun",
                                        "value": "ConstructFun",
                                        "valueText": "ConstructFun",
                                        "hasLeadingTrivia": true,
                                        "leadingTrivia": [
                                            {
                                                "kind": "WhitespaceTrivia",
                                                "text": "        "
                                            }
                                        ]
                                    },
                                    "dotToken": {
                                        "kind": "DotToken",
                                        "fullStart": 868,
                                        "fullEnd": 869,
                                        "start": 868,
                                        "end": 869,
                                        "fullWidth": 1,
                                        "width": 1,
                                        "text": ".",
                                        "value": ".",
                                        "valueText": "."
                                    },
                                    "name": {
                                        "kind": "IdentifierName",
                                        "fullStart": 869,
                                        "fullEnd": 879,
                                        "start": 869,
                                        "end": 878,
                                        "fullWidth": 10,
                                        "width": 9,
                                        "text": "prototype",
                                        "value": "prototype",
                                        "valueText": "prototype",
                                        "hasTrailingTrivia": true,
                                        "trailingTrivia": [
                                            {
                                                "kind": "WhitespaceTrivia",
                                                "text": " "
                                            }
                                        ]
                                    }
                                },
                                "operatorToken": {
                                    "kind": "EqualsToken",
                                    "fullStart": 879,
                                    "fullEnd": 881,
                                    "start": 879,
                                    "end": 880,
                                    "fullWidth": 2,
                                    "width": 1,
                                    "text": "=",
                                    "value": "=",
                                    "valueText": "=",
                                    "hasTrailingTrivia": true,
                                    "trailingTrivia": [
                                        {
                                            "kind": "WhitespaceTrivia",
                                            "text": " "
                                        }
                                    ]
                                },
                                "right": {
                                    "kind": "IdentifierName",
                                    "fullStart": 881,
                                    "fullEnd": 886,
                                    "start": 881,
                                    "end": 886,
                                    "fullWidth": 5,
                                    "width": 5,
                                    "text": "proto",
                                    "value": "proto",
                                    "valueText": "proto"
                                }
                            },
                            "semicolonToken": {
                                "kind": "SemicolonToken",
                                "fullStart": 886,
                                "fullEnd": 889,
                                "start": 886,
                                "end": 887,
                                "fullWidth": 3,
                                "width": 1,
                                "text": ";",
                                "value": ";",
                                "valueText": ";",
                                "hasTrailingTrivia": true,
                                "hasTrailingNewLine": true,
                                "trailingTrivia": [
                                    {
                                        "kind": "NewLineTrivia",
                                        "text": "\r\n"
                                    }
                                ]
                            }
                        },
                        {
                            "kind": "VariableStatement",
                            "fullStart": 889,
                            "fullEnd": 930,
                            "start": 897,
                            "end": 928,
                            "fullWidth": 41,
                            "width": 31,
                            "modifiers": [],
                            "variableDeclaration": {
                                "kind": "VariableDeclaration",
                                "fullStart": 889,
                                "fullEnd": 927,
                                "start": 897,
                                "end": 927,
                                "fullWidth": 38,
                                "width": 30,
                                "varKeyword": {
                                    "kind": "VarKeyword",
                                    "fullStart": 889,
                                    "fullEnd": 901,
                                    "start": 897,
                                    "end": 900,
                                    "fullWidth": 12,
                                    "width": 3,
                                    "text": "var",
                                    "value": "var",
                                    "valueText": "var",
                                    "hasLeadingTrivia": true,
                                    "hasTrailingTrivia": true,
                                    "leadingTrivia": [
                                        {
                                            "kind": "WhitespaceTrivia",
                                            "text": "        "
                                        }
                                    ],
                                    "trailingTrivia": [
                                        {
                                            "kind": "WhitespaceTrivia",
                                            "text": " "
                                        }
                                    ]
                                },
                                "variableDeclarators": [
                                    {
                                        "kind": "VariableDeclarator",
                                        "fullStart": 901,
                                        "fullEnd": 927,
                                        "start": 901,
                                        "end": 927,
                                        "fullWidth": 26,
                                        "width": 26,
                                        "identifier": {
                                            "kind": "IdentifierName",
                                            "fullStart": 901,
                                            "fullEnd": 907,
                                            "start": 901,
                                            "end": 906,
                                            "fullWidth": 6,
                                            "width": 5,
                                            "text": "child",
                                            "value": "child",
                                            "valueText": "child",
                                            "hasTrailingTrivia": true,
                                            "trailingTrivia": [
                                                {
                                                    "kind": "WhitespaceTrivia",
                                                    "text": " "
                                                }
                                            ]
                                        },
                                        "equalsValueClause": {
                                            "kind": "EqualsValueClause",
                                            "fullStart": 907,
                                            "fullEnd": 927,
                                            "start": 907,
                                            "end": 927,
                                            "fullWidth": 20,
                                            "width": 20,
                                            "equalsToken": {
                                                "kind": "EqualsToken",
                                                "fullStart": 907,
                                                "fullEnd": 909,
                                                "start": 907,
                                                "end": 908,
                                                "fullWidth": 2,
                                                "width": 1,
                                                "text": "=",
                                                "value": "=",
                                                "valueText": "=",
                                                "hasTrailingTrivia": true,
                                                "trailingTrivia": [
                                                    {
                                                        "kind": "WhitespaceTrivia",
                                                        "text": " "
                                                    }
                                                ]
                                            },
                                            "value": {
                                                "kind": "ObjectCreationExpression",
                                                "fullStart": 909,
                                                "fullEnd": 927,
                                                "start": 909,
                                                "end": 927,
                                                "fullWidth": 18,
                                                "width": 18,
                                                "newKeyword": {
                                                    "kind": "NewKeyword",
                                                    "fullStart": 909,
                                                    "fullEnd": 913,
                                                    "start": 909,
                                                    "end": 912,
                                                    "fullWidth": 4,
                                                    "width": 3,
                                                    "text": "new",
                                                    "value": "new",
                                                    "valueText": "new",
                                                    "hasTrailingTrivia": true,
                                                    "trailingTrivia": [
                                                        {
                                                            "kind": "WhitespaceTrivia",
                                                            "text": " "
                                                        }
                                                    ]
                                                },
                                                "expression": {
                                                    "kind": "IdentifierName",
                                                    "fullStart": 913,
                                                    "fullEnd": 925,
                                                    "start": 913,
                                                    "end": 925,
                                                    "fullWidth": 12,
                                                    "width": 12,
                                                    "text": "ConstructFun",
                                                    "value": "ConstructFun",
                                                    "valueText": "ConstructFun"
                                                },
                                                "argumentList": {
                                                    "kind": "ArgumentList",
                                                    "fullStart": 925,
                                                    "fullEnd": 927,
                                                    "start": 925,
                                                    "end": 927,
                                                    "fullWidth": 2,
                                                    "width": 2,
                                                    "openParenToken": {
                                                        "kind": "OpenParenToken",
                                                        "fullStart": 925,
                                                        "fullEnd": 926,
                                                        "start": 925,
                                                        "end": 926,
                                                        "fullWidth": 1,
                                                        "width": 1,
                                                        "text": "(",
                                                        "value": "(",
                                                        "valueText": "("
                                                    },
                                                    "arguments": [],
                                                    "closeParenToken": {
                                                        "kind": "CloseParenToken",
                                                        "fullStart": 926,
                                                        "fullEnd": 927,
                                                        "start": 926,
                                                        "end": 927,
                                                        "fullWidth": 1,
                                                        "width": 1,
                                                        "text": ")",
                                                        "value": ")",
                                                        "valueText": ")"
                                                    }
                                                }
                                            }
                                        }
                                    }
                                ]
                            },
                            "semicolonToken": {
                                "kind": "SemicolonToken",
                                "fullStart": 927,
                                "fullEnd": 930,
                                "start": 927,
                                "end": 928,
                                "fullWidth": 3,
                                "width": 1,
                                "text": ";",
                                "value": ";",
                                "valueText": ";",
                                "hasTrailingTrivia": true,
                                "hasTrailingNewLine": true,
                                "trailingTrivia": [
                                    {
                                        "kind": "NewLineTrivia",
                                        "text": "\r\n"
                                    }
                                ]
                            }
                        },
                        {
                            "kind": "ExpressionStatement",
                            "fullStart": 930,
                            "fullEnd": 1136,
                            "start": 938,
                            "end": 1134,
                            "fullWidth": 206,
                            "width": 196,
                            "isIncrementallyUnusable": true,
                            "expression": {
                                "kind": "InvocationExpression",
                                "fullStart": 930,
                                "fullEnd": 1133,
                                "start": 938,
                                "end": 1133,
                                "fullWidth": 203,
                                "width": 195,
                                "isIncrementallyUnusable": true,
                                "expression": {
                                    "kind": "MemberAccessExpression",
                                    "fullStart": 930,
                                    "fullEnd": 959,
                                    "start": 938,
                                    "end": 959,
                                    "fullWidth": 29,
                                    "width": 21,
                                    "expression": {
                                        "kind": "IdentifierName",
                                        "fullStart": 930,
                                        "fullEnd": 944,
                                        "start": 938,
                                        "end": 944,
                                        "fullWidth": 14,
                                        "width": 6,
                                        "text": "Object",
                                        "value": "Object",
                                        "valueText": "Object",
                                        "hasLeadingTrivia": true,
                                        "leadingTrivia": [
                                            {
                                                "kind": "WhitespaceTrivia",
                                                "text": "        "
                                            }
                                        ]
                                    },
                                    "dotToken": {
                                        "kind": "DotToken",
                                        "fullStart": 944,
                                        "fullEnd": 945,
                                        "start": 944,
                                        "end": 945,
                                        "fullWidth": 1,
                                        "width": 1,
                                        "text": ".",
                                        "value": ".",
                                        "valueText": "."
                                    },
                                    "name": {
                                        "kind": "IdentifierName",
                                        "fullStart": 945,
                                        "fullEnd": 959,
                                        "start": 945,
                                        "end": 959,
                                        "fullWidth": 14,
                                        "width": 14,
                                        "text": "defineProperty",
                                        "value": "defineProperty",
                                        "valueText": "defineProperty"
                                    }
                                },
                                "argumentList": {
                                    "kind": "ArgumentList",
                                    "fullStart": 959,
                                    "fullEnd": 1133,
                                    "start": 959,
                                    "end": 1133,
                                    "fullWidth": 174,
                                    "width": 174,
                                    "isIncrementallyUnusable": true,
                                    "openParenToken": {
                                        "kind": "OpenParenToken",
                                        "fullStart": 959,
                                        "fullEnd": 960,
                                        "start": 959,
                                        "end": 960,
                                        "fullWidth": 1,
                                        "width": 1,
                                        "text": "(",
                                        "value": "(",
                                        "valueText": "("
                                    },
                                    "arguments": [
                                        {
                                            "kind": "IdentifierName",
                                            "fullStart": 960,
                                            "fullEnd": 965,
                                            "start": 960,
                                            "end": 965,
                                            "fullWidth": 5,
                                            "width": 5,
                                            "text": "child",
                                            "value": "child",
                                            "valueText": "child"
                                        },
                                        {
                                            "kind": "CommaToken",
                                            "fullStart": 965,
                                            "fullEnd": 967,
                                            "start": 965,
                                            "end": 966,
                                            "fullWidth": 2,
                                            "width": 1,
                                            "text": ",",
                                            "value": ",",
                                            "valueText": ",",
                                            "hasTrailingTrivia": true,
                                            "trailingTrivia": [
                                                {
                                                    "kind": "WhitespaceTrivia",
                                                    "text": " "
                                                }
                                            ]
                                        },
                                        {
                                            "kind": "StringLiteral",
                                            "fullStart": 967,
                                            "fullEnd": 972,
                                            "start": 967,
                                            "end": 972,
                                            "fullWidth": 5,
                                            "width": 5,
                                            "text": "\"set\"",
                                            "value": "set",
                                            "valueText": "set"
                                        },
                                        {
                                            "kind": "CommaToken",
                                            "fullStart": 972,
                                            "fullEnd": 974,
                                            "start": 972,
                                            "end": 973,
                                            "fullWidth": 2,
                                            "width": 1,
                                            "text": ",",
                                            "value": ",",
                                            "valueText": ",",
                                            "hasTrailingTrivia": true,
                                            "trailingTrivia": [
                                                {
                                                    "kind": "WhitespaceTrivia",
                                                    "text": " "
                                                }
                                            ]
                                        },
                                        {
                                            "kind": "ObjectLiteralExpression",
                                            "fullStart": 974,
                                            "fullEnd": 1132,
                                            "start": 974,
                                            "end": 1132,
                                            "fullWidth": 158,
                                            "width": 158,
                                            "isIncrementallyUnusable": true,
                                            "openBraceToken": {
                                                "kind": "OpenBraceToken",
                                                "fullStart": 974,
                                                "fullEnd": 977,
                                                "start": 974,
                                                "end": 975,
                                                "fullWidth": 3,
                                                "width": 1,
                                                "text": "{",
                                                "value": "{",
                                                "valueText": "{",
                                                "hasTrailingTrivia": true,
                                                "hasTrailingNewLine": true,
                                                "trailingTrivia": [
                                                    {
                                                        "kind": "NewLineTrivia",
                                                        "text": "\r\n"
                                                    }
                                                ]
                                            },
                                            "propertyAssignments": [
                                                {
                                                    "kind": "SimplePropertyAssignment",
                                                    "fullStart": 977,
                                                    "fullEnd": 1123,
                                                    "start": 989,
                                                    "end": 1121,
                                                    "fullWidth": 146,
                                                    "width": 132,
                                                    "isIncrementallyUnusable": true,
                                                    "propertyName": {
                                                        "kind": "IdentifierName",
                                                        "fullStart": 977,
                                                        "fullEnd": 992,
                                                        "start": 989,
                                                        "end": 992,
                                                        "fullWidth": 15,
                                                        "width": 3,
                                                        "text": "get",
                                                        "value": "get",
                                                        "valueText": "get",
                                                        "hasLeadingTrivia": true,
                                                        "leadingTrivia": [
                                                            {
                                                                "kind": "WhitespaceTrivia",
                                                                "text": "            "
                                                            }
                                                        ]
                                                    },
                                                    "colonToken": {
                                                        "kind": "ColonToken",
                                                        "fullStart": 992,
                                                        "fullEnd": 994,
                                                        "start": 992,
                                                        "end": 993,
                                                        "fullWidth": 2,
                                                        "width": 1,
                                                        "text": ":",
                                                        "value": ":",
                                                        "valueText": ":",
                                                        "hasTrailingTrivia": true,
                                                        "trailingTrivia": [
                                                            {
                                                                "kind": "WhitespaceTrivia",
                                                                "text": " "
                                                            }
                                                        ]
                                                    },
                                                    "expression": {
                                                        "kind": "FunctionExpression",
                                                        "fullStart": 994,
                                                        "fullEnd": 1123,
                                                        "start": 994,
                                                        "end": 1121,
                                                        "fullWidth": 129,
                                                        "width": 127,
                                                        "functionKeyword": {
                                                            "kind": "FunctionKeyword",
                                                            "fullStart": 994,
                                                            "fullEnd": 1003,
                                                            "start": 994,
                                                            "end": 1002,
                                                            "fullWidth": 9,
                                                            "width": 8,
                                                            "text": "function",
                                                            "value": "function",
                                                            "valueText": "function",
                                                            "hasTrailingTrivia": true,
                                                            "trailingTrivia": [
                                                                {
                                                                    "kind": "WhitespaceTrivia",
                                                                    "text": " "
                                                                }
                                                            ]
                                                        },
                                                        "callSignature": {
                                                            "kind": "CallSignature",
                                                            "fullStart": 1003,
                                                            "fullEnd": 1006,
                                                            "start": 1003,
                                                            "end": 1005,
                                                            "fullWidth": 3,
                                                            "width": 2,
                                                            "parameterList": {
                                                                "kind": "ParameterList",
                                                                "fullStart": 1003,
                                                                "fullEnd": 1006,
                                                                "start": 1003,
                                                                "end": 1005,
                                                                "fullWidth": 3,
                                                                "width": 2,
                                                                "openParenToken": {
                                                                    "kind": "OpenParenToken",
                                                                    "fullStart": 1003,
                                                                    "fullEnd": 1004,
                                                                    "start": 1003,
                                                                    "end": 1004,
                                                                    "fullWidth": 1,
                                                                    "width": 1,
                                                                    "text": "(",
                                                                    "value": "(",
                                                                    "valueText": "("
                                                                },
                                                                "parameters": [],
                                                                "closeParenToken": {
                                                                    "kind": "CloseParenToken",
                                                                    "fullStart": 1004,
                                                                    "fullEnd": 1006,
                                                                    "start": 1004,
                                                                    "end": 1005,
                                                                    "fullWidth": 2,
                                                                    "width": 1,
                                                                    "text": ")",
                                                                    "value": ")",
                                                                    "valueText": ")",
                                                                    "hasTrailingTrivia": true,
                                                                    "trailingTrivia": [
                                                                        {
                                                                            "kind": "WhitespaceTrivia",
                                                                            "text": " "
                                                                        }
                                                                    ]
                                                                }
                                                            }
                                                        },
                                                        "block": {
                                                            "kind": "Block",
                                                            "fullStart": 1006,
                                                            "fullEnd": 1123,
                                                            "start": 1006,
                                                            "end": 1121,
                                                            "fullWidth": 117,
                                                            "width": 115,
                                                            "openBraceToken": {
                                                                "kind": "OpenBraceToken",
                                                                "fullStart": 1006,
                                                                "fullEnd": 1009,
                                                                "start": 1006,
                                                                "end": 1007,
                                                                "fullWidth": 3,
                                                                "width": 1,
                                                                "text": "{",
                                                                "value": "{",
                                                                "valueText": "{",
                                                                "hasTrailingTrivia": true,
                                                                "hasTrailingNewLine": true,
                                                                "trailingTrivia": [
                                                                    {
                                                                        "kind": "NewLineTrivia",
                                                                        "text": "\r\n"
                                                                    }
                                                                ]
                                                            },
                                                            "statements": [
                                                                {
                                                                    "kind": "ReturnStatement",
                                                                    "fullStart": 1009,
                                                                    "fullEnd": 1108,
                                                                    "start": 1025,
                                                                    "end": 1106,
                                                                    "fullWidth": 99,
                                                                    "width": 81,
                                                                    "returnKeyword": {
                                                                        "kind": "ReturnKeyword",
                                                                        "fullStart": 1009,
                                                                        "fullEnd": 1032,
                                                                        "start": 1025,
                                                                        "end": 1031,
                                                                        "fullWidth": 23,
                                                                        "width": 6,
                                                                        "text": "return",
                                                                        "value": "return",
                                                                        "valueText": "return",
                                                                        "hasLeadingTrivia": true,
                                                                        "hasTrailingTrivia": true,
                                                                        "leadingTrivia": [
                                                                            {
                                                                                "kind": "WhitespaceTrivia",
                                                                                "text": "                "
                                                                            }
                                                                        ],
                                                                        "trailingTrivia": [
                                                                            {
                                                                                "kind": "WhitespaceTrivia",
                                                                                "text": " "
                                                                            }
                                                                        ]
                                                                    },
                                                                    "expression": {
                                                                        "kind": "FunctionExpression",
                                                                        "fullStart": 1032,
                                                                        "fullEnd": 1105,
                                                                        "start": 1032,
                                                                        "end": 1105,
                                                                        "fullWidth": 73,
                                                                        "width": 73,
                                                                        "functionKeyword": {
                                                                            "kind": "FunctionKeyword",
                                                                            "fullStart": 1032,
                                                                            "fullEnd": 1041,
                                                                            "start": 1032,
                                                                            "end": 1040,
                                                                            "fullWidth": 9,
                                                                            "width": 8,
                                                                            "text": "function",
                                                                            "value": "function",
                                                                            "valueText": "function",
                                                                            "hasTrailingTrivia": true,
                                                                            "trailingTrivia": [
                                                                                {
                                                                                    "kind": "WhitespaceTrivia",
                                                                                    "text": " "
                                                                                }
                                                                            ]
                                                                        },
                                                                        "callSignature": {
                                                                            "kind": "CallSignature",
                                                                            "fullStart": 1041,
                                                                            "fullEnd": 1049,
                                                                            "start": 1041,
                                                                            "end": 1048,
                                                                            "fullWidth": 8,
                                                                            "width": 7,
                                                                            "parameterList": {
                                                                                "kind": "ParameterList",
                                                                                "fullStart": 1041,
                                                                                "fullEnd": 1049,
                                                                                "start": 1041,
                                                                                "end": 1048,
                                                                                "fullWidth": 8,
                                                                                "width": 7,
                                                                                "openParenToken": {
                                                                                    "kind": "OpenParenToken",
                                                                                    "fullStart": 1041,
                                                                                    "fullEnd": 1042,
                                                                                    "start": 1041,
                                                                                    "end": 1042,
                                                                                    "fullWidth": 1,
                                                                                    "width": 1,
                                                                                    "text": "(",
                                                                                    "value": "(",
                                                                                    "valueText": "("
                                                                                },
                                                                                "parameters": [
                                                                                    {
                                                                                        "kind": "Parameter",
                                                                                        "fullStart": 1042,
                                                                                        "fullEnd": 1047,
                                                                                        "start": 1042,
                                                                                        "end": 1047,
                                                                                        "fullWidth": 5,
<<<<<<< HEAD
                                                                                        "width": 5,
=======
                                                                                        "modifiers": [],
>>>>>>> e3c38734
                                                                                        "identifier": {
                                                                                            "kind": "IdentifierName",
                                                                                            "fullStart": 1042,
                                                                                            "fullEnd": 1047,
                                                                                            "start": 1042,
                                                                                            "end": 1047,
                                                                                            "fullWidth": 5,
                                                                                            "width": 5,
                                                                                            "text": "value",
                                                                                            "value": "value",
                                                                                            "valueText": "value"
                                                                                        }
                                                                                    }
                                                                                ],
                                                                                "closeParenToken": {
                                                                                    "kind": "CloseParenToken",
                                                                                    "fullStart": 1047,
                                                                                    "fullEnd": 1049,
                                                                                    "start": 1047,
                                                                                    "end": 1048,
                                                                                    "fullWidth": 2,
                                                                                    "width": 1,
                                                                                    "text": ")",
                                                                                    "value": ")",
                                                                                    "valueText": ")",
                                                                                    "hasTrailingTrivia": true,
                                                                                    "trailingTrivia": [
                                                                                        {
                                                                                            "kind": "WhitespaceTrivia",
                                                                                            "text": " "
                                                                                        }
                                                                                    ]
                                                                                }
                                                                            }
                                                                        },
                                                                        "block": {
                                                                            "kind": "Block",
                                                                            "fullStart": 1049,
                                                                            "fullEnd": 1105,
                                                                            "start": 1049,
                                                                            "end": 1105,
                                                                            "fullWidth": 56,
                                                                            "width": 56,
                                                                            "openBraceToken": {
                                                                                "kind": "OpenBraceToken",
                                                                                "fullStart": 1049,
                                                                                "fullEnd": 1052,
                                                                                "start": 1049,
                                                                                "end": 1050,
                                                                                "fullWidth": 3,
                                                                                "width": 1,
                                                                                "text": "{",
                                                                                "value": "{",
                                                                                "valueText": "{",
                                                                                "hasTrailingTrivia": true,
                                                                                "hasTrailingNewLine": true,
                                                                                "trailingTrivia": [
                                                                                    {
                                                                                        "kind": "NewLineTrivia",
                                                                                        "text": "\r\n"
                                                                                    }
                                                                                ]
                                                                            },
                                                                            "statements": [
                                                                                {
                                                                                    "kind": "ExpressionStatement",
                                                                                    "fullStart": 1052,
                                                                                    "fullEnd": 1088,
                                                                                    "start": 1072,
                                                                                    "end": 1086,
                                                                                    "fullWidth": 36,
                                                                                    "width": 14,
                                                                                    "expression": {
                                                                                        "kind": "AssignmentExpression",
                                                                                        "fullStart": 1052,
                                                                                        "fullEnd": 1085,
                                                                                        "start": 1072,
                                                                                        "end": 1085,
                                                                                        "fullWidth": 33,
                                                                                        "width": 13,
                                                                                        "left": {
                                                                                            "kind": "IdentifierName",
                                                                                            "fullStart": 1052,
                                                                                            "fullEnd": 1078,
                                                                                            "start": 1072,
                                                                                            "end": 1077,
                                                                                            "fullWidth": 26,
                                                                                            "width": 5,
                                                                                            "text": "data1",
                                                                                            "value": "data1",
                                                                                            "valueText": "data1",
                                                                                            "hasLeadingTrivia": true,
                                                                                            "hasTrailingTrivia": true,
                                                                                            "leadingTrivia": [
                                                                                                {
                                                                                                    "kind": "WhitespaceTrivia",
                                                                                                    "text": "                    "
                                                                                                }
                                                                                            ],
                                                                                            "trailingTrivia": [
                                                                                                {
                                                                                                    "kind": "WhitespaceTrivia",
                                                                                                    "text": " "
                                                                                                }
                                                                                            ]
                                                                                        },
                                                                                        "operatorToken": {
                                                                                            "kind": "EqualsToken",
                                                                                            "fullStart": 1078,
                                                                                            "fullEnd": 1080,
                                                                                            "start": 1078,
                                                                                            "end": 1079,
                                                                                            "fullWidth": 2,
                                                                                            "width": 1,
                                                                                            "text": "=",
                                                                                            "value": "=",
                                                                                            "valueText": "=",
                                                                                            "hasTrailingTrivia": true,
                                                                                            "trailingTrivia": [
                                                                                                {
                                                                                                    "kind": "WhitespaceTrivia",
                                                                                                    "text": " "
                                                                                                }
                                                                                            ]
                                                                                        },
                                                                                        "right": {
                                                                                            "kind": "IdentifierName",
                                                                                            "fullStart": 1080,
                                                                                            "fullEnd": 1085,
                                                                                            "start": 1080,
                                                                                            "end": 1085,
                                                                                            "fullWidth": 5,
                                                                                            "width": 5,
                                                                                            "text": "value",
                                                                                            "value": "value",
                                                                                            "valueText": "value"
                                                                                        }
                                                                                    },
                                                                                    "semicolonToken": {
                                                                                        "kind": "SemicolonToken",
                                                                                        "fullStart": 1085,
                                                                                        "fullEnd": 1088,
                                                                                        "start": 1085,
                                                                                        "end": 1086,
                                                                                        "fullWidth": 3,
                                                                                        "width": 1,
                                                                                        "text": ";",
                                                                                        "value": ";",
                                                                                        "valueText": ";",
                                                                                        "hasTrailingTrivia": true,
                                                                                        "hasTrailingNewLine": true,
                                                                                        "trailingTrivia": [
                                                                                            {
                                                                                                "kind": "NewLineTrivia",
                                                                                                "text": "\r\n"
                                                                                            }
                                                                                        ]
                                                                                    }
                                                                                }
                                                                            ],
                                                                            "closeBraceToken": {
                                                                                "kind": "CloseBraceToken",
                                                                                "fullStart": 1088,
                                                                                "fullEnd": 1105,
                                                                                "start": 1104,
                                                                                "end": 1105,
                                                                                "fullWidth": 17,
                                                                                "width": 1,
                                                                                "text": "}",
                                                                                "value": "}",
                                                                                "valueText": "}",
                                                                                "hasLeadingTrivia": true,
                                                                                "leadingTrivia": [
                                                                                    {
                                                                                        "kind": "WhitespaceTrivia",
                                                                                        "text": "                "
                                                                                    }
                                                                                ]
                                                                            }
                                                                        }
                                                                    },
                                                                    "semicolonToken": {
                                                                        "kind": "SemicolonToken",
                                                                        "fullStart": 1105,
                                                                        "fullEnd": 1108,
                                                                        "start": 1105,
                                                                        "end": 1106,
                                                                        "fullWidth": 3,
                                                                        "width": 1,
                                                                        "text": ";",
                                                                        "value": ";",
                                                                        "valueText": ";",
                                                                        "hasTrailingTrivia": true,
                                                                        "hasTrailingNewLine": true,
                                                                        "trailingTrivia": [
                                                                            {
                                                                                "kind": "NewLineTrivia",
                                                                                "text": "\r\n"
                                                                            }
                                                                        ]
                                                                    }
                                                                }
                                                            ],
                                                            "closeBraceToken": {
                                                                "kind": "CloseBraceToken",
                                                                "fullStart": 1108,
                                                                "fullEnd": 1123,
                                                                "start": 1120,
                                                                "end": 1121,
                                                                "fullWidth": 15,
                                                                "width": 1,
                                                                "text": "}",
                                                                "value": "}",
                                                                "valueText": "}",
                                                                "hasLeadingTrivia": true,
                                                                "hasTrailingTrivia": true,
                                                                "hasTrailingNewLine": true,
                                                                "leadingTrivia": [
                                                                    {
                                                                        "kind": "WhitespaceTrivia",
                                                                        "text": "            "
                                                                    }
                                                                ],
                                                                "trailingTrivia": [
                                                                    {
                                                                        "kind": "NewLineTrivia",
                                                                        "text": "\r\n"
                                                                    }
                                                                ]
                                                            }
                                                        }
                                                    }
                                                }
                                            ],
                                            "closeBraceToken": {
                                                "kind": "CloseBraceToken",
                                                "fullStart": 1123,
                                                "fullEnd": 1132,
                                                "start": 1131,
                                                "end": 1132,
                                                "fullWidth": 9,
                                                "width": 1,
                                                "text": "}",
                                                "value": "}",
                                                "valueText": "}",
                                                "hasLeadingTrivia": true,
                                                "leadingTrivia": [
                                                    {
                                                        "kind": "WhitespaceTrivia",
                                                        "text": "        "
                                                    }
                                                ]
                                            }
                                        }
                                    ],
                                    "closeParenToken": {
                                        "kind": "CloseParenToken",
                                        "fullStart": 1132,
                                        "fullEnd": 1133,
                                        "start": 1132,
                                        "end": 1133,
                                        "fullWidth": 1,
                                        "width": 1,
                                        "text": ")",
                                        "value": ")",
                                        "valueText": ")"
                                    }
                                }
                            },
                            "semicolonToken": {
                                "kind": "SemicolonToken",
                                "fullStart": 1133,
                                "fullEnd": 1136,
                                "start": 1133,
                                "end": 1134,
                                "fullWidth": 3,
                                "width": 1,
                                "text": ";",
                                "value": ";",
                                "valueText": ";",
                                "hasTrailingTrivia": true,
                                "hasTrailingNewLine": true,
                                "trailingTrivia": [
                                    {
                                        "kind": "NewLineTrivia",
                                        "text": "\r\n"
                                    }
                                ]
                            }
                        },
                        {
                            "kind": "VariableStatement",
                            "fullStart": 1136,
                            "fullEnd": 1219,
                            "start": 1146,
                            "end": 1217,
                            "fullWidth": 83,
                            "width": 71,
                            "modifiers": [],
                            "variableDeclaration": {
                                "kind": "VariableDeclaration",
                                "fullStart": 1136,
                                "fullEnd": 1216,
                                "start": 1146,
                                "end": 1216,
                                "fullWidth": 80,
                                "width": 70,
                                "varKeyword": {
                                    "kind": "VarKeyword",
                                    "fullStart": 1136,
                                    "fullEnd": 1150,
                                    "start": 1146,
                                    "end": 1149,
                                    "fullWidth": 14,
                                    "width": 3,
                                    "text": "var",
                                    "value": "var",
                                    "valueText": "var",
                                    "hasLeadingTrivia": true,
                                    "hasLeadingNewLine": true,
                                    "hasTrailingTrivia": true,
                                    "leadingTrivia": [
                                        {
                                            "kind": "NewLineTrivia",
                                            "text": "\r\n"
                                        },
                                        {
                                            "kind": "WhitespaceTrivia",
                                            "text": "        "
                                        }
                                    ],
                                    "trailingTrivia": [
                                        {
                                            "kind": "WhitespaceTrivia",
                                            "text": " "
                                        }
                                    ]
                                },
                                "variableDeclarators": [
                                    {
                                        "kind": "VariableDeclarator",
                                        "fullStart": 1150,
                                        "fullEnd": 1216,
                                        "start": 1150,
                                        "end": 1216,
                                        "fullWidth": 66,
                                        "width": 66,
                                        "identifier": {
                                            "kind": "IdentifierName",
                                            "fullStart": 1150,
                                            "fullEnd": 1157,
                                            "start": 1150,
                                            "end": 1156,
                                            "fullWidth": 7,
                                            "width": 6,
                                            "text": "newObj",
                                            "value": "newObj",
                                            "valueText": "newObj",
                                            "hasTrailingTrivia": true,
                                            "trailingTrivia": [
                                                {
                                                    "kind": "WhitespaceTrivia",
                                                    "text": " "
                                                }
                                            ]
                                        },
                                        "equalsValueClause": {
                                            "kind": "EqualsValueClause",
                                            "fullStart": 1157,
                                            "fullEnd": 1216,
                                            "start": 1157,
                                            "end": 1216,
                                            "fullWidth": 59,
                                            "width": 59,
                                            "equalsToken": {
                                                "kind": "EqualsToken",
                                                "fullStart": 1157,
                                                "fullEnd": 1159,
                                                "start": 1157,
                                                "end": 1158,
                                                "fullWidth": 2,
                                                "width": 1,
                                                "text": "=",
                                                "value": "=",
                                                "valueText": "=",
                                                "hasTrailingTrivia": true,
                                                "trailingTrivia": [
                                                    {
                                                        "kind": "WhitespaceTrivia",
                                                        "text": " "
                                                    }
                                                ]
                                            },
                                            "value": {
                                                "kind": "InvocationExpression",
                                                "fullStart": 1159,
                                                "fullEnd": 1216,
                                                "start": 1159,
                                                "end": 1216,
                                                "fullWidth": 57,
                                                "width": 57,
                                                "expression": {
                                                    "kind": "MemberAccessExpression",
                                                    "fullStart": 1159,
                                                    "fullEnd": 1172,
                                                    "start": 1159,
                                                    "end": 1172,
                                                    "fullWidth": 13,
                                                    "width": 13,
                                                    "expression": {
                                                        "kind": "IdentifierName",
                                                        "fullStart": 1159,
                                                        "fullEnd": 1165,
                                                        "start": 1159,
                                                        "end": 1165,
                                                        "fullWidth": 6,
                                                        "width": 6,
                                                        "text": "Object",
                                                        "value": "Object",
                                                        "valueText": "Object"
                                                    },
                                                    "dotToken": {
                                                        "kind": "DotToken",
                                                        "fullStart": 1165,
                                                        "fullEnd": 1166,
                                                        "start": 1165,
                                                        "end": 1166,
                                                        "fullWidth": 1,
                                                        "width": 1,
                                                        "text": ".",
                                                        "value": ".",
                                                        "valueText": "."
                                                    },
                                                    "name": {
                                                        "kind": "IdentifierName",
                                                        "fullStart": 1166,
                                                        "fullEnd": 1172,
                                                        "start": 1166,
                                                        "end": 1172,
                                                        "fullWidth": 6,
                                                        "width": 6,
                                                        "text": "create",
                                                        "value": "create",
                                                        "valueText": "create"
                                                    }
                                                },
                                                "argumentList": {
                                                    "kind": "ArgumentList",
                                                    "fullStart": 1172,
                                                    "fullEnd": 1216,
                                                    "start": 1172,
                                                    "end": 1216,
                                                    "fullWidth": 44,
                                                    "width": 44,
                                                    "openParenToken": {
                                                        "kind": "OpenParenToken",
                                                        "fullStart": 1172,
                                                        "fullEnd": 1173,
                                                        "start": 1172,
                                                        "end": 1173,
                                                        "fullWidth": 1,
                                                        "width": 1,
                                                        "text": "(",
                                                        "value": "(",
                                                        "valueText": "("
                                                    },
                                                    "arguments": [
                                                        {
                                                            "kind": "ObjectLiteralExpression",
                                                            "fullStart": 1173,
                                                            "fullEnd": 1175,
                                                            "start": 1173,
                                                            "end": 1175,
                                                            "fullWidth": 2,
                                                            "width": 2,
                                                            "openBraceToken": {
                                                                "kind": "OpenBraceToken",
                                                                "fullStart": 1173,
                                                                "fullEnd": 1174,
                                                                "start": 1173,
                                                                "end": 1174,
                                                                "fullWidth": 1,
                                                                "width": 1,
                                                                "text": "{",
                                                                "value": "{",
                                                                "valueText": "{"
                                                            },
                                                            "propertyAssignments": [],
                                                            "closeBraceToken": {
                                                                "kind": "CloseBraceToken",
                                                                "fullStart": 1174,
                                                                "fullEnd": 1175,
                                                                "start": 1174,
                                                                "end": 1175,
                                                                "fullWidth": 1,
                                                                "width": 1,
                                                                "text": "}",
                                                                "value": "}",
                                                                "valueText": "}"
                                                            }
                                                        },
                                                        {
                                                            "kind": "CommaToken",
                                                            "fullStart": 1175,
                                                            "fullEnd": 1177,
                                                            "start": 1175,
                                                            "end": 1176,
                                                            "fullWidth": 2,
                                                            "width": 1,
                                                            "text": ",",
                                                            "value": ",",
                                                            "valueText": ",",
                                                            "hasTrailingTrivia": true,
                                                            "trailingTrivia": [
                                                                {
                                                                    "kind": "WhitespaceTrivia",
                                                                    "text": " "
                                                                }
                                                            ]
                                                        },
                                                        {
                                                            "kind": "ObjectLiteralExpression",
                                                            "fullStart": 1177,
                                                            "fullEnd": 1215,
                                                            "start": 1177,
                                                            "end": 1215,
                                                            "fullWidth": 38,
                                                            "width": 38,
                                                            "openBraceToken": {
                                                                "kind": "OpenBraceToken",
                                                                "fullStart": 1177,
                                                                "fullEnd": 1180,
                                                                "start": 1177,
                                                                "end": 1178,
                                                                "fullWidth": 3,
                                                                "width": 1,
                                                                "text": "{",
                                                                "value": "{",
                                                                "valueText": "{",
                                                                "hasTrailingTrivia": true,
                                                                "hasTrailingNewLine": true,
                                                                "trailingTrivia": [
                                                                    {
                                                                        "kind": "NewLineTrivia",
                                                                        "text": "\r\n"
                                                                    }
                                                                ]
                                                            },
                                                            "propertyAssignments": [
                                                                {
                                                                    "kind": "SimplePropertyAssignment",
                                                                    "fullStart": 1180,
                                                                    "fullEnd": 1206,
                                                                    "start": 1192,
                                                                    "end": 1203,
                                                                    "fullWidth": 26,
                                                                    "width": 11,
                                                                    "propertyName": {
                                                                        "kind": "IdentifierName",
                                                                        "fullStart": 1180,
                                                                        "fullEnd": 1196,
                                                                        "start": 1192,
                                                                        "end": 1196,
                                                                        "fullWidth": 16,
                                                                        "width": 4,
                                                                        "text": "prop",
                                                                        "value": "prop",
                                                                        "valueText": "prop",
                                                                        "hasLeadingTrivia": true,
                                                                        "leadingTrivia": [
                                                                            {
                                                                                "kind": "WhitespaceTrivia",
                                                                                "text": "            "
                                                                            }
                                                                        ]
                                                                    },
                                                                    "colonToken": {
                                                                        "kind": "ColonToken",
                                                                        "fullStart": 1196,
                                                                        "fullEnd": 1198,
                                                                        "start": 1196,
                                                                        "end": 1197,
                                                                        "fullWidth": 2,
                                                                        "width": 1,
                                                                        "text": ":",
                                                                        "value": ":",
                                                                        "valueText": ":",
                                                                        "hasTrailingTrivia": true,
                                                                        "trailingTrivia": [
                                                                            {
                                                                                "kind": "WhitespaceTrivia",
                                                                                "text": " "
                                                                            }
                                                                        ]
                                                                    },
                                                                    "expression": {
                                                                        "kind": "IdentifierName",
                                                                        "fullStart": 1198,
                                                                        "fullEnd": 1206,
                                                                        "start": 1198,
                                                                        "end": 1203,
                                                                        "fullWidth": 8,
                                                                        "width": 5,
                                                                        "text": "child",
                                                                        "value": "child",
                                                                        "valueText": "child",
                                                                        "hasTrailingTrivia": true,
                                                                        "hasTrailingNewLine": true,
                                                                        "trailingTrivia": [
                                                                            {
                                                                                "kind": "WhitespaceTrivia",
                                                                                "text": " "
                                                                            },
                                                                            {
                                                                                "kind": "NewLineTrivia",
                                                                                "text": "\r\n"
                                                                            }
                                                                        ]
                                                                    }
                                                                }
                                                            ],
                                                            "closeBraceToken": {
                                                                "kind": "CloseBraceToken",
                                                                "fullStart": 1206,
                                                                "fullEnd": 1215,
                                                                "start": 1214,
                                                                "end": 1215,
                                                                "fullWidth": 9,
                                                                "width": 1,
                                                                "text": "}",
                                                                "value": "}",
                                                                "valueText": "}",
                                                                "hasLeadingTrivia": true,
                                                                "leadingTrivia": [
                                                                    {
                                                                        "kind": "WhitespaceTrivia",
                                                                        "text": "        "
                                                                    }
                                                                ]
                                                            }
                                                        }
                                                    ],
                                                    "closeParenToken": {
                                                        "kind": "CloseParenToken",
                                                        "fullStart": 1215,
                                                        "fullEnd": 1216,
                                                        "start": 1215,
                                                        "end": 1216,
                                                        "fullWidth": 1,
                                                        "width": 1,
                                                        "text": ")",
                                                        "value": ")",
                                                        "valueText": ")"
                                                    }
                                                }
                                            }
                                        }
                                    }
                                ]
                            },
                            "semicolonToken": {
                                "kind": "SemicolonToken",
                                "fullStart": 1216,
                                "fullEnd": 1219,
                                "start": 1216,
                                "end": 1217,
                                "fullWidth": 3,
                                "width": 1,
                                "text": ";",
                                "value": ";",
                                "valueText": ";",
                                "hasTrailingTrivia": true,
                                "hasTrailingNewLine": true,
                                "trailingTrivia": [
                                    {
                                        "kind": "NewLineTrivia",
                                        "text": "\r\n"
                                    }
                                ]
                            }
                        },
                        {
                            "kind": "VariableStatement",
                            "fullStart": 1219,
                            "fullEnd": 1279,
                            "start": 1229,
                            "end": 1277,
                            "fullWidth": 60,
                            "width": 48,
                            "modifiers": [],
                            "variableDeclaration": {
                                "kind": "VariableDeclaration",
                                "fullStart": 1219,
                                "fullEnd": 1276,
                                "start": 1229,
                                "end": 1276,
                                "fullWidth": 57,
                                "width": 47,
                                "varKeyword": {
                                    "kind": "VarKeyword",
                                    "fullStart": 1219,
                                    "fullEnd": 1233,
                                    "start": 1229,
                                    "end": 1232,
                                    "fullWidth": 14,
                                    "width": 3,
                                    "text": "var",
                                    "value": "var",
                                    "valueText": "var",
                                    "hasLeadingTrivia": true,
                                    "hasLeadingNewLine": true,
                                    "hasTrailingTrivia": true,
                                    "leadingTrivia": [
                                        {
                                            "kind": "NewLineTrivia",
                                            "text": "\r\n"
                                        },
                                        {
                                            "kind": "WhitespaceTrivia",
                                            "text": "        "
                                        }
                                    ],
                                    "trailingTrivia": [
                                        {
                                            "kind": "WhitespaceTrivia",
                                            "text": " "
                                        }
                                    ]
                                },
                                "variableDeclarators": [
                                    {
                                        "kind": "VariableDeclarator",
                                        "fullStart": 1233,
                                        "fullEnd": 1276,
                                        "start": 1233,
                                        "end": 1276,
                                        "fullWidth": 43,
                                        "width": 43,
                                        "identifier": {
                                            "kind": "IdentifierName",
                                            "fullStart": 1233,
                                            "fullEnd": 1245,
                                            "start": 1233,
                                            "end": 1244,
                                            "fullWidth": 12,
                                            "width": 11,
                                            "text": "hasProperty",
                                            "value": "hasProperty",
                                            "valueText": "hasProperty",
                                            "hasTrailingTrivia": true,
                                            "trailingTrivia": [
                                                {
                                                    "kind": "WhitespaceTrivia",
                                                    "text": " "
                                                }
                                            ]
                                        },
                                        "equalsValueClause": {
                                            "kind": "EqualsValueClause",
                                            "fullStart": 1245,
                                            "fullEnd": 1276,
                                            "start": 1245,
                                            "end": 1276,
                                            "fullWidth": 31,
                                            "width": 31,
                                            "equalsToken": {
                                                "kind": "EqualsToken",
                                                "fullStart": 1245,
                                                "fullEnd": 1247,
                                                "start": 1245,
                                                "end": 1246,
                                                "fullWidth": 2,
                                                "width": 1,
                                                "text": "=",
                                                "value": "=",
                                                "valueText": "=",
                                                "hasTrailingTrivia": true,
                                                "trailingTrivia": [
                                                    {
                                                        "kind": "WhitespaceTrivia",
                                                        "text": " "
                                                    }
                                                ]
                                            },
                                            "value": {
                                                "kind": "InvocationExpression",
                                                "fullStart": 1247,
                                                "fullEnd": 1276,
                                                "start": 1247,
                                                "end": 1276,
                                                "fullWidth": 29,
                                                "width": 29,
                                                "expression": {
                                                    "kind": "MemberAccessExpression",
                                                    "fullStart": 1247,
                                                    "fullEnd": 1268,
                                                    "start": 1247,
                                                    "end": 1268,
                                                    "fullWidth": 21,
                                                    "width": 21,
                                                    "expression": {
                                                        "kind": "IdentifierName",
                                                        "fullStart": 1247,
                                                        "fullEnd": 1253,
                                                        "start": 1247,
                                                        "end": 1253,
                                                        "fullWidth": 6,
                                                        "width": 6,
                                                        "text": "newObj",
                                                        "value": "newObj",
                                                        "valueText": "newObj"
                                                    },
                                                    "dotToken": {
                                                        "kind": "DotToken",
                                                        "fullStart": 1253,
                                                        "fullEnd": 1254,
                                                        "start": 1253,
                                                        "end": 1254,
                                                        "fullWidth": 1,
                                                        "width": 1,
                                                        "text": ".",
                                                        "value": ".",
                                                        "valueText": "."
                                                    },
                                                    "name": {
                                                        "kind": "IdentifierName",
                                                        "fullStart": 1254,
                                                        "fullEnd": 1268,
                                                        "start": 1254,
                                                        "end": 1268,
                                                        "fullWidth": 14,
                                                        "width": 14,
                                                        "text": "hasOwnProperty",
                                                        "value": "hasOwnProperty",
                                                        "valueText": "hasOwnProperty"
                                                    }
                                                },
                                                "argumentList": {
                                                    "kind": "ArgumentList",
                                                    "fullStart": 1268,
                                                    "fullEnd": 1276,
                                                    "start": 1268,
                                                    "end": 1276,
                                                    "fullWidth": 8,
                                                    "width": 8,
                                                    "openParenToken": {
                                                        "kind": "OpenParenToken",
                                                        "fullStart": 1268,
                                                        "fullEnd": 1269,
                                                        "start": 1268,
                                                        "end": 1269,
                                                        "fullWidth": 1,
                                                        "width": 1,
                                                        "text": "(",
                                                        "value": "(",
                                                        "valueText": "("
                                                    },
                                                    "arguments": [
                                                        {
                                                            "kind": "StringLiteral",
                                                            "fullStart": 1269,
                                                            "fullEnd": 1275,
                                                            "start": 1269,
                                                            "end": 1275,
                                                            "fullWidth": 6,
                                                            "width": 6,
                                                            "text": "\"prop\"",
                                                            "value": "prop",
                                                            "valueText": "prop"
                                                        }
                                                    ],
                                                    "closeParenToken": {
                                                        "kind": "CloseParenToken",
                                                        "fullStart": 1275,
                                                        "fullEnd": 1276,
                                                        "start": 1275,
                                                        "end": 1276,
                                                        "fullWidth": 1,
                                                        "width": 1,
                                                        "text": ")",
                                                        "value": ")",
                                                        "valueText": ")"
                                                    }
                                                }
                                            }
                                        }
                                    }
                                ]
                            },
                            "semicolonToken": {
                                "kind": "SemicolonToken",
                                "fullStart": 1276,
                                "fullEnd": 1279,
                                "start": 1276,
                                "end": 1277,
                                "fullWidth": 3,
                                "width": 1,
                                "text": ";",
                                "value": ";",
                                "valueText": ";",
                                "hasTrailingTrivia": true,
                                "hasTrailingNewLine": true,
                                "trailingTrivia": [
                                    {
                                        "kind": "NewLineTrivia",
                                        "text": "\r\n"
                                    }
                                ]
                            }
                        },
                        {
                            "kind": "ExpressionStatement",
                            "fullStart": 1279,
                            "fullEnd": 1320,
                            "start": 1289,
                            "end": 1318,
                            "fullWidth": 41,
                            "width": 29,
                            "expression": {
                                "kind": "AssignmentExpression",
                                "fullStart": 1279,
                                "fullEnd": 1317,
                                "start": 1289,
                                "end": 1317,
                                "fullWidth": 38,
                                "width": 28,
                                "left": {
                                    "kind": "MemberAccessExpression",
                                    "fullStart": 1279,
                                    "fullEnd": 1301,
                                    "start": 1289,
                                    "end": 1300,
                                    "fullWidth": 22,
                                    "width": 11,
                                    "expression": {
                                        "kind": "IdentifierName",
                                        "fullStart": 1279,
                                        "fullEnd": 1295,
                                        "start": 1289,
                                        "end": 1295,
                                        "fullWidth": 16,
                                        "width": 6,
                                        "text": "newObj",
                                        "value": "newObj",
                                        "valueText": "newObj",
                                        "hasLeadingTrivia": true,
                                        "hasLeadingNewLine": true,
                                        "leadingTrivia": [
                                            {
                                                "kind": "NewLineTrivia",
                                                "text": "\r\n"
                                            },
                                            {
                                                "kind": "WhitespaceTrivia",
                                                "text": "        "
                                            }
                                        ]
                                    },
                                    "dotToken": {
                                        "kind": "DotToken",
                                        "fullStart": 1295,
                                        "fullEnd": 1296,
                                        "start": 1295,
                                        "end": 1296,
                                        "fullWidth": 1,
                                        "width": 1,
                                        "text": ".",
                                        "value": ".",
                                        "valueText": "."
                                    },
                                    "name": {
                                        "kind": "IdentifierName",
                                        "fullStart": 1296,
                                        "fullEnd": 1301,
                                        "start": 1296,
                                        "end": 1300,
                                        "fullWidth": 5,
                                        "width": 4,
                                        "text": "prop",
                                        "value": "prop",
                                        "valueText": "prop",
                                        "hasTrailingTrivia": true,
                                        "trailingTrivia": [
                                            {
                                                "kind": "WhitespaceTrivia",
                                                "text": " "
                                            }
                                        ]
                                    }
                                },
                                "operatorToken": {
                                    "kind": "EqualsToken",
                                    "fullStart": 1301,
                                    "fullEnd": 1303,
                                    "start": 1301,
                                    "end": 1302,
                                    "fullWidth": 2,
                                    "width": 1,
                                    "text": "=",
                                    "value": "=",
                                    "valueText": "=",
                                    "hasTrailingTrivia": true,
                                    "trailingTrivia": [
                                        {
                                            "kind": "WhitespaceTrivia",
                                            "text": " "
                                        }
                                    ]
                                },
                                "right": {
                                    "kind": "StringLiteral",
                                    "fullStart": 1303,
                                    "fullEnd": 1317,
                                    "start": 1303,
                                    "end": 1317,
                                    "fullWidth": 14,
                                    "width": 14,
                                    "text": "\"overrideData\"",
                                    "value": "overrideData",
                                    "valueText": "overrideData"
                                }
                            },
                            "semicolonToken": {
                                "kind": "SemicolonToken",
                                "fullStart": 1317,
                                "fullEnd": 1320,
                                "start": 1317,
                                "end": 1318,
                                "fullWidth": 3,
                                "width": 1,
                                "text": ";",
                                "value": ";",
                                "valueText": ";",
                                "hasTrailingTrivia": true,
                                "hasTrailingNewLine": true,
                                "trailingTrivia": [
                                    {
                                        "kind": "NewLineTrivia",
                                        "text": "\r\n"
                                    }
                                ]
                            }
                        },
                        {
                            "kind": "ReturnStatement",
                            "fullStart": 1320,
                            "fullEnd": 1399,
                            "start": 1330,
                            "end": 1397,
                            "fullWidth": 79,
                            "width": 67,
                            "returnKeyword": {
                                "kind": "ReturnKeyword",
                                "fullStart": 1320,
                                "fullEnd": 1337,
                                "start": 1330,
                                "end": 1336,
                                "fullWidth": 17,
                                "width": 6,
                                "text": "return",
                                "value": "return",
                                "valueText": "return",
                                "hasLeadingTrivia": true,
                                "hasLeadingNewLine": true,
                                "hasTrailingTrivia": true,
                                "leadingTrivia": [
                                    {
                                        "kind": "NewLineTrivia",
                                        "text": "\r\n"
                                    },
                                    {
                                        "kind": "WhitespaceTrivia",
                                        "text": "        "
                                    }
                                ],
                                "trailingTrivia": [
                                    {
                                        "kind": "WhitespaceTrivia",
                                        "text": " "
                                    }
                                ]
                            },
                            "expression": {
                                "kind": "LogicalAndExpression",
                                "fullStart": 1337,
                                "fullEnd": 1396,
                                "start": 1337,
                                "end": 1396,
                                "fullWidth": 59,
                                "width": 59,
                                "left": {
                                    "kind": "LogicalAndExpression",
                                    "fullStart": 1337,
                                    "fullEnd": 1377,
                                    "start": 1337,
                                    "end": 1376,
                                    "fullWidth": 40,
                                    "width": 39,
                                    "left": {
                                        "kind": "IdentifierName",
                                        "fullStart": 1337,
                                        "fullEnd": 1349,
                                        "start": 1337,
                                        "end": 1348,
                                        "fullWidth": 12,
                                        "width": 11,
                                        "text": "hasProperty",
                                        "value": "hasProperty",
                                        "valueText": "hasProperty",
                                        "hasTrailingTrivia": true,
                                        "trailingTrivia": [
                                            {
                                                "kind": "WhitespaceTrivia",
                                                "text": " "
                                            }
                                        ]
                                    },
                                    "operatorToken": {
                                        "kind": "AmpersandAmpersandToken",
                                        "fullStart": 1349,
                                        "fullEnd": 1352,
                                        "start": 1349,
                                        "end": 1351,
                                        "fullWidth": 3,
                                        "width": 2,
                                        "text": "&&",
                                        "value": "&&",
                                        "valueText": "&&",
                                        "hasTrailingTrivia": true,
                                        "trailingTrivia": [
                                            {
                                                "kind": "WhitespaceTrivia",
                                                "text": " "
                                            }
                                        ]
                                    },
                                    "right": {
                                        "kind": "EqualsExpression",
                                        "fullStart": 1352,
                                        "fullEnd": 1377,
                                        "start": 1352,
                                        "end": 1376,
                                        "fullWidth": 25,
                                        "width": 24,
                                        "left": {
                                            "kind": "IdentifierName",
                                            "fullStart": 1352,
                                            "fullEnd": 1358,
                                            "start": 1352,
                                            "end": 1357,
                                            "fullWidth": 6,
                                            "width": 5,
                                            "text": "data1",
                                            "value": "data1",
                                            "valueText": "data1",
                                            "hasTrailingTrivia": true,
                                            "trailingTrivia": [
                                                {
                                                    "kind": "WhitespaceTrivia",
                                                    "text": " "
                                                }
                                            ]
                                        },
                                        "operatorToken": {
                                            "kind": "EqualsEqualsEqualsToken",
                                            "fullStart": 1358,
                                            "fullEnd": 1362,
                                            "start": 1358,
                                            "end": 1361,
                                            "fullWidth": 4,
                                            "width": 3,
                                            "text": "===",
                                            "value": "===",
                                            "valueText": "===",
                                            "hasTrailingTrivia": true,
                                            "trailingTrivia": [
                                                {
                                                    "kind": "WhitespaceTrivia",
                                                    "text": " "
                                                }
                                            ]
                                        },
                                        "right": {
                                            "kind": "StringLiteral",
                                            "fullStart": 1362,
                                            "fullEnd": 1377,
                                            "start": 1362,
                                            "end": 1376,
                                            "fullWidth": 15,
                                            "width": 14,
                                            "text": "\"overrideData\"",
                                            "value": "overrideData",
                                            "valueText": "overrideData",
                                            "hasTrailingTrivia": true,
                                            "trailingTrivia": [
                                                {
                                                    "kind": "WhitespaceTrivia",
                                                    "text": " "
                                                }
                                            ]
                                        }
                                    }
                                },
                                "operatorToken": {
                                    "kind": "AmpersandAmpersandToken",
                                    "fullStart": 1377,
                                    "fullEnd": 1380,
                                    "start": 1377,
                                    "end": 1379,
                                    "fullWidth": 3,
                                    "width": 2,
                                    "text": "&&",
                                    "value": "&&",
                                    "valueText": "&&",
                                    "hasTrailingTrivia": true,
                                    "trailingTrivia": [
                                        {
                                            "kind": "WhitespaceTrivia",
                                            "text": " "
                                        }
                                    ]
                                },
                                "right": {
                                    "kind": "EqualsExpression",
                                    "fullStart": 1380,
                                    "fullEnd": 1396,
                                    "start": 1380,
                                    "end": 1396,
                                    "fullWidth": 16,
                                    "width": 16,
                                    "left": {
                                        "kind": "IdentifierName",
                                        "fullStart": 1380,
                                        "fullEnd": 1386,
                                        "start": 1380,
                                        "end": 1385,
                                        "fullWidth": 6,
                                        "width": 5,
                                        "text": "data2",
                                        "value": "data2",
                                        "valueText": "data2",
                                        "hasTrailingTrivia": true,
                                        "trailingTrivia": [
                                            {
                                                "kind": "WhitespaceTrivia",
                                                "text": " "
                                            }
                                        ]
                                    },
                                    "operatorToken": {
                                        "kind": "EqualsEqualsEqualsToken",
                                        "fullStart": 1386,
                                        "fullEnd": 1390,
                                        "start": 1386,
                                        "end": 1389,
                                        "fullWidth": 4,
                                        "width": 3,
                                        "text": "===",
                                        "value": "===",
                                        "valueText": "===",
                                        "hasTrailingTrivia": true,
                                        "trailingTrivia": [
                                            {
                                                "kind": "WhitespaceTrivia",
                                                "text": " "
                                            }
                                        ]
                                    },
                                    "right": {
                                        "kind": "StringLiteral",
                                        "fullStart": 1390,
                                        "fullEnd": 1396,
                                        "start": 1390,
                                        "end": 1396,
                                        "fullWidth": 6,
                                        "width": 6,
                                        "text": "\"data\"",
                                        "value": "data",
                                        "valueText": "data"
                                    }
                                }
                            },
                            "semicolonToken": {
                                "kind": "SemicolonToken",
                                "fullStart": 1396,
                                "fullEnd": 1399,
                                "start": 1396,
                                "end": 1397,
                                "fullWidth": 3,
                                "width": 1,
                                "text": ";",
                                "value": ";",
                                "valueText": ";",
                                "hasTrailingTrivia": true,
                                "hasTrailingNewLine": true,
                                "trailingTrivia": [
                                    {
                                        "kind": "NewLineTrivia",
                                        "text": "\r\n"
                                    }
                                ]
                            }
                        }
                    ],
                    "closeBraceToken": {
                        "kind": "CloseBraceToken",
                        "fullStart": 1399,
                        "fullEnd": 1406,
                        "start": 1403,
                        "end": 1404,
                        "fullWidth": 7,
                        "width": 1,
                        "text": "}",
                        "value": "}",
                        "valueText": "}",
                        "hasLeadingTrivia": true,
                        "hasTrailingTrivia": true,
                        "hasTrailingNewLine": true,
                        "leadingTrivia": [
                            {
                                "kind": "WhitespaceTrivia",
                                "text": "    "
                            }
                        ],
                        "trailingTrivia": [
                            {
                                "kind": "NewLineTrivia",
                                "text": "\r\n"
                            }
                        ]
                    }
                }
            },
            {
                "kind": "ExpressionStatement",
                "fullStart": 1406,
                "fullEnd": 1430,
                "start": 1406,
                "end": 1428,
                "fullWidth": 24,
                "width": 22,
                "expression": {
                    "kind": "InvocationExpression",
                    "fullStart": 1406,
                    "fullEnd": 1427,
                    "start": 1406,
                    "end": 1427,
                    "fullWidth": 21,
                    "width": 21,
                    "expression": {
                        "kind": "IdentifierName",
                        "fullStart": 1406,
                        "fullEnd": 1417,
                        "start": 1406,
                        "end": 1417,
                        "fullWidth": 11,
                        "width": 11,
                        "text": "runTestCase",
                        "value": "runTestCase",
                        "valueText": "runTestCase"
                    },
                    "argumentList": {
                        "kind": "ArgumentList",
                        "fullStart": 1417,
                        "fullEnd": 1427,
                        "start": 1417,
                        "end": 1427,
                        "fullWidth": 10,
                        "width": 10,
                        "openParenToken": {
                            "kind": "OpenParenToken",
                            "fullStart": 1417,
                            "fullEnd": 1418,
                            "start": 1417,
                            "end": 1418,
                            "fullWidth": 1,
                            "width": 1,
                            "text": "(",
                            "value": "(",
                            "valueText": "("
                        },
                        "arguments": [
                            {
                                "kind": "IdentifierName",
                                "fullStart": 1418,
                                "fullEnd": 1426,
                                "start": 1418,
                                "end": 1426,
                                "fullWidth": 8,
                                "width": 8,
                                "text": "testcase",
                                "value": "testcase",
                                "valueText": "testcase"
                            }
                        ],
                        "closeParenToken": {
                            "kind": "CloseParenToken",
                            "fullStart": 1426,
                            "fullEnd": 1427,
                            "start": 1426,
                            "end": 1427,
                            "fullWidth": 1,
                            "width": 1,
                            "text": ")",
                            "value": ")",
                            "valueText": ")"
                        }
                    }
                },
                "semicolonToken": {
                    "kind": "SemicolonToken",
                    "fullStart": 1427,
                    "fullEnd": 1430,
                    "start": 1427,
                    "end": 1428,
                    "fullWidth": 3,
                    "width": 1,
                    "text": ";",
                    "value": ";",
                    "valueText": ";",
                    "hasTrailingTrivia": true,
                    "hasTrailingNewLine": true,
                    "trailingTrivia": [
                        {
                            "kind": "NewLineTrivia",
                            "text": "\r\n"
                        }
                    ]
                }
            }
        ],
        "endOfFileToken": {
            "kind": "EndOfFileToken",
            "fullStart": 1430,
            "fullEnd": 1430,
            "start": 1430,
            "end": 1430,
            "fullWidth": 0,
            "width": 0,
            "text": ""
        }
    },
    "lineMap": {
        "lineStarts": [
            0,
            67,
            152,
            232,
            308,
            380,
            385,
            439,
            604,
            609,
            611,
            613,
            636,
            665,
            694,
            696,
            721,
            761,
            789,
            801,
            803,
            848,
            889,
            930,
            977,
            1009,
            1052,
            1088,
            1108,
            1123,
            1136,
            1138,
            1180,
            1206,
            1219,
            1221,
            1279,
            1281,
            1320,
            1322,
            1399,
            1406,
            1430
        ],
        "length": 1430
    }
}<|MERGE_RESOLUTION|>--- conflicted
+++ resolved
@@ -788,11 +788,8 @@
                                                     "start": 751,
                                                     "end": 756,
                                                     "fullWidth": 5,
-<<<<<<< HEAD
                                                     "width": 5,
-=======
                                                     "modifiers": [],
->>>>>>> e3c38734
                                                     "identifier": {
                                                         "kind": "IdentifierName",
                                                         "fullStart": 751,
@@ -2002,11 +1999,8 @@
                                                                                         "start": 1042,
                                                                                         "end": 1047,
                                                                                         "fullWidth": 5,
-<<<<<<< HEAD
                                                                                         "width": 5,
-=======
                                                                                         "modifiers": [],
->>>>>>> e3c38734
                                                                                         "identifier": {
                                                                                             "kind": "IdentifierName",
                                                                                             "fullStart": 1042,
