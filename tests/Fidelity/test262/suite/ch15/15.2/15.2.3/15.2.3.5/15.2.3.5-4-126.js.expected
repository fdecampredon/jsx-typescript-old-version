--- conflicted
+++ resolved
@@ -250,12 +250,8 @@
                                         "start": 600,
                                         "end": 712,
                                         "fullWidth": 112,
-<<<<<<< HEAD
                                         "width": 112,
-                                        "identifier": {
-=======
                                         "propertyName": {
->>>>>>> 85e84683
                                             "kind": "IdentifierName",
                                             "fullStart": 600,
                                             "fullEnd": 607,
@@ -744,12 +740,8 @@
                                         "start": 729,
                                         "end": 774,
                                         "fullWidth": 45,
-<<<<<<< HEAD
                                         "width": 45,
-                                        "identifier": {
-=======
                                         "propertyName": {
->>>>>>> 85e84683
                                             "kind": "IdentifierName",
                                             "fullStart": 729,
                                             "fullEnd": 743,
@@ -1091,12 +1083,8 @@
                                         "start": 822,
                                         "end": 866,
                                         "fullWidth": 44,
-<<<<<<< HEAD
                                         "width": 44,
-                                        "identifier": {
-=======
                                         "propertyName": {
->>>>>>> 85e84683
                                             "kind": "IdentifierName",
                                             "fullStart": 822,
                                             "fullEnd": 835,
