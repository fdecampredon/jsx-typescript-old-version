--- conflicted
+++ resolved
@@ -252,12 +252,8 @@
                                         "start": 685,
                                         "end": 695,
                                         "fullWidth": 10,
-<<<<<<< HEAD
                                         "width": 10,
-                                        "identifier": {
-=======
                                         "propertyName": {
->>>>>>> 85e84683
                                             "kind": "IdentifierName",
                                             "fullStart": 685,
                                             "fullEnd": 691,
@@ -413,12 +409,8 @@
                                         "start": 710,
                                         "end": 726,
                                         "fullWidth": 16,
-<<<<<<< HEAD
                                         "width": 16,
-                                        "identifier": {
-=======
                                         "propertyName": {
->>>>>>> 85e84683
                                             "kind": "IdentifierName",
                                             "fullStart": 710,
                                             "fullEnd": 719,
@@ -1049,12 +1041,8 @@
                                         "start": 887,
                                         "end": 917,
                                         "fullWidth": 30,
-<<<<<<< HEAD
                                         "width": 30,
-                                        "identifier": {
-=======
                                         "propertyName": {
->>>>>>> 85e84683
                                             "kind": "IdentifierName",
                                             "fullStart": 887,
                                             "fullEnd": 900,
@@ -1423,12 +1411,8 @@
                                         "start": 973,
                                         "end": 1001,
                                         "fullWidth": 28,
-<<<<<<< HEAD
                                         "width": 28,
-                                        "identifier": {
-=======
                                         "propertyName": {
->>>>>>> 85e84683
                                             "kind": "IdentifierName",
                                             "fullStart": 973,
                                             "fullEnd": 981,
@@ -2050,12 +2034,8 @@
                                         "start": 1123,
                                         "end": 1191,
                                         "fullWidth": 68,
-<<<<<<< HEAD
                                         "width": 68,
-                                        "identifier": {
-=======
                                         "propertyName": {
->>>>>>> 85e84683
                                             "kind": "IdentifierName",
                                             "fullStart": 1123,
                                             "fullEnd": 1130,
@@ -2470,12 +2450,8 @@
                                         "start": 1211,
                                         "end": 1219,
                                         "fullWidth": 9,
-<<<<<<< HEAD
                                         "width": 8,
-                                        "identifier": {
-=======
                                         "propertyName": {
->>>>>>> 85e84683
                                             "kind": "IdentifierName",
                                             "fullStart": 1211,
                                             "fullEnd": 1220,
