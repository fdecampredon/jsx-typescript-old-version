{
    "isDeclaration": false,
    "languageVersion": "EcmaScript5",
    "parseOptions": {
        "allowAutomaticSemicolonInsertion": true
    },
    "sourceUnit": {
        "kind": "SourceUnit",
        "fullStart": 0,
        "fullEnd": 943,
        "start": 564,
        "end": 943,
        "fullWidth": 943,
        "width": 379,
        "isIncrementallyUnusable": true,
        "moduleElements": [
            {
                "kind": "FunctionDeclaration",
                "fullStart": 0,
                "fullEnd": 919,
                "start": 564,
                "end": 917,
                "fullWidth": 919,
                "width": 353,
                "modifiers": [],
                "functionKeyword": {
                    "kind": "FunctionKeyword",
                    "fullStart": 0,
                    "fullEnd": 573,
                    "start": 564,
                    "end": 572,
                    "fullWidth": 573,
                    "width": 8,
                    "text": "function",
                    "value": "function",
                    "valueText": "function",
                    "hasLeadingTrivia": true,
                    "hasLeadingComment": true,
                    "hasLeadingNewLine": true,
                    "hasTrailingTrivia": true,
                    "leadingTrivia": [
                        {
                            "kind": "SingleLineCommentTrivia",
                            "text": "/// Copyright (c) 2012 Ecma International.  All rights reserved. "
                        },
                        {
                            "kind": "NewLineTrivia",
                            "text": "\r\n"
                        },
                        {
                            "kind": "SingleLineCommentTrivia",
                            "text": "/// Ecma International makes this code available under the terms and conditions set"
                        },
                        {
                            "kind": "NewLineTrivia",
                            "text": "\r\n"
                        },
                        {
                            "kind": "SingleLineCommentTrivia",
                            "text": "/// forth on http://hg.ecmascript.org/tests/test262/raw-file/tip/LICENSE (the "
                        },
                        {
                            "kind": "NewLineTrivia",
                            "text": "\r\n"
                        },
                        {
                            "kind": "SingleLineCommentTrivia",
                            "text": "/// \"Use Terms\").   Any redistribution of this code must retain the above "
                        },
                        {
                            "kind": "NewLineTrivia",
                            "text": "\r\n"
                        },
                        {
                            "kind": "SingleLineCommentTrivia",
                            "text": "/// copyright and this notice and otherwise comply with the Use Terms."
                        },
                        {
                            "kind": "NewLineTrivia",
                            "text": "\r\n"
                        },
                        {
                            "kind": "MultiLineCommentTrivia",
                            "text": "/**\r\n * @path ch15/15.2/15.2.3/15.2.3.5/15.2.3.5-4-204.js\r\n * @description Object.create - 'writable' property of one property in 'Properties' is undefined (8.10.5 step 6.b)\r\n */"
                        },
                        {
                            "kind": "NewLineTrivia",
                            "text": "\r\n"
                        },
                        {
                            "kind": "NewLineTrivia",
                            "text": "\r\n"
                        },
                        {
                            "kind": "NewLineTrivia",
                            "text": "\r\n"
                        }
                    ],
                    "trailingTrivia": [
                        {
                            "kind": "WhitespaceTrivia",
                            "text": " "
                        }
                    ]
                },
                "identifier": {
                    "kind": "IdentifierName",
                    "fullStart": 573,
                    "fullEnd": 581,
                    "start": 573,
                    "end": 581,
                    "fullWidth": 8,
                    "width": 8,
                    "text": "testcase",
                    "value": "testcase",
                    "valueText": "testcase"
                },
                "callSignature": {
                    "kind": "CallSignature",
                    "fullStart": 581,
                    "fullEnd": 584,
                    "start": 581,
                    "end": 583,
                    "fullWidth": 3,
                    "width": 2,
                    "parameterList": {
                        "kind": "ParameterList",
                        "fullStart": 581,
                        "fullEnd": 584,
                        "start": 581,
                        "end": 583,
                        "fullWidth": 3,
                        "width": 2,
                        "openParenToken": {
                            "kind": "OpenParenToken",
                            "fullStart": 581,
                            "fullEnd": 582,
                            "start": 581,
                            "end": 582,
                            "fullWidth": 1,
                            "width": 1,
                            "text": "(",
                            "value": "(",
                            "valueText": "("
                        },
                        "parameters": [],
                        "closeParenToken": {
                            "kind": "CloseParenToken",
                            "fullStart": 582,
                            "fullEnd": 584,
                            "start": 582,
                            "end": 583,
                            "fullWidth": 2,
                            "width": 1,
                            "text": ")",
                            "value": ")",
                            "valueText": ")",
                            "hasTrailingTrivia": true,
                            "trailingTrivia": [
                                {
                                    "kind": "WhitespaceTrivia",
                                    "text": " "
                                }
                            ]
                        }
                    }
                },
                "block": {
                    "kind": "Block",
                    "fullStart": 584,
                    "fullEnd": 919,
                    "start": 584,
                    "end": 917,
                    "fullWidth": 335,
                    "width": 333,
                    "openBraceToken": {
                        "kind": "OpenBraceToken",
                        "fullStart": 584,
                        "fullEnd": 587,
                        "start": 584,
                        "end": 585,
                        "fullWidth": 3,
                        "width": 1,
                        "text": "{",
                        "value": "{",
                        "valueText": "{",
                        "hasTrailingTrivia": true,
                        "hasTrailingNewLine": true,
                        "trailingTrivia": [
                            {
                                "kind": "NewLineTrivia",
                                "text": "\r\n"
                            }
                        ]
                    },
                    "statements": [
                        {
                            "kind": "VariableStatement",
                            "fullStart": 587,
                            "fullEnd": 715,
                            "start": 595,
                            "end": 713,
                            "fullWidth": 128,
                            "width": 118,
                            "modifiers": [],
                            "variableDeclaration": {
                                "kind": "VariableDeclaration",
                                "fullStart": 587,
                                "fullEnd": 712,
                                "start": 595,
                                "end": 712,
                                "fullWidth": 125,
                                "width": 117,
                                "varKeyword": {
                                    "kind": "VarKeyword",
                                    "fullStart": 587,
                                    "fullEnd": 599,
                                    "start": 595,
                                    "end": 598,
                                    "fullWidth": 12,
                                    "width": 3,
                                    "text": "var",
                                    "value": "var",
                                    "valueText": "var",
                                    "hasLeadingTrivia": true,
                                    "hasTrailingTrivia": true,
                                    "leadingTrivia": [
                                        {
                                            "kind": "WhitespaceTrivia",
                                            "text": "        "
                                        }
                                    ],
                                    "trailingTrivia": [
                                        {
                                            "kind": "WhitespaceTrivia",
                                            "text": " "
                                        }
                                    ]
                                },
                                "variableDeclarators": [
                                    {
                                        "kind": "VariableDeclarator",
                                        "fullStart": 599,
                                        "fullEnd": 712,
                                        "start": 599,
                                        "end": 712,
                                        "fullWidth": 113,
<<<<<<< HEAD
                                        "width": 113,
                                        "identifier": {
=======
                                        "propertyName": {
>>>>>>> 85e84683
                                            "kind": "IdentifierName",
                                            "fullStart": 599,
                                            "fullEnd": 606,
                                            "start": 599,
                                            "end": 605,
                                            "fullWidth": 7,
                                            "width": 6,
                                            "text": "newObj",
                                            "value": "newObj",
                                            "valueText": "newObj",
                                            "hasTrailingTrivia": true,
                                            "trailingTrivia": [
                                                {
                                                    "kind": "WhitespaceTrivia",
                                                    "text": " "
                                                }
                                            ]
                                        },
                                        "equalsValueClause": {
                                            "kind": "EqualsValueClause",
                                            "fullStart": 606,
                                            "fullEnd": 712,
                                            "start": 606,
                                            "end": 712,
                                            "fullWidth": 106,
                                            "width": 106,
                                            "equalsToken": {
                                                "kind": "EqualsToken",
                                                "fullStart": 606,
                                                "fullEnd": 608,
                                                "start": 606,
                                                "end": 607,
                                                "fullWidth": 2,
                                                "width": 1,
                                                "text": "=",
                                                "value": "=",
                                                "valueText": "=",
                                                "hasTrailingTrivia": true,
                                                "trailingTrivia": [
                                                    {
                                                        "kind": "WhitespaceTrivia",
                                                        "text": " "
                                                    }
                                                ]
                                            },
                                            "value": {
                                                "kind": "InvocationExpression",
                                                "fullStart": 608,
                                                "fullEnd": 712,
                                                "start": 608,
                                                "end": 712,
                                                "fullWidth": 104,
                                                "width": 104,
                                                "expression": {
                                                    "kind": "MemberAccessExpression",
                                                    "fullStart": 608,
                                                    "fullEnd": 621,
                                                    "start": 608,
                                                    "end": 621,
                                                    "fullWidth": 13,
                                                    "width": 13,
                                                    "expression": {
                                                        "kind": "IdentifierName",
                                                        "fullStart": 608,
                                                        "fullEnd": 614,
                                                        "start": 608,
                                                        "end": 614,
                                                        "fullWidth": 6,
                                                        "width": 6,
                                                        "text": "Object",
                                                        "value": "Object",
                                                        "valueText": "Object"
                                                    },
                                                    "dotToken": {
                                                        "kind": "DotToken",
                                                        "fullStart": 614,
                                                        "fullEnd": 615,
                                                        "start": 614,
                                                        "end": 615,
                                                        "fullWidth": 1,
                                                        "width": 1,
                                                        "text": ".",
                                                        "value": ".",
                                                        "valueText": "."
                                                    },
                                                    "name": {
                                                        "kind": "IdentifierName",
                                                        "fullStart": 615,
                                                        "fullEnd": 621,
                                                        "start": 615,
                                                        "end": 621,
                                                        "fullWidth": 6,
                                                        "width": 6,
                                                        "text": "create",
                                                        "value": "create",
                                                        "valueText": "create"
                                                    }
                                                },
                                                "argumentList": {
                                                    "kind": "ArgumentList",
                                                    "fullStart": 621,
                                                    "fullEnd": 712,
                                                    "start": 621,
                                                    "end": 712,
                                                    "fullWidth": 91,
                                                    "width": 91,
                                                    "openParenToken": {
                                                        "kind": "OpenParenToken",
                                                        "fullStart": 621,
                                                        "fullEnd": 622,
                                                        "start": 621,
                                                        "end": 622,
                                                        "fullWidth": 1,
                                                        "width": 1,
                                                        "text": "(",
                                                        "value": "(",
                                                        "valueText": "("
                                                    },
                                                    "arguments": [
                                                        {
                                                            "kind": "ObjectLiteralExpression",
                                                            "fullStart": 622,
                                                            "fullEnd": 624,
                                                            "start": 622,
                                                            "end": 624,
                                                            "fullWidth": 2,
                                                            "width": 2,
                                                            "openBraceToken": {
                                                                "kind": "OpenBraceToken",
                                                                "fullStart": 622,
                                                                "fullEnd": 623,
                                                                "start": 622,
                                                                "end": 623,
                                                                "fullWidth": 1,
                                                                "width": 1,
                                                                "text": "{",
                                                                "value": "{",
                                                                "valueText": "{"
                                                            },
                                                            "propertyAssignments": [],
                                                            "closeBraceToken": {
                                                                "kind": "CloseBraceToken",
                                                                "fullStart": 623,
                                                                "fullEnd": 624,
                                                                "start": 623,
                                                                "end": 624,
                                                                "fullWidth": 1,
                                                                "width": 1,
                                                                "text": "}",
                                                                "value": "}",
                                                                "valueText": "}"
                                                            }
                                                        },
                                                        {
                                                            "kind": "CommaToken",
                                                            "fullStart": 624,
                                                            "fullEnd": 626,
                                                            "start": 624,
                                                            "end": 625,
                                                            "fullWidth": 2,
                                                            "width": 1,
                                                            "text": ",",
                                                            "value": ",",
                                                            "valueText": ",",
                                                            "hasTrailingTrivia": true,
                                                            "trailingTrivia": [
                                                                {
                                                                    "kind": "WhitespaceTrivia",
                                                                    "text": " "
                                                                }
                                                            ]
                                                        },
                                                        {
                                                            "kind": "ObjectLiteralExpression",
                                                            "fullStart": 626,
                                                            "fullEnd": 711,
                                                            "start": 626,
                                                            "end": 711,
                                                            "fullWidth": 85,
                                                            "width": 85,
                                                            "openBraceToken": {
                                                                "kind": "OpenBraceToken",
                                                                "fullStart": 626,
                                                                "fullEnd": 629,
                                                                "start": 626,
                                                                "end": 627,
                                                                "fullWidth": 3,
                                                                "width": 1,
                                                                "text": "{",
                                                                "value": "{",
                                                                "valueText": "{",
                                                                "hasTrailingTrivia": true,
                                                                "hasTrailingNewLine": true,
                                                                "trailingTrivia": [
                                                                    {
                                                                        "kind": "NewLineTrivia",
                                                                        "text": "\r\n"
                                                                    }
                                                                ]
                                                            },
                                                            "propertyAssignments": [
                                                                {
                                                                    "kind": "SimplePropertyAssignment",
                                                                    "fullStart": 629,
                                                                    "fullEnd": 702,
                                                                    "start": 641,
                                                                    "end": 700,
                                                                    "fullWidth": 73,
                                                                    "width": 59,
                                                                    "propertyName": {
                                                                        "kind": "IdentifierName",
                                                                        "fullStart": 629,
                                                                        "fullEnd": 645,
                                                                        "start": 641,
                                                                        "end": 645,
                                                                        "fullWidth": 16,
                                                                        "width": 4,
                                                                        "text": "prop",
                                                                        "value": "prop",
                                                                        "valueText": "prop",
                                                                        "hasLeadingTrivia": true,
                                                                        "leadingTrivia": [
                                                                            {
                                                                                "kind": "WhitespaceTrivia",
                                                                                "text": "            "
                                                                            }
                                                                        ]
                                                                    },
                                                                    "colonToken": {
                                                                        "kind": "ColonToken",
                                                                        "fullStart": 645,
                                                                        "fullEnd": 647,
                                                                        "start": 645,
                                                                        "end": 646,
                                                                        "fullWidth": 2,
                                                                        "width": 1,
                                                                        "text": ":",
                                                                        "value": ":",
                                                                        "valueText": ":",
                                                                        "hasTrailingTrivia": true,
                                                                        "trailingTrivia": [
                                                                            {
                                                                                "kind": "WhitespaceTrivia",
                                                                                "text": " "
                                                                            }
                                                                        ]
                                                                    },
                                                                    "expression": {
                                                                        "kind": "ObjectLiteralExpression",
                                                                        "fullStart": 647,
                                                                        "fullEnd": 702,
                                                                        "start": 647,
                                                                        "end": 700,
                                                                        "fullWidth": 55,
                                                                        "width": 53,
                                                                        "openBraceToken": {
                                                                            "kind": "OpenBraceToken",
                                                                            "fullStart": 647,
                                                                            "fullEnd": 650,
                                                                            "start": 647,
                                                                            "end": 648,
                                                                            "fullWidth": 3,
                                                                            "width": 1,
                                                                            "text": "{",
                                                                            "value": "{",
                                                                            "valueText": "{",
                                                                            "hasTrailingTrivia": true,
                                                                            "hasTrailingNewLine": true,
                                                                            "trailingTrivia": [
                                                                                {
                                                                                    "kind": "NewLineTrivia",
                                                                                    "text": "\r\n"
                                                                                }
                                                                            ]
                                                                        },
                                                                        "propertyAssignments": [
                                                                            {
                                                                                "kind": "SimplePropertyAssignment",
                                                                                "fullStart": 650,
                                                                                "fullEnd": 687,
                                                                                "start": 666,
                                                                                "end": 685,
                                                                                "fullWidth": 37,
                                                                                "width": 19,
                                                                                "propertyName": {
                                                                                    "kind": "IdentifierName",
                                                                                    "fullStart": 650,
                                                                                    "fullEnd": 674,
                                                                                    "start": 666,
                                                                                    "end": 674,
                                                                                    "fullWidth": 24,
                                                                                    "width": 8,
                                                                                    "text": "writable",
                                                                                    "value": "writable",
                                                                                    "valueText": "writable",
                                                                                    "hasLeadingTrivia": true,
                                                                                    "leadingTrivia": [
                                                                                        {
                                                                                            "kind": "WhitespaceTrivia",
                                                                                            "text": "                "
                                                                                        }
                                                                                    ]
                                                                                },
                                                                                "colonToken": {
                                                                                    "kind": "ColonToken",
                                                                                    "fullStart": 674,
                                                                                    "fullEnd": 676,
                                                                                    "start": 674,
                                                                                    "end": 675,
                                                                                    "fullWidth": 2,
                                                                                    "width": 1,
                                                                                    "text": ":",
                                                                                    "value": ":",
                                                                                    "valueText": ":",
                                                                                    "hasTrailingTrivia": true,
                                                                                    "trailingTrivia": [
                                                                                        {
                                                                                            "kind": "WhitespaceTrivia",
                                                                                            "text": " "
                                                                                        }
                                                                                    ]
                                                                                },
                                                                                "expression": {
                                                                                    "kind": "IdentifierName",
                                                                                    "fullStart": 676,
                                                                                    "fullEnd": 687,
                                                                                    "start": 676,
                                                                                    "end": 685,
                                                                                    "fullWidth": 11,
                                                                                    "width": 9,
                                                                                    "text": "undefined",
                                                                                    "value": "undefined",
                                                                                    "valueText": "undefined",
                                                                                    "hasTrailingTrivia": true,
                                                                                    "hasTrailingNewLine": true,
                                                                                    "trailingTrivia": [
                                                                                        {
                                                                                            "kind": "NewLineTrivia",
                                                                                            "text": "\r\n"
                                                                                        }
                                                                                    ]
                                                                                }
                                                                            }
                                                                        ],
                                                                        "closeBraceToken": {
                                                                            "kind": "CloseBraceToken",
                                                                            "fullStart": 687,
                                                                            "fullEnd": 702,
                                                                            "start": 699,
                                                                            "end": 700,
                                                                            "fullWidth": 15,
                                                                            "width": 1,
                                                                            "text": "}",
                                                                            "value": "}",
                                                                            "valueText": "}",
                                                                            "hasLeadingTrivia": true,
                                                                            "hasTrailingTrivia": true,
                                                                            "hasTrailingNewLine": true,
                                                                            "leadingTrivia": [
                                                                                {
                                                                                    "kind": "WhitespaceTrivia",
                                                                                    "text": "            "
                                                                                }
                                                                            ],
                                                                            "trailingTrivia": [
                                                                                {
                                                                                    "kind": "NewLineTrivia",
                                                                                    "text": "\r\n"
                                                                                }
                                                                            ]
                                                                        }
                                                                    }
                                                                }
                                                            ],
                                                            "closeBraceToken": {
                                                                "kind": "CloseBraceToken",
                                                                "fullStart": 702,
                                                                "fullEnd": 711,
                                                                "start": 710,
                                                                "end": 711,
                                                                "fullWidth": 9,
                                                                "width": 1,
                                                                "text": "}",
                                                                "value": "}",
                                                                "valueText": "}",
                                                                "hasLeadingTrivia": true,
                                                                "leadingTrivia": [
                                                                    {
                                                                        "kind": "WhitespaceTrivia",
                                                                        "text": "        "
                                                                    }
                                                                ]
                                                            }
                                                        }
                                                    ],
                                                    "closeParenToken": {
                                                        "kind": "CloseParenToken",
                                                        "fullStart": 711,
                                                        "fullEnd": 712,
                                                        "start": 711,
                                                        "end": 712,
                                                        "fullWidth": 1,
                                                        "width": 1,
                                                        "text": ")",
                                                        "value": ")",
                                                        "valueText": ")"
                                                    }
                                                }
                                            }
                                        }
                                    }
                                ]
                            },
                            "semicolonToken": {
                                "kind": "SemicolonToken",
                                "fullStart": 712,
                                "fullEnd": 715,
                                "start": 712,
                                "end": 713,
                                "fullWidth": 3,
                                "width": 1,
                                "text": ";",
                                "value": ";",
                                "valueText": ";",
                                "hasTrailingTrivia": true,
                                "hasTrailingNewLine": true,
                                "trailingTrivia": [
                                    {
                                        "kind": "NewLineTrivia",
                                        "text": "\r\n"
                                    }
                                ]
                            }
                        },
                        {
                            "kind": "VariableStatement",
                            "fullStart": 715,
                            "fullEnd": 813,
                            "start": 725,
                            "end": 811,
                            "fullWidth": 98,
                            "width": 86,
                            "modifiers": [],
                            "variableDeclaration": {
                                "kind": "VariableDeclaration",
                                "fullStart": 715,
                                "fullEnd": 810,
                                "start": 725,
                                "end": 810,
                                "fullWidth": 95,
                                "width": 85,
                                "varKeyword": {
                                    "kind": "VarKeyword",
                                    "fullStart": 715,
                                    "fullEnd": 729,
                                    "start": 725,
                                    "end": 728,
                                    "fullWidth": 14,
                                    "width": 3,
                                    "text": "var",
                                    "value": "var",
                                    "valueText": "var",
                                    "hasLeadingTrivia": true,
                                    "hasLeadingNewLine": true,
                                    "hasTrailingTrivia": true,
                                    "leadingTrivia": [
                                        {
                                            "kind": "NewLineTrivia",
                                            "text": "\r\n"
                                        },
                                        {
                                            "kind": "WhitespaceTrivia",
                                            "text": "        "
                                        }
                                    ],
                                    "trailingTrivia": [
                                        {
                                            "kind": "WhitespaceTrivia",
                                            "text": " "
                                        }
                                    ]
                                },
                                "variableDeclarators": [
                                    {
                                        "kind": "VariableDeclarator",
                                        "fullStart": 729,
                                        "fullEnd": 810,
                                        "start": 729,
                                        "end": 810,
                                        "fullWidth": 81,
<<<<<<< HEAD
                                        "width": 81,
                                        "identifier": {
=======
                                        "propertyName": {
>>>>>>> 85e84683
                                            "kind": "IdentifierName",
                                            "fullStart": 729,
                                            "fullEnd": 741,
                                            "start": 729,
                                            "end": 740,
                                            "fullWidth": 12,
                                            "width": 11,
                                            "text": "hasProperty",
                                            "value": "hasProperty",
                                            "valueText": "hasProperty",
                                            "hasTrailingTrivia": true,
                                            "trailingTrivia": [
                                                {
                                                    "kind": "WhitespaceTrivia",
                                                    "text": " "
                                                }
                                            ]
                                        },
                                        "equalsValueClause": {
                                            "kind": "EqualsValueClause",
                                            "fullStart": 741,
                                            "fullEnd": 810,
                                            "start": 741,
                                            "end": 810,
                                            "fullWidth": 69,
                                            "width": 69,
                                            "equalsToken": {
                                                "kind": "EqualsToken",
                                                "fullStart": 741,
                                                "fullEnd": 743,
                                                "start": 741,
                                                "end": 742,
                                                "fullWidth": 2,
                                                "width": 1,
                                                "text": "=",
                                                "value": "=",
                                                "valueText": "=",
                                                "hasTrailingTrivia": true,
                                                "trailingTrivia": [
                                                    {
                                                        "kind": "WhitespaceTrivia",
                                                        "text": " "
                                                    }
                                                ]
                                            },
                                            "value": {
                                                "kind": "LogicalAndExpression",
                                                "fullStart": 743,
                                                "fullEnd": 810,
                                                "start": 743,
                                                "end": 810,
                                                "fullWidth": 67,
                                                "width": 67,
                                                "left": {
                                                    "kind": "InvocationExpression",
                                                    "fullStart": 743,
                                                    "fullEnd": 773,
                                                    "start": 743,
                                                    "end": 772,
                                                    "fullWidth": 30,
                                                    "width": 29,
                                                    "expression": {
                                                        "kind": "MemberAccessExpression",
                                                        "fullStart": 743,
                                                        "fullEnd": 764,
                                                        "start": 743,
                                                        "end": 764,
                                                        "fullWidth": 21,
                                                        "width": 21,
                                                        "expression": {
                                                            "kind": "IdentifierName",
                                                            "fullStart": 743,
                                                            "fullEnd": 749,
                                                            "start": 743,
                                                            "end": 749,
                                                            "fullWidth": 6,
                                                            "width": 6,
                                                            "text": "newObj",
                                                            "value": "newObj",
                                                            "valueText": "newObj"
                                                        },
                                                        "dotToken": {
                                                            "kind": "DotToken",
                                                            "fullStart": 749,
                                                            "fullEnd": 750,
                                                            "start": 749,
                                                            "end": 750,
                                                            "fullWidth": 1,
                                                            "width": 1,
                                                            "text": ".",
                                                            "value": ".",
                                                            "valueText": "."
                                                        },
                                                        "name": {
                                                            "kind": "IdentifierName",
                                                            "fullStart": 750,
                                                            "fullEnd": 764,
                                                            "start": 750,
                                                            "end": 764,
                                                            "fullWidth": 14,
                                                            "width": 14,
                                                            "text": "hasOwnProperty",
                                                            "value": "hasOwnProperty",
                                                            "valueText": "hasOwnProperty"
                                                        }
                                                    },
                                                    "argumentList": {
                                                        "kind": "ArgumentList",
                                                        "fullStart": 764,
                                                        "fullEnd": 773,
                                                        "start": 764,
                                                        "end": 772,
                                                        "fullWidth": 9,
                                                        "width": 8,
                                                        "openParenToken": {
                                                            "kind": "OpenParenToken",
                                                            "fullStart": 764,
                                                            "fullEnd": 765,
                                                            "start": 764,
                                                            "end": 765,
                                                            "fullWidth": 1,
                                                            "width": 1,
                                                            "text": "(",
                                                            "value": "(",
                                                            "valueText": "("
                                                        },
                                                        "arguments": [
                                                            {
                                                                "kind": "StringLiteral",
                                                                "fullStart": 765,
                                                                "fullEnd": 771,
                                                                "start": 765,
                                                                "end": 771,
                                                                "fullWidth": 6,
                                                                "width": 6,
                                                                "text": "\"prop\"",
                                                                "value": "prop",
                                                                "valueText": "prop"
                                                            }
                                                        ],
                                                        "closeParenToken": {
                                                            "kind": "CloseParenToken",
                                                            "fullStart": 771,
                                                            "fullEnd": 773,
                                                            "start": 771,
                                                            "end": 772,
                                                            "fullWidth": 2,
                                                            "width": 1,
                                                            "text": ")",
                                                            "value": ")",
                                                            "valueText": ")",
                                                            "hasTrailingTrivia": true,
                                                            "trailingTrivia": [
                                                                {
                                                                    "kind": "WhitespaceTrivia",
                                                                    "text": " "
                                                                }
                                                            ]
                                                        }
                                                    }
                                                },
                                                "operatorToken": {
                                                    "kind": "AmpersandAmpersandToken",
                                                    "fullStart": 773,
                                                    "fullEnd": 776,
                                                    "start": 773,
                                                    "end": 775,
                                                    "fullWidth": 3,
                                                    "width": 2,
                                                    "text": "&&",
                                                    "value": "&&",
                                                    "valueText": "&&",
                                                    "hasTrailingTrivia": true,
                                                    "trailingTrivia": [
                                                        {
                                                            "kind": "WhitespaceTrivia",
                                                            "text": " "
                                                        }
                                                    ]
                                                },
                                                "right": {
                                                    "kind": "EqualsExpression",
                                                    "fullStart": 776,
                                                    "fullEnd": 810,
                                                    "start": 776,
                                                    "end": 810,
                                                    "fullWidth": 34,
                                                    "width": 34,
                                                    "left": {
                                                        "kind": "TypeOfExpression",
                                                        "fullStart": 776,
                                                        "fullEnd": 795,
                                                        "start": 776,
                                                        "end": 794,
                                                        "fullWidth": 19,
                                                        "width": 18,
                                                        "typeOfKeyword": {
                                                            "kind": "TypeOfKeyword",
                                                            "fullStart": 776,
                                                            "fullEnd": 783,
                                                            "start": 776,
                                                            "end": 782,
                                                            "fullWidth": 7,
                                                            "width": 6,
                                                            "text": "typeof",
                                                            "value": "typeof",
                                                            "valueText": "typeof",
                                                            "hasTrailingTrivia": true,
                                                            "trailingTrivia": [
                                                                {
                                                                    "kind": "WhitespaceTrivia",
                                                                    "text": " "
                                                                }
                                                            ]
                                                        },
                                                        "expression": {
                                                            "kind": "MemberAccessExpression",
                                                            "fullStart": 783,
                                                            "fullEnd": 795,
                                                            "start": 783,
                                                            "end": 794,
                                                            "fullWidth": 12,
                                                            "width": 11,
                                                            "expression": {
                                                                "kind": "IdentifierName",
                                                                "fullStart": 783,
                                                                "fullEnd": 789,
                                                                "start": 783,
                                                                "end": 789,
                                                                "fullWidth": 6,
                                                                "width": 6,
                                                                "text": "newObj",
                                                                "value": "newObj",
                                                                "valueText": "newObj"
                                                            },
                                                            "dotToken": {
                                                                "kind": "DotToken",
                                                                "fullStart": 789,
                                                                "fullEnd": 790,
                                                                "start": 789,
                                                                "end": 790,
                                                                "fullWidth": 1,
                                                                "width": 1,
                                                                "text": ".",
                                                                "value": ".",
                                                                "valueText": "."
                                                            },
                                                            "name": {
                                                                "kind": "IdentifierName",
                                                                "fullStart": 790,
                                                                "fullEnd": 795,
                                                                "start": 790,
                                                                "end": 794,
                                                                "fullWidth": 5,
                                                                "width": 4,
                                                                "text": "prop",
                                                                "value": "prop",
                                                                "valueText": "prop",
                                                                "hasTrailingTrivia": true,
                                                                "trailingTrivia": [
                                                                    {
                                                                        "kind": "WhitespaceTrivia",
                                                                        "text": " "
                                                                    }
                                                                ]
                                                            }
                                                        }
                                                    },
                                                    "operatorToken": {
                                                        "kind": "EqualsEqualsEqualsToken",
                                                        "fullStart": 795,
                                                        "fullEnd": 799,
                                                        "start": 795,
                                                        "end": 798,
                                                        "fullWidth": 4,
                                                        "width": 3,
                                                        "text": "===",
                                                        "value": "===",
                                                        "valueText": "===",
                                                        "hasTrailingTrivia": true,
                                                        "trailingTrivia": [
                                                            {
                                                                "kind": "WhitespaceTrivia",
                                                                "text": " "
                                                            }
                                                        ]
                                                    },
                                                    "right": {
                                                        "kind": "StringLiteral",
                                                        "fullStart": 799,
                                                        "fullEnd": 810,
                                                        "start": 799,
                                                        "end": 810,
                                                        "fullWidth": 11,
                                                        "width": 11,
                                                        "text": "\"undefined\"",
                                                        "value": "undefined",
                                                        "valueText": "undefined"
                                                    }
                                                }
                                            }
                                        }
                                    }
                                ]
                            },
                            "semicolonToken": {
                                "kind": "SemicolonToken",
                                "fullStart": 810,
                                "fullEnd": 813,
                                "start": 810,
                                "end": 811,
                                "fullWidth": 3,
                                "width": 1,
                                "text": ";",
                                "value": ";",
                                "valueText": ";",
                                "hasTrailingTrivia": true,
                                "hasTrailingNewLine": true,
                                "trailingTrivia": [
                                    {
                                        "kind": "NewLineTrivia",
                                        "text": "\r\n"
                                    }
                                ]
                            }
                        },
                        {
                            "kind": "ExpressionStatement",
                            "fullStart": 813,
                            "fullEnd": 843,
                            "start": 823,
                            "end": 841,
                            "fullWidth": 30,
                            "width": 18,
                            "expression": {
                                "kind": "AssignmentExpression",
                                "fullStart": 813,
                                "fullEnd": 840,
                                "start": 823,
                                "end": 840,
                                "fullWidth": 27,
                                "width": 17,
                                "left": {
                                    "kind": "MemberAccessExpression",
                                    "fullStart": 813,
                                    "fullEnd": 835,
                                    "start": 823,
                                    "end": 834,
                                    "fullWidth": 22,
                                    "width": 11,
                                    "expression": {
                                        "kind": "IdentifierName",
                                        "fullStart": 813,
                                        "fullEnd": 829,
                                        "start": 823,
                                        "end": 829,
                                        "fullWidth": 16,
                                        "width": 6,
                                        "text": "newObj",
                                        "value": "newObj",
                                        "valueText": "newObj",
                                        "hasLeadingTrivia": true,
                                        "hasLeadingNewLine": true,
                                        "leadingTrivia": [
                                            {
                                                "kind": "NewLineTrivia",
                                                "text": "\r\n"
                                            },
                                            {
                                                "kind": "WhitespaceTrivia",
                                                "text": "        "
                                            }
                                        ]
                                    },
                                    "dotToken": {
                                        "kind": "DotToken",
                                        "fullStart": 829,
                                        "fullEnd": 830,
                                        "start": 829,
                                        "end": 830,
                                        "fullWidth": 1,
                                        "width": 1,
                                        "text": ".",
                                        "value": ".",
                                        "valueText": "."
                                    },
                                    "name": {
                                        "kind": "IdentifierName",
                                        "fullStart": 830,
                                        "fullEnd": 835,
                                        "start": 830,
                                        "end": 834,
                                        "fullWidth": 5,
                                        "width": 4,
                                        "text": "prop",
                                        "value": "prop",
                                        "valueText": "prop",
                                        "hasTrailingTrivia": true,
                                        "trailingTrivia": [
                                            {
                                                "kind": "WhitespaceTrivia",
                                                "text": " "
                                            }
                                        ]
                                    }
                                },
                                "operatorToken": {
                                    "kind": "EqualsToken",
                                    "fullStart": 835,
                                    "fullEnd": 837,
                                    "start": 835,
                                    "end": 836,
                                    "fullWidth": 2,
                                    "width": 1,
                                    "text": "=",
                                    "value": "=",
                                    "valueText": "=",
                                    "hasTrailingTrivia": true,
                                    "trailingTrivia": [
                                        {
                                            "kind": "WhitespaceTrivia",
                                            "text": " "
                                        }
                                    ]
                                },
                                "right": {
                                    "kind": "NumericLiteral",
                                    "fullStart": 837,
                                    "fullEnd": 840,
                                    "start": 837,
                                    "end": 840,
                                    "fullWidth": 3,
                                    "width": 3,
                                    "text": "121",
                                    "value": 121,
                                    "valueText": "121"
                                }
                            },
                            "semicolonToken": {
                                "kind": "SemicolonToken",
                                "fullStart": 840,
                                "fullEnd": 843,
                                "start": 840,
                                "end": 841,
                                "fullWidth": 3,
                                "width": 1,
                                "text": ";",
                                "value": ";",
                                "valueText": ";",
                                "hasTrailingTrivia": true,
                                "hasTrailingNewLine": true,
                                "trailingTrivia": [
                                    {
                                        "kind": "NewLineTrivia",
                                        "text": "\r\n"
                                    }
                                ]
                            }
                        },
                        {
                            "kind": "ReturnStatement",
                            "fullStart": 843,
                            "fullEnd": 912,
                            "start": 853,
                            "end": 910,
                            "fullWidth": 69,
                            "width": 57,
                            "returnKeyword": {
                                "kind": "ReturnKeyword",
                                "fullStart": 843,
                                "fullEnd": 860,
                                "start": 853,
                                "end": 859,
                                "fullWidth": 17,
                                "width": 6,
                                "text": "return",
                                "value": "return",
                                "valueText": "return",
                                "hasLeadingTrivia": true,
                                "hasLeadingNewLine": true,
                                "hasTrailingTrivia": true,
                                "leadingTrivia": [
                                    {
                                        "kind": "NewLineTrivia",
                                        "text": "\r\n"
                                    },
                                    {
                                        "kind": "WhitespaceTrivia",
                                        "text": "        "
                                    }
                                ],
                                "trailingTrivia": [
                                    {
                                        "kind": "WhitespaceTrivia",
                                        "text": " "
                                    }
                                ]
                            },
                            "expression": {
                                "kind": "LogicalAndExpression",
                                "fullStart": 860,
                                "fullEnd": 909,
                                "start": 860,
                                "end": 909,
                                "fullWidth": 49,
                                "width": 49,
                                "left": {
                                    "kind": "IdentifierName",
                                    "fullStart": 860,
                                    "fullEnd": 872,
                                    "start": 860,
                                    "end": 871,
                                    "fullWidth": 12,
                                    "width": 11,
                                    "text": "hasProperty",
                                    "value": "hasProperty",
                                    "valueText": "hasProperty",
                                    "hasTrailingTrivia": true,
                                    "trailingTrivia": [
                                        {
                                            "kind": "WhitespaceTrivia",
                                            "text": " "
                                        }
                                    ]
                                },
                                "operatorToken": {
                                    "kind": "AmpersandAmpersandToken",
                                    "fullStart": 872,
                                    "fullEnd": 875,
                                    "start": 872,
                                    "end": 874,
                                    "fullWidth": 3,
                                    "width": 2,
                                    "text": "&&",
                                    "value": "&&",
                                    "valueText": "&&",
                                    "hasTrailingTrivia": true,
                                    "trailingTrivia": [
                                        {
                                            "kind": "WhitespaceTrivia",
                                            "text": " "
                                        }
                                    ]
                                },
                                "right": {
                                    "kind": "EqualsExpression",
                                    "fullStart": 875,
                                    "fullEnd": 909,
                                    "start": 875,
                                    "end": 909,
                                    "fullWidth": 34,
                                    "width": 34,
                                    "left": {
                                        "kind": "TypeOfExpression",
                                        "fullStart": 875,
                                        "fullEnd": 894,
                                        "start": 875,
                                        "end": 893,
                                        "fullWidth": 19,
                                        "width": 18,
                                        "typeOfKeyword": {
                                            "kind": "TypeOfKeyword",
                                            "fullStart": 875,
                                            "fullEnd": 882,
                                            "start": 875,
                                            "end": 881,
                                            "fullWidth": 7,
                                            "width": 6,
                                            "text": "typeof",
                                            "value": "typeof",
                                            "valueText": "typeof",
                                            "hasTrailingTrivia": true,
                                            "trailingTrivia": [
                                                {
                                                    "kind": "WhitespaceTrivia",
                                                    "text": " "
                                                }
                                            ]
                                        },
                                        "expression": {
                                            "kind": "MemberAccessExpression",
                                            "fullStart": 882,
                                            "fullEnd": 894,
                                            "start": 882,
                                            "end": 893,
                                            "fullWidth": 12,
                                            "width": 11,
                                            "expression": {
                                                "kind": "IdentifierName",
                                                "fullStart": 882,
                                                "fullEnd": 888,
                                                "start": 882,
                                                "end": 888,
                                                "fullWidth": 6,
                                                "width": 6,
                                                "text": "newObj",
                                                "value": "newObj",
                                                "valueText": "newObj"
                                            },
                                            "dotToken": {
                                                "kind": "DotToken",
                                                "fullStart": 888,
                                                "fullEnd": 889,
                                                "start": 888,
                                                "end": 889,
                                                "fullWidth": 1,
                                                "width": 1,
                                                "text": ".",
                                                "value": ".",
                                                "valueText": "."
                                            },
                                            "name": {
                                                "kind": "IdentifierName",
                                                "fullStart": 889,
                                                "fullEnd": 894,
                                                "start": 889,
                                                "end": 893,
                                                "fullWidth": 5,
                                                "width": 4,
                                                "text": "prop",
                                                "value": "prop",
                                                "valueText": "prop",
                                                "hasTrailingTrivia": true,
                                                "trailingTrivia": [
                                                    {
                                                        "kind": "WhitespaceTrivia",
                                                        "text": " "
                                                    }
                                                ]
                                            }
                                        }
                                    },
                                    "operatorToken": {
                                        "kind": "EqualsEqualsEqualsToken",
                                        "fullStart": 894,
                                        "fullEnd": 898,
                                        "start": 894,
                                        "end": 897,
                                        "fullWidth": 4,
                                        "width": 3,
                                        "text": "===",
                                        "value": "===",
                                        "valueText": "===",
                                        "hasTrailingTrivia": true,
                                        "trailingTrivia": [
                                            {
                                                "kind": "WhitespaceTrivia",
                                                "text": " "
                                            }
                                        ]
                                    },
                                    "right": {
                                        "kind": "StringLiteral",
                                        "fullStart": 898,
                                        "fullEnd": 909,
                                        "start": 898,
                                        "end": 909,
                                        "fullWidth": 11,
                                        "width": 11,
                                        "text": "\"undefined\"",
                                        "value": "undefined",
                                        "valueText": "undefined"
                                    }
                                }
                            },
                            "semicolonToken": {
                                "kind": "SemicolonToken",
                                "fullStart": 909,
                                "fullEnd": 912,
                                "start": 909,
                                "end": 910,
                                "fullWidth": 3,
                                "width": 1,
                                "text": ";",
                                "value": ";",
                                "valueText": ";",
                                "hasTrailingTrivia": true,
                                "hasTrailingNewLine": true,
                                "trailingTrivia": [
                                    {
                                        "kind": "NewLineTrivia",
                                        "text": "\r\n"
                                    }
                                ]
                            }
                        }
                    ],
                    "closeBraceToken": {
                        "kind": "CloseBraceToken",
                        "fullStart": 912,
                        "fullEnd": 919,
                        "start": 916,
                        "end": 917,
                        "fullWidth": 7,
                        "width": 1,
                        "text": "}",
                        "value": "}",
                        "valueText": "}",
                        "hasLeadingTrivia": true,
                        "hasTrailingTrivia": true,
                        "hasTrailingNewLine": true,
                        "leadingTrivia": [
                            {
                                "kind": "WhitespaceTrivia",
                                "text": "    "
                            }
                        ],
                        "trailingTrivia": [
                            {
                                "kind": "NewLineTrivia",
                                "text": "\r\n"
                            }
                        ]
                    }
                }
            },
            {
                "kind": "ExpressionStatement",
                "fullStart": 919,
                "fullEnd": 943,
                "start": 919,
                "end": 941,
                "fullWidth": 24,
                "width": 22,
                "expression": {
                    "kind": "InvocationExpression",
                    "fullStart": 919,
                    "fullEnd": 940,
                    "start": 919,
                    "end": 940,
                    "fullWidth": 21,
                    "width": 21,
                    "expression": {
                        "kind": "IdentifierName",
                        "fullStart": 919,
                        "fullEnd": 930,
                        "start": 919,
                        "end": 930,
                        "fullWidth": 11,
                        "width": 11,
                        "text": "runTestCase",
                        "value": "runTestCase",
                        "valueText": "runTestCase"
                    },
                    "argumentList": {
                        "kind": "ArgumentList",
                        "fullStart": 930,
                        "fullEnd": 940,
                        "start": 930,
                        "end": 940,
                        "fullWidth": 10,
                        "width": 10,
                        "openParenToken": {
                            "kind": "OpenParenToken",
                            "fullStart": 930,
                            "fullEnd": 931,
                            "start": 930,
                            "end": 931,
                            "fullWidth": 1,
                            "width": 1,
                            "text": "(",
                            "value": "(",
                            "valueText": "("
                        },
                        "arguments": [
                            {
                                "kind": "IdentifierName",
                                "fullStart": 931,
                                "fullEnd": 939,
                                "start": 931,
                                "end": 939,
                                "fullWidth": 8,
                                "width": 8,
                                "text": "testcase",
                                "value": "testcase",
                                "valueText": "testcase"
                            }
                        ],
                        "closeParenToken": {
                            "kind": "CloseParenToken",
                            "fullStart": 939,
                            "fullEnd": 940,
                            "start": 939,
                            "end": 940,
                            "fullWidth": 1,
                            "width": 1,
                            "text": ")",
                            "value": ")",
                            "valueText": ")"
                        }
                    }
                },
                "semicolonToken": {
                    "kind": "SemicolonToken",
                    "fullStart": 940,
                    "fullEnd": 943,
                    "start": 940,
                    "end": 941,
                    "fullWidth": 3,
                    "width": 1,
                    "text": ";",
                    "value": ";",
                    "valueText": ";",
                    "hasTrailingTrivia": true,
                    "hasTrailingNewLine": true,
                    "trailingTrivia": [
                        {
                            "kind": "NewLineTrivia",
                            "text": "\r\n"
                        }
                    ]
                }
            }
        ],
        "endOfFileToken": {
            "kind": "EndOfFileToken",
            "fullStart": 943,
            "fullEnd": 943,
            "start": 943,
            "end": 943,
            "fullWidth": 0,
            "width": 0,
            "text": ""
        }
    },
    "lineMap": {
        "lineStarts": [
            0,
            67,
            152,
            232,
            308,
            380,
            385,
            439,
            555,
            560,
            562,
            564,
            587,
            629,
            650,
            687,
            702,
            715,
            717,
            813,
            815,
            843,
            845,
            912,
            919,
            943
        ],
        "length": 943
    }
}<|MERGE_RESOLUTION|>--- conflicted
+++ resolved
@@ -245,12 +245,8 @@
                                         "start": 599,
                                         "end": 712,
                                         "fullWidth": 113,
-<<<<<<< HEAD
                                         "width": 113,
-                                        "identifier": {
-=======
                                         "propertyName": {
->>>>>>> 85e84683
                                             "kind": "IdentifierName",
                                             "fullStart": 599,
                                             "fullEnd": 606,
@@ -741,12 +737,8 @@
                                         "start": 729,
                                         "end": 810,
                                         "fullWidth": 81,
-<<<<<<< HEAD
                                         "width": 81,
-                                        "identifier": {
-=======
                                         "propertyName": {
->>>>>>> 85e84683
                                             "kind": "IdentifierName",
                                             "fullStart": 729,
                                             "fullEnd": 741,
