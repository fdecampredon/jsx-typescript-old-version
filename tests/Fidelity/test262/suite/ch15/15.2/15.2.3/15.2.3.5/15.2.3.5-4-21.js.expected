--- conflicted
+++ resolved
@@ -252,12 +252,8 @@
                                         "start": 617,
                                         "end": 627,
                                         "fullWidth": 10,
-<<<<<<< HEAD
                                         "width": 10,
-                                        "identifier": {
-=======
                                         "propertyName": {
->>>>>>> 85e84683
                                             "kind": "IdentifierName",
                                             "fullStart": 617,
                                             "fullEnd": 623,
@@ -1016,12 +1012,8 @@
                                         "start": 813,
                                         "end": 843,
                                         "fullWidth": 30,
-<<<<<<< HEAD
                                         "width": 30,
-                                        "identifier": {
-=======
                                         "propertyName": {
->>>>>>> 85e84683
                                             "kind": "IdentifierName",
                                             "fullStart": 813,
                                             "fullEnd": 826,
@@ -1390,12 +1382,8 @@
                                         "start": 899,
                                         "end": 925,
                                         "fullWidth": 26,
-<<<<<<< HEAD
                                         "width": 26,
-                                        "identifier": {
-=======
                                         "propertyName": {
->>>>>>> 85e84683
                                             "kind": "IdentifierName",
                                             "fullStart": 899,
                                             "fullEnd": 905,
@@ -1596,12 +1584,8 @@
                                         "start": 942,
                                         "end": 975,
                                         "fullWidth": 33,
-<<<<<<< HEAD
                                         "width": 33,
-                                        "identifier": {
-=======
                                         "propertyName": {
->>>>>>> 85e84683
                                             "kind": "IdentifierName",
                                             "fullStart": 942,
                                             "fullEnd": 949,
