--- conflicted
+++ resolved
@@ -250,12 +250,8 @@
                                         "start": 607,
                                         "end": 722,
                                         "fullWidth": 115,
-<<<<<<< HEAD
                                         "width": 115,
-                                        "identifier": {
-=======
                                         "propertyName": {
->>>>>>> 85e84683
                                             "kind": "IdentifierName",
                                             "fullStart": 607,
                                             "fullEnd": 614,
@@ -803,12 +799,8 @@
                                         "start": 737,
                                         "end": 780,
                                         "fullWidth": 43,
-<<<<<<< HEAD
                                         "width": 43,
-                                        "identifier": {
-=======
                                         "propertyName": {
->>>>>>> 85e84683
                                             "kind": "IdentifierName",
                                             "fullStart": 737,
                                             "fullEnd": 749,
