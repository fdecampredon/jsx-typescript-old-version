{
    "isDeclaration": false,
    "languageVersion": "EcmaScript5",
    "parseOptions": {
        "allowAutomaticSemicolonInsertion": true
    },
    "sourceUnit": {
        "kind": "SourceUnit",
        "fullStart": 0,
        "fullEnd": 936,
        "start": 538,
        "end": 936,
        "fullWidth": 936,
        "width": 398,
        "isIncrementallyUnusable": true,
        "moduleElements": [
            {
                "kind": "FunctionDeclaration",
                "fullStart": 0,
                "fullEnd": 912,
                "start": 538,
                "end": 910,
                "fullWidth": 912,
                "width": 372,
                "isIncrementallyUnusable": true,
                "modifiers": [],
                "functionKeyword": {
                    "kind": "FunctionKeyword",
                    "fullStart": 0,
                    "fullEnd": 547,
                    "start": 538,
                    "end": 546,
                    "fullWidth": 547,
                    "width": 8,
                    "text": "function",
                    "value": "function",
                    "valueText": "function",
                    "hasLeadingTrivia": true,
                    "hasLeadingComment": true,
                    "hasLeadingNewLine": true,
                    "hasTrailingTrivia": true,
                    "leadingTrivia": [
                        {
                            "kind": "SingleLineCommentTrivia",
                            "text": "/// Copyright (c) 2012 Ecma International.  All rights reserved. "
                        },
                        {
                            "kind": "NewLineTrivia",
                            "text": "\r\n"
                        },
                        {
                            "kind": "SingleLineCommentTrivia",
                            "text": "/// Ecma International makes this code available under the terms and conditions set"
                        },
                        {
                            "kind": "NewLineTrivia",
                            "text": "\r\n"
                        },
                        {
                            "kind": "SingleLineCommentTrivia",
                            "text": "/// forth on http://hg.ecmascript.org/tests/test262/raw-file/tip/LICENSE (the "
                        },
                        {
                            "kind": "NewLineTrivia",
                            "text": "\r\n"
                        },
                        {
                            "kind": "SingleLineCommentTrivia",
                            "text": "/// \"Use Terms\").   Any redistribution of this code must retain the above "
                        },
                        {
                            "kind": "NewLineTrivia",
                            "text": "\r\n"
                        },
                        {
                            "kind": "SingleLineCommentTrivia",
                            "text": "/// copyright and this notice and otherwise comply with the Use Terms."
                        },
                        {
                            "kind": "NewLineTrivia",
                            "text": "\r\n"
                        },
                        {
                            "kind": "MultiLineCommentTrivia",
                            "text": "/**\r\n * @path ch15/15.2/15.2.3/15.2.3.5/15.2.3.5-4-7.js\r\n * @description Object.create - argument 'Properties' is a String object (15.2.3.7 step 2)\r\n */"
                        },
                        {
                            "kind": "NewLineTrivia",
                            "text": "\r\n"
                        },
                        {
                            "kind": "NewLineTrivia",
                            "text": "\r\n"
                        },
                        {
                            "kind": "NewLineTrivia",
                            "text": "\r\n"
                        }
                    ],
                    "trailingTrivia": [
                        {
                            "kind": "WhitespaceTrivia",
                            "text": " "
                        }
                    ]
                },
                "identifier": {
                    "kind": "IdentifierName",
                    "fullStart": 547,
                    "fullEnd": 555,
                    "start": 547,
                    "end": 555,
                    "fullWidth": 8,
                    "width": 8,
                    "text": "testcase",
                    "value": "testcase",
                    "valueText": "testcase"
                },
                "callSignature": {
                    "kind": "CallSignature",
                    "fullStart": 555,
                    "fullEnd": 558,
                    "start": 555,
                    "end": 557,
                    "fullWidth": 3,
                    "width": 2,
                    "parameterList": {
                        "kind": "ParameterList",
                        "fullStart": 555,
                        "fullEnd": 558,
                        "start": 555,
                        "end": 557,
                        "fullWidth": 3,
                        "width": 2,
                        "openParenToken": {
                            "kind": "OpenParenToken",
                            "fullStart": 555,
                            "fullEnd": 556,
                            "start": 555,
                            "end": 556,
                            "fullWidth": 1,
                            "width": 1,
                            "text": "(",
                            "value": "(",
                            "valueText": "("
                        },
                        "parameters": [],
                        "closeParenToken": {
                            "kind": "CloseParenToken",
                            "fullStart": 556,
                            "fullEnd": 558,
                            "start": 556,
                            "end": 557,
                            "fullWidth": 2,
                            "width": 1,
                            "text": ")",
                            "value": ")",
                            "valueText": ")",
                            "hasTrailingTrivia": true,
                            "trailingTrivia": [
                                {
                                    "kind": "WhitespaceTrivia",
                                    "text": " "
                                }
                            ]
                        }
                    }
                },
                "block": {
                    "kind": "Block",
                    "fullStart": 558,
                    "fullEnd": 912,
                    "start": 558,
                    "end": 910,
                    "fullWidth": 354,
                    "width": 352,
                    "isIncrementallyUnusable": true,
                    "openBraceToken": {
                        "kind": "OpenBraceToken",
                        "fullStart": 558,
                        "fullEnd": 561,
                        "start": 558,
                        "end": 559,
                        "fullWidth": 3,
                        "width": 1,
                        "text": "{",
                        "value": "{",
                        "valueText": "{",
                        "hasTrailingTrivia": true,
                        "hasTrailingNewLine": true,
                        "trailingTrivia": [
                            {
                                "kind": "NewLineTrivia",
                                "text": "\r\n"
                            }
                        ]
                    },
                    "statements": [
                        {
                            "kind": "VariableStatement",
                            "fullStart": 561,
                            "fullEnd": 598,
                            "start": 571,
                            "end": 596,
                            "fullWidth": 37,
                            "width": 25,
                            "modifiers": [],
                            "variableDeclaration": {
                                "kind": "VariableDeclaration",
                                "fullStart": 561,
                                "fullEnd": 595,
                                "start": 571,
                                "end": 595,
                                "fullWidth": 34,
                                "width": 24,
                                "varKeyword": {
                                    "kind": "VarKeyword",
                                    "fullStart": 561,
                                    "fullEnd": 575,
                                    "start": 571,
                                    "end": 574,
                                    "fullWidth": 14,
                                    "width": 3,
                                    "text": "var",
                                    "value": "var",
                                    "valueText": "var",
                                    "hasLeadingTrivia": true,
                                    "hasLeadingNewLine": true,
                                    "hasTrailingTrivia": true,
                                    "leadingTrivia": [
                                        {
                                            "kind": "NewLineTrivia",
                                            "text": "\r\n"
                                        },
                                        {
                                            "kind": "WhitespaceTrivia",
                                            "text": "        "
                                        }
                                    ],
                                    "trailingTrivia": [
                                        {
                                            "kind": "WhitespaceTrivia",
                                            "text": " "
                                        }
                                    ]
                                },
                                "variableDeclarators": [
                                    {
                                        "kind": "VariableDeclarator",
                                        "fullStart": 575,
                                        "fullEnd": 595,
                                        "start": 575,
                                        "end": 595,
                                        "fullWidth": 20,
<<<<<<< HEAD
                                        "width": 20,
                                        "identifier": {
=======
                                        "propertyName": {
>>>>>>> 85e84683
                                            "kind": "IdentifierName",
                                            "fullStart": 575,
                                            "fullEnd": 581,
                                            "start": 575,
                                            "end": 580,
                                            "fullWidth": 6,
                                            "width": 5,
                                            "text": "props",
                                            "value": "props",
                                            "valueText": "props",
                                            "hasTrailingTrivia": true,
                                            "trailingTrivia": [
                                                {
                                                    "kind": "WhitespaceTrivia",
                                                    "text": " "
                                                }
                                            ]
                                        },
                                        "equalsValueClause": {
                                            "kind": "EqualsValueClause",
                                            "fullStart": 581,
                                            "fullEnd": 595,
                                            "start": 581,
                                            "end": 595,
                                            "fullWidth": 14,
                                            "width": 14,
                                            "equalsToken": {
                                                "kind": "EqualsToken",
                                                "fullStart": 581,
                                                "fullEnd": 583,
                                                "start": 581,
                                                "end": 582,
                                                "fullWidth": 2,
                                                "width": 1,
                                                "text": "=",
                                                "value": "=",
                                                "valueText": "=",
                                                "hasTrailingTrivia": true,
                                                "trailingTrivia": [
                                                    {
                                                        "kind": "WhitespaceTrivia",
                                                        "text": " "
                                                    }
                                                ]
                                            },
                                            "value": {
                                                "kind": "ObjectCreationExpression",
                                                "fullStart": 583,
                                                "fullEnd": 595,
                                                "start": 583,
                                                "end": 595,
                                                "fullWidth": 12,
                                                "width": 12,
                                                "newKeyword": {
                                                    "kind": "NewKeyword",
                                                    "fullStart": 583,
                                                    "fullEnd": 587,
                                                    "start": 583,
                                                    "end": 586,
                                                    "fullWidth": 4,
                                                    "width": 3,
                                                    "text": "new",
                                                    "value": "new",
                                                    "valueText": "new",
                                                    "hasTrailingTrivia": true,
                                                    "trailingTrivia": [
                                                        {
                                                            "kind": "WhitespaceTrivia",
                                                            "text": " "
                                                        }
                                                    ]
                                                },
                                                "expression": {
                                                    "kind": "IdentifierName",
                                                    "fullStart": 587,
                                                    "fullEnd": 593,
                                                    "start": 587,
                                                    "end": 593,
                                                    "fullWidth": 6,
                                                    "width": 6,
                                                    "text": "String",
                                                    "value": "String",
                                                    "valueText": "String"
                                                },
                                                "argumentList": {
                                                    "kind": "ArgumentList",
                                                    "fullStart": 593,
                                                    "fullEnd": 595,
                                                    "start": 593,
                                                    "end": 595,
                                                    "fullWidth": 2,
                                                    "width": 2,
                                                    "openParenToken": {
                                                        "kind": "OpenParenToken",
                                                        "fullStart": 593,
                                                        "fullEnd": 594,
                                                        "start": 593,
                                                        "end": 594,
                                                        "fullWidth": 1,
                                                        "width": 1,
                                                        "text": "(",
                                                        "value": "(",
                                                        "valueText": "("
                                                    },
                                                    "arguments": [],
                                                    "closeParenToken": {
                                                        "kind": "CloseParenToken",
                                                        "fullStart": 594,
                                                        "fullEnd": 595,
                                                        "start": 594,
                                                        "end": 595,
                                                        "fullWidth": 1,
                                                        "width": 1,
                                                        "text": ")",
                                                        "value": ")",
                                                        "valueText": ")"
                                                    }
                                                }
                                            }
                                        }
                                    }
                                ]
                            },
                            "semicolonToken": {
                                "kind": "SemicolonToken",
                                "fullStart": 595,
                                "fullEnd": 598,
                                "start": 595,
                                "end": 596,
                                "fullWidth": 3,
                                "width": 1,
                                "text": ";",
                                "value": ";",
                                "valueText": ";",
                                "hasTrailingTrivia": true,
                                "hasTrailingNewLine": true,
                                "trailingTrivia": [
                                    {
                                        "kind": "NewLineTrivia",
                                        "text": "\r\n"
                                    }
                                ]
                            }
                        },
                        {
                            "kind": "VariableStatement",
                            "fullStart": 598,
                            "fullEnd": 627,
                            "start": 606,
                            "end": 625,
                            "fullWidth": 29,
                            "width": 19,
                            "modifiers": [],
                            "variableDeclaration": {
                                "kind": "VariableDeclaration",
                                "fullStart": 598,
                                "fullEnd": 624,
                                "start": 606,
                                "end": 624,
                                "fullWidth": 26,
                                "width": 18,
                                "varKeyword": {
                                    "kind": "VarKeyword",
                                    "fullStart": 598,
                                    "fullEnd": 610,
                                    "start": 606,
                                    "end": 609,
                                    "fullWidth": 12,
                                    "width": 3,
                                    "text": "var",
                                    "value": "var",
                                    "valueText": "var",
                                    "hasLeadingTrivia": true,
                                    "hasTrailingTrivia": true,
                                    "leadingTrivia": [
                                        {
                                            "kind": "WhitespaceTrivia",
                                            "text": "        "
                                        }
                                    ],
                                    "trailingTrivia": [
                                        {
                                            "kind": "WhitespaceTrivia",
                                            "text": " "
                                        }
                                    ]
                                },
                                "variableDeclarators": [
                                    {
                                        "kind": "VariableDeclarator",
                                        "fullStart": 610,
                                        "fullEnd": 624,
                                        "start": 610,
                                        "end": 624,
                                        "fullWidth": 14,
<<<<<<< HEAD
                                        "width": 14,
                                        "identifier": {
=======
                                        "propertyName": {
>>>>>>> 85e84683
                                            "kind": "IdentifierName",
                                            "fullStart": 610,
                                            "fullEnd": 617,
                                            "start": 610,
                                            "end": 616,
                                            "fullWidth": 7,
                                            "width": 6,
                                            "text": "result",
                                            "value": "result",
                                            "valueText": "result",
                                            "hasTrailingTrivia": true,
                                            "trailingTrivia": [
                                                {
                                                    "kind": "WhitespaceTrivia",
                                                    "text": " "
                                                }
                                            ]
                                        },
                                        "equalsValueClause": {
                                            "kind": "EqualsValueClause",
                                            "fullStart": 617,
                                            "fullEnd": 624,
                                            "start": 617,
                                            "end": 624,
                                            "fullWidth": 7,
                                            "width": 7,
                                            "equalsToken": {
                                                "kind": "EqualsToken",
                                                "fullStart": 617,
                                                "fullEnd": 619,
                                                "start": 617,
                                                "end": 618,
                                                "fullWidth": 2,
                                                "width": 1,
                                                "text": "=",
                                                "value": "=",
                                                "valueText": "=",
                                                "hasTrailingTrivia": true,
                                                "trailingTrivia": [
                                                    {
                                                        "kind": "WhitespaceTrivia",
                                                        "text": " "
                                                    }
                                                ]
                                            },
                                            "value": {
                                                "kind": "FalseKeyword",
                                                "fullStart": 619,
                                                "fullEnd": 624,
                                                "start": 619,
                                                "end": 624,
                                                "fullWidth": 5,
                                                "width": 5,
                                                "text": "false",
                                                "value": false,
                                                "valueText": "false"
                                            }
                                        }
                                    }
                                ]
                            },
                            "semicolonToken": {
                                "kind": "SemicolonToken",
                                "fullStart": 624,
                                "fullEnd": 627,
                                "start": 624,
                                "end": 625,
                                "fullWidth": 3,
                                "width": 1,
                                "text": ";",
                                "value": ";",
                                "valueText": ";",
                                "hasTrailingTrivia": true,
                                "hasTrailingNewLine": true,
                                "trailingTrivia": [
                                    {
                                        "kind": "NewLineTrivia",
                                        "text": "\r\n"
                                    }
                                ]
                            }
                        },
                        {
                            "kind": "ExpressionStatement",
                            "fullStart": 627,
                            "fullEnd": 846,
                            "start": 637,
                            "end": 844,
                            "fullWidth": 219,
                            "width": 207,
                            "isIncrementallyUnusable": true,
                            "expression": {
                                "kind": "InvocationExpression",
                                "fullStart": 627,
                                "fullEnd": 843,
                                "start": 637,
                                "end": 843,
                                "fullWidth": 216,
                                "width": 206,
                                "isIncrementallyUnusable": true,
                                "expression": {
                                    "kind": "MemberAccessExpression",
                                    "fullStart": 627,
                                    "fullEnd": 658,
                                    "start": 637,
                                    "end": 658,
                                    "fullWidth": 31,
                                    "width": 21,
                                    "expression": {
                                        "kind": "IdentifierName",
                                        "fullStart": 627,
                                        "fullEnd": 643,
                                        "start": 637,
                                        "end": 643,
                                        "fullWidth": 16,
                                        "width": 6,
                                        "text": "Object",
                                        "value": "Object",
                                        "valueText": "Object",
                                        "hasLeadingTrivia": true,
                                        "hasLeadingNewLine": true,
                                        "leadingTrivia": [
                                            {
                                                "kind": "NewLineTrivia",
                                                "text": "\r\n"
                                            },
                                            {
                                                "kind": "WhitespaceTrivia",
                                                "text": "        "
                                            }
                                        ]
                                    },
                                    "dotToken": {
                                        "kind": "DotToken",
                                        "fullStart": 643,
                                        "fullEnd": 644,
                                        "start": 643,
                                        "end": 644,
                                        "fullWidth": 1,
                                        "width": 1,
                                        "text": ".",
                                        "value": ".",
                                        "valueText": "."
                                    },
                                    "name": {
                                        "kind": "IdentifierName",
                                        "fullStart": 644,
                                        "fullEnd": 658,
                                        "start": 644,
                                        "end": 658,
                                        "fullWidth": 14,
                                        "width": 14,
                                        "text": "defineProperty",
                                        "value": "defineProperty",
                                        "valueText": "defineProperty"
                                    }
                                },
                                "argumentList": {
                                    "kind": "ArgumentList",
                                    "fullStart": 658,
                                    "fullEnd": 843,
                                    "start": 658,
                                    "end": 843,
                                    "fullWidth": 185,
                                    "width": 185,
                                    "isIncrementallyUnusable": true,
                                    "openParenToken": {
                                        "kind": "OpenParenToken",
                                        "fullStart": 658,
                                        "fullEnd": 659,
                                        "start": 658,
                                        "end": 659,
                                        "fullWidth": 1,
                                        "width": 1,
                                        "text": "(",
                                        "value": "(",
                                        "valueText": "("
                                    },
                                    "arguments": [
                                        {
                                            "kind": "IdentifierName",
                                            "fullStart": 659,
                                            "fullEnd": 664,
                                            "start": 659,
                                            "end": 664,
                                            "fullWidth": 5,
                                            "width": 5,
                                            "text": "props",
                                            "value": "props",
                                            "valueText": "props"
                                        },
                                        {
                                            "kind": "CommaToken",
                                            "fullStart": 664,
                                            "fullEnd": 666,
                                            "start": 664,
                                            "end": 665,
                                            "fullWidth": 2,
                                            "width": 1,
                                            "text": ",",
                                            "value": ",",
                                            "valueText": ",",
                                            "hasTrailingTrivia": true,
                                            "trailingTrivia": [
                                                {
                                                    "kind": "WhitespaceTrivia",
                                                    "text": " "
                                                }
                                            ]
                                        },
                                        {
                                            "kind": "StringLiteral",
                                            "fullStart": 666,
                                            "fullEnd": 672,
                                            "start": 666,
                                            "end": 672,
                                            "fullWidth": 6,
                                            "width": 6,
                                            "text": "\"prop\"",
                                            "value": "prop",
                                            "valueText": "prop"
                                        },
                                        {
                                            "kind": "CommaToken",
                                            "fullStart": 672,
                                            "fullEnd": 674,
                                            "start": 672,
                                            "end": 673,
                                            "fullWidth": 2,
                                            "width": 1,
                                            "text": ",",
                                            "value": ",",
                                            "valueText": ",",
                                            "hasTrailingTrivia": true,
                                            "trailingTrivia": [
                                                {
                                                    "kind": "WhitespaceTrivia",
                                                    "text": " "
                                                }
                                            ]
                                        },
                                        {
                                            "kind": "ObjectLiteralExpression",
                                            "fullStart": 674,
                                            "fullEnd": 842,
                                            "start": 674,
                                            "end": 842,
                                            "fullWidth": 168,
                                            "width": 168,
                                            "isIncrementallyUnusable": true,
                                            "openBraceToken": {
                                                "kind": "OpenBraceToken",
                                                "fullStart": 674,
                                                "fullEnd": 677,
                                                "start": 674,
                                                "end": 675,
                                                "fullWidth": 3,
                                                "width": 1,
                                                "text": "{",
                                                "value": "{",
                                                "valueText": "{",
                                                "hasTrailingTrivia": true,
                                                "hasTrailingNewLine": true,
                                                "trailingTrivia": [
                                                    {
                                                        "kind": "NewLineTrivia",
                                                        "text": "\r\n"
                                                    }
                                                ]
                                            },
                                            "propertyAssignments": [
                                                {
                                                    "kind": "SimplePropertyAssignment",
                                                    "fullStart": 677,
                                                    "fullEnd": 800,
                                                    "start": 689,
                                                    "end": 800,
                                                    "fullWidth": 123,
                                                    "width": 111,
                                                    "isIncrementallyUnusable": true,
                                                    "propertyName": {
                                                        "kind": "IdentifierName",
                                                        "fullStart": 677,
                                                        "fullEnd": 692,
                                                        "start": 689,
                                                        "end": 692,
                                                        "fullWidth": 15,
                                                        "width": 3,
                                                        "text": "get",
                                                        "value": "get",
                                                        "valueText": "get",
                                                        "hasLeadingTrivia": true,
                                                        "leadingTrivia": [
                                                            {
                                                                "kind": "WhitespaceTrivia",
                                                                "text": "            "
                                                            }
                                                        ]
                                                    },
                                                    "colonToken": {
                                                        "kind": "ColonToken",
                                                        "fullStart": 692,
                                                        "fullEnd": 694,
                                                        "start": 692,
                                                        "end": 693,
                                                        "fullWidth": 2,
                                                        "width": 1,
                                                        "text": ":",
                                                        "value": ":",
                                                        "valueText": ":",
                                                        "hasTrailingTrivia": true,
                                                        "trailingTrivia": [
                                                            {
                                                                "kind": "WhitespaceTrivia",
                                                                "text": " "
                                                            }
                                                        ]
                                                    },
                                                    "expression": {
                                                        "kind": "FunctionExpression",
                                                        "fullStart": 694,
                                                        "fullEnd": 800,
                                                        "start": 694,
                                                        "end": 800,
                                                        "fullWidth": 106,
                                                        "width": 106,
                                                        "functionKeyword": {
                                                            "kind": "FunctionKeyword",
                                                            "fullStart": 694,
                                                            "fullEnd": 703,
                                                            "start": 694,
                                                            "end": 702,
                                                            "fullWidth": 9,
                                                            "width": 8,
                                                            "text": "function",
                                                            "value": "function",
                                                            "valueText": "function",
                                                            "hasTrailingTrivia": true,
                                                            "trailingTrivia": [
                                                                {
                                                                    "kind": "WhitespaceTrivia",
                                                                    "text": " "
                                                                }
                                                            ]
                                                        },
                                                        "callSignature": {
                                                            "kind": "CallSignature",
                                                            "fullStart": 703,
                                                            "fullEnd": 706,
                                                            "start": 703,
                                                            "end": 705,
                                                            "fullWidth": 3,
                                                            "width": 2,
                                                            "parameterList": {
                                                                "kind": "ParameterList",
                                                                "fullStart": 703,
                                                                "fullEnd": 706,
                                                                "start": 703,
                                                                "end": 705,
                                                                "fullWidth": 3,
                                                                "width": 2,
                                                                "openParenToken": {
                                                                    "kind": "OpenParenToken",
                                                                    "fullStart": 703,
                                                                    "fullEnd": 704,
                                                                    "start": 703,
                                                                    "end": 704,
                                                                    "fullWidth": 1,
                                                                    "width": 1,
                                                                    "text": "(",
                                                                    "value": "(",
                                                                    "valueText": "("
                                                                },
                                                                "parameters": [],
                                                                "closeParenToken": {
                                                                    "kind": "CloseParenToken",
                                                                    "fullStart": 704,
                                                                    "fullEnd": 706,
                                                                    "start": 704,
                                                                    "end": 705,
                                                                    "fullWidth": 2,
                                                                    "width": 1,
                                                                    "text": ")",
                                                                    "value": ")",
                                                                    "valueText": ")",
                                                                    "hasTrailingTrivia": true,
                                                                    "trailingTrivia": [
                                                                        {
                                                                            "kind": "WhitespaceTrivia",
                                                                            "text": " "
                                                                        }
                                                                    ]
                                                                }
                                                            }
                                                        },
                                                        "block": {
                                                            "kind": "Block",
                                                            "fullStart": 706,
                                                            "fullEnd": 800,
                                                            "start": 706,
                                                            "end": 800,
                                                            "fullWidth": 94,
                                                            "width": 94,
                                                            "openBraceToken": {
                                                                "kind": "OpenBraceToken",
                                                                "fullStart": 706,
                                                                "fullEnd": 709,
                                                                "start": 706,
                                                                "end": 707,
                                                                "fullWidth": 3,
                                                                "width": 1,
                                                                "text": "{",
                                                                "value": "{",
                                                                "valueText": "{",
                                                                "hasTrailingTrivia": true,
                                                                "hasTrailingNewLine": true,
                                                                "trailingTrivia": [
                                                                    {
                                                                        "kind": "NewLineTrivia",
                                                                        "text": "\r\n"
                                                                    }
                                                                ]
                                                            },
                                                            "statements": [
                                                                {
                                                                    "kind": "ExpressionStatement",
                                                                    "fullStart": 709,
                                                                    "fullEnd": 759,
                                                                    "start": 725,
                                                                    "end": 757,
                                                                    "fullWidth": 50,
                                                                    "width": 32,
                                                                    "expression": {
                                                                        "kind": "AssignmentExpression",
                                                                        "fullStart": 709,
                                                                        "fullEnd": 756,
                                                                        "start": 725,
                                                                        "end": 756,
                                                                        "fullWidth": 47,
                                                                        "width": 31,
                                                                        "left": {
                                                                            "kind": "IdentifierName",
                                                                            "fullStart": 709,
                                                                            "fullEnd": 732,
                                                                            "start": 725,
                                                                            "end": 731,
                                                                            "fullWidth": 23,
                                                                            "width": 6,
                                                                            "text": "result",
                                                                            "value": "result",
                                                                            "valueText": "result",
                                                                            "hasLeadingTrivia": true,
                                                                            "hasTrailingTrivia": true,
                                                                            "leadingTrivia": [
                                                                                {
                                                                                    "kind": "WhitespaceTrivia",
                                                                                    "text": "                "
                                                                                }
                                                                            ],
                                                                            "trailingTrivia": [
                                                                                {
                                                                                    "kind": "WhitespaceTrivia",
                                                                                    "text": " "
                                                                                }
                                                                            ]
                                                                        },
                                                                        "operatorToken": {
                                                                            "kind": "EqualsToken",
                                                                            "fullStart": 732,
                                                                            "fullEnd": 734,
                                                                            "start": 732,
                                                                            "end": 733,
                                                                            "fullWidth": 2,
                                                                            "width": 1,
                                                                            "text": "=",
                                                                            "value": "=",
                                                                            "valueText": "=",
                                                                            "hasTrailingTrivia": true,
                                                                            "trailingTrivia": [
                                                                                {
                                                                                    "kind": "WhitespaceTrivia",
                                                                                    "text": " "
                                                                                }
                                                                            ]
                                                                        },
                                                                        "right": {
                                                                            "kind": "InstanceOfExpression",
                                                                            "fullStart": 734,
                                                                            "fullEnd": 756,
                                                                            "start": 734,
                                                                            "end": 756,
                                                                            "fullWidth": 22,
                                                                            "width": 22,
                                                                            "left": {
                                                                                "kind": "ThisKeyword",
                                                                                "fullStart": 734,
                                                                                "fullEnd": 739,
                                                                                "start": 734,
                                                                                "end": 738,
                                                                                "fullWidth": 5,
                                                                                "width": 4,
                                                                                "text": "this",
                                                                                "value": "this",
                                                                                "valueText": "this",
                                                                                "hasTrailingTrivia": true,
                                                                                "trailingTrivia": [
                                                                                    {
                                                                                        "kind": "WhitespaceTrivia",
                                                                                        "text": " "
                                                                                    }
                                                                                ]
                                                                            },
                                                                            "operatorToken": {
                                                                                "kind": "InstanceOfKeyword",
                                                                                "fullStart": 739,
                                                                                "fullEnd": 750,
                                                                                "start": 739,
                                                                                "end": 749,
                                                                                "fullWidth": 11,
                                                                                "width": 10,
                                                                                "text": "instanceof",
                                                                                "value": "instanceof",
                                                                                "valueText": "instanceof",
                                                                                "hasTrailingTrivia": true,
                                                                                "trailingTrivia": [
                                                                                    {
                                                                                        "kind": "WhitespaceTrivia",
                                                                                        "text": " "
                                                                                    }
                                                                                ]
                                                                            },
                                                                            "right": {
                                                                                "kind": "IdentifierName",
                                                                                "fullStart": 750,
                                                                                "fullEnd": 756,
                                                                                "start": 750,
                                                                                "end": 756,
                                                                                "fullWidth": 6,
                                                                                "width": 6,
                                                                                "text": "String",
                                                                                "value": "String",
                                                                                "valueText": "String"
                                                                            }
                                                                        }
                                                                    },
                                                                    "semicolonToken": {
                                                                        "kind": "SemicolonToken",
                                                                        "fullStart": 756,
                                                                        "fullEnd": 759,
                                                                        "start": 756,
                                                                        "end": 757,
                                                                        "fullWidth": 3,
                                                                        "width": 1,
                                                                        "text": ";",
                                                                        "value": ";",
                                                                        "valueText": ";",
                                                                        "hasTrailingTrivia": true,
                                                                        "hasTrailingNewLine": true,
                                                                        "trailingTrivia": [
                                                                            {
                                                                                "kind": "NewLineTrivia",
                                                                                "text": "\r\n"
                                                                            }
                                                                        ]
                                                                    }
                                                                },
                                                                {
                                                                    "kind": "ReturnStatement",
                                                                    "fullStart": 759,
                                                                    "fullEnd": 787,
                                                                    "start": 775,
                                                                    "end": 785,
                                                                    "fullWidth": 28,
                                                                    "width": 10,
                                                                    "returnKeyword": {
                                                                        "kind": "ReturnKeyword",
                                                                        "fullStart": 759,
                                                                        "fullEnd": 782,
                                                                        "start": 775,
                                                                        "end": 781,
                                                                        "fullWidth": 23,
                                                                        "width": 6,
                                                                        "text": "return",
                                                                        "value": "return",
                                                                        "valueText": "return",
                                                                        "hasLeadingTrivia": true,
                                                                        "hasTrailingTrivia": true,
                                                                        "leadingTrivia": [
                                                                            {
                                                                                "kind": "WhitespaceTrivia",
                                                                                "text": "                "
                                                                            }
                                                                        ],
                                                                        "trailingTrivia": [
                                                                            {
                                                                                "kind": "WhitespaceTrivia",
                                                                                "text": " "
                                                                            }
                                                                        ]
                                                                    },
                                                                    "expression": {
                                                                        "kind": "ObjectLiteralExpression",
                                                                        "fullStart": 782,
                                                                        "fullEnd": 784,
                                                                        "start": 782,
                                                                        "end": 784,
                                                                        "fullWidth": 2,
                                                                        "width": 2,
                                                                        "openBraceToken": {
                                                                            "kind": "OpenBraceToken",
                                                                            "fullStart": 782,
                                                                            "fullEnd": 783,
                                                                            "start": 782,
                                                                            "end": 783,
                                                                            "fullWidth": 1,
                                                                            "width": 1,
                                                                            "text": "{",
                                                                            "value": "{",
                                                                            "valueText": "{"
                                                                        },
                                                                        "propertyAssignments": [],
                                                                        "closeBraceToken": {
                                                                            "kind": "CloseBraceToken",
                                                                            "fullStart": 783,
                                                                            "fullEnd": 784,
                                                                            "start": 783,
                                                                            "end": 784,
                                                                            "fullWidth": 1,
                                                                            "width": 1,
                                                                            "text": "}",
                                                                            "value": "}",
                                                                            "valueText": "}"
                                                                        }
                                                                    },
                                                                    "semicolonToken": {
                                                                        "kind": "SemicolonToken",
                                                                        "fullStart": 784,
                                                                        "fullEnd": 787,
                                                                        "start": 784,
                                                                        "end": 785,
                                                                        "fullWidth": 3,
                                                                        "width": 1,
                                                                        "text": ";",
                                                                        "value": ";",
                                                                        "valueText": ";",
                                                                        "hasTrailingTrivia": true,
                                                                        "hasTrailingNewLine": true,
                                                                        "trailingTrivia": [
                                                                            {
                                                                                "kind": "NewLineTrivia",
                                                                                "text": "\r\n"
                                                                            }
                                                                        ]
                                                                    }
                                                                }
                                                            ],
                                                            "closeBraceToken": {
                                                                "kind": "CloseBraceToken",
                                                                "fullStart": 787,
                                                                "fullEnd": 800,
                                                                "start": 799,
                                                                "end": 800,
                                                                "fullWidth": 13,
                                                                "width": 1,
                                                                "text": "}",
                                                                "value": "}",
                                                                "valueText": "}",
                                                                "hasLeadingTrivia": true,
                                                                "leadingTrivia": [
                                                                    {
                                                                        "kind": "WhitespaceTrivia",
                                                                        "text": "            "
                                                                    }
                                                                ]
                                                            }
                                                        }
                                                    }
                                                },
                                                {
                                                    "kind": "CommaToken",
                                                    "fullStart": 800,
                                                    "fullEnd": 803,
                                                    "start": 800,
                                                    "end": 801,
                                                    "fullWidth": 3,
                                                    "width": 1,
                                                    "text": ",",
                                                    "value": ",",
                                                    "valueText": ",",
                                                    "hasTrailingTrivia": true,
                                                    "hasTrailingNewLine": true,
                                                    "trailingTrivia": [
                                                        {
                                                            "kind": "NewLineTrivia",
                                                            "text": "\r\n"
                                                        }
                                                    ]
                                                },
                                                {
                                                    "kind": "SimplePropertyAssignment",
                                                    "fullStart": 803,
                                                    "fullEnd": 833,
                                                    "start": 815,
                                                    "end": 831,
                                                    "fullWidth": 30,
                                                    "width": 16,
                                                    "propertyName": {
                                                        "kind": "IdentifierName",
                                                        "fullStart": 803,
                                                        "fullEnd": 825,
                                                        "start": 815,
                                                        "end": 825,
                                                        "fullWidth": 22,
                                                        "width": 10,
                                                        "text": "enumerable",
                                                        "value": "enumerable",
                                                        "valueText": "enumerable",
                                                        "hasLeadingTrivia": true,
                                                        "leadingTrivia": [
                                                            {
                                                                "kind": "WhitespaceTrivia",
                                                                "text": "            "
                                                            }
                                                        ]
                                                    },
                                                    "colonToken": {
                                                        "kind": "ColonToken",
                                                        "fullStart": 825,
                                                        "fullEnd": 827,
                                                        "start": 825,
                                                        "end": 826,
                                                        "fullWidth": 2,
                                                        "width": 1,
                                                        "text": ":",
                                                        "value": ":",
                                                        "valueText": ":",
                                                        "hasTrailingTrivia": true,
                                                        "trailingTrivia": [
                                                            {
                                                                "kind": "WhitespaceTrivia",
                                                                "text": " "
                                                            }
                                                        ]
                                                    },
                                                    "expression": {
                                                        "kind": "TrueKeyword",
                                                        "fullStart": 827,
                                                        "fullEnd": 833,
                                                        "start": 827,
                                                        "end": 831,
                                                        "fullWidth": 6,
                                                        "width": 4,
                                                        "text": "true",
                                                        "value": true,
                                                        "valueText": "true",
                                                        "hasTrailingTrivia": true,
                                                        "hasTrailingNewLine": true,
                                                        "trailingTrivia": [
                                                            {
                                                                "kind": "NewLineTrivia",
                                                                "text": "\r\n"
                                                            }
                                                        ]
                                                    }
                                                }
                                            ],
                                            "closeBraceToken": {
                                                "kind": "CloseBraceToken",
                                                "fullStart": 833,
                                                "fullEnd": 842,
                                                "start": 841,
                                                "end": 842,
                                                "fullWidth": 9,
                                                "width": 1,
                                                "text": "}",
                                                "value": "}",
                                                "valueText": "}",
                                                "hasLeadingTrivia": true,
                                                "leadingTrivia": [
                                                    {
                                                        "kind": "WhitespaceTrivia",
                                                        "text": "        "
                                                    }
                                                ]
                                            }
                                        }
                                    ],
                                    "closeParenToken": {
                                        "kind": "CloseParenToken",
                                        "fullStart": 842,
                                        "fullEnd": 843,
                                        "start": 842,
                                        "end": 843,
                                        "fullWidth": 1,
                                        "width": 1,
                                        "text": ")",
                                        "value": ")",
                                        "valueText": ")"
                                    }
                                }
                            },
                            "semicolonToken": {
                                "kind": "SemicolonToken",
                                "fullStart": 843,
                                "fullEnd": 846,
                                "start": 843,
                                "end": 844,
                                "fullWidth": 3,
                                "width": 1,
                                "text": ";",
                                "value": ";",
                                "valueText": ";",
                                "hasTrailingTrivia": true,
                                "hasTrailingNewLine": true,
                                "trailingTrivia": [
                                    {
                                        "kind": "NewLineTrivia",
                                        "text": "\r\n"
                                    }
                                ]
                            }
                        },
                        {
                            "kind": "ExpressionStatement",
                            "fullStart": 846,
                            "fullEnd": 881,
                            "start": 854,
                            "end": 879,
                            "fullWidth": 35,
                            "width": 25,
                            "expression": {
                                "kind": "InvocationExpression",
                                "fullStart": 846,
                                "fullEnd": 878,
                                "start": 854,
                                "end": 878,
                                "fullWidth": 32,
                                "width": 24,
                                "expression": {
                                    "kind": "MemberAccessExpression",
                                    "fullStart": 846,
                                    "fullEnd": 867,
                                    "start": 854,
                                    "end": 867,
                                    "fullWidth": 21,
                                    "width": 13,
                                    "expression": {
                                        "kind": "IdentifierName",
                                        "fullStart": 846,
                                        "fullEnd": 860,
                                        "start": 854,
                                        "end": 860,
                                        "fullWidth": 14,
                                        "width": 6,
                                        "text": "Object",
                                        "value": "Object",
                                        "valueText": "Object",
                                        "hasLeadingTrivia": true,
                                        "leadingTrivia": [
                                            {
                                                "kind": "WhitespaceTrivia",
                                                "text": "        "
                                            }
                                        ]
                                    },
                                    "dotToken": {
                                        "kind": "DotToken",
                                        "fullStart": 860,
                                        "fullEnd": 861,
                                        "start": 860,
                                        "end": 861,
                                        "fullWidth": 1,
                                        "width": 1,
                                        "text": ".",
                                        "value": ".",
                                        "valueText": "."
                                    },
                                    "name": {
                                        "kind": "IdentifierName",
                                        "fullStart": 861,
                                        "fullEnd": 867,
                                        "start": 861,
                                        "end": 867,
                                        "fullWidth": 6,
                                        "width": 6,
                                        "text": "create",
                                        "value": "create",
                                        "valueText": "create"
                                    }
                                },
                                "argumentList": {
                                    "kind": "ArgumentList",
                                    "fullStart": 867,
                                    "fullEnd": 878,
                                    "start": 867,
                                    "end": 878,
                                    "fullWidth": 11,
                                    "width": 11,
                                    "openParenToken": {
                                        "kind": "OpenParenToken",
                                        "fullStart": 867,
                                        "fullEnd": 868,
                                        "start": 867,
                                        "end": 868,
                                        "fullWidth": 1,
                                        "width": 1,
                                        "text": "(",
                                        "value": "(",
                                        "valueText": "("
                                    },
                                    "arguments": [
                                        {
                                            "kind": "ObjectLiteralExpression",
                                            "fullStart": 868,
                                            "fullEnd": 870,
                                            "start": 868,
                                            "end": 870,
                                            "fullWidth": 2,
                                            "width": 2,
                                            "openBraceToken": {
                                                "kind": "OpenBraceToken",
                                                "fullStart": 868,
                                                "fullEnd": 869,
                                                "start": 868,
                                                "end": 869,
                                                "fullWidth": 1,
                                                "width": 1,
                                                "text": "{",
                                                "value": "{",
                                                "valueText": "{"
                                            },
                                            "propertyAssignments": [],
                                            "closeBraceToken": {
                                                "kind": "CloseBraceToken",
                                                "fullStart": 869,
                                                "fullEnd": 870,
                                                "start": 869,
                                                "end": 870,
                                                "fullWidth": 1,
                                                "width": 1,
                                                "text": "}",
                                                "value": "}",
                                                "valueText": "}"
                                            }
                                        },
                                        {
                                            "kind": "CommaToken",
                                            "fullStart": 870,
                                            "fullEnd": 872,
                                            "start": 870,
                                            "end": 871,
                                            "fullWidth": 2,
                                            "width": 1,
                                            "text": ",",
                                            "value": ",",
                                            "valueText": ",",
                                            "hasTrailingTrivia": true,
                                            "trailingTrivia": [
                                                {
                                                    "kind": "WhitespaceTrivia",
                                                    "text": " "
                                                }
                                            ]
                                        },
                                        {
                                            "kind": "IdentifierName",
                                            "fullStart": 872,
                                            "fullEnd": 877,
                                            "start": 872,
                                            "end": 877,
                                            "fullWidth": 5,
                                            "width": 5,
                                            "text": "props",
                                            "value": "props",
                                            "valueText": "props"
                                        }
                                    ],
                                    "closeParenToken": {
                                        "kind": "CloseParenToken",
                                        "fullStart": 877,
                                        "fullEnd": 878,
                                        "start": 877,
                                        "end": 878,
                                        "fullWidth": 1,
                                        "width": 1,
                                        "text": ")",
                                        "value": ")",
                                        "valueText": ")"
                                    }
                                }
                            },
                            "semicolonToken": {
                                "kind": "SemicolonToken",
                                "fullStart": 878,
                                "fullEnd": 881,
                                "start": 878,
                                "end": 879,
                                "fullWidth": 3,
                                "width": 1,
                                "text": ";",
                                "value": ";",
                                "valueText": ";",
                                "hasTrailingTrivia": true,
                                "hasTrailingNewLine": true,
                                "trailingTrivia": [
                                    {
                                        "kind": "NewLineTrivia",
                                        "text": "\r\n"
                                    }
                                ]
                            }
                        },
                        {
                            "kind": "ReturnStatement",
                            "fullStart": 881,
                            "fullEnd": 905,
                            "start": 889,
                            "end": 903,
                            "fullWidth": 24,
                            "width": 14,
                            "returnKeyword": {
                                "kind": "ReturnKeyword",
                                "fullStart": 881,
                                "fullEnd": 896,
                                "start": 889,
                                "end": 895,
                                "fullWidth": 15,
                                "width": 6,
                                "text": "return",
                                "value": "return",
                                "valueText": "return",
                                "hasLeadingTrivia": true,
                                "hasTrailingTrivia": true,
                                "leadingTrivia": [
                                    {
                                        "kind": "WhitespaceTrivia",
                                        "text": "        "
                                    }
                                ],
                                "trailingTrivia": [
                                    {
                                        "kind": "WhitespaceTrivia",
                                        "text": " "
                                    }
                                ]
                            },
                            "expression": {
                                "kind": "IdentifierName",
                                "fullStart": 896,
                                "fullEnd": 902,
                                "start": 896,
                                "end": 902,
                                "fullWidth": 6,
                                "width": 6,
                                "text": "result",
                                "value": "result",
                                "valueText": "result"
                            },
                            "semicolonToken": {
                                "kind": "SemicolonToken",
                                "fullStart": 902,
                                "fullEnd": 905,
                                "start": 902,
                                "end": 903,
                                "fullWidth": 3,
                                "width": 1,
                                "text": ";",
                                "value": ";",
                                "valueText": ";",
                                "hasTrailingTrivia": true,
                                "hasTrailingNewLine": true,
                                "trailingTrivia": [
                                    {
                                        "kind": "NewLineTrivia",
                                        "text": "\r\n"
                                    }
                                ]
                            }
                        }
                    ],
                    "closeBraceToken": {
                        "kind": "CloseBraceToken",
                        "fullStart": 905,
                        "fullEnd": 912,
                        "start": 909,
                        "end": 910,
                        "fullWidth": 7,
                        "width": 1,
                        "text": "}",
                        "value": "}",
                        "valueText": "}",
                        "hasLeadingTrivia": true,
                        "hasTrailingTrivia": true,
                        "hasTrailingNewLine": true,
                        "leadingTrivia": [
                            {
                                "kind": "WhitespaceTrivia",
                                "text": "    "
                            }
                        ],
                        "trailingTrivia": [
                            {
                                "kind": "NewLineTrivia",
                                "text": "\r\n"
                            }
                        ]
                    }
                }
            },
            {
                "kind": "ExpressionStatement",
                "fullStart": 912,
                "fullEnd": 936,
                "start": 912,
                "end": 934,
                "fullWidth": 24,
                "width": 22,
                "expression": {
                    "kind": "InvocationExpression",
                    "fullStart": 912,
                    "fullEnd": 933,
                    "start": 912,
                    "end": 933,
                    "fullWidth": 21,
                    "width": 21,
                    "expression": {
                        "kind": "IdentifierName",
                        "fullStart": 912,
                        "fullEnd": 923,
                        "start": 912,
                        "end": 923,
                        "fullWidth": 11,
                        "width": 11,
                        "text": "runTestCase",
                        "value": "runTestCase",
                        "valueText": "runTestCase"
                    },
                    "argumentList": {
                        "kind": "ArgumentList",
                        "fullStart": 923,
                        "fullEnd": 933,
                        "start": 923,
                        "end": 933,
                        "fullWidth": 10,
                        "width": 10,
                        "openParenToken": {
                            "kind": "OpenParenToken",
                            "fullStart": 923,
                            "fullEnd": 924,
                            "start": 923,
                            "end": 924,
                            "fullWidth": 1,
                            "width": 1,
                            "text": "(",
                            "value": "(",
                            "valueText": "("
                        },
                        "arguments": [
                            {
                                "kind": "IdentifierName",
                                "fullStart": 924,
                                "fullEnd": 932,
                                "start": 924,
                                "end": 932,
                                "fullWidth": 8,
                                "width": 8,
                                "text": "testcase",
                                "value": "testcase",
                                "valueText": "testcase"
                            }
                        ],
                        "closeParenToken": {
                            "kind": "CloseParenToken",
                            "fullStart": 932,
                            "fullEnd": 933,
                            "start": 932,
                            "end": 933,
                            "fullWidth": 1,
                            "width": 1,
                            "text": ")",
                            "value": ")",
                            "valueText": ")"
                        }
                    }
                },
                "semicolonToken": {
                    "kind": "SemicolonToken",
                    "fullStart": 933,
                    "fullEnd": 936,
                    "start": 933,
                    "end": 934,
                    "fullWidth": 3,
                    "width": 1,
                    "text": ";",
                    "value": ";",
                    "valueText": ";",
                    "hasTrailingTrivia": true,
                    "hasTrailingNewLine": true,
                    "trailingTrivia": [
                        {
                            "kind": "NewLineTrivia",
                            "text": "\r\n"
                        }
                    ]
                }
            }
        ],
        "endOfFileToken": {
            "kind": "EndOfFileToken",
            "fullStart": 936,
            "fullEnd": 936,
            "start": 936,
            "end": 936,
            "fullWidth": 0,
            "width": 0,
            "text": ""
        }
    },
    "lineMap": {
        "lineStarts": [
            0,
            67,
            152,
            232,
            308,
            380,
            385,
            437,
            529,
            534,
            536,
            538,
            561,
            563,
            598,
            627,
            629,
            677,
            709,
            759,
            787,
            803,
            833,
            846,
            881,
            905,
            912,
            936
        ],
        "length": 936
    }
}<|MERGE_RESOLUTION|>--- conflicted
+++ resolved
@@ -252,12 +252,8 @@
                                         "start": 575,
                                         "end": 595,
                                         "fullWidth": 20,
-<<<<<<< HEAD
                                         "width": 20,
-                                        "identifier": {
-=======
                                         "propertyName": {
->>>>>>> 85e84683
                                             "kind": "IdentifierName",
                                             "fullStart": 575,
                                             "fullEnd": 581,
@@ -453,12 +449,8 @@
                                         "start": 610,
                                         "end": 624,
                                         "fullWidth": 14,
-<<<<<<< HEAD
                                         "width": 14,
-                                        "identifier": {
-=======
                                         "propertyName": {
->>>>>>> 85e84683
                                             "kind": "IdentifierName",
                                             "fullStart": 610,
                                             "fullEnd": 617,
