{
    "isDeclaration": false,
    "languageVersion": "EcmaScript5",
    "parseOptions": {
        "allowAutomaticSemicolonInsertion": true
    },
    "sourceUnit": {
        "kind": "SourceUnit",
        "fullStart": 0,
        "fullEnd": 972,
        "start": 614,
        "end": 972,
        "fullWidth": 972,
        "width": 358,
        "isIncrementallyUnusable": true,
        "moduleElements": [
            {
                "kind": "FunctionDeclaration",
                "fullStart": 0,
                "fullEnd": 948,
                "start": 614,
                "end": 946,
                "fullWidth": 948,
                "width": 332,
                "modifiers": [],
                "functionKeyword": {
                    "kind": "FunctionKeyword",
                    "fullStart": 0,
                    "fullEnd": 623,
                    "start": 614,
                    "end": 622,
                    "fullWidth": 623,
                    "width": 8,
                    "text": "function",
                    "value": "function",
                    "valueText": "function",
                    "hasLeadingTrivia": true,
                    "hasLeadingComment": true,
                    "hasLeadingNewLine": true,
                    "hasTrailingTrivia": true,
                    "leadingTrivia": [
                        {
                            "kind": "SingleLineCommentTrivia",
                            "text": "/// Copyright (c) 2012 Ecma International.  All rights reserved. "
                        },
                        {
                            "kind": "NewLineTrivia",
                            "text": "\r\n"
                        },
                        {
                            "kind": "SingleLineCommentTrivia",
                            "text": "/// Ecma International makes this code available under the terms and conditions set"
                        },
                        {
                            "kind": "NewLineTrivia",
                            "text": "\r\n"
                        },
                        {
                            "kind": "SingleLineCommentTrivia",
                            "text": "/// forth on http://hg.ecmascript.org/tests/test262/raw-file/tip/LICENSE (the "
                        },
                        {
                            "kind": "NewLineTrivia",
                            "text": "\r\n"
                        },
                        {
                            "kind": "SingleLineCommentTrivia",
                            "text": "/// \"Use Terms\").   Any redistribution of this code must retain the above "
                        },
                        {
                            "kind": "NewLineTrivia",
                            "text": "\r\n"
                        },
                        {
                            "kind": "SingleLineCommentTrivia",
                            "text": "/// copyright and this notice and otherwise comply with the Use Terms."
                        },
                        {
                            "kind": "NewLineTrivia",
                            "text": "\r\n"
                        },
                        {
                            "kind": "MultiLineCommentTrivia",
                            "text": "/**\r\n * @path ch15/15.2/15.2.3/15.2.3.5/15.2.3.5-4-177.js\r\n * @description Object.create - one property in 'Properties' is the global object that uses Object's [[Get]] method to access the 'value' property (8.10.5 step 5.a)\r\n */"
                        },
                        {
                            "kind": "NewLineTrivia",
                            "text": "\r\n"
                        },
                        {
                            "kind": "NewLineTrivia",
                            "text": "\r\n"
                        },
                        {
                            "kind": "NewLineTrivia",
                            "text": "\r\n"
                        }
                    ],
                    "trailingTrivia": [
                        {
                            "kind": "WhitespaceTrivia",
                            "text": " "
                        }
                    ]
                },
                "identifier": {
                    "kind": "IdentifierName",
                    "fullStart": 623,
                    "fullEnd": 631,
                    "start": 623,
                    "end": 631,
                    "fullWidth": 8,
                    "width": 8,
                    "text": "testcase",
                    "value": "testcase",
                    "valueText": "testcase"
                },
                "callSignature": {
                    "kind": "CallSignature",
                    "fullStart": 631,
                    "fullEnd": 634,
                    "start": 631,
                    "end": 633,
                    "fullWidth": 3,
                    "width": 2,
                    "parameterList": {
                        "kind": "ParameterList",
                        "fullStart": 631,
                        "fullEnd": 634,
                        "start": 631,
                        "end": 633,
                        "fullWidth": 3,
                        "width": 2,
                        "openParenToken": {
                            "kind": "OpenParenToken",
                            "fullStart": 631,
                            "fullEnd": 632,
                            "start": 631,
                            "end": 632,
                            "fullWidth": 1,
                            "width": 1,
                            "text": "(",
                            "value": "(",
                            "valueText": "("
                        },
                        "parameters": [],
                        "closeParenToken": {
                            "kind": "CloseParenToken",
                            "fullStart": 632,
                            "fullEnd": 634,
                            "start": 632,
                            "end": 633,
                            "fullWidth": 2,
                            "width": 1,
                            "text": ")",
                            "value": ")",
                            "valueText": ")",
                            "hasTrailingTrivia": true,
                            "trailingTrivia": [
                                {
                                    "kind": "WhitespaceTrivia",
                                    "text": " "
                                }
                            ]
                        }
                    }
                },
                "block": {
                    "kind": "Block",
                    "fullStart": 634,
                    "fullEnd": 948,
                    "start": 634,
                    "end": 946,
                    "fullWidth": 314,
                    "width": 312,
                    "openBraceToken": {
                        "kind": "OpenBraceToken",
                        "fullStart": 634,
                        "fullEnd": 637,
                        "start": 634,
                        "end": 635,
                        "fullWidth": 3,
                        "width": 1,
                        "text": "{",
                        "value": "{",
                        "valueText": "{",
                        "hasTrailingTrivia": true,
                        "hasTrailingNewLine": true,
                        "trailingTrivia": [
                            {
                                "kind": "NewLineTrivia",
                                "text": "\r\n"
                            }
                        ]
                    },
                    "statements": [
                        {
                            "kind": "TryStatement",
                            "fullStart": 637,
                            "fullEnd": 941,
                            "start": 647,
                            "end": 939,
                            "fullWidth": 304,
                            "width": 292,
                            "tryKeyword": {
                                "kind": "TryKeyword",
                                "fullStart": 637,
                                "fullEnd": 651,
                                "start": 647,
                                "end": 650,
                                "fullWidth": 14,
                                "width": 3,
                                "text": "try",
                                "value": "try",
                                "valueText": "try",
                                "hasLeadingTrivia": true,
                                "hasLeadingNewLine": true,
                                "hasTrailingTrivia": true,
                                "leadingTrivia": [
                                    {
                                        "kind": "NewLineTrivia",
                                        "text": "\r\n"
                                    },
                                    {
                                        "kind": "WhitespaceTrivia",
                                        "text": "        "
                                    }
                                ],
                                "trailingTrivia": [
                                    {
                                        "kind": "WhitespaceTrivia",
                                        "text": " "
                                    }
                                ]
                            },
                            "block": {
                                "kind": "Block",
                                "fullStart": 651,
                                "fullEnd": 875,
                                "start": 651,
                                "end": 874,
                                "fullWidth": 224,
                                "width": 223,
                                "openBraceToken": {
                                    "kind": "OpenBraceToken",
                                    "fullStart": 651,
                                    "fullEnd": 654,
                                    "start": 651,
                                    "end": 652,
                                    "fullWidth": 3,
                                    "width": 1,
                                    "text": "{",
                                    "value": "{",
                                    "valueText": "{",
                                    "hasTrailingTrivia": true,
                                    "hasTrailingNewLine": true,
                                    "trailingTrivia": [
                                        {
                                            "kind": "NewLineTrivia",
                                            "text": "\r\n"
                                        }
                                    ]
                                },
                                "statements": [
                                    {
                                        "kind": "ExpressionStatement",
                                        "fullStart": 654,
                                        "fullEnd": 707,
                                        "start": 666,
                                        "end": 705,
                                        "fullWidth": 53,
                                        "width": 39,
                                        "expression": {
                                            "kind": "AssignmentExpression",
                                            "fullStart": 654,
                                            "fullEnd": 704,
                                            "start": 666,
                                            "end": 704,
                                            "fullWidth": 50,
                                            "width": 38,
                                            "left": {
                                                "kind": "MemberAccessExpression",
                                                "fullStart": 654,
                                                "fullEnd": 689,
                                                "start": 666,
                                                "end": 688,
                                                "fullWidth": 35,
                                                "width": 22,
                                                "expression": {
                                                    "kind": "InvocationExpression",
                                                    "fullStart": 654,
                                                    "fullEnd": 682,
                                                    "start": 666,
                                                    "end": 682,
                                                    "fullWidth": 28,
                                                    "width": 16,
                                                    "expression": {
                                                        "kind": "IdentifierName",
                                                        "fullStart": 654,
                                                        "fullEnd": 680,
                                                        "start": 666,
                                                        "end": 680,
                                                        "fullWidth": 26,
                                                        "width": 14,
                                                        "text": "fnGlobalObject",
                                                        "value": "fnGlobalObject",
                                                        "valueText": "fnGlobalObject",
                                                        "hasLeadingTrivia": true,
                                                        "leadingTrivia": [
                                                            {
                                                                "kind": "WhitespaceTrivia",
                                                                "text": "            "
                                                            }
                                                        ]
                                                    },
                                                    "argumentList": {
                                                        "kind": "ArgumentList",
                                                        "fullStart": 680,
                                                        "fullEnd": 682,
                                                        "start": 680,
                                                        "end": 682,
                                                        "fullWidth": 2,
                                                        "width": 2,
                                                        "openParenToken": {
                                                            "kind": "OpenParenToken",
                                                            "fullStart": 680,
                                                            "fullEnd": 681,
                                                            "start": 680,
                                                            "end": 681,
                                                            "fullWidth": 1,
                                                            "width": 1,
                                                            "text": "(",
                                                            "value": "(",
                                                            "valueText": "("
                                                        },
                                                        "arguments": [],
                                                        "closeParenToken": {
                                                            "kind": "CloseParenToken",
                                                            "fullStart": 681,
                                                            "fullEnd": 682,
                                                            "start": 681,
                                                            "end": 682,
                                                            "fullWidth": 1,
                                                            "width": 1,
                                                            "text": ")",
                                                            "value": ")",
                                                            "valueText": ")"
                                                        }
                                                    }
                                                },
                                                "dotToken": {
                                                    "kind": "DotToken",
                                                    "fullStart": 682,
                                                    "fullEnd": 683,
                                                    "start": 682,
                                                    "end": 683,
                                                    "fullWidth": 1,
                                                    "width": 1,
                                                    "text": ".",
                                                    "value": ".",
                                                    "valueText": "."
                                                },
                                                "name": {
                                                    "kind": "IdentifierName",
                                                    "fullStart": 683,
                                                    "fullEnd": 689,
                                                    "start": 683,
                                                    "end": 688,
                                                    "fullWidth": 6,
                                                    "width": 5,
                                                    "text": "value",
                                                    "value": "value",
                                                    "valueText": "value",
                                                    "hasTrailingTrivia": true,
                                                    "trailingTrivia": [
                                                        {
                                                            "kind": "WhitespaceTrivia",
                                                            "text": " "
                                                        }
                                                    ]
                                                }
                                            },
                                            "operatorToken": {
                                                "kind": "EqualsToken",
                                                "fullStart": 689,
                                                "fullEnd": 691,
                                                "start": 689,
                                                "end": 690,
                                                "fullWidth": 2,
                                                "width": 1,
                                                "text": "=",
                                                "value": "=",
                                                "valueText": "=",
                                                "hasTrailingTrivia": true,
                                                "trailingTrivia": [
                                                    {
                                                        "kind": "WhitespaceTrivia",
                                                        "text": " "
                                                    }
                                                ]
                                            },
                                            "right": {
                                                "kind": "StringLiteral",
                                                "fullStart": 691,
                                                "fullEnd": 704,
                                                "start": 691,
                                                "end": 704,
                                                "fullWidth": 13,
                                                "width": 13,
                                                "text": "\"GlobalValue\"",
                                                "value": "GlobalValue",
                                                "valueText": "GlobalValue"
                                            }
                                        },
                                        "semicolonToken": {
                                            "kind": "SemicolonToken",
                                            "fullStart": 704,
                                            "fullEnd": 707,
                                            "start": 704,
                                            "end": 705,
                                            "fullWidth": 3,
                                            "width": 1,
                                            "text": ";",
                                            "value": ";",
                                            "valueText": ";",
                                            "hasTrailingTrivia": true,
                                            "hasTrailingNewLine": true,
                                            "trailingTrivia": [
                                                {
                                                    "kind": "NewLineTrivia",
                                                    "text": "\r\n"
                                                }
                                            ]
                                        }
                                    },
                                    {
                                        "kind": "VariableStatement",
                                        "fullStart": 707,
                                        "fullEnd": 812,
                                        "start": 721,
                                        "end": 810,
                                        "fullWidth": 105,
                                        "width": 89,
                                        "modifiers": [],
                                        "variableDeclaration": {
                                            "kind": "VariableDeclaration",
                                            "fullStart": 707,
                                            "fullEnd": 809,
                                            "start": 721,
                                            "end": 809,
                                            "fullWidth": 102,
                                            "width": 88,
                                            "varKeyword": {
                                                "kind": "VarKeyword",
                                                "fullStart": 707,
                                                "fullEnd": 725,
                                                "start": 721,
                                                "end": 724,
                                                "fullWidth": 18,
                                                "width": 3,
                                                "text": "var",
                                                "value": "var",
                                                "valueText": "var",
                                                "hasLeadingTrivia": true,
                                                "hasLeadingNewLine": true,
                                                "hasTrailingTrivia": true,
                                                "leadingTrivia": [
                                                    {
                                                        "kind": "NewLineTrivia",
                                                        "text": "\r\n"
                                                    },
                                                    {
                                                        "kind": "WhitespaceTrivia",
                                                        "text": "            "
                                                    }
                                                ],
                                                "trailingTrivia": [
                                                    {
                                                        "kind": "WhitespaceTrivia",
                                                        "text": " "
                                                    }
                                                ]
                                            },
                                            "variableDeclarators": [
                                                {
                                                    "kind": "VariableDeclarator",
                                                    "fullStart": 725,
                                                    "fullEnd": 809,
                                                    "start": 725,
                                                    "end": 809,
                                                    "fullWidth": 84,
<<<<<<< HEAD
                                                    "width": 84,
                                                    "identifier": {
=======
                                                    "propertyName": {
>>>>>>> 85e84683
                                                        "kind": "IdentifierName",
                                                        "fullStart": 725,
                                                        "fullEnd": 732,
                                                        "start": 725,
                                                        "end": 731,
                                                        "fullWidth": 7,
                                                        "width": 6,
                                                        "text": "newObj",
                                                        "value": "newObj",
                                                        "valueText": "newObj",
                                                        "hasTrailingTrivia": true,
                                                        "trailingTrivia": [
                                                            {
                                                                "kind": "WhitespaceTrivia",
                                                                "text": " "
                                                            }
                                                        ]
                                                    },
                                                    "equalsValueClause": {
                                                        "kind": "EqualsValueClause",
                                                        "fullStart": 732,
                                                        "fullEnd": 809,
                                                        "start": 732,
                                                        "end": 809,
                                                        "fullWidth": 77,
                                                        "width": 77,
                                                        "equalsToken": {
                                                            "kind": "EqualsToken",
                                                            "fullStart": 732,
                                                            "fullEnd": 734,
                                                            "start": 732,
                                                            "end": 733,
                                                            "fullWidth": 2,
                                                            "width": 1,
                                                            "text": "=",
                                                            "value": "=",
                                                            "valueText": "=",
                                                            "hasTrailingTrivia": true,
                                                            "trailingTrivia": [
                                                                {
                                                                    "kind": "WhitespaceTrivia",
                                                                    "text": " "
                                                                }
                                                            ]
                                                        },
                                                        "value": {
                                                            "kind": "InvocationExpression",
                                                            "fullStart": 734,
                                                            "fullEnd": 809,
                                                            "start": 734,
                                                            "end": 809,
                                                            "fullWidth": 75,
                                                            "width": 75,
                                                            "expression": {
                                                                "kind": "MemberAccessExpression",
                                                                "fullStart": 734,
                                                                "fullEnd": 747,
                                                                "start": 734,
                                                                "end": 747,
                                                                "fullWidth": 13,
                                                                "width": 13,
                                                                "expression": {
                                                                    "kind": "IdentifierName",
                                                                    "fullStart": 734,
                                                                    "fullEnd": 740,
                                                                    "start": 734,
                                                                    "end": 740,
                                                                    "fullWidth": 6,
                                                                    "width": 6,
                                                                    "text": "Object",
                                                                    "value": "Object",
                                                                    "valueText": "Object"
                                                                },
                                                                "dotToken": {
                                                                    "kind": "DotToken",
                                                                    "fullStart": 740,
                                                                    "fullEnd": 741,
                                                                    "start": 740,
                                                                    "end": 741,
                                                                    "fullWidth": 1,
                                                                    "width": 1,
                                                                    "text": ".",
                                                                    "value": ".",
                                                                    "valueText": "."
                                                                },
                                                                "name": {
                                                                    "kind": "IdentifierName",
                                                                    "fullStart": 741,
                                                                    "fullEnd": 747,
                                                                    "start": 741,
                                                                    "end": 747,
                                                                    "fullWidth": 6,
                                                                    "width": 6,
                                                                    "text": "create",
                                                                    "value": "create",
                                                                    "valueText": "create"
                                                                }
                                                            },
                                                            "argumentList": {
                                                                "kind": "ArgumentList",
                                                                "fullStart": 747,
                                                                "fullEnd": 809,
                                                                "start": 747,
                                                                "end": 809,
                                                                "fullWidth": 62,
                                                                "width": 62,
                                                                "openParenToken": {
                                                                    "kind": "OpenParenToken",
                                                                    "fullStart": 747,
                                                                    "fullEnd": 748,
                                                                    "start": 747,
                                                                    "end": 748,
                                                                    "fullWidth": 1,
                                                                    "width": 1,
                                                                    "text": "(",
                                                                    "value": "(",
                                                                    "valueText": "("
                                                                },
                                                                "arguments": [
                                                                    {
                                                                        "kind": "ObjectLiteralExpression",
                                                                        "fullStart": 748,
                                                                        "fullEnd": 750,
                                                                        "start": 748,
                                                                        "end": 750,
                                                                        "fullWidth": 2,
                                                                        "width": 2,
                                                                        "openBraceToken": {
                                                                            "kind": "OpenBraceToken",
                                                                            "fullStart": 748,
                                                                            "fullEnd": 749,
                                                                            "start": 748,
                                                                            "end": 749,
                                                                            "fullWidth": 1,
                                                                            "width": 1,
                                                                            "text": "{",
                                                                            "value": "{",
                                                                            "valueText": "{"
                                                                        },
                                                                        "propertyAssignments": [],
                                                                        "closeBraceToken": {
                                                                            "kind": "CloseBraceToken",
                                                                            "fullStart": 749,
                                                                            "fullEnd": 750,
                                                                            "start": 749,
                                                                            "end": 750,
                                                                            "fullWidth": 1,
                                                                            "width": 1,
                                                                            "text": "}",
                                                                            "value": "}",
                                                                            "valueText": "}"
                                                                        }
                                                                    },
                                                                    {
                                                                        "kind": "CommaToken",
                                                                        "fullStart": 750,
                                                                        "fullEnd": 752,
                                                                        "start": 750,
                                                                        "end": 751,
                                                                        "fullWidth": 2,
                                                                        "width": 1,
                                                                        "text": ",",
                                                                        "value": ",",
                                                                        "valueText": ",",
                                                                        "hasTrailingTrivia": true,
                                                                        "trailingTrivia": [
                                                                            {
                                                                                "kind": "WhitespaceTrivia",
                                                                                "text": " "
                                                                            }
                                                                        ]
                                                                    },
                                                                    {
                                                                        "kind": "ObjectLiteralExpression",
                                                                        "fullStart": 752,
                                                                        "fullEnd": 808,
                                                                        "start": 752,
                                                                        "end": 808,
                                                                        "fullWidth": 56,
                                                                        "width": 56,
                                                                        "openBraceToken": {
                                                                            "kind": "OpenBraceToken",
                                                                            "fullStart": 752,
                                                                            "fullEnd": 755,
                                                                            "start": 752,
                                                                            "end": 753,
                                                                            "fullWidth": 3,
                                                                            "width": 1,
                                                                            "text": "{",
                                                                            "value": "{",
                                                                            "valueText": "{",
                                                                            "hasTrailingTrivia": true,
                                                                            "hasTrailingNewLine": true,
                                                                            "trailingTrivia": [
                                                                                {
                                                                                    "kind": "NewLineTrivia",
                                                                                    "text": "\r\n"
                                                                                }
                                                                            ]
                                                                        },
                                                                        "propertyAssignments": [
                                                                            {
                                                                                "kind": "SimplePropertyAssignment",
                                                                                "fullStart": 755,
                                                                                "fullEnd": 795,
                                                                                "start": 771,
                                                                                "end": 793,
                                                                                "fullWidth": 40,
                                                                                "width": 22,
                                                                                "propertyName": {
                                                                                    "kind": "IdentifierName",
                                                                                    "fullStart": 755,
                                                                                    "fullEnd": 775,
                                                                                    "start": 771,
                                                                                    "end": 775,
                                                                                    "fullWidth": 20,
                                                                                    "width": 4,
                                                                                    "text": "prop",
                                                                                    "value": "prop",
                                                                                    "valueText": "prop",
                                                                                    "hasLeadingTrivia": true,
                                                                                    "leadingTrivia": [
                                                                                        {
                                                                                            "kind": "WhitespaceTrivia",
                                                                                            "text": "                "
                                                                                        }
                                                                                    ]
                                                                                },
                                                                                "colonToken": {
                                                                                    "kind": "ColonToken",
                                                                                    "fullStart": 775,
                                                                                    "fullEnd": 777,
                                                                                    "start": 775,
                                                                                    "end": 776,
                                                                                    "fullWidth": 2,
                                                                                    "width": 1,
                                                                                    "text": ":",
                                                                                    "value": ":",
                                                                                    "valueText": ":",
                                                                                    "hasTrailingTrivia": true,
                                                                                    "trailingTrivia": [
                                                                                        {
                                                                                            "kind": "WhitespaceTrivia",
                                                                                            "text": " "
                                                                                        }
                                                                                    ]
                                                                                },
                                                                                "expression": {
                                                                                    "kind": "InvocationExpression",
                                                                                    "fullStart": 777,
                                                                                    "fullEnd": 795,
                                                                                    "start": 777,
                                                                                    "end": 793,
                                                                                    "fullWidth": 18,
                                                                                    "width": 16,
                                                                                    "expression": {
                                                                                        "kind": "IdentifierName",
                                                                                        "fullStart": 777,
                                                                                        "fullEnd": 791,
                                                                                        "start": 777,
                                                                                        "end": 791,
                                                                                        "fullWidth": 14,
                                                                                        "width": 14,
                                                                                        "text": "fnGlobalObject",
                                                                                        "value": "fnGlobalObject",
                                                                                        "valueText": "fnGlobalObject"
                                                                                    },
                                                                                    "argumentList": {
                                                                                        "kind": "ArgumentList",
                                                                                        "fullStart": 791,
                                                                                        "fullEnd": 795,
                                                                                        "start": 791,
                                                                                        "end": 793,
                                                                                        "fullWidth": 4,
                                                                                        "width": 2,
                                                                                        "openParenToken": {
                                                                                            "kind": "OpenParenToken",
                                                                                            "fullStart": 791,
                                                                                            "fullEnd": 792,
                                                                                            "start": 791,
                                                                                            "end": 792,
                                                                                            "fullWidth": 1,
                                                                                            "width": 1,
                                                                                            "text": "(",
                                                                                            "value": "(",
                                                                                            "valueText": "("
                                                                                        },
                                                                                        "arguments": [],
                                                                                        "closeParenToken": {
                                                                                            "kind": "CloseParenToken",
                                                                                            "fullStart": 792,
                                                                                            "fullEnd": 795,
                                                                                            "start": 792,
                                                                                            "end": 793,
                                                                                            "fullWidth": 3,
                                                                                            "width": 1,
                                                                                            "text": ")",
                                                                                            "value": ")",
                                                                                            "valueText": ")",
                                                                                            "hasTrailingTrivia": true,
                                                                                            "hasTrailingNewLine": true,
                                                                                            "trailingTrivia": [
                                                                                                {
                                                                                                    "kind": "NewLineTrivia",
                                                                                                    "text": "\r\n"
                                                                                                }
                                                                                            ]
                                                                                        }
                                                                                    }
                                                                                }
                                                                            }
                                                                        ],
                                                                        "closeBraceToken": {
                                                                            "kind": "CloseBraceToken",
                                                                            "fullStart": 795,
                                                                            "fullEnd": 808,
                                                                            "start": 807,
                                                                            "end": 808,
                                                                            "fullWidth": 13,
                                                                            "width": 1,
                                                                            "text": "}",
                                                                            "value": "}",
                                                                            "valueText": "}",
                                                                            "hasLeadingTrivia": true,
                                                                            "leadingTrivia": [
                                                                                {
                                                                                    "kind": "WhitespaceTrivia",
                                                                                    "text": "            "
                                                                                }
                                                                            ]
                                                                        }
                                                                    }
                                                                ],
                                                                "closeParenToken": {
                                                                    "kind": "CloseParenToken",
                                                                    "fullStart": 808,
                                                                    "fullEnd": 809,
                                                                    "start": 808,
                                                                    "end": 809,
                                                                    "fullWidth": 1,
                                                                    "width": 1,
                                                                    "text": ")",
                                                                    "value": ")",
                                                                    "valueText": ")"
                                                                }
                                                            }
                                                        }
                                                    }
                                                }
                                            ]
                                        },
                                        "semicolonToken": {
                                            "kind": "SemicolonToken",
                                            "fullStart": 809,
                                            "fullEnd": 812,
                                            "start": 809,
                                            "end": 810,
                                            "fullWidth": 3,
                                            "width": 1,
                                            "text": ";",
                                            "value": ";",
                                            "valueText": ";",
                                            "hasTrailingTrivia": true,
                                            "hasTrailingNewLine": true,
                                            "trailingTrivia": [
                                                {
                                                    "kind": "NewLineTrivia",
                                                    "text": "\r\n"
                                                }
                                            ]
                                        }
                                    },
                                    {
                                        "kind": "ReturnStatement",
                                        "fullStart": 812,
                                        "fullEnd": 865,
                                        "start": 826,
                                        "end": 863,
                                        "fullWidth": 53,
                                        "width": 37,
                                        "returnKeyword": {
                                            "kind": "ReturnKeyword",
                                            "fullStart": 812,
                                            "fullEnd": 833,
                                            "start": 826,
                                            "end": 832,
                                            "fullWidth": 21,
                                            "width": 6,
                                            "text": "return",
                                            "value": "return",
                                            "valueText": "return",
                                            "hasLeadingTrivia": true,
                                            "hasLeadingNewLine": true,
                                            "hasTrailingTrivia": true,
                                            "leadingTrivia": [
                                                {
                                                    "kind": "NewLineTrivia",
                                                    "text": "\r\n"
                                                },
                                                {
                                                    "kind": "WhitespaceTrivia",
                                                    "text": "            "
                                                }
                                            ],
                                            "trailingTrivia": [
                                                {
                                                    "kind": "WhitespaceTrivia",
                                                    "text": " "
                                                }
                                            ]
                                        },
                                        "expression": {
                                            "kind": "EqualsExpression",
                                            "fullStart": 833,
                                            "fullEnd": 862,
                                            "start": 833,
                                            "end": 862,
                                            "fullWidth": 29,
                                            "width": 29,
                                            "left": {
                                                "kind": "MemberAccessExpression",
                                                "fullStart": 833,
                                                "fullEnd": 845,
                                                "start": 833,
                                                "end": 844,
                                                "fullWidth": 12,
                                                "width": 11,
                                                "expression": {
                                                    "kind": "IdentifierName",
                                                    "fullStart": 833,
                                                    "fullEnd": 839,
                                                    "start": 833,
                                                    "end": 839,
                                                    "fullWidth": 6,
                                                    "width": 6,
                                                    "text": "newObj",
                                                    "value": "newObj",
                                                    "valueText": "newObj"
                                                },
                                                "dotToken": {
                                                    "kind": "DotToken",
                                                    "fullStart": 839,
                                                    "fullEnd": 840,
                                                    "start": 839,
                                                    "end": 840,
                                                    "fullWidth": 1,
                                                    "width": 1,
                                                    "text": ".",
                                                    "value": ".",
                                                    "valueText": "."
                                                },
                                                "name": {
                                                    "kind": "IdentifierName",
                                                    "fullStart": 840,
                                                    "fullEnd": 845,
                                                    "start": 840,
                                                    "end": 844,
                                                    "fullWidth": 5,
                                                    "width": 4,
                                                    "text": "prop",
                                                    "value": "prop",
                                                    "valueText": "prop",
                                                    "hasTrailingTrivia": true,
                                                    "trailingTrivia": [
                                                        {
                                                            "kind": "WhitespaceTrivia",
                                                            "text": " "
                                                        }
                                                    ]
                                                }
                                            },
                                            "operatorToken": {
                                                "kind": "EqualsEqualsEqualsToken",
                                                "fullStart": 845,
                                                "fullEnd": 849,
                                                "start": 845,
                                                "end": 848,
                                                "fullWidth": 4,
                                                "width": 3,
                                                "text": "===",
                                                "value": "===",
                                                "valueText": "===",
                                                "hasTrailingTrivia": true,
                                                "trailingTrivia": [
                                                    {
                                                        "kind": "WhitespaceTrivia",
                                                        "text": " "
                                                    }
                                                ]
                                            },
                                            "right": {
                                                "kind": "StringLiteral",
                                                "fullStart": 849,
                                                "fullEnd": 862,
                                                "start": 849,
                                                "end": 862,
                                                "fullWidth": 13,
                                                "width": 13,
                                                "text": "\"GlobalValue\"",
                                                "value": "GlobalValue",
                                                "valueText": "GlobalValue"
                                            }
                                        },
                                        "semicolonToken": {
                                            "kind": "SemicolonToken",
                                            "fullStart": 862,
                                            "fullEnd": 865,
                                            "start": 862,
                                            "end": 863,
                                            "fullWidth": 3,
                                            "width": 1,
                                            "text": ";",
                                            "value": ";",
                                            "valueText": ";",
                                            "hasTrailingTrivia": true,
                                            "hasTrailingNewLine": true,
                                            "trailingTrivia": [
                                                {
                                                    "kind": "NewLineTrivia",
                                                    "text": "\r\n"
                                                }
                                            ]
                                        }
                                    }
                                ],
                                "closeBraceToken": {
                                    "kind": "CloseBraceToken",
                                    "fullStart": 865,
                                    "fullEnd": 875,
                                    "start": 873,
                                    "end": 874,
                                    "fullWidth": 10,
                                    "width": 1,
                                    "text": "}",
                                    "value": "}",
                                    "valueText": "}",
                                    "hasLeadingTrivia": true,
                                    "hasTrailingTrivia": true,
                                    "leadingTrivia": [
                                        {
                                            "kind": "WhitespaceTrivia",
                                            "text": "        "
                                        }
                                    ],
                                    "trailingTrivia": [
                                        {
                                            "kind": "WhitespaceTrivia",
                                            "text": " "
                                        }
                                    ]
                                }
                            },
                            "finallyClause": {
                                "kind": "FinallyClause",
                                "fullStart": 875,
                                "fullEnd": 941,
                                "start": 875,
                                "end": 939,
                                "fullWidth": 66,
                                "width": 64,
                                "finallyKeyword": {
                                    "kind": "FinallyKeyword",
                                    "fullStart": 875,
                                    "fullEnd": 883,
                                    "start": 875,
                                    "end": 882,
                                    "fullWidth": 8,
                                    "width": 7,
                                    "text": "finally",
                                    "value": "finally",
                                    "valueText": "finally",
                                    "hasTrailingTrivia": true,
                                    "trailingTrivia": [
                                        {
                                            "kind": "WhitespaceTrivia",
                                            "text": " "
                                        }
                                    ]
                                },
                                "block": {
                                    "kind": "Block",
                                    "fullStart": 883,
                                    "fullEnd": 941,
                                    "start": 883,
                                    "end": 939,
                                    "fullWidth": 58,
                                    "width": 56,
                                    "openBraceToken": {
                                        "kind": "OpenBraceToken",
                                        "fullStart": 883,
                                        "fullEnd": 886,
                                        "start": 883,
                                        "end": 884,
                                        "fullWidth": 3,
                                        "width": 1,
                                        "text": "{",
                                        "value": "{",
                                        "valueText": "{",
                                        "hasTrailingTrivia": true,
                                        "hasTrailingNewLine": true,
                                        "trailingTrivia": [
                                            {
                                                "kind": "NewLineTrivia",
                                                "text": "\r\n"
                                            }
                                        ]
                                    },
                                    "statements": [
                                        {
                                            "kind": "ExpressionStatement",
                                            "fullStart": 886,
                                            "fullEnd": 930,
                                            "start": 898,
                                            "end": 928,
                                            "fullWidth": 44,
                                            "width": 30,
                                            "expression": {
                                                "kind": "DeleteExpression",
                                                "fullStart": 886,
                                                "fullEnd": 927,
                                                "start": 898,
                                                "end": 927,
                                                "fullWidth": 41,
                                                "width": 29,
                                                "deleteKeyword": {
                                                    "kind": "DeleteKeyword",
                                                    "fullStart": 886,
                                                    "fullEnd": 905,
                                                    "start": 898,
                                                    "end": 904,
                                                    "fullWidth": 19,
                                                    "width": 6,
                                                    "text": "delete",
                                                    "value": "delete",
                                                    "valueText": "delete",
                                                    "hasLeadingTrivia": true,
                                                    "hasTrailingTrivia": true,
                                                    "leadingTrivia": [
                                                        {
                                                            "kind": "WhitespaceTrivia",
                                                            "text": "            "
                                                        }
                                                    ],
                                                    "trailingTrivia": [
                                                        {
                                                            "kind": "WhitespaceTrivia",
                                                            "text": " "
                                                        }
                                                    ]
                                                },
                                                "expression": {
                                                    "kind": "MemberAccessExpression",
                                                    "fullStart": 905,
                                                    "fullEnd": 927,
                                                    "start": 905,
                                                    "end": 927,
                                                    "fullWidth": 22,
                                                    "width": 22,
                                                    "expression": {
                                                        "kind": "InvocationExpression",
                                                        "fullStart": 905,
                                                        "fullEnd": 921,
                                                        "start": 905,
                                                        "end": 921,
                                                        "fullWidth": 16,
                                                        "width": 16,
                                                        "expression": {
                                                            "kind": "IdentifierName",
                                                            "fullStart": 905,
                                                            "fullEnd": 919,
                                                            "start": 905,
                                                            "end": 919,
                                                            "fullWidth": 14,
                                                            "width": 14,
                                                            "text": "fnGlobalObject",
                                                            "value": "fnGlobalObject",
                                                            "valueText": "fnGlobalObject"
                                                        },
                                                        "argumentList": {
                                                            "kind": "ArgumentList",
                                                            "fullStart": 919,
                                                            "fullEnd": 921,
                                                            "start": 919,
                                                            "end": 921,
                                                            "fullWidth": 2,
                                                            "width": 2,
                                                            "openParenToken": {
                                                                "kind": "OpenParenToken",
                                                                "fullStart": 919,
                                                                "fullEnd": 920,
                                                                "start": 919,
                                                                "end": 920,
                                                                "fullWidth": 1,
                                                                "width": 1,
                                                                "text": "(",
                                                                "value": "(",
                                                                "valueText": "("
                                                            },
                                                            "arguments": [],
                                                            "closeParenToken": {
                                                                "kind": "CloseParenToken",
                                                                "fullStart": 920,
                                                                "fullEnd": 921,
                                                                "start": 920,
                                                                "end": 921,
                                                                "fullWidth": 1,
                                                                "width": 1,
                                                                "text": ")",
                                                                "value": ")",
                                                                "valueText": ")"
                                                            }
                                                        }
                                                    },
                                                    "dotToken": {
                                                        "kind": "DotToken",
                                                        "fullStart": 921,
                                                        "fullEnd": 922,
                                                        "start": 921,
                                                        "end": 922,
                                                        "fullWidth": 1,
                                                        "width": 1,
                                                        "text": ".",
                                                        "value": ".",
                                                        "valueText": "."
                                                    },
                                                    "name": {
                                                        "kind": "IdentifierName",
                                                        "fullStart": 922,
                                                        "fullEnd": 927,
                                                        "start": 922,
                                                        "end": 927,
                                                        "fullWidth": 5,
                                                        "width": 5,
                                                        "text": "value",
                                                        "value": "value",
                                                        "valueText": "value"
                                                    }
                                                }
                                            },
                                            "semicolonToken": {
                                                "kind": "SemicolonToken",
                                                "fullStart": 927,
                                                "fullEnd": 930,
                                                "start": 927,
                                                "end": 928,
                                                "fullWidth": 3,
                                                "width": 1,
                                                "text": ";",
                                                "value": ";",
                                                "valueText": ";",
                                                "hasTrailingTrivia": true,
                                                "hasTrailingNewLine": true,
                                                "trailingTrivia": [
                                                    {
                                                        "kind": "NewLineTrivia",
                                                        "text": "\r\n"
                                                    }
                                                ]
                                            }
                                        }
                                    ],
                                    "closeBraceToken": {
                                        "kind": "CloseBraceToken",
                                        "fullStart": 930,
                                        "fullEnd": 941,
                                        "start": 938,
                                        "end": 939,
                                        "fullWidth": 11,
                                        "width": 1,
                                        "text": "}",
                                        "value": "}",
                                        "valueText": "}",
                                        "hasLeadingTrivia": true,
                                        "hasTrailingTrivia": true,
                                        "hasTrailingNewLine": true,
                                        "leadingTrivia": [
                                            {
                                                "kind": "WhitespaceTrivia",
                                                "text": "        "
                                            }
                                        ],
                                        "trailingTrivia": [
                                            {
                                                "kind": "NewLineTrivia",
                                                "text": "\r\n"
                                            }
                                        ]
                                    }
                                }
                            }
                        }
                    ],
                    "closeBraceToken": {
                        "kind": "CloseBraceToken",
                        "fullStart": 941,
                        "fullEnd": 948,
                        "start": 945,
                        "end": 946,
                        "fullWidth": 7,
                        "width": 1,
                        "text": "}",
                        "value": "}",
                        "valueText": "}",
                        "hasLeadingTrivia": true,
                        "hasTrailingTrivia": true,
                        "hasTrailingNewLine": true,
                        "leadingTrivia": [
                            {
                                "kind": "WhitespaceTrivia",
                                "text": "    "
                            }
                        ],
                        "trailingTrivia": [
                            {
                                "kind": "NewLineTrivia",
                                "text": "\r\n"
                            }
                        ]
                    }
                }
            },
            {
                "kind": "ExpressionStatement",
                "fullStart": 948,
                "fullEnd": 972,
                "start": 948,
                "end": 970,
                "fullWidth": 24,
                "width": 22,
                "expression": {
                    "kind": "InvocationExpression",
                    "fullStart": 948,
                    "fullEnd": 969,
                    "start": 948,
                    "end": 969,
                    "fullWidth": 21,
                    "width": 21,
                    "expression": {
                        "kind": "IdentifierName",
                        "fullStart": 948,
                        "fullEnd": 959,
                        "start": 948,
                        "end": 959,
                        "fullWidth": 11,
                        "width": 11,
                        "text": "runTestCase",
                        "value": "runTestCase",
                        "valueText": "runTestCase"
                    },
                    "argumentList": {
                        "kind": "ArgumentList",
                        "fullStart": 959,
                        "fullEnd": 969,
                        "start": 959,
                        "end": 969,
                        "fullWidth": 10,
                        "width": 10,
                        "openParenToken": {
                            "kind": "OpenParenToken",
                            "fullStart": 959,
                            "fullEnd": 960,
                            "start": 959,
                            "end": 960,
                            "fullWidth": 1,
                            "width": 1,
                            "text": "(",
                            "value": "(",
                            "valueText": "("
                        },
                        "arguments": [
                            {
                                "kind": "IdentifierName",
                                "fullStart": 960,
                                "fullEnd": 968,
                                "start": 960,
                                "end": 968,
                                "fullWidth": 8,
                                "width": 8,
                                "text": "testcase",
                                "value": "testcase",
                                "valueText": "testcase"
                            }
                        ],
                        "closeParenToken": {
                            "kind": "CloseParenToken",
                            "fullStart": 968,
                            "fullEnd": 969,
                            "start": 968,
                            "end": 969,
                            "fullWidth": 1,
                            "width": 1,
                            "text": ")",
                            "value": ")",
                            "valueText": ")"
                        }
                    }
                },
                "semicolonToken": {
                    "kind": "SemicolonToken",
                    "fullStart": 969,
                    "fullEnd": 972,
                    "start": 969,
                    "end": 970,
                    "fullWidth": 3,
                    "width": 1,
                    "text": ";",
                    "value": ";",
                    "valueText": ";",
                    "hasTrailingTrivia": true,
                    "hasTrailingNewLine": true,
                    "trailingTrivia": [
                        {
                            "kind": "NewLineTrivia",
                            "text": "\r\n"
                        }
                    ]
                }
            }
        ],
        "endOfFileToken": {
            "kind": "EndOfFileToken",
            "fullStart": 972,
            "fullEnd": 972,
            "start": 972,
            "end": 972,
            "fullWidth": 0,
            "width": 0,
            "text": ""
        }
    },
    "lineMap": {
        "lineStarts": [
            0,
            67,
            152,
            232,
            308,
            380,
            385,
            439,
            605,
            610,
            612,
            614,
            637,
            639,
            654,
            707,
            709,
            755,
            795,
            812,
            814,
            865,
            886,
            930,
            941,
            948,
            972
        ],
        "length": 972
    }
}<|MERGE_RESOLUTION|>--- conflicted
+++ resolved
@@ -489,12 +489,8 @@
                                                     "start": 725,
                                                     "end": 809,
                                                     "fullWidth": 84,
-<<<<<<< HEAD
                                                     "width": 84,
-                                                    "identifier": {
-=======
                                                     "propertyName": {
->>>>>>> 85e84683
                                                         "kind": "IdentifierName",
                                                         "fullStart": 725,
                                                         "fullEnd": 732,
