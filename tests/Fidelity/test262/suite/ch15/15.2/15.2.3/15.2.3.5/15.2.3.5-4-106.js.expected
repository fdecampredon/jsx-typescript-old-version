--- conflicted
+++ resolved
@@ -252,12 +252,8 @@
                                         "start": 626,
                                         "end": 636,
                                         "fullWidth": 10,
-<<<<<<< HEAD
                                         "width": 10,
-                                        "identifier": {
-=======
                                         "propertyName": {
->>>>>>> 85e84683
                                             "kind": "IdentifierName",
                                             "fullStart": 626,
                                             "fullEnd": 632,
@@ -915,12 +911,8 @@
                                         "start": 801,
                                         "end": 831,
                                         "fullWidth": 30,
-<<<<<<< HEAD
                                         "width": 30,
-                                        "identifier": {
-=======
                                         "propertyName": {
->>>>>>> 85e84683
                                             "kind": "IdentifierName",
                                             "fullStart": 801,
                                             "fullEnd": 814,
@@ -1289,12 +1281,8 @@
                                         "start": 887,
                                         "end": 915,
                                         "fullWidth": 28,
-<<<<<<< HEAD
                                         "width": 28,
-                                        "identifier": {
-=======
                                         "propertyName": {
->>>>>>> 85e84683
                                             "kind": "IdentifierName",
                                             "fullStart": 887,
                                             "fullEnd": 895,
@@ -1495,12 +1483,8 @@
                                         "start": 932,
                                         "end": 1000,
                                         "fullWidth": 68,
-<<<<<<< HEAD
                                         "width": 68,
-                                        "identifier": {
-=======
                                         "propertyName": {
->>>>>>> 85e84683
                                             "kind": "IdentifierName",
                                             "fullStart": 932,
                                             "fullEnd": 939,
@@ -1885,12 +1869,8 @@
                                         "start": 1015,
                                         "end": 1054,
                                         "fullWidth": 39,
-<<<<<<< HEAD
                                         "width": 39,
-                                        "identifier": {
-=======
                                         "propertyName": {
->>>>>>> 85e84683
                                             "kind": "IdentifierName",
                                             "fullStart": 1015,
                                             "fullEnd": 1023,
@@ -2222,12 +2202,8 @@
                                         "start": 1098,
                                         "end": 1137,
                                         "fullWidth": 39,
-<<<<<<< HEAD
                                         "width": 39,
-                                        "identifier": {
-=======
                                         "propertyName": {
->>>>>>> 85e84683
                                             "kind": "IdentifierName",
                                             "fullStart": 1098,
                                             "fullEnd": 1106,
