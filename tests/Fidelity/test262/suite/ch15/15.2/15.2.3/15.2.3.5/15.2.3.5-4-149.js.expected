{
    "isDeclaration": false,
    "languageVersion": "EcmaScript5",
    "parseOptions": {
        "allowAutomaticSemicolonInsertion": true
    },
    "sourceUnit": {
        "kind": "SourceUnit",
        "fullStart": 0,
        "fullEnd": 993,
        "start": 576,
        "end": 993,
        "fullWidth": 993,
        "width": 417,
        "isIncrementallyUnusable": true,
        "moduleElements": [
            {
                "kind": "FunctionDeclaration",
                "fullStart": 0,
                "fullEnd": 969,
                "start": 576,
                "end": 967,
                "fullWidth": 969,
                "width": 391,
                "modifiers": [],
                "functionKeyword": {
                    "kind": "FunctionKeyword",
                    "fullStart": 0,
                    "fullEnd": 585,
                    "start": 576,
                    "end": 584,
                    "fullWidth": 585,
                    "width": 8,
                    "text": "function",
                    "value": "function",
                    "valueText": "function",
                    "hasLeadingTrivia": true,
                    "hasLeadingComment": true,
                    "hasLeadingNewLine": true,
                    "hasTrailingTrivia": true,
                    "leadingTrivia": [
                        {
                            "kind": "SingleLineCommentTrivia",
                            "text": "/// Copyright (c) 2012 Ecma International.  All rights reserved. "
                        },
                        {
                            "kind": "NewLineTrivia",
                            "text": "\r\n"
                        },
                        {
                            "kind": "SingleLineCommentTrivia",
                            "text": "/// Ecma International makes this code available under the terms and conditions set"
                        },
                        {
                            "kind": "NewLineTrivia",
                            "text": "\r\n"
                        },
                        {
                            "kind": "SingleLineCommentTrivia",
                            "text": "/// forth on http://hg.ecmascript.org/tests/test262/raw-file/tip/LICENSE (the "
                        },
                        {
                            "kind": "NewLineTrivia",
                            "text": "\r\n"
                        },
                        {
                            "kind": "SingleLineCommentTrivia",
                            "text": "/// \"Use Terms\").   Any redistribution of this code must retain the above "
                        },
                        {
                            "kind": "NewLineTrivia",
                            "text": "\r\n"
                        },
                        {
                            "kind": "SingleLineCommentTrivia",
                            "text": "/// copyright and this notice and otherwise comply with the Use Terms."
                        },
                        {
                            "kind": "NewLineTrivia",
                            "text": "\r\n"
                        },
                        {
                            "kind": "MultiLineCommentTrivia",
                            "text": "/**\r\n * @path ch15/15.2/15.2.3/15.2.3.5/15.2.3.5-4-149.js\r\n * @description Object.create - 'configurable' property of one property in 'Properties' is the global object (8.10.5 step 4.b)\r\n */"
                        },
                        {
                            "kind": "NewLineTrivia",
                            "text": "\r\n"
                        },
                        {
                            "kind": "NewLineTrivia",
                            "text": "\r\n"
                        },
                        {
                            "kind": "NewLineTrivia",
                            "text": "\r\n"
                        }
                    ],
                    "trailingTrivia": [
                        {
                            "kind": "WhitespaceTrivia",
                            "text": " "
                        }
                    ]
                },
                "identifier": {
                    "kind": "IdentifierName",
                    "fullStart": 585,
                    "fullEnd": 593,
                    "start": 585,
                    "end": 593,
                    "fullWidth": 8,
                    "width": 8,
                    "text": "testcase",
                    "value": "testcase",
                    "valueText": "testcase"
                },
                "callSignature": {
                    "kind": "CallSignature",
                    "fullStart": 593,
                    "fullEnd": 596,
                    "start": 593,
                    "end": 595,
                    "fullWidth": 3,
                    "width": 2,
                    "parameterList": {
                        "kind": "ParameterList",
                        "fullStart": 593,
                        "fullEnd": 596,
                        "start": 593,
                        "end": 595,
                        "fullWidth": 3,
                        "width": 2,
                        "openParenToken": {
                            "kind": "OpenParenToken",
                            "fullStart": 593,
                            "fullEnd": 594,
                            "start": 593,
                            "end": 594,
                            "fullWidth": 1,
                            "width": 1,
                            "text": "(",
                            "value": "(",
                            "valueText": "("
                        },
                        "parameters": [],
                        "closeParenToken": {
                            "kind": "CloseParenToken",
                            "fullStart": 594,
                            "fullEnd": 596,
                            "start": 594,
                            "end": 595,
                            "fullWidth": 2,
                            "width": 1,
                            "text": ")",
                            "value": ")",
                            "valueText": ")",
                            "hasTrailingTrivia": true,
                            "trailingTrivia": [
                                {
                                    "kind": "WhitespaceTrivia",
                                    "text": " "
                                }
                            ]
                        }
                    }
                },
                "block": {
                    "kind": "Block",
                    "fullStart": 596,
                    "fullEnd": 969,
                    "start": 596,
                    "end": 967,
                    "fullWidth": 373,
                    "width": 371,
                    "openBraceToken": {
                        "kind": "OpenBraceToken",
                        "fullStart": 596,
                        "fullEnd": 599,
                        "start": 596,
                        "end": 597,
                        "fullWidth": 3,
                        "width": 1,
                        "text": "{",
                        "value": "{",
                        "valueText": "{",
                        "hasTrailingTrivia": true,
                        "hasTrailingNewLine": true,
                        "trailingTrivia": [
                            {
                                "kind": "NewLineTrivia",
                                "text": "\r\n"
                            }
                        ]
                    },
                    "statements": [
                        {
                            "kind": "VariableStatement",
                            "fullStart": 599,
                            "fullEnd": 740,
                            "start": 609,
                            "end": 738,
                            "fullWidth": 141,
                            "width": 129,
                            "modifiers": [],
                            "variableDeclaration": {
                                "kind": "VariableDeclaration",
                                "fullStart": 599,
                                "fullEnd": 737,
                                "start": 609,
                                "end": 737,
                                "fullWidth": 138,
                                "width": 128,
                                "varKeyword": {
                                    "kind": "VarKeyword",
                                    "fullStart": 599,
                                    "fullEnd": 613,
                                    "start": 609,
                                    "end": 612,
                                    "fullWidth": 14,
                                    "width": 3,
                                    "text": "var",
                                    "value": "var",
                                    "valueText": "var",
                                    "hasLeadingTrivia": true,
                                    "hasLeadingNewLine": true,
                                    "hasTrailingTrivia": true,
                                    "leadingTrivia": [
                                        {
                                            "kind": "NewLineTrivia",
                                            "text": "\r\n"
                                        },
                                        {
                                            "kind": "WhitespaceTrivia",
                                            "text": "        "
                                        }
                                    ],
                                    "trailingTrivia": [
                                        {
                                            "kind": "WhitespaceTrivia",
                                            "text": " "
                                        }
                                    ]
                                },
                                "variableDeclarators": [
                                    {
                                        "kind": "VariableDeclarator",
                                        "fullStart": 613,
                                        "fullEnd": 737,
                                        "start": 613,
                                        "end": 737,
                                        "fullWidth": 124,
<<<<<<< HEAD
                                        "width": 124,
                                        "identifier": {
=======
                                        "propertyName": {
>>>>>>> 85e84683
                                            "kind": "IdentifierName",
                                            "fullStart": 613,
                                            "fullEnd": 620,
                                            "start": 613,
                                            "end": 619,
                                            "fullWidth": 7,
                                            "width": 6,
                                            "text": "newObj",
                                            "value": "newObj",
                                            "valueText": "newObj",
                                            "hasTrailingTrivia": true,
                                            "trailingTrivia": [
                                                {
                                                    "kind": "WhitespaceTrivia",
                                                    "text": " "
                                                }
                                            ]
                                        },
                                        "equalsValueClause": {
                                            "kind": "EqualsValueClause",
                                            "fullStart": 620,
                                            "fullEnd": 737,
                                            "start": 620,
                                            "end": 737,
                                            "fullWidth": 117,
                                            "width": 117,
                                            "equalsToken": {
                                                "kind": "EqualsToken",
                                                "fullStart": 620,
                                                "fullEnd": 622,
                                                "start": 620,
                                                "end": 621,
                                                "fullWidth": 2,
                                                "width": 1,
                                                "text": "=",
                                                "value": "=",
                                                "valueText": "=",
                                                "hasTrailingTrivia": true,
                                                "trailingTrivia": [
                                                    {
                                                        "kind": "WhitespaceTrivia",
                                                        "text": " "
                                                    }
                                                ]
                                            },
                                            "value": {
                                                "kind": "InvocationExpression",
                                                "fullStart": 622,
                                                "fullEnd": 737,
                                                "start": 622,
                                                "end": 737,
                                                "fullWidth": 115,
                                                "width": 115,
                                                "expression": {
                                                    "kind": "MemberAccessExpression",
                                                    "fullStart": 622,
                                                    "fullEnd": 635,
                                                    "start": 622,
                                                    "end": 635,
                                                    "fullWidth": 13,
                                                    "width": 13,
                                                    "expression": {
                                                        "kind": "IdentifierName",
                                                        "fullStart": 622,
                                                        "fullEnd": 628,
                                                        "start": 622,
                                                        "end": 628,
                                                        "fullWidth": 6,
                                                        "width": 6,
                                                        "text": "Object",
                                                        "value": "Object",
                                                        "valueText": "Object"
                                                    },
                                                    "dotToken": {
                                                        "kind": "DotToken",
                                                        "fullStart": 628,
                                                        "fullEnd": 629,
                                                        "start": 628,
                                                        "end": 629,
                                                        "fullWidth": 1,
                                                        "width": 1,
                                                        "text": ".",
                                                        "value": ".",
                                                        "valueText": "."
                                                    },
                                                    "name": {
                                                        "kind": "IdentifierName",
                                                        "fullStart": 629,
                                                        "fullEnd": 635,
                                                        "start": 629,
                                                        "end": 635,
                                                        "fullWidth": 6,
                                                        "width": 6,
                                                        "text": "create",
                                                        "value": "create",
                                                        "valueText": "create"
                                                    }
                                                },
                                                "argumentList": {
                                                    "kind": "ArgumentList",
                                                    "fullStart": 635,
                                                    "fullEnd": 737,
                                                    "start": 635,
                                                    "end": 737,
                                                    "fullWidth": 102,
                                                    "width": 102,
                                                    "openParenToken": {
                                                        "kind": "OpenParenToken",
                                                        "fullStart": 635,
                                                        "fullEnd": 636,
                                                        "start": 635,
                                                        "end": 636,
                                                        "fullWidth": 1,
                                                        "width": 1,
                                                        "text": "(",
                                                        "value": "(",
                                                        "valueText": "("
                                                    },
                                                    "arguments": [
                                                        {
                                                            "kind": "ObjectLiteralExpression",
                                                            "fullStart": 636,
                                                            "fullEnd": 638,
                                                            "start": 636,
                                                            "end": 638,
                                                            "fullWidth": 2,
                                                            "width": 2,
                                                            "openBraceToken": {
                                                                "kind": "OpenBraceToken",
                                                                "fullStart": 636,
                                                                "fullEnd": 637,
                                                                "start": 636,
                                                                "end": 637,
                                                                "fullWidth": 1,
                                                                "width": 1,
                                                                "text": "{",
                                                                "value": "{",
                                                                "valueText": "{"
                                                            },
                                                            "propertyAssignments": [],
                                                            "closeBraceToken": {
                                                                "kind": "CloseBraceToken",
                                                                "fullStart": 637,
                                                                "fullEnd": 638,
                                                                "start": 637,
                                                                "end": 638,
                                                                "fullWidth": 1,
                                                                "width": 1,
                                                                "text": "}",
                                                                "value": "}",
                                                                "valueText": "}"
                                                            }
                                                        },
                                                        {
                                                            "kind": "CommaToken",
                                                            "fullStart": 638,
                                                            "fullEnd": 640,
                                                            "start": 638,
                                                            "end": 639,
                                                            "fullWidth": 2,
                                                            "width": 1,
                                                            "text": ",",
                                                            "value": ",",
                                                            "valueText": ",",
                                                            "hasTrailingTrivia": true,
                                                            "trailingTrivia": [
                                                                {
                                                                    "kind": "WhitespaceTrivia",
                                                                    "text": " "
                                                                }
                                                            ]
                                                        },
                                                        {
                                                            "kind": "ObjectLiteralExpression",
                                                            "fullStart": 640,
                                                            "fullEnd": 736,
                                                            "start": 640,
                                                            "end": 736,
                                                            "fullWidth": 96,
                                                            "width": 96,
                                                            "openBraceToken": {
                                                                "kind": "OpenBraceToken",
                                                                "fullStart": 640,
                                                                "fullEnd": 643,
                                                                "start": 640,
                                                                "end": 641,
                                                                "fullWidth": 3,
                                                                "width": 1,
                                                                "text": "{",
                                                                "value": "{",
                                                                "valueText": "{",
                                                                "hasTrailingTrivia": true,
                                                                "hasTrailingNewLine": true,
                                                                "trailingTrivia": [
                                                                    {
                                                                        "kind": "NewLineTrivia",
                                                                        "text": "\r\n"
                                                                    }
                                                                ]
                                                            },
                                                            "propertyAssignments": [
                                                                {
                                                                    "kind": "SimplePropertyAssignment",
                                                                    "fullStart": 643,
                                                                    "fullEnd": 727,
                                                                    "start": 655,
                                                                    "end": 725,
                                                                    "fullWidth": 84,
                                                                    "width": 70,
                                                                    "propertyName": {
                                                                        "kind": "IdentifierName",
                                                                        "fullStart": 643,
                                                                        "fullEnd": 659,
                                                                        "start": 655,
                                                                        "end": 659,
                                                                        "fullWidth": 16,
                                                                        "width": 4,
                                                                        "text": "prop",
                                                                        "value": "prop",
                                                                        "valueText": "prop",
                                                                        "hasLeadingTrivia": true,
                                                                        "leadingTrivia": [
                                                                            {
                                                                                "kind": "WhitespaceTrivia",
                                                                                "text": "            "
                                                                            }
                                                                        ]
                                                                    },
                                                                    "colonToken": {
                                                                        "kind": "ColonToken",
                                                                        "fullStart": 659,
                                                                        "fullEnd": 661,
                                                                        "start": 659,
                                                                        "end": 660,
                                                                        "fullWidth": 2,
                                                                        "width": 1,
                                                                        "text": ":",
                                                                        "value": ":",
                                                                        "valueText": ":",
                                                                        "hasTrailingTrivia": true,
                                                                        "trailingTrivia": [
                                                                            {
                                                                                "kind": "WhitespaceTrivia",
                                                                                "text": " "
                                                                            }
                                                                        ]
                                                                    },
                                                                    "expression": {
                                                                        "kind": "ObjectLiteralExpression",
                                                                        "fullStart": 661,
                                                                        "fullEnd": 727,
                                                                        "start": 661,
                                                                        "end": 725,
                                                                        "fullWidth": 66,
                                                                        "width": 64,
                                                                        "openBraceToken": {
                                                                            "kind": "OpenBraceToken",
                                                                            "fullStart": 661,
                                                                            "fullEnd": 664,
                                                                            "start": 661,
                                                                            "end": 662,
                                                                            "fullWidth": 3,
                                                                            "width": 1,
                                                                            "text": "{",
                                                                            "value": "{",
                                                                            "valueText": "{",
                                                                            "hasTrailingTrivia": true,
                                                                            "hasTrailingNewLine": true,
                                                                            "trailingTrivia": [
                                                                                {
                                                                                    "kind": "NewLineTrivia",
                                                                                    "text": "\r\n"
                                                                                }
                                                                            ]
                                                                        },
                                                                        "propertyAssignments": [
                                                                            {
                                                                                "kind": "SimplePropertyAssignment",
                                                                                "fullStart": 664,
                                                                                "fullEnd": 712,
                                                                                "start": 680,
                                                                                "end": 710,
                                                                                "fullWidth": 48,
                                                                                "width": 30,
                                                                                "propertyName": {
                                                                                    "kind": "IdentifierName",
                                                                                    "fullStart": 664,
                                                                                    "fullEnd": 692,
                                                                                    "start": 680,
                                                                                    "end": 692,
                                                                                    "fullWidth": 28,
                                                                                    "width": 12,
                                                                                    "text": "configurable",
                                                                                    "value": "configurable",
                                                                                    "valueText": "configurable",
                                                                                    "hasLeadingTrivia": true,
                                                                                    "leadingTrivia": [
                                                                                        {
                                                                                            "kind": "WhitespaceTrivia",
                                                                                            "text": "                "
                                                                                        }
                                                                                    ]
                                                                                },
                                                                                "colonToken": {
                                                                                    "kind": "ColonToken",
                                                                                    "fullStart": 692,
                                                                                    "fullEnd": 694,
                                                                                    "start": 692,
                                                                                    "end": 693,
                                                                                    "fullWidth": 2,
                                                                                    "width": 1,
                                                                                    "text": ":",
                                                                                    "value": ":",
                                                                                    "valueText": ":",
                                                                                    "hasTrailingTrivia": true,
                                                                                    "trailingTrivia": [
                                                                                        {
                                                                                            "kind": "WhitespaceTrivia",
                                                                                            "text": " "
                                                                                        }
                                                                                    ]
                                                                                },
                                                                                "expression": {
                                                                                    "kind": "InvocationExpression",
                                                                                    "fullStart": 694,
                                                                                    "fullEnd": 712,
                                                                                    "start": 694,
                                                                                    "end": 710,
                                                                                    "fullWidth": 18,
                                                                                    "width": 16,
                                                                                    "expression": {
                                                                                        "kind": "IdentifierName",
                                                                                        "fullStart": 694,
                                                                                        "fullEnd": 708,
                                                                                        "start": 694,
                                                                                        "end": 708,
                                                                                        "fullWidth": 14,
                                                                                        "width": 14,
                                                                                        "text": "fnGlobalObject",
                                                                                        "value": "fnGlobalObject",
                                                                                        "valueText": "fnGlobalObject"
                                                                                    },
                                                                                    "argumentList": {
                                                                                        "kind": "ArgumentList",
                                                                                        "fullStart": 708,
                                                                                        "fullEnd": 712,
                                                                                        "start": 708,
                                                                                        "end": 710,
                                                                                        "fullWidth": 4,
                                                                                        "width": 2,
                                                                                        "openParenToken": {
                                                                                            "kind": "OpenParenToken",
                                                                                            "fullStart": 708,
                                                                                            "fullEnd": 709,
                                                                                            "start": 708,
                                                                                            "end": 709,
                                                                                            "fullWidth": 1,
                                                                                            "width": 1,
                                                                                            "text": "(",
                                                                                            "value": "(",
                                                                                            "valueText": "("
                                                                                        },
                                                                                        "arguments": [],
                                                                                        "closeParenToken": {
                                                                                            "kind": "CloseParenToken",
                                                                                            "fullStart": 709,
                                                                                            "fullEnd": 712,
                                                                                            "start": 709,
                                                                                            "end": 710,
                                                                                            "fullWidth": 3,
                                                                                            "width": 1,
                                                                                            "text": ")",
                                                                                            "value": ")",
                                                                                            "valueText": ")",
                                                                                            "hasTrailingTrivia": true,
                                                                                            "hasTrailingNewLine": true,
                                                                                            "trailingTrivia": [
                                                                                                {
                                                                                                    "kind": "NewLineTrivia",
                                                                                                    "text": "\r\n"
                                                                                                }
                                                                                            ]
                                                                                        }
                                                                                    }
                                                                                }
                                                                            }
                                                                        ],
                                                                        "closeBraceToken": {
                                                                            "kind": "CloseBraceToken",
                                                                            "fullStart": 712,
                                                                            "fullEnd": 727,
                                                                            "start": 724,
                                                                            "end": 725,
                                                                            "fullWidth": 15,
                                                                            "width": 1,
                                                                            "text": "}",
                                                                            "value": "}",
                                                                            "valueText": "}",
                                                                            "hasLeadingTrivia": true,
                                                                            "hasTrailingTrivia": true,
                                                                            "hasTrailingNewLine": true,
                                                                            "leadingTrivia": [
                                                                                {
                                                                                    "kind": "WhitespaceTrivia",
                                                                                    "text": "            "
                                                                                }
                                                                            ],
                                                                            "trailingTrivia": [
                                                                                {
                                                                                    "kind": "NewLineTrivia",
                                                                                    "text": "\r\n"
                                                                                }
                                                                            ]
                                                                        }
                                                                    }
                                                                }
                                                            ],
                                                            "closeBraceToken": {
                                                                "kind": "CloseBraceToken",
                                                                "fullStart": 727,
                                                                "fullEnd": 736,
                                                                "start": 735,
                                                                "end": 736,
                                                                "fullWidth": 9,
                                                                "width": 1,
                                                                "text": "}",
                                                                "value": "}",
                                                                "valueText": "}",
                                                                "hasLeadingTrivia": true,
                                                                "leadingTrivia": [
                                                                    {
                                                                        "kind": "WhitespaceTrivia",
                                                                        "text": "        "
                                                                    }
                                                                ]
                                                            }
                                                        }
                                                    ],
                                                    "closeParenToken": {
                                                        "kind": "CloseParenToken",
                                                        "fullStart": 736,
                                                        "fullEnd": 737,
                                                        "start": 736,
                                                        "end": 737,
                                                        "fullWidth": 1,
                                                        "width": 1,
                                                        "text": ")",
                                                        "value": ")",
                                                        "valueText": ")"
                                                    }
                                                }
                                            }
                                        }
                                    }
                                ]
                            },
                            "semicolonToken": {
                                "kind": "SemicolonToken",
                                "fullStart": 737,
                                "fullEnd": 740,
                                "start": 737,
                                "end": 738,
                                "fullWidth": 3,
                                "width": 1,
                                "text": ";",
                                "value": ";",
                                "valueText": ";",
                                "hasTrailingTrivia": true,
                                "hasTrailingNewLine": true,
                                "trailingTrivia": [
                                    {
                                        "kind": "NewLineTrivia",
                                        "text": "\r\n"
                                    }
                                ]
                            }
                        },
                        {
                            "kind": "VariableStatement",
                            "fullStart": 740,
                            "fullEnd": 802,
                            "start": 750,
                            "end": 800,
                            "fullWidth": 62,
                            "width": 50,
                            "modifiers": [],
                            "variableDeclaration": {
                                "kind": "VariableDeclaration",
                                "fullStart": 740,
                                "fullEnd": 799,
                                "start": 750,
                                "end": 799,
                                "fullWidth": 59,
                                "width": 49,
                                "varKeyword": {
                                    "kind": "VarKeyword",
                                    "fullStart": 740,
                                    "fullEnd": 754,
                                    "start": 750,
                                    "end": 753,
                                    "fullWidth": 14,
                                    "width": 3,
                                    "text": "var",
                                    "value": "var",
                                    "valueText": "var",
                                    "hasLeadingTrivia": true,
                                    "hasLeadingNewLine": true,
                                    "hasTrailingTrivia": true,
                                    "leadingTrivia": [
                                        {
                                            "kind": "NewLineTrivia",
                                            "text": "\r\n"
                                        },
                                        {
                                            "kind": "WhitespaceTrivia",
                                            "text": "        "
                                        }
                                    ],
                                    "trailingTrivia": [
                                        {
                                            "kind": "WhitespaceTrivia",
                                            "text": " "
                                        }
                                    ]
                                },
                                "variableDeclarators": [
                                    {
                                        "kind": "VariableDeclarator",
                                        "fullStart": 754,
                                        "fullEnd": 799,
                                        "start": 754,
                                        "end": 799,
                                        "fullWidth": 45,
<<<<<<< HEAD
                                        "width": 45,
                                        "identifier": {
=======
                                        "propertyName": {
>>>>>>> 85e84683
                                            "kind": "IdentifierName",
                                            "fullStart": 754,
                                            "fullEnd": 768,
                                            "start": 754,
                                            "end": 767,
                                            "fullWidth": 14,
                                            "width": 13,
                                            "text": "beforeDeleted",
                                            "value": "beforeDeleted",
                                            "valueText": "beforeDeleted",
                                            "hasTrailingTrivia": true,
                                            "trailingTrivia": [
                                                {
                                                    "kind": "WhitespaceTrivia",
                                                    "text": " "
                                                }
                                            ]
                                        },
                                        "equalsValueClause": {
                                            "kind": "EqualsValueClause",
                                            "fullStart": 768,
                                            "fullEnd": 799,
                                            "start": 768,
                                            "end": 799,
                                            "fullWidth": 31,
                                            "width": 31,
                                            "equalsToken": {
                                                "kind": "EqualsToken",
                                                "fullStart": 768,
                                                "fullEnd": 770,
                                                "start": 768,
                                                "end": 769,
                                                "fullWidth": 2,
                                                "width": 1,
                                                "text": "=",
                                                "value": "=",
                                                "valueText": "=",
                                                "hasTrailingTrivia": true,
                                                "trailingTrivia": [
                                                    {
                                                        "kind": "WhitespaceTrivia",
                                                        "text": " "
                                                    }
                                                ]
                                            },
                                            "value": {
                                                "kind": "InvocationExpression",
                                                "fullStart": 770,
                                                "fullEnd": 799,
                                                "start": 770,
                                                "end": 799,
                                                "fullWidth": 29,
                                                "width": 29,
                                                "expression": {
                                                    "kind": "MemberAccessExpression",
                                                    "fullStart": 770,
                                                    "fullEnd": 791,
                                                    "start": 770,
                                                    "end": 791,
                                                    "fullWidth": 21,
                                                    "width": 21,
                                                    "expression": {
                                                        "kind": "IdentifierName",
                                                        "fullStart": 770,
                                                        "fullEnd": 776,
                                                        "start": 770,
                                                        "end": 776,
                                                        "fullWidth": 6,
                                                        "width": 6,
                                                        "text": "newObj",
                                                        "value": "newObj",
                                                        "valueText": "newObj"
                                                    },
                                                    "dotToken": {
                                                        "kind": "DotToken",
                                                        "fullStart": 776,
                                                        "fullEnd": 777,
                                                        "start": 776,
                                                        "end": 777,
                                                        "fullWidth": 1,
                                                        "width": 1,
                                                        "text": ".",
                                                        "value": ".",
                                                        "valueText": "."
                                                    },
                                                    "name": {
                                                        "kind": "IdentifierName",
                                                        "fullStart": 777,
                                                        "fullEnd": 791,
                                                        "start": 777,
                                                        "end": 791,
                                                        "fullWidth": 14,
                                                        "width": 14,
                                                        "text": "hasOwnProperty",
                                                        "value": "hasOwnProperty",
                                                        "valueText": "hasOwnProperty"
                                                    }
                                                },
                                                "argumentList": {
                                                    "kind": "ArgumentList",
                                                    "fullStart": 791,
                                                    "fullEnd": 799,
                                                    "start": 791,
                                                    "end": 799,
                                                    "fullWidth": 8,
                                                    "width": 8,
                                                    "openParenToken": {
                                                        "kind": "OpenParenToken",
                                                        "fullStart": 791,
                                                        "fullEnd": 792,
                                                        "start": 791,
                                                        "end": 792,
                                                        "fullWidth": 1,
                                                        "width": 1,
                                                        "text": "(",
                                                        "value": "(",
                                                        "valueText": "("
                                                    },
                                                    "arguments": [
                                                        {
                                                            "kind": "StringLiteral",
                                                            "fullStart": 792,
                                                            "fullEnd": 798,
                                                            "start": 792,
                                                            "end": 798,
                                                            "fullWidth": 6,
                                                            "width": 6,
                                                            "text": "\"prop\"",
                                                            "value": "prop",
                                                            "valueText": "prop"
                                                        }
                                                    ],
                                                    "closeParenToken": {
                                                        "kind": "CloseParenToken",
                                                        "fullStart": 798,
                                                        "fullEnd": 799,
                                                        "start": 798,
                                                        "end": 799,
                                                        "fullWidth": 1,
                                                        "width": 1,
                                                        "text": ")",
                                                        "value": ")",
                                                        "valueText": ")"
                                                    }
                                                }
                                            }
                                        }
                                    }
                                ]
                            },
                            "semicolonToken": {
                                "kind": "SemicolonToken",
                                "fullStart": 799,
                                "fullEnd": 802,
                                "start": 799,
                                "end": 800,
                                "fullWidth": 3,
                                "width": 1,
                                "text": ";",
                                "value": ";",
                                "valueText": ";",
                                "hasTrailingTrivia": true,
                                "hasTrailingNewLine": true,
                                "trailingTrivia": [
                                    {
                                        "kind": "NewLineTrivia",
                                        "text": "\r\n"
                                    }
                                ]
                            }
                        },
                        {
                            "kind": "ExpressionStatement",
                            "fullStart": 802,
                            "fullEnd": 833,
                            "start": 812,
                            "end": 831,
                            "fullWidth": 31,
                            "width": 19,
                            "expression": {
                                "kind": "DeleteExpression",
                                "fullStart": 802,
                                "fullEnd": 830,
                                "start": 812,
                                "end": 830,
                                "fullWidth": 28,
                                "width": 18,
                                "deleteKeyword": {
                                    "kind": "DeleteKeyword",
                                    "fullStart": 802,
                                    "fullEnd": 819,
                                    "start": 812,
                                    "end": 818,
                                    "fullWidth": 17,
                                    "width": 6,
                                    "text": "delete",
                                    "value": "delete",
                                    "valueText": "delete",
                                    "hasLeadingTrivia": true,
                                    "hasLeadingNewLine": true,
                                    "hasTrailingTrivia": true,
                                    "leadingTrivia": [
                                        {
                                            "kind": "NewLineTrivia",
                                            "text": "\r\n"
                                        },
                                        {
                                            "kind": "WhitespaceTrivia",
                                            "text": "        "
                                        }
                                    ],
                                    "trailingTrivia": [
                                        {
                                            "kind": "WhitespaceTrivia",
                                            "text": " "
                                        }
                                    ]
                                },
                                "expression": {
                                    "kind": "MemberAccessExpression",
                                    "fullStart": 819,
                                    "fullEnd": 830,
                                    "start": 819,
                                    "end": 830,
                                    "fullWidth": 11,
                                    "width": 11,
                                    "expression": {
                                        "kind": "IdentifierName",
                                        "fullStart": 819,
                                        "fullEnd": 825,
                                        "start": 819,
                                        "end": 825,
                                        "fullWidth": 6,
                                        "width": 6,
                                        "text": "newObj",
                                        "value": "newObj",
                                        "valueText": "newObj"
                                    },
                                    "dotToken": {
                                        "kind": "DotToken",
                                        "fullStart": 825,
                                        "fullEnd": 826,
                                        "start": 825,
                                        "end": 826,
                                        "fullWidth": 1,
                                        "width": 1,
                                        "text": ".",
                                        "value": ".",
                                        "valueText": "."
                                    },
                                    "name": {
                                        "kind": "IdentifierName",
                                        "fullStart": 826,
                                        "fullEnd": 830,
                                        "start": 826,
                                        "end": 830,
                                        "fullWidth": 4,
                                        "width": 4,
                                        "text": "prop",
                                        "value": "prop",
                                        "valueText": "prop"
                                    }
                                }
                            },
                            "semicolonToken": {
                                "kind": "SemicolonToken",
                                "fullStart": 830,
                                "fullEnd": 833,
                                "start": 830,
                                "end": 831,
                                "fullWidth": 3,
                                "width": 1,
                                "text": ";",
                                "value": ";",
                                "valueText": ";",
                                "hasTrailingTrivia": true,
                                "hasTrailingNewLine": true,
                                "trailingTrivia": [
                                    {
                                        "kind": "NewLineTrivia",
                                        "text": "\r\n"
                                    }
                                ]
                            }
                        },
                        {
                            "kind": "VariableStatement",
                            "fullStart": 833,
                            "fullEnd": 894,
                            "start": 843,
                            "end": 892,
                            "fullWidth": 61,
                            "width": 49,
                            "modifiers": [],
                            "variableDeclaration": {
                                "kind": "VariableDeclaration",
                                "fullStart": 833,
                                "fullEnd": 891,
                                "start": 843,
                                "end": 891,
                                "fullWidth": 58,
                                "width": 48,
                                "varKeyword": {
                                    "kind": "VarKeyword",
                                    "fullStart": 833,
                                    "fullEnd": 847,
                                    "start": 843,
                                    "end": 846,
                                    "fullWidth": 14,
                                    "width": 3,
                                    "text": "var",
                                    "value": "var",
                                    "valueText": "var",
                                    "hasLeadingTrivia": true,
                                    "hasLeadingNewLine": true,
                                    "hasTrailingTrivia": true,
                                    "leadingTrivia": [
                                        {
                                            "kind": "NewLineTrivia",
                                            "text": "\r\n"
                                        },
                                        {
                                            "kind": "WhitespaceTrivia",
                                            "text": "        "
                                        }
                                    ],
                                    "trailingTrivia": [
                                        {
                                            "kind": "WhitespaceTrivia",
                                            "text": " "
                                        }
                                    ]
                                },
                                "variableDeclarators": [
                                    {
                                        "kind": "VariableDeclarator",
                                        "fullStart": 847,
                                        "fullEnd": 891,
                                        "start": 847,
                                        "end": 891,
                                        "fullWidth": 44,
<<<<<<< HEAD
                                        "width": 44,
                                        "identifier": {
=======
                                        "propertyName": {
>>>>>>> 85e84683
                                            "kind": "IdentifierName",
                                            "fullStart": 847,
                                            "fullEnd": 860,
                                            "start": 847,
                                            "end": 859,
                                            "fullWidth": 13,
                                            "width": 12,
                                            "text": "afterDeleted",
                                            "value": "afterDeleted",
                                            "valueText": "afterDeleted",
                                            "hasTrailingTrivia": true,
                                            "trailingTrivia": [
                                                {
                                                    "kind": "WhitespaceTrivia",
                                                    "text": " "
                                                }
                                            ]
                                        },
                                        "equalsValueClause": {
                                            "kind": "EqualsValueClause",
                                            "fullStart": 860,
                                            "fullEnd": 891,
                                            "start": 860,
                                            "end": 891,
                                            "fullWidth": 31,
                                            "width": 31,
                                            "equalsToken": {
                                                "kind": "EqualsToken",
                                                "fullStart": 860,
                                                "fullEnd": 862,
                                                "start": 860,
                                                "end": 861,
                                                "fullWidth": 2,
                                                "width": 1,
                                                "text": "=",
                                                "value": "=",
                                                "valueText": "=",
                                                "hasTrailingTrivia": true,
                                                "trailingTrivia": [
                                                    {
                                                        "kind": "WhitespaceTrivia",
                                                        "text": " "
                                                    }
                                                ]
                                            },
                                            "value": {
                                                "kind": "InvocationExpression",
                                                "fullStart": 862,
                                                "fullEnd": 891,
                                                "start": 862,
                                                "end": 891,
                                                "fullWidth": 29,
                                                "width": 29,
                                                "expression": {
                                                    "kind": "MemberAccessExpression",
                                                    "fullStart": 862,
                                                    "fullEnd": 883,
                                                    "start": 862,
                                                    "end": 883,
                                                    "fullWidth": 21,
                                                    "width": 21,
                                                    "expression": {
                                                        "kind": "IdentifierName",
                                                        "fullStart": 862,
                                                        "fullEnd": 868,
                                                        "start": 862,
                                                        "end": 868,
                                                        "fullWidth": 6,
                                                        "width": 6,
                                                        "text": "newObj",
                                                        "value": "newObj",
                                                        "valueText": "newObj"
                                                    },
                                                    "dotToken": {
                                                        "kind": "DotToken",
                                                        "fullStart": 868,
                                                        "fullEnd": 869,
                                                        "start": 868,
                                                        "end": 869,
                                                        "fullWidth": 1,
                                                        "width": 1,
                                                        "text": ".",
                                                        "value": ".",
                                                        "valueText": "."
                                                    },
                                                    "name": {
                                                        "kind": "IdentifierName",
                                                        "fullStart": 869,
                                                        "fullEnd": 883,
                                                        "start": 869,
                                                        "end": 883,
                                                        "fullWidth": 14,
                                                        "width": 14,
                                                        "text": "hasOwnProperty",
                                                        "value": "hasOwnProperty",
                                                        "valueText": "hasOwnProperty"
                                                    }
                                                },
                                                "argumentList": {
                                                    "kind": "ArgumentList",
                                                    "fullStart": 883,
                                                    "fullEnd": 891,
                                                    "start": 883,
                                                    "end": 891,
                                                    "fullWidth": 8,
                                                    "width": 8,
                                                    "openParenToken": {
                                                        "kind": "OpenParenToken",
                                                        "fullStart": 883,
                                                        "fullEnd": 884,
                                                        "start": 883,
                                                        "end": 884,
                                                        "fullWidth": 1,
                                                        "width": 1,
                                                        "text": "(",
                                                        "value": "(",
                                                        "valueText": "("
                                                    },
                                                    "arguments": [
                                                        {
                                                            "kind": "StringLiteral",
                                                            "fullStart": 884,
                                                            "fullEnd": 890,
                                                            "start": 884,
                                                            "end": 890,
                                                            "fullWidth": 6,
                                                            "width": 6,
                                                            "text": "\"prop\"",
                                                            "value": "prop",
                                                            "valueText": "prop"
                                                        }
                                                    ],
                                                    "closeParenToken": {
                                                        "kind": "CloseParenToken",
                                                        "fullStart": 890,
                                                        "fullEnd": 891,
                                                        "start": 890,
                                                        "end": 891,
                                                        "fullWidth": 1,
                                                        "width": 1,
                                                        "text": ")",
                                                        "value": ")",
                                                        "valueText": ")"
                                                    }
                                                }
                                            }
                                        }
                                    }
                                ]
                            },
                            "semicolonToken": {
                                "kind": "SemicolonToken",
                                "fullStart": 891,
                                "fullEnd": 894,
                                "start": 891,
                                "end": 892,
                                "fullWidth": 3,
                                "width": 1,
                                "text": ";",
                                "value": ";",
                                "valueText": ";",
                                "hasTrailingTrivia": true,
                                "hasTrailingNewLine": true,
                                "trailingTrivia": [
                                    {
                                        "kind": "NewLineTrivia",
                                        "text": "\r\n"
                                    }
                                ]
                            }
                        },
                        {
                            "kind": "ReturnStatement",
                            "fullStart": 894,
                            "fullEnd": 962,
                            "start": 904,
                            "end": 960,
                            "fullWidth": 68,
                            "width": 56,
                            "returnKeyword": {
                                "kind": "ReturnKeyword",
                                "fullStart": 894,
                                "fullEnd": 911,
                                "start": 904,
                                "end": 910,
                                "fullWidth": 17,
                                "width": 6,
                                "text": "return",
                                "value": "return",
                                "valueText": "return",
                                "hasLeadingTrivia": true,
                                "hasLeadingNewLine": true,
                                "hasTrailingTrivia": true,
                                "leadingTrivia": [
                                    {
                                        "kind": "NewLineTrivia",
                                        "text": "\r\n"
                                    },
                                    {
                                        "kind": "WhitespaceTrivia",
                                        "text": "        "
                                    }
                                ],
                                "trailingTrivia": [
                                    {
                                        "kind": "WhitespaceTrivia",
                                        "text": " "
                                    }
                                ]
                            },
                            "expression": {
                                "kind": "LogicalAndExpression",
                                "fullStart": 911,
                                "fullEnd": 959,
                                "start": 911,
                                "end": 959,
                                "fullWidth": 48,
                                "width": 48,
                                "left": {
                                    "kind": "EqualsExpression",
                                    "fullStart": 911,
                                    "fullEnd": 934,
                                    "start": 911,
                                    "end": 933,
                                    "fullWidth": 23,
                                    "width": 22,
                                    "left": {
                                        "kind": "IdentifierName",
                                        "fullStart": 911,
                                        "fullEnd": 925,
                                        "start": 911,
                                        "end": 924,
                                        "fullWidth": 14,
                                        "width": 13,
                                        "text": "beforeDeleted",
                                        "value": "beforeDeleted",
                                        "valueText": "beforeDeleted",
                                        "hasTrailingTrivia": true,
                                        "trailingTrivia": [
                                            {
                                                "kind": "WhitespaceTrivia",
                                                "text": " "
                                            }
                                        ]
                                    },
                                    "operatorToken": {
                                        "kind": "EqualsEqualsEqualsToken",
                                        "fullStart": 925,
                                        "fullEnd": 929,
                                        "start": 925,
                                        "end": 928,
                                        "fullWidth": 4,
                                        "width": 3,
                                        "text": "===",
                                        "value": "===",
                                        "valueText": "===",
                                        "hasTrailingTrivia": true,
                                        "trailingTrivia": [
                                            {
                                                "kind": "WhitespaceTrivia",
                                                "text": " "
                                            }
                                        ]
                                    },
                                    "right": {
                                        "kind": "TrueKeyword",
                                        "fullStart": 929,
                                        "fullEnd": 934,
                                        "start": 929,
                                        "end": 933,
                                        "fullWidth": 5,
                                        "width": 4,
                                        "text": "true",
                                        "value": true,
                                        "valueText": "true",
                                        "hasTrailingTrivia": true,
                                        "trailingTrivia": [
                                            {
                                                "kind": "WhitespaceTrivia",
                                                "text": " "
                                            }
                                        ]
                                    }
                                },
                                "operatorToken": {
                                    "kind": "AmpersandAmpersandToken",
                                    "fullStart": 934,
                                    "fullEnd": 937,
                                    "start": 934,
                                    "end": 936,
                                    "fullWidth": 3,
                                    "width": 2,
                                    "text": "&&",
                                    "value": "&&",
                                    "valueText": "&&",
                                    "hasTrailingTrivia": true,
                                    "trailingTrivia": [
                                        {
                                            "kind": "WhitespaceTrivia",
                                            "text": " "
                                        }
                                    ]
                                },
                                "right": {
                                    "kind": "EqualsExpression",
                                    "fullStart": 937,
                                    "fullEnd": 959,
                                    "start": 937,
                                    "end": 959,
                                    "fullWidth": 22,
                                    "width": 22,
                                    "left": {
                                        "kind": "IdentifierName",
                                        "fullStart": 937,
                                        "fullEnd": 950,
                                        "start": 937,
                                        "end": 949,
                                        "fullWidth": 13,
                                        "width": 12,
                                        "text": "afterDeleted",
                                        "value": "afterDeleted",
                                        "valueText": "afterDeleted",
                                        "hasTrailingTrivia": true,
                                        "trailingTrivia": [
                                            {
                                                "kind": "WhitespaceTrivia",
                                                "text": " "
                                            }
                                        ]
                                    },
                                    "operatorToken": {
                                        "kind": "EqualsEqualsEqualsToken",
                                        "fullStart": 950,
                                        "fullEnd": 954,
                                        "start": 950,
                                        "end": 953,
                                        "fullWidth": 4,
                                        "width": 3,
                                        "text": "===",
                                        "value": "===",
                                        "valueText": "===",
                                        "hasTrailingTrivia": true,
                                        "trailingTrivia": [
                                            {
                                                "kind": "WhitespaceTrivia",
                                                "text": " "
                                            }
                                        ]
                                    },
                                    "right": {
                                        "kind": "FalseKeyword",
                                        "fullStart": 954,
                                        "fullEnd": 959,
                                        "start": 954,
                                        "end": 959,
                                        "fullWidth": 5,
                                        "width": 5,
                                        "text": "false",
                                        "value": false,
                                        "valueText": "false"
                                    }
                                }
                            },
                            "semicolonToken": {
                                "kind": "SemicolonToken",
                                "fullStart": 959,
                                "fullEnd": 962,
                                "start": 959,
                                "end": 960,
                                "fullWidth": 3,
                                "width": 1,
                                "text": ";",
                                "value": ";",
                                "valueText": ";",
                                "hasTrailingTrivia": true,
                                "hasTrailingNewLine": true,
                                "trailingTrivia": [
                                    {
                                        "kind": "NewLineTrivia",
                                        "text": "\r\n"
                                    }
                                ]
                            }
                        }
                    ],
                    "closeBraceToken": {
                        "kind": "CloseBraceToken",
                        "fullStart": 962,
                        "fullEnd": 969,
                        "start": 966,
                        "end": 967,
                        "fullWidth": 7,
                        "width": 1,
                        "text": "}",
                        "value": "}",
                        "valueText": "}",
                        "hasLeadingTrivia": true,
                        "hasTrailingTrivia": true,
                        "hasTrailingNewLine": true,
                        "leadingTrivia": [
                            {
                                "kind": "WhitespaceTrivia",
                                "text": "    "
                            }
                        ],
                        "trailingTrivia": [
                            {
                                "kind": "NewLineTrivia",
                                "text": "\r\n"
                            }
                        ]
                    }
                }
            },
            {
                "kind": "ExpressionStatement",
                "fullStart": 969,
                "fullEnd": 993,
                "start": 969,
                "end": 991,
                "fullWidth": 24,
                "width": 22,
                "expression": {
                    "kind": "InvocationExpression",
                    "fullStart": 969,
                    "fullEnd": 990,
                    "start": 969,
                    "end": 990,
                    "fullWidth": 21,
                    "width": 21,
                    "expression": {
                        "kind": "IdentifierName",
                        "fullStart": 969,
                        "fullEnd": 980,
                        "start": 969,
                        "end": 980,
                        "fullWidth": 11,
                        "width": 11,
                        "text": "runTestCase",
                        "value": "runTestCase",
                        "valueText": "runTestCase"
                    },
                    "argumentList": {
                        "kind": "ArgumentList",
                        "fullStart": 980,
                        "fullEnd": 990,
                        "start": 980,
                        "end": 990,
                        "fullWidth": 10,
                        "width": 10,
                        "openParenToken": {
                            "kind": "OpenParenToken",
                            "fullStart": 980,
                            "fullEnd": 981,
                            "start": 980,
                            "end": 981,
                            "fullWidth": 1,
                            "width": 1,
                            "text": "(",
                            "value": "(",
                            "valueText": "("
                        },
                        "arguments": [
                            {
                                "kind": "IdentifierName",
                                "fullStart": 981,
                                "fullEnd": 989,
                                "start": 981,
                                "end": 989,
                                "fullWidth": 8,
                                "width": 8,
                                "text": "testcase",
                                "value": "testcase",
                                "valueText": "testcase"
                            }
                        ],
                        "closeParenToken": {
                            "kind": "CloseParenToken",
                            "fullStart": 989,
                            "fullEnd": 990,
                            "start": 989,
                            "end": 990,
                            "fullWidth": 1,
                            "width": 1,
                            "text": ")",
                            "value": ")",
                            "valueText": ")"
                        }
                    }
                },
                "semicolonToken": {
                    "kind": "SemicolonToken",
                    "fullStart": 990,
                    "fullEnd": 993,
                    "start": 990,
                    "end": 991,
                    "fullWidth": 3,
                    "width": 1,
                    "text": ";",
                    "value": ";",
                    "valueText": ";",
                    "hasTrailingTrivia": true,
                    "hasTrailingNewLine": true,
                    "trailingTrivia": [
                        {
                            "kind": "NewLineTrivia",
                            "text": "\r\n"
                        }
                    ]
                }
            }
        ],
        "endOfFileToken": {
            "kind": "EndOfFileToken",
            "fullStart": 993,
            "fullEnd": 993,
            "start": 993,
            "end": 993,
            "fullWidth": 0,
            "width": 0,
            "text": ""
        }
    },
    "lineMap": {
        "lineStarts": [
            0,
            67,
            152,
            232,
            308,
            380,
            385,
            439,
            567,
            572,
            574,
            576,
            599,
            601,
            643,
            664,
            712,
            727,
            740,
            742,
            802,
            804,
            833,
            835,
            894,
            896,
            962,
            969,
            993
        ],
        "length": 993
    }
}<|MERGE_RESOLUTION|>--- conflicted
+++ resolved
@@ -250,12 +250,8 @@
                                         "start": 613,
                                         "end": 737,
                                         "fullWidth": 124,
-<<<<<<< HEAD
                                         "width": 124,
-                                        "identifier": {
-=======
                                         "propertyName": {
->>>>>>> 85e84683
                                             "kind": "IdentifierName",
                                             "fullStart": 613,
                                             "fullEnd": 620,
@@ -789,12 +785,8 @@
                                         "start": 754,
                                         "end": 799,
                                         "fullWidth": 45,
-<<<<<<< HEAD
                                         "width": 45,
-                                        "identifier": {
-=======
                                         "propertyName": {
->>>>>>> 85e84683
                                             "kind": "IdentifierName",
                                             "fullStart": 754,
                                             "fullEnd": 768,
@@ -1136,12 +1128,8 @@
                                         "start": 847,
                                         "end": 891,
                                         "fullWidth": 44,
-<<<<<<< HEAD
                                         "width": 44,
-                                        "identifier": {
-=======
                                         "propertyName": {
->>>>>>> 85e84683
                                             "kind": "IdentifierName",
                                             "fullStart": 847,
                                             "fullEnd": 860,
