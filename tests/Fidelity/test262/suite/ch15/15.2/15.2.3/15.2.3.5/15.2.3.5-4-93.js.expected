{
    "isDeclaration": false,
    "languageVersion": "EcmaScript5",
    "parseOptions": {
        "allowAutomaticSemicolonInsertion": true
    },
    "sourceUnit": {
        "kind": "SourceUnit",
        "fullStart": 0,
        "fullEnd": 958,
        "start": 571,
        "end": 958,
        "fullWidth": 958,
        "width": 387,
        "isIncrementallyUnusable": true,
        "moduleElements": [
            {
                "kind": "FunctionDeclaration",
                "fullStart": 0,
                "fullEnd": 934,
                "start": 571,
                "end": 932,
                "fullWidth": 934,
                "width": 361,
                "modifiers": [],
                "functionKeyword": {
                    "kind": "FunctionKeyword",
                    "fullStart": 0,
                    "fullEnd": 580,
                    "start": 571,
                    "end": 579,
                    "fullWidth": 580,
                    "width": 8,
                    "text": "function",
                    "value": "function",
                    "valueText": "function",
                    "hasLeadingTrivia": true,
                    "hasLeadingComment": true,
                    "hasLeadingNewLine": true,
                    "hasTrailingTrivia": true,
                    "leadingTrivia": [
                        {
                            "kind": "SingleLineCommentTrivia",
                            "text": "/// Copyright (c) 2012 Ecma International.  All rights reserved. "
                        },
                        {
                            "kind": "NewLineTrivia",
                            "text": "\r\n"
                        },
                        {
                            "kind": "SingleLineCommentTrivia",
                            "text": "/// Ecma International makes this code available under the terms and conditions set"
                        },
                        {
                            "kind": "NewLineTrivia",
                            "text": "\r\n"
                        },
                        {
                            "kind": "SingleLineCommentTrivia",
                            "text": "/// forth on http://hg.ecmascript.org/tests/test262/raw-file/tip/LICENSE (the "
                        },
                        {
                            "kind": "NewLineTrivia",
                            "text": "\r\n"
                        },
                        {
                            "kind": "SingleLineCommentTrivia",
                            "text": "/// \"Use Terms\").   Any redistribution of this code must retain the above "
                        },
                        {
                            "kind": "NewLineTrivia",
                            "text": "\r\n"
                        },
                        {
                            "kind": "SingleLineCommentTrivia",
                            "text": "/// copyright and this notice and otherwise comply with the Use Terms."
                        },
                        {
                            "kind": "NewLineTrivia",
                            "text": "\r\n"
                        },
                        {
                            "kind": "MultiLineCommentTrivia",
                            "text": "/**\r\n * @path ch15/15.2/15.2.3/15.2.3.5/15.2.3.5-4-93.js\r\n * @description Object.create - 'enumerable' property of one property in 'Properties' is an Error object (8.10.5 step 3.b)\r\n */"
                        },
                        {
                            "kind": "NewLineTrivia",
                            "text": "\r\n"
                        },
                        {
                            "kind": "NewLineTrivia",
                            "text": "\r\n"
                        },
                        {
                            "kind": "NewLineTrivia",
                            "text": "\r\n"
                        }
                    ],
                    "trailingTrivia": [
                        {
                            "kind": "WhitespaceTrivia",
                            "text": " "
                        }
                    ]
                },
                "identifier": {
                    "kind": "IdentifierName",
                    "fullStart": 580,
                    "fullEnd": 588,
                    "start": 580,
                    "end": 588,
                    "fullWidth": 8,
                    "width": 8,
                    "text": "testcase",
                    "value": "testcase",
                    "valueText": "testcase"
                },
                "callSignature": {
                    "kind": "CallSignature",
                    "fullStart": 588,
                    "fullEnd": 591,
                    "start": 588,
                    "end": 590,
                    "fullWidth": 3,
                    "width": 2,
                    "parameterList": {
                        "kind": "ParameterList",
                        "fullStart": 588,
                        "fullEnd": 591,
                        "start": 588,
                        "end": 590,
                        "fullWidth": 3,
                        "width": 2,
                        "openParenToken": {
                            "kind": "OpenParenToken",
                            "fullStart": 588,
                            "fullEnd": 589,
                            "start": 588,
                            "end": 589,
                            "fullWidth": 1,
                            "width": 1,
                            "text": "(",
                            "value": "(",
                            "valueText": "("
                        },
                        "parameters": [],
                        "closeParenToken": {
                            "kind": "CloseParenToken",
                            "fullStart": 589,
                            "fullEnd": 591,
                            "start": 589,
                            "end": 590,
                            "fullWidth": 2,
                            "width": 1,
                            "text": ")",
                            "value": ")",
                            "valueText": ")",
                            "hasTrailingTrivia": true,
                            "trailingTrivia": [
                                {
                                    "kind": "WhitespaceTrivia",
                                    "text": " "
                                }
                            ]
                        }
                    }
                },
                "block": {
                    "kind": "Block",
                    "fullStart": 591,
                    "fullEnd": 934,
                    "start": 591,
                    "end": 932,
                    "fullWidth": 343,
                    "width": 341,
                    "openBraceToken": {
                        "kind": "OpenBraceToken",
                        "fullStart": 591,
                        "fullEnd": 594,
                        "start": 591,
                        "end": 592,
                        "fullWidth": 3,
                        "width": 1,
                        "text": "{",
                        "value": "{",
                        "valueText": "{",
                        "hasTrailingTrivia": true,
                        "hasTrailingNewLine": true,
                        "trailingTrivia": [
                            {
                                "kind": "NewLineTrivia",
                                "text": "\r\n"
                            }
                        ]
                    },
                    "statements": [
                        {
                            "kind": "VariableStatement",
                            "fullStart": 594,
                            "fullEnd": 627,
                            "start": 604,
                            "end": 625,
                            "fullWidth": 33,
                            "width": 21,
                            "modifiers": [],
                            "variableDeclaration": {
                                "kind": "VariableDeclaration",
                                "fullStart": 594,
                                "fullEnd": 624,
                                "start": 604,
                                "end": 624,
                                "fullWidth": 30,
                                "width": 20,
                                "varKeyword": {
                                    "kind": "VarKeyword",
                                    "fullStart": 594,
                                    "fullEnd": 608,
                                    "start": 604,
                                    "end": 607,
                                    "fullWidth": 14,
                                    "width": 3,
                                    "text": "var",
                                    "value": "var",
                                    "valueText": "var",
                                    "hasLeadingTrivia": true,
                                    "hasLeadingNewLine": true,
                                    "hasTrailingTrivia": true,
                                    "leadingTrivia": [
                                        {
                                            "kind": "NewLineTrivia",
                                            "text": "\r\n"
                                        },
                                        {
                                            "kind": "WhitespaceTrivia",
                                            "text": "        "
                                        }
                                    ],
                                    "trailingTrivia": [
                                        {
                                            "kind": "WhitespaceTrivia",
                                            "text": " "
                                        }
                                    ]
                                },
                                "variableDeclarators": [
                                    {
                                        "kind": "VariableDeclarator",
                                        "fullStart": 608,
                                        "fullEnd": 624,
                                        "start": 608,
                                        "end": 624,
                                        "fullWidth": 16,
<<<<<<< HEAD
                                        "width": 16,
                                        "identifier": {
=======
                                        "propertyName": {
>>>>>>> 85e84683
                                            "kind": "IdentifierName",
                                            "fullStart": 608,
                                            "fullEnd": 617,
                                            "start": 608,
                                            "end": 616,
                                            "fullWidth": 9,
                                            "width": 8,
                                            "text": "accessed",
                                            "value": "accessed",
                                            "valueText": "accessed",
                                            "hasTrailingTrivia": true,
                                            "trailingTrivia": [
                                                {
                                                    "kind": "WhitespaceTrivia",
                                                    "text": " "
                                                }
                                            ]
                                        },
                                        "equalsValueClause": {
                                            "kind": "EqualsValueClause",
                                            "fullStart": 617,
                                            "fullEnd": 624,
                                            "start": 617,
                                            "end": 624,
                                            "fullWidth": 7,
                                            "width": 7,
                                            "equalsToken": {
                                                "kind": "EqualsToken",
                                                "fullStart": 617,
                                                "fullEnd": 619,
                                                "start": 617,
                                                "end": 618,
                                                "fullWidth": 2,
                                                "width": 1,
                                                "text": "=",
                                                "value": "=",
                                                "valueText": "=",
                                                "hasTrailingTrivia": true,
                                                "trailingTrivia": [
                                                    {
                                                        "kind": "WhitespaceTrivia",
                                                        "text": " "
                                                    }
                                                ]
                                            },
                                            "value": {
                                                "kind": "FalseKeyword",
                                                "fullStart": 619,
                                                "fullEnd": 624,
                                                "start": 619,
                                                "end": 624,
                                                "fullWidth": 5,
                                                "width": 5,
                                                "text": "false",
                                                "value": false,
                                                "valueText": "false"
                                            }
                                        }
                                    }
                                ]
                            },
                            "semicolonToken": {
                                "kind": "SemicolonToken",
                                "fullStart": 624,
                                "fullEnd": 627,
                                "start": 624,
                                "end": 625,
                                "fullWidth": 3,
                                "width": 1,
                                "text": ";",
                                "value": ";",
                                "valueText": ";",
                                "hasTrailingTrivia": true,
                                "hasTrailingNewLine": true,
                                "trailingTrivia": [
                                    {
                                        "kind": "NewLineTrivia",
                                        "text": "\r\n"
                                    }
                                ]
                            }
                        },
                        {
                            "kind": "VariableStatement",
                            "fullStart": 627,
                            "fullEnd": 761,
                            "start": 637,
                            "end": 759,
                            "fullWidth": 134,
                            "width": 122,
                            "modifiers": [],
                            "variableDeclaration": {
                                "kind": "VariableDeclaration",
                                "fullStart": 627,
                                "fullEnd": 758,
                                "start": 637,
                                "end": 758,
                                "fullWidth": 131,
                                "width": 121,
                                "varKeyword": {
                                    "kind": "VarKeyword",
                                    "fullStart": 627,
                                    "fullEnd": 641,
                                    "start": 637,
                                    "end": 640,
                                    "fullWidth": 14,
                                    "width": 3,
                                    "text": "var",
                                    "value": "var",
                                    "valueText": "var",
                                    "hasLeadingTrivia": true,
                                    "hasLeadingNewLine": true,
                                    "hasTrailingTrivia": true,
                                    "leadingTrivia": [
                                        {
                                            "kind": "NewLineTrivia",
                                            "text": "\r\n"
                                        },
                                        {
                                            "kind": "WhitespaceTrivia",
                                            "text": "        "
                                        }
                                    ],
                                    "trailingTrivia": [
                                        {
                                            "kind": "WhitespaceTrivia",
                                            "text": " "
                                        }
                                    ]
                                },
                                "variableDeclarators": [
                                    {
                                        "kind": "VariableDeclarator",
                                        "fullStart": 641,
                                        "fullEnd": 758,
                                        "start": 641,
                                        "end": 758,
                                        "fullWidth": 117,
<<<<<<< HEAD
                                        "width": 117,
                                        "identifier": {
=======
                                        "propertyName": {
>>>>>>> 85e84683
                                            "kind": "IdentifierName",
                                            "fullStart": 641,
                                            "fullEnd": 648,
                                            "start": 641,
                                            "end": 647,
                                            "fullWidth": 7,
                                            "width": 6,
                                            "text": "newObj",
                                            "value": "newObj",
                                            "valueText": "newObj",
                                            "hasTrailingTrivia": true,
                                            "trailingTrivia": [
                                                {
                                                    "kind": "WhitespaceTrivia",
                                                    "text": " "
                                                }
                                            ]
                                        },
                                        "equalsValueClause": {
                                            "kind": "EqualsValueClause",
                                            "fullStart": 648,
                                            "fullEnd": 758,
                                            "start": 648,
                                            "end": 758,
                                            "fullWidth": 110,
                                            "width": 110,
                                            "equalsToken": {
                                                "kind": "EqualsToken",
                                                "fullStart": 648,
                                                "fullEnd": 650,
                                                "start": 648,
                                                "end": 649,
                                                "fullWidth": 2,
                                                "width": 1,
                                                "text": "=",
                                                "value": "=",
                                                "valueText": "=",
                                                "hasTrailingTrivia": true,
                                                "trailingTrivia": [
                                                    {
                                                        "kind": "WhitespaceTrivia",
                                                        "text": " "
                                                    }
                                                ]
                                            },
                                            "value": {
                                                "kind": "InvocationExpression",
                                                "fullStart": 650,
                                                "fullEnd": 758,
                                                "start": 650,
                                                "end": 758,
                                                "fullWidth": 108,
                                                "width": 108,
                                                "expression": {
                                                    "kind": "MemberAccessExpression",
                                                    "fullStart": 650,
                                                    "fullEnd": 663,
                                                    "start": 650,
                                                    "end": 663,
                                                    "fullWidth": 13,
                                                    "width": 13,
                                                    "expression": {
                                                        "kind": "IdentifierName",
                                                        "fullStart": 650,
                                                        "fullEnd": 656,
                                                        "start": 650,
                                                        "end": 656,
                                                        "fullWidth": 6,
                                                        "width": 6,
                                                        "text": "Object",
                                                        "value": "Object",
                                                        "valueText": "Object"
                                                    },
                                                    "dotToken": {
                                                        "kind": "DotToken",
                                                        "fullStart": 656,
                                                        "fullEnd": 657,
                                                        "start": 656,
                                                        "end": 657,
                                                        "fullWidth": 1,
                                                        "width": 1,
                                                        "text": ".",
                                                        "value": ".",
                                                        "valueText": "."
                                                    },
                                                    "name": {
                                                        "kind": "IdentifierName",
                                                        "fullStart": 657,
                                                        "fullEnd": 663,
                                                        "start": 657,
                                                        "end": 663,
                                                        "fullWidth": 6,
                                                        "width": 6,
                                                        "text": "create",
                                                        "value": "create",
                                                        "valueText": "create"
                                                    }
                                                },
                                                "argumentList": {
                                                    "kind": "ArgumentList",
                                                    "fullStart": 663,
                                                    "fullEnd": 758,
                                                    "start": 663,
                                                    "end": 758,
                                                    "fullWidth": 95,
                                                    "width": 95,
                                                    "openParenToken": {
                                                        "kind": "OpenParenToken",
                                                        "fullStart": 663,
                                                        "fullEnd": 664,
                                                        "start": 663,
                                                        "end": 664,
                                                        "fullWidth": 1,
                                                        "width": 1,
                                                        "text": "(",
                                                        "value": "(",
                                                        "valueText": "("
                                                    },
                                                    "arguments": [
                                                        {
                                                            "kind": "ObjectLiteralExpression",
                                                            "fullStart": 664,
                                                            "fullEnd": 666,
                                                            "start": 664,
                                                            "end": 666,
                                                            "fullWidth": 2,
                                                            "width": 2,
                                                            "openBraceToken": {
                                                                "kind": "OpenBraceToken",
                                                                "fullStart": 664,
                                                                "fullEnd": 665,
                                                                "start": 664,
                                                                "end": 665,
                                                                "fullWidth": 1,
                                                                "width": 1,
                                                                "text": "{",
                                                                "value": "{",
                                                                "valueText": "{"
                                                            },
                                                            "propertyAssignments": [],
                                                            "closeBraceToken": {
                                                                "kind": "CloseBraceToken",
                                                                "fullStart": 665,
                                                                "fullEnd": 666,
                                                                "start": 665,
                                                                "end": 666,
                                                                "fullWidth": 1,
                                                                "width": 1,
                                                                "text": "}",
                                                                "value": "}",
                                                                "valueText": "}"
                                                            }
                                                        },
                                                        {
                                                            "kind": "CommaToken",
                                                            "fullStart": 666,
                                                            "fullEnd": 668,
                                                            "start": 666,
                                                            "end": 667,
                                                            "fullWidth": 2,
                                                            "width": 1,
                                                            "text": ",",
                                                            "value": ",",
                                                            "valueText": ",",
                                                            "hasTrailingTrivia": true,
                                                            "trailingTrivia": [
                                                                {
                                                                    "kind": "WhitespaceTrivia",
                                                                    "text": " "
                                                                }
                                                            ]
                                                        },
                                                        {
                                                            "kind": "ObjectLiteralExpression",
                                                            "fullStart": 668,
                                                            "fullEnd": 757,
                                                            "start": 668,
                                                            "end": 757,
                                                            "fullWidth": 89,
                                                            "width": 89,
                                                            "openBraceToken": {
                                                                "kind": "OpenBraceToken",
                                                                "fullStart": 668,
                                                                "fullEnd": 671,
                                                                "start": 668,
                                                                "end": 669,
                                                                "fullWidth": 3,
                                                                "width": 1,
                                                                "text": "{",
                                                                "value": "{",
                                                                "valueText": "{",
                                                                "hasTrailingTrivia": true,
                                                                "hasTrailingNewLine": true,
                                                                "trailingTrivia": [
                                                                    {
                                                                        "kind": "NewLineTrivia",
                                                                        "text": "\r\n"
                                                                    }
                                                                ]
                                                            },
                                                            "propertyAssignments": [
                                                                {
                                                                    "kind": "SimplePropertyAssignment",
                                                                    "fullStart": 671,
                                                                    "fullEnd": 748,
                                                                    "start": 683,
                                                                    "end": 746,
                                                                    "fullWidth": 77,
                                                                    "width": 63,
                                                                    "propertyName": {
                                                                        "kind": "IdentifierName",
                                                                        "fullStart": 671,
                                                                        "fullEnd": 687,
                                                                        "start": 683,
                                                                        "end": 687,
                                                                        "fullWidth": 16,
                                                                        "width": 4,
                                                                        "text": "prop",
                                                                        "value": "prop",
                                                                        "valueText": "prop",
                                                                        "hasLeadingTrivia": true,
                                                                        "leadingTrivia": [
                                                                            {
                                                                                "kind": "WhitespaceTrivia",
                                                                                "text": "            "
                                                                            }
                                                                        ]
                                                                    },
                                                                    "colonToken": {
                                                                        "kind": "ColonToken",
                                                                        "fullStart": 687,
                                                                        "fullEnd": 689,
                                                                        "start": 687,
                                                                        "end": 688,
                                                                        "fullWidth": 2,
                                                                        "width": 1,
                                                                        "text": ":",
                                                                        "value": ":",
                                                                        "valueText": ":",
                                                                        "hasTrailingTrivia": true,
                                                                        "trailingTrivia": [
                                                                            {
                                                                                "kind": "WhitespaceTrivia",
                                                                                "text": " "
                                                                            }
                                                                        ]
                                                                    },
                                                                    "expression": {
                                                                        "kind": "ObjectLiteralExpression",
                                                                        "fullStart": 689,
                                                                        "fullEnd": 748,
                                                                        "start": 689,
                                                                        "end": 746,
                                                                        "fullWidth": 59,
                                                                        "width": 57,
                                                                        "openBraceToken": {
                                                                            "kind": "OpenBraceToken",
                                                                            "fullStart": 689,
                                                                            "fullEnd": 692,
                                                                            "start": 689,
                                                                            "end": 690,
                                                                            "fullWidth": 3,
                                                                            "width": 1,
                                                                            "text": "{",
                                                                            "value": "{",
                                                                            "valueText": "{",
                                                                            "hasTrailingTrivia": true,
                                                                            "hasTrailingNewLine": true,
                                                                            "trailingTrivia": [
                                                                                {
                                                                                    "kind": "NewLineTrivia",
                                                                                    "text": "\r\n"
                                                                                }
                                                                            ]
                                                                        },
                                                                        "propertyAssignments": [
                                                                            {
                                                                                "kind": "SimplePropertyAssignment",
                                                                                "fullStart": 692,
                                                                                "fullEnd": 733,
                                                                                "start": 708,
                                                                                "end": 731,
                                                                                "fullWidth": 41,
                                                                                "width": 23,
                                                                                "propertyName": {
                                                                                    "kind": "IdentifierName",
                                                                                    "fullStart": 692,
                                                                                    "fullEnd": 718,
                                                                                    "start": 708,
                                                                                    "end": 718,
                                                                                    "fullWidth": 26,
                                                                                    "width": 10,
                                                                                    "text": "enumerable",
                                                                                    "value": "enumerable",
                                                                                    "valueText": "enumerable",
                                                                                    "hasLeadingTrivia": true,
                                                                                    "leadingTrivia": [
                                                                                        {
                                                                                            "kind": "WhitespaceTrivia",
                                                                                            "text": "                "
                                                                                        }
                                                                                    ]
                                                                                },
                                                                                "colonToken": {
                                                                                    "kind": "ColonToken",
                                                                                    "fullStart": 718,
                                                                                    "fullEnd": 720,
                                                                                    "start": 718,
                                                                                    "end": 719,
                                                                                    "fullWidth": 2,
                                                                                    "width": 1,
                                                                                    "text": ":",
                                                                                    "value": ":",
                                                                                    "valueText": ":",
                                                                                    "hasTrailingTrivia": true,
                                                                                    "trailingTrivia": [
                                                                                        {
                                                                                            "kind": "WhitespaceTrivia",
                                                                                            "text": " "
                                                                                        }
                                                                                    ]
                                                                                },
                                                                                "expression": {
                                                                                    "kind": "ObjectCreationExpression",
                                                                                    "fullStart": 720,
                                                                                    "fullEnd": 733,
                                                                                    "start": 720,
                                                                                    "end": 731,
                                                                                    "fullWidth": 13,
                                                                                    "width": 11,
                                                                                    "newKeyword": {
                                                                                        "kind": "NewKeyword",
                                                                                        "fullStart": 720,
                                                                                        "fullEnd": 724,
                                                                                        "start": 720,
                                                                                        "end": 723,
                                                                                        "fullWidth": 4,
                                                                                        "width": 3,
                                                                                        "text": "new",
                                                                                        "value": "new",
                                                                                        "valueText": "new",
                                                                                        "hasTrailingTrivia": true,
                                                                                        "trailingTrivia": [
                                                                                            {
                                                                                                "kind": "WhitespaceTrivia",
                                                                                                "text": " "
                                                                                            }
                                                                                        ]
                                                                                    },
                                                                                    "expression": {
                                                                                        "kind": "IdentifierName",
                                                                                        "fullStart": 724,
                                                                                        "fullEnd": 729,
                                                                                        "start": 724,
                                                                                        "end": 729,
                                                                                        "fullWidth": 5,
                                                                                        "width": 5,
                                                                                        "text": "Error",
                                                                                        "value": "Error",
                                                                                        "valueText": "Error"
                                                                                    },
                                                                                    "argumentList": {
                                                                                        "kind": "ArgumentList",
                                                                                        "fullStart": 729,
                                                                                        "fullEnd": 733,
                                                                                        "start": 729,
                                                                                        "end": 731,
                                                                                        "fullWidth": 4,
                                                                                        "width": 2,
                                                                                        "openParenToken": {
                                                                                            "kind": "OpenParenToken",
                                                                                            "fullStart": 729,
                                                                                            "fullEnd": 730,
                                                                                            "start": 729,
                                                                                            "end": 730,
                                                                                            "fullWidth": 1,
                                                                                            "width": 1,
                                                                                            "text": "(",
                                                                                            "value": "(",
                                                                                            "valueText": "("
                                                                                        },
                                                                                        "arguments": [],
                                                                                        "closeParenToken": {
                                                                                            "kind": "CloseParenToken",
                                                                                            "fullStart": 730,
                                                                                            "fullEnd": 733,
                                                                                            "start": 730,
                                                                                            "end": 731,
                                                                                            "fullWidth": 3,
                                                                                            "width": 1,
                                                                                            "text": ")",
                                                                                            "value": ")",
                                                                                            "valueText": ")",
                                                                                            "hasTrailingTrivia": true,
                                                                                            "hasTrailingNewLine": true,
                                                                                            "trailingTrivia": [
                                                                                                {
                                                                                                    "kind": "NewLineTrivia",
                                                                                                    "text": "\r\n"
                                                                                                }
                                                                                            ]
                                                                                        }
                                                                                    }
                                                                                }
                                                                            }
                                                                        ],
                                                                        "closeBraceToken": {
                                                                            "kind": "CloseBraceToken",
                                                                            "fullStart": 733,
                                                                            "fullEnd": 748,
                                                                            "start": 745,
                                                                            "end": 746,
                                                                            "fullWidth": 15,
                                                                            "width": 1,
                                                                            "text": "}",
                                                                            "value": "}",
                                                                            "valueText": "}",
                                                                            "hasLeadingTrivia": true,
                                                                            "hasTrailingTrivia": true,
                                                                            "hasTrailingNewLine": true,
                                                                            "leadingTrivia": [
                                                                                {
                                                                                    "kind": "WhitespaceTrivia",
                                                                                    "text": "            "
                                                                                }
                                                                            ],
                                                                            "trailingTrivia": [
                                                                                {
                                                                                    "kind": "NewLineTrivia",
                                                                                    "text": "\r\n"
                                                                                }
                                                                            ]
                                                                        }
                                                                    }
                                                                }
                                                            ],
                                                            "closeBraceToken": {
                                                                "kind": "CloseBraceToken",
                                                                "fullStart": 748,
                                                                "fullEnd": 757,
                                                                "start": 756,
                                                                "end": 757,
                                                                "fullWidth": 9,
                                                                "width": 1,
                                                                "text": "}",
                                                                "value": "}",
                                                                "valueText": "}",
                                                                "hasLeadingTrivia": true,
                                                                "leadingTrivia": [
                                                                    {
                                                                        "kind": "WhitespaceTrivia",
                                                                        "text": "        "
                                                                    }
                                                                ]
                                                            }
                                                        }
                                                    ],
                                                    "closeParenToken": {
                                                        "kind": "CloseParenToken",
                                                        "fullStart": 757,
                                                        "fullEnd": 758,
                                                        "start": 757,
                                                        "end": 758,
                                                        "fullWidth": 1,
                                                        "width": 1,
                                                        "text": ")",
                                                        "value": ")",
                                                        "valueText": ")"
                                                    }
                                                }
                                            }
                                        }
                                    }
                                ]
                            },
                            "semicolonToken": {
                                "kind": "SemicolonToken",
                                "fullStart": 758,
                                "fullEnd": 761,
                                "start": 758,
                                "end": 759,
                                "fullWidth": 3,
                                "width": 1,
                                "text": ";",
                                "value": ";",
                                "valueText": ";",
                                "hasTrailingTrivia": true,
                                "hasTrailingNewLine": true,
                                "trailingTrivia": [
                                    {
                                        "kind": "NewLineTrivia",
                                        "text": "\r\n"
                                    }
                                ]
                            }
                        },
                        {
                            "kind": "ForInStatement",
                            "fullStart": 761,
                            "fullEnd": 901,
                            "start": 769,
                            "end": 899,
                            "fullWidth": 140,
                            "width": 130,
                            "forKeyword": {
                                "kind": "ForKeyword",
                                "fullStart": 761,
                                "fullEnd": 773,
                                "start": 769,
                                "end": 772,
                                "fullWidth": 12,
                                "width": 3,
                                "text": "for",
                                "value": "for",
                                "valueText": "for",
                                "hasLeadingTrivia": true,
                                "hasTrailingTrivia": true,
                                "leadingTrivia": [
                                    {
                                        "kind": "WhitespaceTrivia",
                                        "text": "        "
                                    }
                                ],
                                "trailingTrivia": [
                                    {
                                        "kind": "WhitespaceTrivia",
                                        "text": " "
                                    }
                                ]
                            },
                            "openParenToken": {
                                "kind": "OpenParenToken",
                                "fullStart": 773,
                                "fullEnd": 774,
                                "start": 773,
                                "end": 774,
                                "fullWidth": 1,
                                "width": 1,
                                "text": "(",
                                "value": "(",
                                "valueText": "("
                            },
                            "variableDeclaration": {
                                "kind": "VariableDeclaration",
                                "fullStart": 774,
                                "fullEnd": 787,
                                "start": 774,
                                "end": 786,
                                "fullWidth": 13,
                                "width": 12,
                                "varKeyword": {
                                    "kind": "VarKeyword",
                                    "fullStart": 774,
                                    "fullEnd": 778,
                                    "start": 774,
                                    "end": 777,
                                    "fullWidth": 4,
                                    "width": 3,
                                    "text": "var",
                                    "value": "var",
                                    "valueText": "var",
                                    "hasTrailingTrivia": true,
                                    "trailingTrivia": [
                                        {
                                            "kind": "WhitespaceTrivia",
                                            "text": " "
                                        }
                                    ]
                                },
                                "variableDeclarators": [
                                    {
                                        "kind": "VariableDeclarator",
                                        "fullStart": 778,
                                        "fullEnd": 787,
                                        "start": 778,
                                        "end": 786,
                                        "fullWidth": 9,
<<<<<<< HEAD
                                        "width": 8,
                                        "identifier": {
=======
                                        "propertyName": {
>>>>>>> 85e84683
                                            "kind": "IdentifierName",
                                            "fullStart": 778,
                                            "fullEnd": 787,
                                            "start": 778,
                                            "end": 786,
                                            "fullWidth": 9,
                                            "width": 8,
                                            "text": "property",
                                            "value": "property",
                                            "valueText": "property",
                                            "hasTrailingTrivia": true,
                                            "trailingTrivia": [
                                                {
                                                    "kind": "WhitespaceTrivia",
                                                    "text": " "
                                                }
                                            ]
                                        }
                                    }
                                ]
                            },
                            "inKeyword": {
                                "kind": "InKeyword",
                                "fullStart": 787,
                                "fullEnd": 790,
                                "start": 787,
                                "end": 789,
                                "fullWidth": 3,
                                "width": 2,
                                "text": "in",
                                "value": "in",
                                "valueText": "in",
                                "hasTrailingTrivia": true,
                                "trailingTrivia": [
                                    {
                                        "kind": "WhitespaceTrivia",
                                        "text": " "
                                    }
                                ]
                            },
                            "expression": {
                                "kind": "IdentifierName",
                                "fullStart": 790,
                                "fullEnd": 796,
                                "start": 790,
                                "end": 796,
                                "fullWidth": 6,
                                "width": 6,
                                "text": "newObj",
                                "value": "newObj",
                                "valueText": "newObj"
                            },
                            "closeParenToken": {
                                "kind": "CloseParenToken",
                                "fullStart": 796,
                                "fullEnd": 798,
                                "start": 796,
                                "end": 797,
                                "fullWidth": 2,
                                "width": 1,
                                "text": ")",
                                "value": ")",
                                "valueText": ")",
                                "hasTrailingTrivia": true,
                                "trailingTrivia": [
                                    {
                                        "kind": "WhitespaceTrivia",
                                        "text": " "
                                    }
                                ]
                            },
                            "statement": {
                                "kind": "Block",
                                "fullStart": 798,
                                "fullEnd": 901,
                                "start": 798,
                                "end": 899,
                                "fullWidth": 103,
                                "width": 101,
                                "openBraceToken": {
                                    "kind": "OpenBraceToken",
                                    "fullStart": 798,
                                    "fullEnd": 801,
                                    "start": 798,
                                    "end": 799,
                                    "fullWidth": 3,
                                    "width": 1,
                                    "text": "{",
                                    "value": "{",
                                    "valueText": "{",
                                    "hasTrailingTrivia": true,
                                    "hasTrailingNewLine": true,
                                    "trailingTrivia": [
                                        {
                                            "kind": "NewLineTrivia",
                                            "text": "\r\n"
                                        }
                                    ]
                                },
                                "statements": [
                                    {
                                        "kind": "IfStatement",
                                        "fullStart": 801,
                                        "fullEnd": 890,
                                        "start": 813,
                                        "end": 888,
                                        "fullWidth": 89,
                                        "width": 75,
                                        "ifKeyword": {
                                            "kind": "IfKeyword",
                                            "fullStart": 801,
                                            "fullEnd": 816,
                                            "start": 813,
                                            "end": 815,
                                            "fullWidth": 15,
                                            "width": 2,
                                            "text": "if",
                                            "value": "if",
                                            "valueText": "if",
                                            "hasLeadingTrivia": true,
                                            "hasTrailingTrivia": true,
                                            "leadingTrivia": [
                                                {
                                                    "kind": "WhitespaceTrivia",
                                                    "text": "            "
                                                }
                                            ],
                                            "trailingTrivia": [
                                                {
                                                    "kind": "WhitespaceTrivia",
                                                    "text": " "
                                                }
                                            ]
                                        },
                                        "openParenToken": {
                                            "kind": "OpenParenToken",
                                            "fullStart": 816,
                                            "fullEnd": 817,
                                            "start": 816,
                                            "end": 817,
                                            "fullWidth": 1,
                                            "width": 1,
                                            "text": "(",
                                            "value": "(",
                                            "valueText": "("
                                        },
                                        "condition": {
                                            "kind": "EqualsExpression",
                                            "fullStart": 817,
                                            "fullEnd": 836,
                                            "start": 817,
                                            "end": 836,
                                            "fullWidth": 19,
                                            "width": 19,
                                            "left": {
                                                "kind": "IdentifierName",
                                                "fullStart": 817,
                                                "fullEnd": 826,
                                                "start": 817,
                                                "end": 825,
                                                "fullWidth": 9,
                                                "width": 8,
                                                "text": "property",
                                                "value": "property",
                                                "valueText": "property",
                                                "hasTrailingTrivia": true,
                                                "trailingTrivia": [
                                                    {
                                                        "kind": "WhitespaceTrivia",
                                                        "text": " "
                                                    }
                                                ]
                                            },
                                            "operatorToken": {
                                                "kind": "EqualsEqualsEqualsToken",
                                                "fullStart": 826,
                                                "fullEnd": 830,
                                                "start": 826,
                                                "end": 829,
                                                "fullWidth": 4,
                                                "width": 3,
                                                "text": "===",
                                                "value": "===",
                                                "valueText": "===",
                                                "hasTrailingTrivia": true,
                                                "trailingTrivia": [
                                                    {
                                                        "kind": "WhitespaceTrivia",
                                                        "text": " "
                                                    }
                                                ]
                                            },
                                            "right": {
                                                "kind": "StringLiteral",
                                                "fullStart": 830,
                                                "fullEnd": 836,
                                                "start": 830,
                                                "end": 836,
                                                "fullWidth": 6,
                                                "width": 6,
                                                "text": "\"prop\"",
                                                "value": "prop",
                                                "valueText": "prop"
                                            }
                                        },
                                        "closeParenToken": {
                                            "kind": "CloseParenToken",
                                            "fullStart": 836,
                                            "fullEnd": 838,
                                            "start": 836,
                                            "end": 837,
                                            "fullWidth": 2,
                                            "width": 1,
                                            "text": ")",
                                            "value": ")",
                                            "valueText": ")",
                                            "hasTrailingTrivia": true,
                                            "trailingTrivia": [
                                                {
                                                    "kind": "WhitespaceTrivia",
                                                    "text": " "
                                                }
                                            ]
                                        },
                                        "statement": {
                                            "kind": "Block",
                                            "fullStart": 838,
                                            "fullEnd": 890,
                                            "start": 838,
                                            "end": 888,
                                            "fullWidth": 52,
                                            "width": 50,
                                            "openBraceToken": {
                                                "kind": "OpenBraceToken",
                                                "fullStart": 838,
                                                "fullEnd": 841,
                                                "start": 838,
                                                "end": 839,
                                                "fullWidth": 3,
                                                "width": 1,
                                                "text": "{",
                                                "value": "{",
                                                "valueText": "{",
                                                "hasTrailingTrivia": true,
                                                "hasTrailingNewLine": true,
                                                "trailingTrivia": [
                                                    {
                                                        "kind": "NewLineTrivia",
                                                        "text": "\r\n"
                                                    }
                                                ]
                                            },
                                            "statements": [
                                                {
                                                    "kind": "ExpressionStatement",
                                                    "fullStart": 841,
                                                    "fullEnd": 875,
                                                    "start": 857,
                                                    "end": 873,
                                                    "fullWidth": 34,
                                                    "width": 16,
                                                    "expression": {
                                                        "kind": "AssignmentExpression",
                                                        "fullStart": 841,
                                                        "fullEnd": 872,
                                                        "start": 857,
                                                        "end": 872,
                                                        "fullWidth": 31,
                                                        "width": 15,
                                                        "left": {
                                                            "kind": "IdentifierName",
                                                            "fullStart": 841,
                                                            "fullEnd": 866,
                                                            "start": 857,
                                                            "end": 865,
                                                            "fullWidth": 25,
                                                            "width": 8,
                                                            "text": "accessed",
                                                            "value": "accessed",
                                                            "valueText": "accessed",
                                                            "hasLeadingTrivia": true,
                                                            "hasTrailingTrivia": true,
                                                            "leadingTrivia": [
                                                                {
                                                                    "kind": "WhitespaceTrivia",
                                                                    "text": "                "
                                                                }
                                                            ],
                                                            "trailingTrivia": [
                                                                {
                                                                    "kind": "WhitespaceTrivia",
                                                                    "text": " "
                                                                }
                                                            ]
                                                        },
                                                        "operatorToken": {
                                                            "kind": "EqualsToken",
                                                            "fullStart": 866,
                                                            "fullEnd": 868,
                                                            "start": 866,
                                                            "end": 867,
                                                            "fullWidth": 2,
                                                            "width": 1,
                                                            "text": "=",
                                                            "value": "=",
                                                            "valueText": "=",
                                                            "hasTrailingTrivia": true,
                                                            "trailingTrivia": [
                                                                {
                                                                    "kind": "WhitespaceTrivia",
                                                                    "text": " "
                                                                }
                                                            ]
                                                        },
                                                        "right": {
                                                            "kind": "TrueKeyword",
                                                            "fullStart": 868,
                                                            "fullEnd": 872,
                                                            "start": 868,
                                                            "end": 872,
                                                            "fullWidth": 4,
                                                            "width": 4,
                                                            "text": "true",
                                                            "value": true,
                                                            "valueText": "true"
                                                        }
                                                    },
                                                    "semicolonToken": {
                                                        "kind": "SemicolonToken",
                                                        "fullStart": 872,
                                                        "fullEnd": 875,
                                                        "start": 872,
                                                        "end": 873,
                                                        "fullWidth": 3,
                                                        "width": 1,
                                                        "text": ";",
                                                        "value": ";",
                                                        "valueText": ";",
                                                        "hasTrailingTrivia": true,
                                                        "hasTrailingNewLine": true,
                                                        "trailingTrivia": [
                                                            {
                                                                "kind": "NewLineTrivia",
                                                                "text": "\r\n"
                                                            }
                                                        ]
                                                    }
                                                }
                                            ],
                                            "closeBraceToken": {
                                                "kind": "CloseBraceToken",
                                                "fullStart": 875,
                                                "fullEnd": 890,
                                                "start": 887,
                                                "end": 888,
                                                "fullWidth": 15,
                                                "width": 1,
                                                "text": "}",
                                                "value": "}",
                                                "valueText": "}",
                                                "hasLeadingTrivia": true,
                                                "hasTrailingTrivia": true,
                                                "hasTrailingNewLine": true,
                                                "leadingTrivia": [
                                                    {
                                                        "kind": "WhitespaceTrivia",
                                                        "text": "            "
                                                    }
                                                ],
                                                "trailingTrivia": [
                                                    {
                                                        "kind": "NewLineTrivia",
                                                        "text": "\r\n"
                                                    }
                                                ]
                                            }
                                        }
                                    }
                                ],
                                "closeBraceToken": {
                                    "kind": "CloseBraceToken",
                                    "fullStart": 890,
                                    "fullEnd": 901,
                                    "start": 898,
                                    "end": 899,
                                    "fullWidth": 11,
                                    "width": 1,
                                    "text": "}",
                                    "value": "}",
                                    "valueText": "}",
                                    "hasLeadingTrivia": true,
                                    "hasTrailingTrivia": true,
                                    "hasTrailingNewLine": true,
                                    "leadingTrivia": [
                                        {
                                            "kind": "WhitespaceTrivia",
                                            "text": "        "
                                        }
                                    ],
                                    "trailingTrivia": [
                                        {
                                            "kind": "NewLineTrivia",
                                            "text": "\r\n"
                                        }
                                    ]
                                }
                            }
                        },
                        {
                            "kind": "ReturnStatement",
                            "fullStart": 901,
                            "fullEnd": 927,
                            "start": 909,
                            "end": 925,
                            "fullWidth": 26,
                            "width": 16,
                            "returnKeyword": {
                                "kind": "ReturnKeyword",
                                "fullStart": 901,
                                "fullEnd": 916,
                                "start": 909,
                                "end": 915,
                                "fullWidth": 15,
                                "width": 6,
                                "text": "return",
                                "value": "return",
                                "valueText": "return",
                                "hasLeadingTrivia": true,
                                "hasTrailingTrivia": true,
                                "leadingTrivia": [
                                    {
                                        "kind": "WhitespaceTrivia",
                                        "text": "        "
                                    }
                                ],
                                "trailingTrivia": [
                                    {
                                        "kind": "WhitespaceTrivia",
                                        "text": " "
                                    }
                                ]
                            },
                            "expression": {
                                "kind": "IdentifierName",
                                "fullStart": 916,
                                "fullEnd": 924,
                                "start": 916,
                                "end": 924,
                                "fullWidth": 8,
                                "width": 8,
                                "text": "accessed",
                                "value": "accessed",
                                "valueText": "accessed"
                            },
                            "semicolonToken": {
                                "kind": "SemicolonToken",
                                "fullStart": 924,
                                "fullEnd": 927,
                                "start": 924,
                                "end": 925,
                                "fullWidth": 3,
                                "width": 1,
                                "text": ";",
                                "value": ";",
                                "valueText": ";",
                                "hasTrailingTrivia": true,
                                "hasTrailingNewLine": true,
                                "trailingTrivia": [
                                    {
                                        "kind": "NewLineTrivia",
                                        "text": "\r\n"
                                    }
                                ]
                            }
                        }
                    ],
                    "closeBraceToken": {
                        "kind": "CloseBraceToken",
                        "fullStart": 927,
                        "fullEnd": 934,
                        "start": 931,
                        "end": 932,
                        "fullWidth": 7,
                        "width": 1,
                        "text": "}",
                        "value": "}",
                        "valueText": "}",
                        "hasLeadingTrivia": true,
                        "hasTrailingTrivia": true,
                        "hasTrailingNewLine": true,
                        "leadingTrivia": [
                            {
                                "kind": "WhitespaceTrivia",
                                "text": "    "
                            }
                        ],
                        "trailingTrivia": [
                            {
                                "kind": "NewLineTrivia",
                                "text": "\r\n"
                            }
                        ]
                    }
                }
            },
            {
                "kind": "ExpressionStatement",
                "fullStart": 934,
                "fullEnd": 958,
                "start": 934,
                "end": 956,
                "fullWidth": 24,
                "width": 22,
                "expression": {
                    "kind": "InvocationExpression",
                    "fullStart": 934,
                    "fullEnd": 955,
                    "start": 934,
                    "end": 955,
                    "fullWidth": 21,
                    "width": 21,
                    "expression": {
                        "kind": "IdentifierName",
                        "fullStart": 934,
                        "fullEnd": 945,
                        "start": 934,
                        "end": 945,
                        "fullWidth": 11,
                        "width": 11,
                        "text": "runTestCase",
                        "value": "runTestCase",
                        "valueText": "runTestCase"
                    },
                    "argumentList": {
                        "kind": "ArgumentList",
                        "fullStart": 945,
                        "fullEnd": 955,
                        "start": 945,
                        "end": 955,
                        "fullWidth": 10,
                        "width": 10,
                        "openParenToken": {
                            "kind": "OpenParenToken",
                            "fullStart": 945,
                            "fullEnd": 946,
                            "start": 945,
                            "end": 946,
                            "fullWidth": 1,
                            "width": 1,
                            "text": "(",
                            "value": "(",
                            "valueText": "("
                        },
                        "arguments": [
                            {
                                "kind": "IdentifierName",
                                "fullStart": 946,
                                "fullEnd": 954,
                                "start": 946,
                                "end": 954,
                                "fullWidth": 8,
                                "width": 8,
                                "text": "testcase",
                                "value": "testcase",
                                "valueText": "testcase"
                            }
                        ],
                        "closeParenToken": {
                            "kind": "CloseParenToken",
                            "fullStart": 954,
                            "fullEnd": 955,
                            "start": 954,
                            "end": 955,
                            "fullWidth": 1,
                            "width": 1,
                            "text": ")",
                            "value": ")",
                            "valueText": ")"
                        }
                    }
                },
                "semicolonToken": {
                    "kind": "SemicolonToken",
                    "fullStart": 955,
                    "fullEnd": 958,
                    "start": 955,
                    "end": 956,
                    "fullWidth": 3,
                    "width": 1,
                    "text": ";",
                    "value": ";",
                    "valueText": ";",
                    "hasTrailingTrivia": true,
                    "hasTrailingNewLine": true,
                    "trailingTrivia": [
                        {
                            "kind": "NewLineTrivia",
                            "text": "\r\n"
                        }
                    ]
                }
            }
        ],
        "endOfFileToken": {
            "kind": "EndOfFileToken",
            "fullStart": 958,
            "fullEnd": 958,
            "start": 958,
            "end": 958,
            "fullWidth": 0,
            "width": 0,
            "text": ""
        }
    },
    "lineMap": {
        "lineStarts": [
            0,
            67,
            152,
            232,
            308,
            380,
            385,
            438,
            562,
            567,
            569,
            571,
            594,
            596,
            627,
            629,
            671,
            692,
            733,
            748,
            761,
            801,
            841,
            875,
            890,
            901,
            927,
            934,
            958
        ],
        "length": 958
    }
}<|MERGE_RESOLUTION|>--- conflicted
+++ resolved
@@ -250,12 +250,8 @@
                                         "start": 608,
                                         "end": 624,
                                         "fullWidth": 16,
-<<<<<<< HEAD
                                         "width": 16,
-                                        "identifier": {
-=======
                                         "propertyName": {
->>>>>>> 85e84683
                                             "kind": "IdentifierName",
                                             "fullStart": 608,
                                             "fullEnd": 617,
@@ -394,12 +390,8 @@
                                         "start": 641,
                                         "end": 758,
                                         "fullWidth": 117,
-<<<<<<< HEAD
                                         "width": 117,
-                                        "identifier": {
-=======
                                         "propertyName": {
->>>>>>> 85e84683
                                             "kind": "IdentifierName",
                                             "fullStart": 641,
                                             "fullEnd": 648,
@@ -977,12 +969,8 @@
                                         "start": 778,
                                         "end": 786,
                                         "fullWidth": 9,
-<<<<<<< HEAD
                                         "width": 8,
-                                        "identifier": {
-=======
                                         "propertyName": {
->>>>>>> 85e84683
                                             "kind": "IdentifierName",
                                             "fullStart": 778,
                                             "fullEnd": 787,
