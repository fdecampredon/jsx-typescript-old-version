{
    "isDeclaration": false,
    "languageVersion": "EcmaScript5",
    "parseOptions": {
        "allowAutomaticSemicolonInsertion": true
    },
    "sourceUnit": {
        "kind": "SourceUnit",
        "fullStart": 0,
        "fullEnd": 965,
        "start": 572,
        "end": 965,
        "fullWidth": 965,
        "width": 393,
        "isIncrementallyUnusable": true,
        "moduleElements": [
            {
                "kind": "FunctionDeclaration",
                "fullStart": 0,
                "fullEnd": 941,
                "start": 572,
                "end": 939,
                "fullWidth": 941,
                "width": 367,
                "modifiers": [],
                "functionKeyword": {
                    "kind": "FunctionKeyword",
                    "fullStart": 0,
                    "fullEnd": 581,
                    "start": 572,
                    "end": 580,
                    "fullWidth": 581,
                    "width": 8,
                    "text": "function",
                    "value": "function",
                    "valueText": "function",
                    "hasLeadingTrivia": true,
                    "hasLeadingComment": true,
                    "hasLeadingNewLine": true,
                    "hasTrailingTrivia": true,
                    "leadingTrivia": [
                        {
                            "kind": "SingleLineCommentTrivia",
                            "text": "/// Copyright (c) 2012 Ecma International.  All rights reserved. "
                        },
                        {
                            "kind": "NewLineTrivia",
                            "text": "\r\n"
                        },
                        {
                            "kind": "SingleLineCommentTrivia",
                            "text": "/// Ecma International makes this code available under the terms and conditions set"
                        },
                        {
                            "kind": "NewLineTrivia",
                            "text": "\r\n"
                        },
                        {
                            "kind": "SingleLineCommentTrivia",
                            "text": "/// forth on http://hg.ecmascript.org/tests/test262/raw-file/tip/LICENSE (the "
                        },
                        {
                            "kind": "NewLineTrivia",
                            "text": "\r\n"
                        },
                        {
                            "kind": "SingleLineCommentTrivia",
                            "text": "/// \"Use Terms\").   Any redistribution of this code must retain the above "
                        },
                        {
                            "kind": "NewLineTrivia",
                            "text": "\r\n"
                        },
                        {
                            "kind": "SingleLineCommentTrivia",
                            "text": "/// copyright and this notice and otherwise comply with the Use Terms."
                        },
                        {
                            "kind": "NewLineTrivia",
                            "text": "\r\n"
                        },
                        {
                            "kind": "MultiLineCommentTrivia",
                            "text": "/**\r\n * @path ch15/15.2/15.2.3/15.2.3.5/15.2.3.5-4-87.js\r\n * @description Object.create - 'enumerable' property of one property in 'Properties' is a Boolean object (8.10.5 step 3.b)\r\n */"
                        },
                        {
                            "kind": "NewLineTrivia",
                            "text": "\r\n"
                        },
                        {
                            "kind": "NewLineTrivia",
                            "text": "\r\n"
                        },
                        {
                            "kind": "NewLineTrivia",
                            "text": "\r\n"
                        }
                    ],
                    "trailingTrivia": [
                        {
                            "kind": "WhitespaceTrivia",
                            "text": " "
                        }
                    ]
                },
                "identifier": {
                    "kind": "IdentifierName",
                    "fullStart": 581,
                    "fullEnd": 589,
                    "start": 581,
                    "end": 589,
                    "fullWidth": 8,
                    "width": 8,
                    "text": "testcase",
                    "value": "testcase",
                    "valueText": "testcase"
                },
                "callSignature": {
                    "kind": "CallSignature",
                    "fullStart": 589,
                    "fullEnd": 592,
                    "start": 589,
                    "end": 591,
                    "fullWidth": 3,
                    "width": 2,
                    "parameterList": {
                        "kind": "ParameterList",
                        "fullStart": 589,
                        "fullEnd": 592,
                        "start": 589,
                        "end": 591,
                        "fullWidth": 3,
                        "width": 2,
                        "openParenToken": {
                            "kind": "OpenParenToken",
                            "fullStart": 589,
                            "fullEnd": 590,
                            "start": 589,
                            "end": 590,
                            "fullWidth": 1,
                            "width": 1,
                            "text": "(",
                            "value": "(",
                            "valueText": "("
                        },
                        "parameters": [],
                        "closeParenToken": {
                            "kind": "CloseParenToken",
                            "fullStart": 590,
                            "fullEnd": 592,
                            "start": 590,
                            "end": 591,
                            "fullWidth": 2,
                            "width": 1,
                            "text": ")",
                            "value": ")",
                            "valueText": ")",
                            "hasTrailingTrivia": true,
                            "trailingTrivia": [
                                {
                                    "kind": "WhitespaceTrivia",
                                    "text": " "
                                }
                            ]
                        }
                    }
                },
                "block": {
                    "kind": "Block",
                    "fullStart": 592,
                    "fullEnd": 941,
                    "start": 592,
                    "end": 939,
                    "fullWidth": 349,
                    "width": 347,
                    "openBraceToken": {
                        "kind": "OpenBraceToken",
                        "fullStart": 592,
                        "fullEnd": 595,
                        "start": 592,
                        "end": 593,
                        "fullWidth": 3,
                        "width": 1,
                        "text": "{",
                        "value": "{",
                        "valueText": "{",
                        "hasTrailingTrivia": true,
                        "hasTrailingNewLine": true,
                        "trailingTrivia": [
                            {
                                "kind": "NewLineTrivia",
                                "text": "\r\n"
                            }
                        ]
                    },
                    "statements": [
                        {
                            "kind": "VariableStatement",
                            "fullStart": 595,
                            "fullEnd": 628,
                            "start": 605,
                            "end": 626,
                            "fullWidth": 33,
                            "width": 21,
                            "modifiers": [],
                            "variableDeclaration": {
                                "kind": "VariableDeclaration",
                                "fullStart": 595,
                                "fullEnd": 625,
                                "start": 605,
                                "end": 625,
                                "fullWidth": 30,
                                "width": 20,
                                "varKeyword": {
                                    "kind": "VarKeyword",
                                    "fullStart": 595,
                                    "fullEnd": 609,
                                    "start": 605,
                                    "end": 608,
                                    "fullWidth": 14,
                                    "width": 3,
                                    "text": "var",
                                    "value": "var",
                                    "valueText": "var",
                                    "hasLeadingTrivia": true,
                                    "hasLeadingNewLine": true,
                                    "hasTrailingTrivia": true,
                                    "leadingTrivia": [
                                        {
                                            "kind": "NewLineTrivia",
                                            "text": "\r\n"
                                        },
                                        {
                                            "kind": "WhitespaceTrivia",
                                            "text": "        "
                                        }
                                    ],
                                    "trailingTrivia": [
                                        {
                                            "kind": "WhitespaceTrivia",
                                            "text": " "
                                        }
                                    ]
                                },
                                "variableDeclarators": [
                                    {
                                        "kind": "VariableDeclarator",
                                        "fullStart": 609,
                                        "fullEnd": 625,
                                        "start": 609,
                                        "end": 625,
                                        "fullWidth": 16,
<<<<<<< HEAD
                                        "width": 16,
                                        "identifier": {
=======
                                        "propertyName": {
>>>>>>> 85e84683
                                            "kind": "IdentifierName",
                                            "fullStart": 609,
                                            "fullEnd": 618,
                                            "start": 609,
                                            "end": 617,
                                            "fullWidth": 9,
                                            "width": 8,
                                            "text": "accessed",
                                            "value": "accessed",
                                            "valueText": "accessed",
                                            "hasTrailingTrivia": true,
                                            "trailingTrivia": [
                                                {
                                                    "kind": "WhitespaceTrivia",
                                                    "text": " "
                                                }
                                            ]
                                        },
                                        "equalsValueClause": {
                                            "kind": "EqualsValueClause",
                                            "fullStart": 618,
                                            "fullEnd": 625,
                                            "start": 618,
                                            "end": 625,
                                            "fullWidth": 7,
                                            "width": 7,
                                            "equalsToken": {
                                                "kind": "EqualsToken",
                                                "fullStart": 618,
                                                "fullEnd": 620,
                                                "start": 618,
                                                "end": 619,
                                                "fullWidth": 2,
                                                "width": 1,
                                                "text": "=",
                                                "value": "=",
                                                "valueText": "=",
                                                "hasTrailingTrivia": true,
                                                "trailingTrivia": [
                                                    {
                                                        "kind": "WhitespaceTrivia",
                                                        "text": " "
                                                    }
                                                ]
                                            },
                                            "value": {
                                                "kind": "FalseKeyword",
                                                "fullStart": 620,
                                                "fullEnd": 625,
                                                "start": 620,
                                                "end": 625,
                                                "fullWidth": 5,
                                                "width": 5,
                                                "text": "false",
                                                "value": false,
                                                "valueText": "false"
                                            }
                                        }
                                    }
                                ]
                            },
                            "semicolonToken": {
                                "kind": "SemicolonToken",
                                "fullStart": 625,
                                "fullEnd": 628,
                                "start": 625,
                                "end": 626,
                                "fullWidth": 3,
                                "width": 1,
                                "text": ";",
                                "value": ";",
                                "valueText": ";",
                                "hasTrailingTrivia": true,
                                "hasTrailingNewLine": true,
                                "trailingTrivia": [
                                    {
                                        "kind": "NewLineTrivia",
                                        "text": "\r\n"
                                    }
                                ]
                            }
                        },
                        {
                            "kind": "VariableStatement",
                            "fullStart": 628,
                            "fullEnd": 768,
                            "start": 638,
                            "end": 766,
                            "fullWidth": 140,
                            "width": 128,
                            "modifiers": [],
                            "variableDeclaration": {
                                "kind": "VariableDeclaration",
                                "fullStart": 628,
                                "fullEnd": 765,
                                "start": 638,
                                "end": 765,
                                "fullWidth": 137,
                                "width": 127,
                                "varKeyword": {
                                    "kind": "VarKeyword",
                                    "fullStart": 628,
                                    "fullEnd": 642,
                                    "start": 638,
                                    "end": 641,
                                    "fullWidth": 14,
                                    "width": 3,
                                    "text": "var",
                                    "value": "var",
                                    "valueText": "var",
                                    "hasLeadingTrivia": true,
                                    "hasLeadingNewLine": true,
                                    "hasTrailingTrivia": true,
                                    "leadingTrivia": [
                                        {
                                            "kind": "NewLineTrivia",
                                            "text": "\r\n"
                                        },
                                        {
                                            "kind": "WhitespaceTrivia",
                                            "text": "        "
                                        }
                                    ],
                                    "trailingTrivia": [
                                        {
                                            "kind": "WhitespaceTrivia",
                                            "text": " "
                                        }
                                    ]
                                },
                                "variableDeclarators": [
                                    {
                                        "kind": "VariableDeclarator",
                                        "fullStart": 642,
                                        "fullEnd": 765,
                                        "start": 642,
                                        "end": 765,
                                        "fullWidth": 123,
<<<<<<< HEAD
                                        "width": 123,
                                        "identifier": {
=======
                                        "propertyName": {
>>>>>>> 85e84683
                                            "kind": "IdentifierName",
                                            "fullStart": 642,
                                            "fullEnd": 649,
                                            "start": 642,
                                            "end": 648,
                                            "fullWidth": 7,
                                            "width": 6,
                                            "text": "newObj",
                                            "value": "newObj",
                                            "valueText": "newObj",
                                            "hasTrailingTrivia": true,
                                            "trailingTrivia": [
                                                {
                                                    "kind": "WhitespaceTrivia",
                                                    "text": " "
                                                }
                                            ]
                                        },
                                        "equalsValueClause": {
                                            "kind": "EqualsValueClause",
                                            "fullStart": 649,
                                            "fullEnd": 765,
                                            "start": 649,
                                            "end": 765,
                                            "fullWidth": 116,
                                            "width": 116,
                                            "equalsToken": {
                                                "kind": "EqualsToken",
                                                "fullStart": 649,
                                                "fullEnd": 651,
                                                "start": 649,
                                                "end": 650,
                                                "fullWidth": 2,
                                                "width": 1,
                                                "text": "=",
                                                "value": "=",
                                                "valueText": "=",
                                                "hasTrailingTrivia": true,
                                                "trailingTrivia": [
                                                    {
                                                        "kind": "WhitespaceTrivia",
                                                        "text": " "
                                                    }
                                                ]
                                            },
                                            "value": {
                                                "kind": "InvocationExpression",
                                                "fullStart": 651,
                                                "fullEnd": 765,
                                                "start": 651,
                                                "end": 765,
                                                "fullWidth": 114,
                                                "width": 114,
                                                "expression": {
                                                    "kind": "MemberAccessExpression",
                                                    "fullStart": 651,
                                                    "fullEnd": 664,
                                                    "start": 651,
                                                    "end": 664,
                                                    "fullWidth": 13,
                                                    "width": 13,
                                                    "expression": {
                                                        "kind": "IdentifierName",
                                                        "fullStart": 651,
                                                        "fullEnd": 657,
                                                        "start": 651,
                                                        "end": 657,
                                                        "fullWidth": 6,
                                                        "width": 6,
                                                        "text": "Object",
                                                        "value": "Object",
                                                        "valueText": "Object"
                                                    },
                                                    "dotToken": {
                                                        "kind": "DotToken",
                                                        "fullStart": 657,
                                                        "fullEnd": 658,
                                                        "start": 657,
                                                        "end": 658,
                                                        "fullWidth": 1,
                                                        "width": 1,
                                                        "text": ".",
                                                        "value": ".",
                                                        "valueText": "."
                                                    },
                                                    "name": {
                                                        "kind": "IdentifierName",
                                                        "fullStart": 658,
                                                        "fullEnd": 664,
                                                        "start": 658,
                                                        "end": 664,
                                                        "fullWidth": 6,
                                                        "width": 6,
                                                        "text": "create",
                                                        "value": "create",
                                                        "valueText": "create"
                                                    }
                                                },
                                                "argumentList": {
                                                    "kind": "ArgumentList",
                                                    "fullStart": 664,
                                                    "fullEnd": 765,
                                                    "start": 664,
                                                    "end": 765,
                                                    "fullWidth": 101,
                                                    "width": 101,
                                                    "openParenToken": {
                                                        "kind": "OpenParenToken",
                                                        "fullStart": 664,
                                                        "fullEnd": 665,
                                                        "start": 664,
                                                        "end": 665,
                                                        "fullWidth": 1,
                                                        "width": 1,
                                                        "text": "(",
                                                        "value": "(",
                                                        "valueText": "("
                                                    },
                                                    "arguments": [
                                                        {
                                                            "kind": "ObjectLiteralExpression",
                                                            "fullStart": 665,
                                                            "fullEnd": 667,
                                                            "start": 665,
                                                            "end": 667,
                                                            "fullWidth": 2,
                                                            "width": 2,
                                                            "openBraceToken": {
                                                                "kind": "OpenBraceToken",
                                                                "fullStart": 665,
                                                                "fullEnd": 666,
                                                                "start": 665,
                                                                "end": 666,
                                                                "fullWidth": 1,
                                                                "width": 1,
                                                                "text": "{",
                                                                "value": "{",
                                                                "valueText": "{"
                                                            },
                                                            "propertyAssignments": [],
                                                            "closeBraceToken": {
                                                                "kind": "CloseBraceToken",
                                                                "fullStart": 666,
                                                                "fullEnd": 667,
                                                                "start": 666,
                                                                "end": 667,
                                                                "fullWidth": 1,
                                                                "width": 1,
                                                                "text": "}",
                                                                "value": "}",
                                                                "valueText": "}"
                                                            }
                                                        },
                                                        {
                                                            "kind": "CommaToken",
                                                            "fullStart": 667,
                                                            "fullEnd": 669,
                                                            "start": 667,
                                                            "end": 668,
                                                            "fullWidth": 2,
                                                            "width": 1,
                                                            "text": ",",
                                                            "value": ",",
                                                            "valueText": ",",
                                                            "hasTrailingTrivia": true,
                                                            "trailingTrivia": [
                                                                {
                                                                    "kind": "WhitespaceTrivia",
                                                                    "text": " "
                                                                }
                                                            ]
                                                        },
                                                        {
                                                            "kind": "ObjectLiteralExpression",
                                                            "fullStart": 669,
                                                            "fullEnd": 764,
                                                            "start": 669,
                                                            "end": 764,
                                                            "fullWidth": 95,
                                                            "width": 95,
                                                            "openBraceToken": {
                                                                "kind": "OpenBraceToken",
                                                                "fullStart": 669,
                                                                "fullEnd": 672,
                                                                "start": 669,
                                                                "end": 670,
                                                                "fullWidth": 3,
                                                                "width": 1,
                                                                "text": "{",
                                                                "value": "{",
                                                                "valueText": "{",
                                                                "hasTrailingTrivia": true,
                                                                "hasTrailingNewLine": true,
                                                                "trailingTrivia": [
                                                                    {
                                                                        "kind": "NewLineTrivia",
                                                                        "text": "\r\n"
                                                                    }
                                                                ]
                                                            },
                                                            "propertyAssignments": [
                                                                {
                                                                    "kind": "SimplePropertyAssignment",
                                                                    "fullStart": 672,
                                                                    "fullEnd": 755,
                                                                    "start": 684,
                                                                    "end": 753,
                                                                    "fullWidth": 83,
                                                                    "width": 69,
                                                                    "propertyName": {
                                                                        "kind": "IdentifierName",
                                                                        "fullStart": 672,
                                                                        "fullEnd": 688,
                                                                        "start": 684,
                                                                        "end": 688,
                                                                        "fullWidth": 16,
                                                                        "width": 4,
                                                                        "text": "prop",
                                                                        "value": "prop",
                                                                        "valueText": "prop",
                                                                        "hasLeadingTrivia": true,
                                                                        "leadingTrivia": [
                                                                            {
                                                                                "kind": "WhitespaceTrivia",
                                                                                "text": "            "
                                                                            }
                                                                        ]
                                                                    },
                                                                    "colonToken": {
                                                                        "kind": "ColonToken",
                                                                        "fullStart": 688,
                                                                        "fullEnd": 690,
                                                                        "start": 688,
                                                                        "end": 689,
                                                                        "fullWidth": 2,
                                                                        "width": 1,
                                                                        "text": ":",
                                                                        "value": ":",
                                                                        "valueText": ":",
                                                                        "hasTrailingTrivia": true,
                                                                        "trailingTrivia": [
                                                                            {
                                                                                "kind": "WhitespaceTrivia",
                                                                                "text": " "
                                                                            }
                                                                        ]
                                                                    },
                                                                    "expression": {
                                                                        "kind": "ObjectLiteralExpression",
                                                                        "fullStart": 690,
                                                                        "fullEnd": 755,
                                                                        "start": 690,
                                                                        "end": 753,
                                                                        "fullWidth": 65,
                                                                        "width": 63,
                                                                        "openBraceToken": {
                                                                            "kind": "OpenBraceToken",
                                                                            "fullStart": 690,
                                                                            "fullEnd": 693,
                                                                            "start": 690,
                                                                            "end": 691,
                                                                            "fullWidth": 3,
                                                                            "width": 1,
                                                                            "text": "{",
                                                                            "value": "{",
                                                                            "valueText": "{",
                                                                            "hasTrailingTrivia": true,
                                                                            "hasTrailingNewLine": true,
                                                                            "trailingTrivia": [
                                                                                {
                                                                                    "kind": "NewLineTrivia",
                                                                                    "text": "\r\n"
                                                                                }
                                                                            ]
                                                                        },
                                                                        "propertyAssignments": [
                                                                            {
                                                                                "kind": "SimplePropertyAssignment",
                                                                                "fullStart": 693,
                                                                                "fullEnd": 740,
                                                                                "start": 709,
                                                                                "end": 738,
                                                                                "fullWidth": 47,
                                                                                "width": 29,
                                                                                "propertyName": {
                                                                                    "kind": "IdentifierName",
                                                                                    "fullStart": 693,
                                                                                    "fullEnd": 719,
                                                                                    "start": 709,
                                                                                    "end": 719,
                                                                                    "fullWidth": 26,
                                                                                    "width": 10,
                                                                                    "text": "enumerable",
                                                                                    "value": "enumerable",
                                                                                    "valueText": "enumerable",
                                                                                    "hasLeadingTrivia": true,
                                                                                    "leadingTrivia": [
                                                                                        {
                                                                                            "kind": "WhitespaceTrivia",
                                                                                            "text": "                "
                                                                                        }
                                                                                    ]
                                                                                },
                                                                                "colonToken": {
                                                                                    "kind": "ColonToken",
                                                                                    "fullStart": 719,
                                                                                    "fullEnd": 721,
                                                                                    "start": 719,
                                                                                    "end": 720,
                                                                                    "fullWidth": 2,
                                                                                    "width": 1,
                                                                                    "text": ":",
                                                                                    "value": ":",
                                                                                    "valueText": ":",
                                                                                    "hasTrailingTrivia": true,
                                                                                    "trailingTrivia": [
                                                                                        {
                                                                                            "kind": "WhitespaceTrivia",
                                                                                            "text": " "
                                                                                        }
                                                                                    ]
                                                                                },
                                                                                "expression": {
                                                                                    "kind": "ObjectCreationExpression",
                                                                                    "fullStart": 721,
                                                                                    "fullEnd": 740,
                                                                                    "start": 721,
                                                                                    "end": 738,
                                                                                    "fullWidth": 19,
                                                                                    "width": 17,
                                                                                    "newKeyword": {
                                                                                        "kind": "NewKeyword",
                                                                                        "fullStart": 721,
                                                                                        "fullEnd": 725,
                                                                                        "start": 721,
                                                                                        "end": 724,
                                                                                        "fullWidth": 4,
                                                                                        "width": 3,
                                                                                        "text": "new",
                                                                                        "value": "new",
                                                                                        "valueText": "new",
                                                                                        "hasTrailingTrivia": true,
                                                                                        "trailingTrivia": [
                                                                                            {
                                                                                                "kind": "WhitespaceTrivia",
                                                                                                "text": " "
                                                                                            }
                                                                                        ]
                                                                                    },
                                                                                    "expression": {
                                                                                        "kind": "IdentifierName",
                                                                                        "fullStart": 725,
                                                                                        "fullEnd": 732,
                                                                                        "start": 725,
                                                                                        "end": 732,
                                                                                        "fullWidth": 7,
                                                                                        "width": 7,
                                                                                        "text": "Boolean",
                                                                                        "value": "Boolean",
                                                                                        "valueText": "Boolean"
                                                                                    },
                                                                                    "argumentList": {
                                                                                        "kind": "ArgumentList",
                                                                                        "fullStart": 732,
                                                                                        "fullEnd": 740,
                                                                                        "start": 732,
                                                                                        "end": 738,
                                                                                        "fullWidth": 8,
                                                                                        "width": 6,
                                                                                        "openParenToken": {
                                                                                            "kind": "OpenParenToken",
                                                                                            "fullStart": 732,
                                                                                            "fullEnd": 733,
                                                                                            "start": 732,
                                                                                            "end": 733,
                                                                                            "fullWidth": 1,
                                                                                            "width": 1,
                                                                                            "text": "(",
                                                                                            "value": "(",
                                                                                            "valueText": "("
                                                                                        },
                                                                                        "arguments": [
                                                                                            {
                                                                                                "kind": "TrueKeyword",
                                                                                                "fullStart": 733,
                                                                                                "fullEnd": 737,
                                                                                                "start": 733,
                                                                                                "end": 737,
                                                                                                "fullWidth": 4,
                                                                                                "width": 4,
                                                                                                "text": "true",
                                                                                                "value": true,
                                                                                                "valueText": "true"
                                                                                            }
                                                                                        ],
                                                                                        "closeParenToken": {
                                                                                            "kind": "CloseParenToken",
                                                                                            "fullStart": 737,
                                                                                            "fullEnd": 740,
                                                                                            "start": 737,
                                                                                            "end": 738,
                                                                                            "fullWidth": 3,
                                                                                            "width": 1,
                                                                                            "text": ")",
                                                                                            "value": ")",
                                                                                            "valueText": ")",
                                                                                            "hasTrailingTrivia": true,
                                                                                            "hasTrailingNewLine": true,
                                                                                            "trailingTrivia": [
                                                                                                {
                                                                                                    "kind": "NewLineTrivia",
                                                                                                    "text": "\r\n"
                                                                                                }
                                                                                            ]
                                                                                        }
                                                                                    }
                                                                                }
                                                                            }
                                                                        ],
                                                                        "closeBraceToken": {
                                                                            "kind": "CloseBraceToken",
                                                                            "fullStart": 740,
                                                                            "fullEnd": 755,
                                                                            "start": 752,
                                                                            "end": 753,
                                                                            "fullWidth": 15,
                                                                            "width": 1,
                                                                            "text": "}",
                                                                            "value": "}",
                                                                            "valueText": "}",
                                                                            "hasLeadingTrivia": true,
                                                                            "hasTrailingTrivia": true,
                                                                            "hasTrailingNewLine": true,
                                                                            "leadingTrivia": [
                                                                                {
                                                                                    "kind": "WhitespaceTrivia",
                                                                                    "text": "            "
                                                                                }
                                                                            ],
                                                                            "trailingTrivia": [
                                                                                {
                                                                                    "kind": "NewLineTrivia",
                                                                                    "text": "\r\n"
                                                                                }
                                                                            ]
                                                                        }
                                                                    }
                                                                }
                                                            ],
                                                            "closeBraceToken": {
                                                                "kind": "CloseBraceToken",
                                                                "fullStart": 755,
                                                                "fullEnd": 764,
                                                                "start": 763,
                                                                "end": 764,
                                                                "fullWidth": 9,
                                                                "width": 1,
                                                                "text": "}",
                                                                "value": "}",
                                                                "valueText": "}",
                                                                "hasLeadingTrivia": true,
                                                                "leadingTrivia": [
                                                                    {
                                                                        "kind": "WhitespaceTrivia",
                                                                        "text": "        "
                                                                    }
                                                                ]
                                                            }
                                                        }
                                                    ],
                                                    "closeParenToken": {
                                                        "kind": "CloseParenToken",
                                                        "fullStart": 764,
                                                        "fullEnd": 765,
                                                        "start": 764,
                                                        "end": 765,
                                                        "fullWidth": 1,
                                                        "width": 1,
                                                        "text": ")",
                                                        "value": ")",
                                                        "valueText": ")"
                                                    }
                                                }
                                            }
                                        }
                                    }
                                ]
                            },
                            "semicolonToken": {
                                "kind": "SemicolonToken",
                                "fullStart": 765,
                                "fullEnd": 768,
                                "start": 765,
                                "end": 766,
                                "fullWidth": 3,
                                "width": 1,
                                "text": ";",
                                "value": ";",
                                "valueText": ";",
                                "hasTrailingTrivia": true,
                                "hasTrailingNewLine": true,
                                "trailingTrivia": [
                                    {
                                        "kind": "NewLineTrivia",
                                        "text": "\r\n"
                                    }
                                ]
                            }
                        },
                        {
                            "kind": "ForInStatement",
                            "fullStart": 768,
                            "fullEnd": 908,
                            "start": 776,
                            "end": 906,
                            "fullWidth": 140,
                            "width": 130,
                            "forKeyword": {
                                "kind": "ForKeyword",
                                "fullStart": 768,
                                "fullEnd": 780,
                                "start": 776,
                                "end": 779,
                                "fullWidth": 12,
                                "width": 3,
                                "text": "for",
                                "value": "for",
                                "valueText": "for",
                                "hasLeadingTrivia": true,
                                "hasTrailingTrivia": true,
                                "leadingTrivia": [
                                    {
                                        "kind": "WhitespaceTrivia",
                                        "text": "        "
                                    }
                                ],
                                "trailingTrivia": [
                                    {
                                        "kind": "WhitespaceTrivia",
                                        "text": " "
                                    }
                                ]
                            },
                            "openParenToken": {
                                "kind": "OpenParenToken",
                                "fullStart": 780,
                                "fullEnd": 781,
                                "start": 780,
                                "end": 781,
                                "fullWidth": 1,
                                "width": 1,
                                "text": "(",
                                "value": "(",
                                "valueText": "("
                            },
                            "variableDeclaration": {
                                "kind": "VariableDeclaration",
                                "fullStart": 781,
                                "fullEnd": 794,
                                "start": 781,
                                "end": 793,
                                "fullWidth": 13,
                                "width": 12,
                                "varKeyword": {
                                    "kind": "VarKeyword",
                                    "fullStart": 781,
                                    "fullEnd": 785,
                                    "start": 781,
                                    "end": 784,
                                    "fullWidth": 4,
                                    "width": 3,
                                    "text": "var",
                                    "value": "var",
                                    "valueText": "var",
                                    "hasTrailingTrivia": true,
                                    "trailingTrivia": [
                                        {
                                            "kind": "WhitespaceTrivia",
                                            "text": " "
                                        }
                                    ]
                                },
                                "variableDeclarators": [
                                    {
                                        "kind": "VariableDeclarator",
                                        "fullStart": 785,
                                        "fullEnd": 794,
                                        "start": 785,
                                        "end": 793,
                                        "fullWidth": 9,
<<<<<<< HEAD
                                        "width": 8,
                                        "identifier": {
=======
                                        "propertyName": {
>>>>>>> 85e84683
                                            "kind": "IdentifierName",
                                            "fullStart": 785,
                                            "fullEnd": 794,
                                            "start": 785,
                                            "end": 793,
                                            "fullWidth": 9,
                                            "width": 8,
                                            "text": "property",
                                            "value": "property",
                                            "valueText": "property",
                                            "hasTrailingTrivia": true,
                                            "trailingTrivia": [
                                                {
                                                    "kind": "WhitespaceTrivia",
                                                    "text": " "
                                                }
                                            ]
                                        }
                                    }
                                ]
                            },
                            "inKeyword": {
                                "kind": "InKeyword",
                                "fullStart": 794,
                                "fullEnd": 797,
                                "start": 794,
                                "end": 796,
                                "fullWidth": 3,
                                "width": 2,
                                "text": "in",
                                "value": "in",
                                "valueText": "in",
                                "hasTrailingTrivia": true,
                                "trailingTrivia": [
                                    {
                                        "kind": "WhitespaceTrivia",
                                        "text": " "
                                    }
                                ]
                            },
                            "expression": {
                                "kind": "IdentifierName",
                                "fullStart": 797,
                                "fullEnd": 803,
                                "start": 797,
                                "end": 803,
                                "fullWidth": 6,
                                "width": 6,
                                "text": "newObj",
                                "value": "newObj",
                                "valueText": "newObj"
                            },
                            "closeParenToken": {
                                "kind": "CloseParenToken",
                                "fullStart": 803,
                                "fullEnd": 805,
                                "start": 803,
                                "end": 804,
                                "fullWidth": 2,
                                "width": 1,
                                "text": ")",
                                "value": ")",
                                "valueText": ")",
                                "hasTrailingTrivia": true,
                                "trailingTrivia": [
                                    {
                                        "kind": "WhitespaceTrivia",
                                        "text": " "
                                    }
                                ]
                            },
                            "statement": {
                                "kind": "Block",
                                "fullStart": 805,
                                "fullEnd": 908,
                                "start": 805,
                                "end": 906,
                                "fullWidth": 103,
                                "width": 101,
                                "openBraceToken": {
                                    "kind": "OpenBraceToken",
                                    "fullStart": 805,
                                    "fullEnd": 808,
                                    "start": 805,
                                    "end": 806,
                                    "fullWidth": 3,
                                    "width": 1,
                                    "text": "{",
                                    "value": "{",
                                    "valueText": "{",
                                    "hasTrailingTrivia": true,
                                    "hasTrailingNewLine": true,
                                    "trailingTrivia": [
                                        {
                                            "kind": "NewLineTrivia",
                                            "text": "\r\n"
                                        }
                                    ]
                                },
                                "statements": [
                                    {
                                        "kind": "IfStatement",
                                        "fullStart": 808,
                                        "fullEnd": 897,
                                        "start": 820,
                                        "end": 895,
                                        "fullWidth": 89,
                                        "width": 75,
                                        "ifKeyword": {
                                            "kind": "IfKeyword",
                                            "fullStart": 808,
                                            "fullEnd": 823,
                                            "start": 820,
                                            "end": 822,
                                            "fullWidth": 15,
                                            "width": 2,
                                            "text": "if",
                                            "value": "if",
                                            "valueText": "if",
                                            "hasLeadingTrivia": true,
                                            "hasTrailingTrivia": true,
                                            "leadingTrivia": [
                                                {
                                                    "kind": "WhitespaceTrivia",
                                                    "text": "            "
                                                }
                                            ],
                                            "trailingTrivia": [
                                                {
                                                    "kind": "WhitespaceTrivia",
                                                    "text": " "
                                                }
                                            ]
                                        },
                                        "openParenToken": {
                                            "kind": "OpenParenToken",
                                            "fullStart": 823,
                                            "fullEnd": 824,
                                            "start": 823,
                                            "end": 824,
                                            "fullWidth": 1,
                                            "width": 1,
                                            "text": "(",
                                            "value": "(",
                                            "valueText": "("
                                        },
                                        "condition": {
                                            "kind": "EqualsExpression",
                                            "fullStart": 824,
                                            "fullEnd": 843,
                                            "start": 824,
                                            "end": 843,
                                            "fullWidth": 19,
                                            "width": 19,
                                            "left": {
                                                "kind": "IdentifierName",
                                                "fullStart": 824,
                                                "fullEnd": 833,
                                                "start": 824,
                                                "end": 832,
                                                "fullWidth": 9,
                                                "width": 8,
                                                "text": "property",
                                                "value": "property",
                                                "valueText": "property",
                                                "hasTrailingTrivia": true,
                                                "trailingTrivia": [
                                                    {
                                                        "kind": "WhitespaceTrivia",
                                                        "text": " "
                                                    }
                                                ]
                                            },
                                            "operatorToken": {
                                                "kind": "EqualsEqualsEqualsToken",
                                                "fullStart": 833,
                                                "fullEnd": 837,
                                                "start": 833,
                                                "end": 836,
                                                "fullWidth": 4,
                                                "width": 3,
                                                "text": "===",
                                                "value": "===",
                                                "valueText": "===",
                                                "hasTrailingTrivia": true,
                                                "trailingTrivia": [
                                                    {
                                                        "kind": "WhitespaceTrivia",
                                                        "text": " "
                                                    }
                                                ]
                                            },
                                            "right": {
                                                "kind": "StringLiteral",
                                                "fullStart": 837,
                                                "fullEnd": 843,
                                                "start": 837,
                                                "end": 843,
                                                "fullWidth": 6,
                                                "width": 6,
                                                "text": "\"prop\"",
                                                "value": "prop",
                                                "valueText": "prop"
                                            }
                                        },
                                        "closeParenToken": {
                                            "kind": "CloseParenToken",
                                            "fullStart": 843,
                                            "fullEnd": 845,
                                            "start": 843,
                                            "end": 844,
                                            "fullWidth": 2,
                                            "width": 1,
                                            "text": ")",
                                            "value": ")",
                                            "valueText": ")",
                                            "hasTrailingTrivia": true,
                                            "trailingTrivia": [
                                                {
                                                    "kind": "WhitespaceTrivia",
                                                    "text": " "
                                                }
                                            ]
                                        },
                                        "statement": {
                                            "kind": "Block",
                                            "fullStart": 845,
                                            "fullEnd": 897,
                                            "start": 845,
                                            "end": 895,
                                            "fullWidth": 52,
                                            "width": 50,
                                            "openBraceToken": {
                                                "kind": "OpenBraceToken",
                                                "fullStart": 845,
                                                "fullEnd": 848,
                                                "start": 845,
                                                "end": 846,
                                                "fullWidth": 3,
                                                "width": 1,
                                                "text": "{",
                                                "value": "{",
                                                "valueText": "{",
                                                "hasTrailingTrivia": true,
                                                "hasTrailingNewLine": true,
                                                "trailingTrivia": [
                                                    {
                                                        "kind": "NewLineTrivia",
                                                        "text": "\r\n"
                                                    }
                                                ]
                                            },
                                            "statements": [
                                                {
                                                    "kind": "ExpressionStatement",
                                                    "fullStart": 848,
                                                    "fullEnd": 882,
                                                    "start": 864,
                                                    "end": 880,
                                                    "fullWidth": 34,
                                                    "width": 16,
                                                    "expression": {
                                                        "kind": "AssignmentExpression",
                                                        "fullStart": 848,
                                                        "fullEnd": 879,
                                                        "start": 864,
                                                        "end": 879,
                                                        "fullWidth": 31,
                                                        "width": 15,
                                                        "left": {
                                                            "kind": "IdentifierName",
                                                            "fullStart": 848,
                                                            "fullEnd": 873,
                                                            "start": 864,
                                                            "end": 872,
                                                            "fullWidth": 25,
                                                            "width": 8,
                                                            "text": "accessed",
                                                            "value": "accessed",
                                                            "valueText": "accessed",
                                                            "hasLeadingTrivia": true,
                                                            "hasTrailingTrivia": true,
                                                            "leadingTrivia": [
                                                                {
                                                                    "kind": "WhitespaceTrivia",
                                                                    "text": "                "
                                                                }
                                                            ],
                                                            "trailingTrivia": [
                                                                {
                                                                    "kind": "WhitespaceTrivia",
                                                                    "text": " "
                                                                }
                                                            ]
                                                        },
                                                        "operatorToken": {
                                                            "kind": "EqualsToken",
                                                            "fullStart": 873,
                                                            "fullEnd": 875,
                                                            "start": 873,
                                                            "end": 874,
                                                            "fullWidth": 2,
                                                            "width": 1,
                                                            "text": "=",
                                                            "value": "=",
                                                            "valueText": "=",
                                                            "hasTrailingTrivia": true,
                                                            "trailingTrivia": [
                                                                {
                                                                    "kind": "WhitespaceTrivia",
                                                                    "text": " "
                                                                }
                                                            ]
                                                        },
                                                        "right": {
                                                            "kind": "TrueKeyword",
                                                            "fullStart": 875,
                                                            "fullEnd": 879,
                                                            "start": 875,
                                                            "end": 879,
                                                            "fullWidth": 4,
                                                            "width": 4,
                                                            "text": "true",
                                                            "value": true,
                                                            "valueText": "true"
                                                        }
                                                    },
                                                    "semicolonToken": {
                                                        "kind": "SemicolonToken",
                                                        "fullStart": 879,
                                                        "fullEnd": 882,
                                                        "start": 879,
                                                        "end": 880,
                                                        "fullWidth": 3,
                                                        "width": 1,
                                                        "text": ";",
                                                        "value": ";",
                                                        "valueText": ";",
                                                        "hasTrailingTrivia": true,
                                                        "hasTrailingNewLine": true,
                                                        "trailingTrivia": [
                                                            {
                                                                "kind": "NewLineTrivia",
                                                                "text": "\r\n"
                                                            }
                                                        ]
                                                    }
                                                }
                                            ],
                                            "closeBraceToken": {
                                                "kind": "CloseBraceToken",
                                                "fullStart": 882,
                                                "fullEnd": 897,
                                                "start": 894,
                                                "end": 895,
                                                "fullWidth": 15,
                                                "width": 1,
                                                "text": "}",
                                                "value": "}",
                                                "valueText": "}",
                                                "hasLeadingTrivia": true,
                                                "hasTrailingTrivia": true,
                                                "hasTrailingNewLine": true,
                                                "leadingTrivia": [
                                                    {
                                                        "kind": "WhitespaceTrivia",
                                                        "text": "            "
                                                    }
                                                ],
                                                "trailingTrivia": [
                                                    {
                                                        "kind": "NewLineTrivia",
                                                        "text": "\r\n"
                                                    }
                                                ]
                                            }
                                        }
                                    }
                                ],
                                "closeBraceToken": {
                                    "kind": "CloseBraceToken",
                                    "fullStart": 897,
                                    "fullEnd": 908,
                                    "start": 905,
                                    "end": 906,
                                    "fullWidth": 11,
                                    "width": 1,
                                    "text": "}",
                                    "value": "}",
                                    "valueText": "}",
                                    "hasLeadingTrivia": true,
                                    "hasTrailingTrivia": true,
                                    "hasTrailingNewLine": true,
                                    "leadingTrivia": [
                                        {
                                            "kind": "WhitespaceTrivia",
                                            "text": "        "
                                        }
                                    ],
                                    "trailingTrivia": [
                                        {
                                            "kind": "NewLineTrivia",
                                            "text": "\r\n"
                                        }
                                    ]
                                }
                            }
                        },
                        {
                            "kind": "ReturnStatement",
                            "fullStart": 908,
                            "fullEnd": 934,
                            "start": 916,
                            "end": 932,
                            "fullWidth": 26,
                            "width": 16,
                            "returnKeyword": {
                                "kind": "ReturnKeyword",
                                "fullStart": 908,
                                "fullEnd": 923,
                                "start": 916,
                                "end": 922,
                                "fullWidth": 15,
                                "width": 6,
                                "text": "return",
                                "value": "return",
                                "valueText": "return",
                                "hasLeadingTrivia": true,
                                "hasTrailingTrivia": true,
                                "leadingTrivia": [
                                    {
                                        "kind": "WhitespaceTrivia",
                                        "text": "        "
                                    }
                                ],
                                "trailingTrivia": [
                                    {
                                        "kind": "WhitespaceTrivia",
                                        "text": " "
                                    }
                                ]
                            },
                            "expression": {
                                "kind": "IdentifierName",
                                "fullStart": 923,
                                "fullEnd": 931,
                                "start": 923,
                                "end": 931,
                                "fullWidth": 8,
                                "width": 8,
                                "text": "accessed",
                                "value": "accessed",
                                "valueText": "accessed"
                            },
                            "semicolonToken": {
                                "kind": "SemicolonToken",
                                "fullStart": 931,
                                "fullEnd": 934,
                                "start": 931,
                                "end": 932,
                                "fullWidth": 3,
                                "width": 1,
                                "text": ";",
                                "value": ";",
                                "valueText": ";",
                                "hasTrailingTrivia": true,
                                "hasTrailingNewLine": true,
                                "trailingTrivia": [
                                    {
                                        "kind": "NewLineTrivia",
                                        "text": "\r\n"
                                    }
                                ]
                            }
                        }
                    ],
                    "closeBraceToken": {
                        "kind": "CloseBraceToken",
                        "fullStart": 934,
                        "fullEnd": 941,
                        "start": 938,
                        "end": 939,
                        "fullWidth": 7,
                        "width": 1,
                        "text": "}",
                        "value": "}",
                        "valueText": "}",
                        "hasLeadingTrivia": true,
                        "hasTrailingTrivia": true,
                        "hasTrailingNewLine": true,
                        "leadingTrivia": [
                            {
                                "kind": "WhitespaceTrivia",
                                "text": "    "
                            }
                        ],
                        "trailingTrivia": [
                            {
                                "kind": "NewLineTrivia",
                                "text": "\r\n"
                            }
                        ]
                    }
                }
            },
            {
                "kind": "ExpressionStatement",
                "fullStart": 941,
                "fullEnd": 965,
                "start": 941,
                "end": 963,
                "fullWidth": 24,
                "width": 22,
                "expression": {
                    "kind": "InvocationExpression",
                    "fullStart": 941,
                    "fullEnd": 962,
                    "start": 941,
                    "end": 962,
                    "fullWidth": 21,
                    "width": 21,
                    "expression": {
                        "kind": "IdentifierName",
                        "fullStart": 941,
                        "fullEnd": 952,
                        "start": 941,
                        "end": 952,
                        "fullWidth": 11,
                        "width": 11,
                        "text": "runTestCase",
                        "value": "runTestCase",
                        "valueText": "runTestCase"
                    },
                    "argumentList": {
                        "kind": "ArgumentList",
                        "fullStart": 952,
                        "fullEnd": 962,
                        "start": 952,
                        "end": 962,
                        "fullWidth": 10,
                        "width": 10,
                        "openParenToken": {
                            "kind": "OpenParenToken",
                            "fullStart": 952,
                            "fullEnd": 953,
                            "start": 952,
                            "end": 953,
                            "fullWidth": 1,
                            "width": 1,
                            "text": "(",
                            "value": "(",
                            "valueText": "("
                        },
                        "arguments": [
                            {
                                "kind": "IdentifierName",
                                "fullStart": 953,
                                "fullEnd": 961,
                                "start": 953,
                                "end": 961,
                                "fullWidth": 8,
                                "width": 8,
                                "text": "testcase",
                                "value": "testcase",
                                "valueText": "testcase"
                            }
                        ],
                        "closeParenToken": {
                            "kind": "CloseParenToken",
                            "fullStart": 961,
                            "fullEnd": 962,
                            "start": 961,
                            "end": 962,
                            "fullWidth": 1,
                            "width": 1,
                            "text": ")",
                            "value": ")",
                            "valueText": ")"
                        }
                    }
                },
                "semicolonToken": {
                    "kind": "SemicolonToken",
                    "fullStart": 962,
                    "fullEnd": 965,
                    "start": 962,
                    "end": 963,
                    "fullWidth": 3,
                    "width": 1,
                    "text": ";",
                    "value": ";",
                    "valueText": ";",
                    "hasTrailingTrivia": true,
                    "hasTrailingNewLine": true,
                    "trailingTrivia": [
                        {
                            "kind": "NewLineTrivia",
                            "text": "\r\n"
                        }
                    ]
                }
            }
        ],
        "endOfFileToken": {
            "kind": "EndOfFileToken",
            "fullStart": 965,
            "fullEnd": 965,
            "start": 965,
            "end": 965,
            "fullWidth": 0,
            "width": 0,
            "text": ""
        }
    },
    "lineMap": {
        "lineStarts": [
            0,
            67,
            152,
            232,
            308,
            380,
            385,
            438,
            563,
            568,
            570,
            572,
            595,
            597,
            628,
            630,
            672,
            693,
            740,
            755,
            768,
            808,
            848,
            882,
            897,
            908,
            934,
            941,
            965
        ],
        "length": 965
    }
}<|MERGE_RESOLUTION|>--- conflicted
+++ resolved
@@ -250,12 +250,8 @@
                                         "start": 609,
                                         "end": 625,
                                         "fullWidth": 16,
-<<<<<<< HEAD
                                         "width": 16,
-                                        "identifier": {
-=======
                                         "propertyName": {
->>>>>>> 85e84683
                                             "kind": "IdentifierName",
                                             "fullStart": 609,
                                             "fullEnd": 618,
@@ -394,12 +390,8 @@
                                         "start": 642,
                                         "end": 765,
                                         "fullWidth": 123,
-<<<<<<< HEAD
                                         "width": 123,
-                                        "identifier": {
-=======
                                         "propertyName": {
->>>>>>> 85e84683
                                             "kind": "IdentifierName",
                                             "fullStart": 642,
                                             "fullEnd": 649,
@@ -990,12 +982,8 @@
                                         "start": 785,
                                         "end": 793,
                                         "fullWidth": 9,
-<<<<<<< HEAD
                                         "width": 8,
-                                        "identifier": {
-=======
                                         "propertyName": {
->>>>>>> 85e84683
                                             "kind": "IdentifierName",
                                             "fullStart": 785,
                                             "fullEnd": 794,
