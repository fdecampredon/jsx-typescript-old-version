{
    "isDeclaration": false,
    "languageVersion": "EcmaScript5",
    "parseOptions": {
        "allowAutomaticSemicolonInsertion": true
    },
    "sourceUnit": {
        "kind": "SourceUnit",
        "fullStart": 0,
        "fullEnd": 1050,
        "start": 610,
        "end": 1050,
        "fullWidth": 1050,
        "width": 440,
        "isIncrementallyUnusable": true,
        "moduleElements": [
            {
                "kind": "FunctionDeclaration",
                "fullStart": 0,
                "fullEnd": 1026,
                "start": 610,
                "end": 1024,
                "fullWidth": 1026,
                "width": 414,
                "isIncrementallyUnusable": true,
                "modifiers": [],
                "functionKeyword": {
                    "kind": "FunctionKeyword",
                    "fullStart": 0,
                    "fullEnd": 619,
                    "start": 610,
                    "end": 618,
                    "fullWidth": 619,
                    "width": 8,
                    "text": "function",
                    "value": "function",
                    "valueText": "function",
                    "hasLeadingTrivia": true,
                    "hasLeadingComment": true,
                    "hasLeadingNewLine": true,
                    "hasTrailingTrivia": true,
                    "leadingTrivia": [
                        {
                            "kind": "SingleLineCommentTrivia",
                            "text": "/// Copyright (c) 2012 Ecma International.  All rights reserved. "
                        },
                        {
                            "kind": "NewLineTrivia",
                            "text": "\r\n"
                        },
                        {
                            "kind": "SingleLineCommentTrivia",
                            "text": "/// Ecma International makes this code available under the terms and conditions set"
                        },
                        {
                            "kind": "NewLineTrivia",
                            "text": "\r\n"
                        },
                        {
                            "kind": "SingleLineCommentTrivia",
                            "text": "/// forth on http://hg.ecmascript.org/tests/test262/raw-file/tip/LICENSE (the "
                        },
                        {
                            "kind": "NewLineTrivia",
                            "text": "\r\n"
                        },
                        {
                            "kind": "SingleLineCommentTrivia",
                            "text": "/// \"Use Terms\").   Any redistribution of this code must retain the above "
                        },
                        {
                            "kind": "NewLineTrivia",
                            "text": "\r\n"
                        },
                        {
                            "kind": "SingleLineCommentTrivia",
                            "text": "/// copyright and this notice and otherwise comply with the Use Terms."
                        },
                        {
                            "kind": "NewLineTrivia",
                            "text": "\r\n"
                        },
                        {
                            "kind": "MultiLineCommentTrivia",
                            "text": "/**\r\n * @path ch15/15.2/15.2.3/15.2.3.5/15.2.3.5-4-281.js\r\n * @description Object.create - one property in 'Properties' is a String object that uses Object's [[Get]] method to access the 'set' property (8.10.5 step 8.a)\r\n */"
                        },
                        {
                            "kind": "NewLineTrivia",
                            "text": "\r\n"
                        },
                        {
                            "kind": "NewLineTrivia",
                            "text": "\r\n"
                        },
                        {
                            "kind": "NewLineTrivia",
                            "text": "\r\n"
                        }
                    ],
                    "trailingTrivia": [
                        {
                            "kind": "WhitespaceTrivia",
                            "text": " "
                        }
                    ]
                },
                "identifier": {
                    "kind": "IdentifierName",
                    "fullStart": 619,
                    "fullEnd": 627,
                    "start": 619,
                    "end": 627,
                    "fullWidth": 8,
                    "width": 8,
                    "text": "testcase",
                    "value": "testcase",
                    "valueText": "testcase"
                },
                "callSignature": {
                    "kind": "CallSignature",
                    "fullStart": 627,
                    "fullEnd": 630,
                    "start": 627,
                    "end": 629,
                    "fullWidth": 3,
                    "width": 2,
                    "parameterList": {
                        "kind": "ParameterList",
                        "fullStart": 627,
                        "fullEnd": 630,
                        "start": 627,
                        "end": 629,
                        "fullWidth": 3,
                        "width": 2,
                        "openParenToken": {
                            "kind": "OpenParenToken",
                            "fullStart": 627,
                            "fullEnd": 628,
                            "start": 627,
                            "end": 628,
                            "fullWidth": 1,
                            "width": 1,
                            "text": "(",
                            "value": "(",
                            "valueText": "("
                        },
                        "parameters": [],
                        "closeParenToken": {
                            "kind": "CloseParenToken",
                            "fullStart": 628,
                            "fullEnd": 630,
                            "start": 628,
                            "end": 629,
                            "fullWidth": 2,
                            "width": 1,
                            "text": ")",
                            "value": ")",
                            "valueText": ")",
                            "hasTrailingTrivia": true,
                            "trailingTrivia": [
                                {
                                    "kind": "WhitespaceTrivia",
                                    "text": " "
                                }
                            ]
                        }
                    }
                },
                "block": {
                    "kind": "Block",
                    "fullStart": 630,
                    "fullEnd": 1026,
                    "start": 630,
                    "end": 1024,
                    "fullWidth": 396,
                    "width": 394,
                    "isIncrementallyUnusable": true,
                    "openBraceToken": {
                        "kind": "OpenBraceToken",
                        "fullStart": 630,
                        "fullEnd": 633,
                        "start": 630,
                        "end": 631,
                        "fullWidth": 3,
                        "width": 1,
                        "text": "{",
                        "value": "{",
                        "valueText": "{",
                        "hasTrailingTrivia": true,
                        "hasTrailingNewLine": true,
                        "trailingTrivia": [
                            {
                                "kind": "NewLineTrivia",
                                "text": "\r\n"
                            }
                        ]
                    },
                    "statements": [
                        {
                            "kind": "VariableStatement",
                            "fullStart": 633,
                            "fullEnd": 669,
                            "start": 641,
                            "end": 667,
                            "fullWidth": 36,
                            "width": 26,
                            "modifiers": [],
                            "variableDeclaration": {
                                "kind": "VariableDeclaration",
                                "fullStart": 633,
                                "fullEnd": 666,
                                "start": 641,
                                "end": 666,
                                "fullWidth": 33,
                                "width": 25,
                                "varKeyword": {
                                    "kind": "VarKeyword",
                                    "fullStart": 633,
                                    "fullEnd": 645,
                                    "start": 641,
                                    "end": 644,
                                    "fullWidth": 12,
                                    "width": 3,
                                    "text": "var",
                                    "value": "var",
                                    "valueText": "var",
                                    "hasLeadingTrivia": true,
                                    "hasTrailingTrivia": true,
                                    "leadingTrivia": [
                                        {
                                            "kind": "WhitespaceTrivia",
                                            "text": "        "
                                        }
                                    ],
                                    "trailingTrivia": [
                                        {
                                            "kind": "WhitespaceTrivia",
                                            "text": " "
                                        }
                                    ]
                                },
                                "variableDeclarators": [
                                    {
                                        "kind": "VariableDeclarator",
                                        "fullStart": 645,
                                        "fullEnd": 666,
                                        "start": 645,
                                        "end": 666,
                                        "fullWidth": 21,
                                        "width": 21,
                                        "identifier": {
                                            "kind": "IdentifierName",
                                            "fullStart": 645,
                                            "fullEnd": 652,
                                            "start": 645,
                                            "end": 651,
                                            "fullWidth": 7,
                                            "width": 6,
                                            "text": "strObj",
                                            "value": "strObj",
                                            "valueText": "strObj",
                                            "hasTrailingTrivia": true,
                                            "trailingTrivia": [
                                                {
                                                    "kind": "WhitespaceTrivia",
                                                    "text": " "
                                                }
                                            ]
                                        },
                                        "equalsValueClause": {
                                            "kind": "EqualsValueClause",
                                            "fullStart": 652,
                                            "fullEnd": 666,
                                            "start": 652,
                                            "end": 666,
                                            "fullWidth": 14,
                                            "width": 14,
                                            "equalsToken": {
                                                "kind": "EqualsToken",
                                                "fullStart": 652,
                                                "fullEnd": 654,
                                                "start": 652,
                                                "end": 653,
                                                "fullWidth": 2,
                                                "width": 1,
                                                "text": "=",
                                                "value": "=",
                                                "valueText": "=",
                                                "hasTrailingTrivia": true,
                                                "trailingTrivia": [
                                                    {
                                                        "kind": "WhitespaceTrivia",
                                                        "text": " "
                                                    }
                                                ]
                                            },
                                            "value": {
                                                "kind": "ObjectCreationExpression",
                                                "fullStart": 654,
                                                "fullEnd": 666,
                                                "start": 654,
                                                "end": 666,
                                                "fullWidth": 12,
                                                "width": 12,
                                                "newKeyword": {
                                                    "kind": "NewKeyword",
                                                    "fullStart": 654,
                                                    "fullEnd": 658,
                                                    "start": 654,
                                                    "end": 657,
                                                    "fullWidth": 4,
                                                    "width": 3,
                                                    "text": "new",
                                                    "value": "new",
                                                    "valueText": "new",
                                                    "hasTrailingTrivia": true,
                                                    "trailingTrivia": [
                                                        {
                                                            "kind": "WhitespaceTrivia",
                                                            "text": " "
                                                        }
                                                    ]
                                                },
                                                "expression": {
                                                    "kind": "IdentifierName",
                                                    "fullStart": 658,
                                                    "fullEnd": 664,
                                                    "start": 658,
                                                    "end": 664,
                                                    "fullWidth": 6,
                                                    "width": 6,
                                                    "text": "String",
                                                    "value": "String",
                                                    "valueText": "String"
                                                },
                                                "argumentList": {
                                                    "kind": "ArgumentList",
                                                    "fullStart": 664,
                                                    "fullEnd": 666,
                                                    "start": 664,
                                                    "end": 666,
                                                    "fullWidth": 2,
                                                    "width": 2,
                                                    "openParenToken": {
                                                        "kind": "OpenParenToken",
                                                        "fullStart": 664,
                                                        "fullEnd": 665,
                                                        "start": 664,
                                                        "end": 665,
                                                        "fullWidth": 1,
                                                        "width": 1,
                                                        "text": "(",
                                                        "value": "(",
                                                        "valueText": "("
                                                    },
                                                    "arguments": [],
                                                    "closeParenToken": {
                                                        "kind": "CloseParenToken",
                                                        "fullStart": 665,
                                                        "fullEnd": 666,
                                                        "start": 665,
                                                        "end": 666,
                                                        "fullWidth": 1,
                                                        "width": 1,
                                                        "text": ")",
                                                        "value": ")",
                                                        "valueText": ")"
                                                    }
                                                }
                                            }
                                        }
                                    }
                                ]
                            },
                            "semicolonToken": {
                                "kind": "SemicolonToken",
                                "fullStart": 666,
                                "fullEnd": 669,
                                "start": 666,
                                "end": 667,
                                "fullWidth": 3,
                                "width": 1,
                                "text": ";",
                                "value": ";",
                                "valueText": ";",
                                "hasTrailingTrivia": true,
                                "hasTrailingNewLine": true,
                                "trailingTrivia": [
                                    {
                                        "kind": "NewLineTrivia",
                                        "text": "\r\n"
                                    }
                                ]
                            }
                        },
                        {
                            "kind": "VariableStatement",
                            "fullStart": 669,
                            "fullEnd": 697,
                            "start": 677,
                            "end": 695,
                            "fullWidth": 28,
                            "width": 18,
                            "modifiers": [],
                            "variableDeclaration": {
                                "kind": "VariableDeclaration",
                                "fullStart": 669,
                                "fullEnd": 694,
                                "start": 677,
                                "end": 694,
                                "fullWidth": 25,
                                "width": 17,
                                "varKeyword": {
                                    "kind": "VarKeyword",
                                    "fullStart": 669,
                                    "fullEnd": 681,
                                    "start": 677,
                                    "end": 680,
                                    "fullWidth": 12,
                                    "width": 3,
                                    "text": "var",
                                    "value": "var",
                                    "valueText": "var",
                                    "hasLeadingTrivia": true,
                                    "hasTrailingTrivia": true,
                                    "leadingTrivia": [
                                        {
                                            "kind": "WhitespaceTrivia",
                                            "text": "        "
                                        }
                                    ],
                                    "trailingTrivia": [
                                        {
                                            "kind": "WhitespaceTrivia",
                                            "text": " "
                                        }
                                    ]
                                },
                                "variableDeclarators": [
                                    {
                                        "kind": "VariableDeclarator",
                                        "fullStart": 681,
                                        "fullEnd": 694,
                                        "start": 681,
                                        "end": 694,
                                        "fullWidth": 13,
                                        "width": 13,
                                        "identifier": {
                                            "kind": "IdentifierName",
                                            "fullStart": 681,
                                            "fullEnd": 686,
                                            "start": 681,
                                            "end": 685,
                                            "fullWidth": 5,
                                            "width": 4,
                                            "text": "data",
                                            "value": "data",
                                            "valueText": "data",
                                            "hasTrailingTrivia": true,
                                            "trailingTrivia": [
                                                {
                                                    "kind": "WhitespaceTrivia",
                                                    "text": " "
                                                }
                                            ]
                                        },
                                        "equalsValueClause": {
                                            "kind": "EqualsValueClause",
                                            "fullStart": 686,
                                            "fullEnd": 694,
                                            "start": 686,
                                            "end": 694,
                                            "fullWidth": 8,
                                            "width": 8,
                                            "equalsToken": {
                                                "kind": "EqualsToken",
                                                "fullStart": 686,
                                                "fullEnd": 688,
                                                "start": 686,
                                                "end": 687,
                                                "fullWidth": 2,
                                                "width": 1,
                                                "text": "=",
                                                "value": "=",
                                                "valueText": "=",
                                                "hasTrailingTrivia": true,
                                                "trailingTrivia": [
                                                    {
                                                        "kind": "WhitespaceTrivia",
                                                        "text": " "
                                                    }
                                                ]
                                            },
                                            "value": {
                                                "kind": "StringLiteral",
                                                "fullStart": 688,
                                                "fullEnd": 694,
                                                "start": 688,
                                                "end": 694,
                                                "fullWidth": 6,
                                                "width": 6,
                                                "text": "\"data\"",
                                                "value": "data",
                                                "valueText": "data"
                                            }
                                        }
                                    }
                                ]
                            },
                            "semicolonToken": {
                                "kind": "SemicolonToken",
                                "fullStart": 694,
                                "fullEnd": 697,
                                "start": 694,
                                "end": 695,
                                "fullWidth": 3,
                                "width": 1,
                                "text": ";",
                                "value": ";",
                                "valueText": ";",
                                "hasTrailingTrivia": true,
                                "hasTrailingNewLine": true,
                                "trailingTrivia": [
                                    {
                                        "kind": "NewLineTrivia",
                                        "text": "\r\n"
                                    }
                                ]
                            }
                        },
                        {
                            "kind": "ExpressionStatement",
                            "fullStart": 697,
                            "fullEnd": 777,
                            "start": 705,
                            "end": 775,
                            "fullWidth": 80,
                            "width": 70,
                            "isIncrementallyUnusable": true,
                            "expression": {
                                "kind": "AssignmentExpression",
                                "fullStart": 697,
                                "fullEnd": 774,
                                "start": 705,
                                "end": 774,
                                "fullWidth": 77,
                                "width": 69,
                                "isIncrementallyUnusable": true,
                                "left": {
                                    "kind": "MemberAccessExpression",
                                    "fullStart": 697,
                                    "fullEnd": 716,
                                    "start": 705,
                                    "end": 715,
                                    "fullWidth": 19,
                                    "width": 10,
                                    "isIncrementallyUnusable": true,
                                    "expression": {
                                        "kind": "IdentifierName",
                                        "fullStart": 697,
                                        "fullEnd": 711,
                                        "start": 705,
                                        "end": 711,
                                        "fullWidth": 14,
                                        "width": 6,
                                        "text": "strObj",
                                        "value": "strObj",
                                        "valueText": "strObj",
                                        "hasLeadingTrivia": true,
                                        "leadingTrivia": [
                                            {
                                                "kind": "WhitespaceTrivia",
                                                "text": "        "
                                            }
                                        ]
                                    },
                                    "dotToken": {
                                        "kind": "DotToken",
                                        "fullStart": 711,
                                        "fullEnd": 712,
                                        "start": 711,
                                        "end": 712,
                                        "fullWidth": 1,
                                        "width": 1,
                                        "text": ".",
                                        "value": ".",
                                        "valueText": "."
                                    },
                                    "name": {
                                        "kind": "IdentifierName",
                                        "fullStart": 712,
                                        "fullEnd": 716,
                                        "start": 712,
                                        "end": 715,
                                        "fullWidth": 4,
                                        "width": 3,
                                        "text": "set",
                                        "value": "set",
                                        "valueText": "set",
                                        "hasTrailingTrivia": true,
                                        "trailingTrivia": [
                                            {
                                                "kind": "WhitespaceTrivia",
                                                "text": " "
                                            }
                                        ]
                                    }
                                },
                                "operatorToken": {
                                    "kind": "EqualsToken",
                                    "fullStart": 716,
                                    "fullEnd": 718,
                                    "start": 716,
                                    "end": 717,
                                    "fullWidth": 2,
                                    "width": 1,
                                    "text": "=",
                                    "value": "=",
                                    "valueText": "=",
                                    "hasTrailingTrivia": true,
                                    "trailingTrivia": [
                                        {
                                            "kind": "WhitespaceTrivia",
                                            "text": " "
                                        }
                                    ]
                                },
                                "right": {
                                    "kind": "FunctionExpression",
                                    "fullStart": 718,
                                    "fullEnd": 774,
                                    "start": 718,
                                    "end": 774,
                                    "fullWidth": 56,
                                    "width": 56,
                                    "functionKeyword": {
                                        "kind": "FunctionKeyword",
                                        "fullStart": 718,
                                        "fullEnd": 727,
                                        "start": 718,
                                        "end": 726,
                                        "fullWidth": 9,
                                        "width": 8,
                                        "text": "function",
                                        "value": "function",
                                        "valueText": "function",
                                        "hasTrailingTrivia": true,
                                        "trailingTrivia": [
                                            {
                                                "kind": "WhitespaceTrivia",
                                                "text": " "
                                            }
                                        ]
                                    },
                                    "callSignature": {
                                        "kind": "CallSignature",
                                        "fullStart": 727,
                                        "fullEnd": 735,
                                        "start": 727,
                                        "end": 734,
                                        "fullWidth": 8,
                                        "width": 7,
                                        "parameterList": {
                                            "kind": "ParameterList",
                                            "fullStart": 727,
                                            "fullEnd": 735,
                                            "start": 727,
                                            "end": 734,
                                            "fullWidth": 8,
                                            "width": 7,
                                            "openParenToken": {
                                                "kind": "OpenParenToken",
                                                "fullStart": 727,
                                                "fullEnd": 728,
                                                "start": 727,
                                                "end": 728,
                                                "fullWidth": 1,
                                                "width": 1,
                                                "text": "(",
                                                "value": "(",
                                                "valueText": "("
                                            },
                                            "parameters": [
                                                {
                                                    "kind": "Parameter",
                                                    "fullStart": 728,
                                                    "fullEnd": 733,
                                                    "start": 728,
                                                    "end": 733,
                                                    "fullWidth": 5,
<<<<<<< HEAD
                                                    "width": 5,
=======
                                                    "modifiers": [],
>>>>>>> e3c38734
                                                    "identifier": {
                                                        "kind": "IdentifierName",
                                                        "fullStart": 728,
                                                        "fullEnd": 733,
                                                        "start": 728,
                                                        "end": 733,
                                                        "fullWidth": 5,
                                                        "width": 5,
                                                        "text": "value",
                                                        "value": "value",
                                                        "valueText": "value"
                                                    }
                                                }
                                            ],
                                            "closeParenToken": {
                                                "kind": "CloseParenToken",
                                                "fullStart": 733,
                                                "fullEnd": 735,
                                                "start": 733,
                                                "end": 734,
                                                "fullWidth": 2,
                                                "width": 1,
                                                "text": ")",
                                                "value": ")",
                                                "valueText": ")",
                                                "hasTrailingTrivia": true,
                                                "trailingTrivia": [
                                                    {
                                                        "kind": "WhitespaceTrivia",
                                                        "text": " "
                                                    }
                                                ]
                                            }
                                        }
                                    },
                                    "block": {
                                        "kind": "Block",
                                        "fullStart": 735,
                                        "fullEnd": 774,
                                        "start": 735,
                                        "end": 774,
                                        "fullWidth": 39,
                                        "width": 39,
                                        "openBraceToken": {
                                            "kind": "OpenBraceToken",
                                            "fullStart": 735,
                                            "fullEnd": 738,
                                            "start": 735,
                                            "end": 736,
                                            "fullWidth": 3,
                                            "width": 1,
                                            "text": "{",
                                            "value": "{",
                                            "valueText": "{",
                                            "hasTrailingTrivia": true,
                                            "hasTrailingNewLine": true,
                                            "trailingTrivia": [
                                                {
                                                    "kind": "NewLineTrivia",
                                                    "text": "\r\n"
                                                }
                                            ]
                                        },
                                        "statements": [
                                            {
                                                "kind": "ExpressionStatement",
                                                "fullStart": 738,
                                                "fullEnd": 765,
                                                "start": 750,
                                                "end": 763,
                                                "fullWidth": 27,
                                                "width": 13,
                                                "expression": {
                                                    "kind": "AssignmentExpression",
                                                    "fullStart": 738,
                                                    "fullEnd": 762,
                                                    "start": 750,
                                                    "end": 762,
                                                    "fullWidth": 24,
                                                    "width": 12,
                                                    "left": {
                                                        "kind": "IdentifierName",
                                                        "fullStart": 738,
                                                        "fullEnd": 755,
                                                        "start": 750,
                                                        "end": 754,
                                                        "fullWidth": 17,
                                                        "width": 4,
                                                        "text": "data",
                                                        "value": "data",
                                                        "valueText": "data",
                                                        "hasLeadingTrivia": true,
                                                        "hasTrailingTrivia": true,
                                                        "leadingTrivia": [
                                                            {
                                                                "kind": "WhitespaceTrivia",
                                                                "text": "            "
                                                            }
                                                        ],
                                                        "trailingTrivia": [
                                                            {
                                                                "kind": "WhitespaceTrivia",
                                                                "text": " "
                                                            }
                                                        ]
                                                    },
                                                    "operatorToken": {
                                                        "kind": "EqualsToken",
                                                        "fullStart": 755,
                                                        "fullEnd": 757,
                                                        "start": 755,
                                                        "end": 756,
                                                        "fullWidth": 2,
                                                        "width": 1,
                                                        "text": "=",
                                                        "value": "=",
                                                        "valueText": "=",
                                                        "hasTrailingTrivia": true,
                                                        "trailingTrivia": [
                                                            {
                                                                "kind": "WhitespaceTrivia",
                                                                "text": " "
                                                            }
                                                        ]
                                                    },
                                                    "right": {
                                                        "kind": "IdentifierName",
                                                        "fullStart": 757,
                                                        "fullEnd": 762,
                                                        "start": 757,
                                                        "end": 762,
                                                        "fullWidth": 5,
                                                        "width": 5,
                                                        "text": "value",
                                                        "value": "value",
                                                        "valueText": "value"
                                                    }
                                                },
                                                "semicolonToken": {
                                                    "kind": "SemicolonToken",
                                                    "fullStart": 762,
                                                    "fullEnd": 765,
                                                    "start": 762,
                                                    "end": 763,
                                                    "fullWidth": 3,
                                                    "width": 1,
                                                    "text": ";",
                                                    "value": ";",
                                                    "valueText": ";",
                                                    "hasTrailingTrivia": true,
                                                    "hasTrailingNewLine": true,
                                                    "trailingTrivia": [
                                                        {
                                                            "kind": "NewLineTrivia",
                                                            "text": "\r\n"
                                                        }
                                                    ]
                                                }
                                            }
                                        ],
                                        "closeBraceToken": {
                                            "kind": "CloseBraceToken",
                                            "fullStart": 765,
                                            "fullEnd": 774,
                                            "start": 773,
                                            "end": 774,
                                            "fullWidth": 9,
                                            "width": 1,
                                            "text": "}",
                                            "value": "}",
                                            "valueText": "}",
                                            "hasLeadingTrivia": true,
                                            "leadingTrivia": [
                                                {
                                                    "kind": "WhitespaceTrivia",
                                                    "text": "        "
                                                }
                                            ]
                                        }
                                    }
                                }
                            },
                            "semicolonToken": {
                                "kind": "SemicolonToken",
                                "fullStart": 774,
                                "fullEnd": 777,
                                "start": 774,
                                "end": 775,
                                "fullWidth": 3,
                                "width": 1,
                                "text": ";",
                                "value": ";",
                                "valueText": ";",
                                "hasTrailingTrivia": true,
                                "hasTrailingNewLine": true,
                                "trailingTrivia": [
                                    {
                                        "kind": "NewLineTrivia",
                                        "text": "\r\n"
                                    }
                                ]
                            }
                        },
                        {
                            "kind": "VariableStatement",
                            "fullStart": 777,
                            "fullEnd": 860,
                            "start": 787,
                            "end": 858,
                            "fullWidth": 83,
                            "width": 71,
                            "modifiers": [],
                            "variableDeclaration": {
                                "kind": "VariableDeclaration",
                                "fullStart": 777,
                                "fullEnd": 857,
                                "start": 787,
                                "end": 857,
                                "fullWidth": 80,
                                "width": 70,
                                "varKeyword": {
                                    "kind": "VarKeyword",
                                    "fullStart": 777,
                                    "fullEnd": 791,
                                    "start": 787,
                                    "end": 790,
                                    "fullWidth": 14,
                                    "width": 3,
                                    "text": "var",
                                    "value": "var",
                                    "valueText": "var",
                                    "hasLeadingTrivia": true,
                                    "hasLeadingNewLine": true,
                                    "hasTrailingTrivia": true,
                                    "leadingTrivia": [
                                        {
                                            "kind": "NewLineTrivia",
                                            "text": "\r\n"
                                        },
                                        {
                                            "kind": "WhitespaceTrivia",
                                            "text": "        "
                                        }
                                    ],
                                    "trailingTrivia": [
                                        {
                                            "kind": "WhitespaceTrivia",
                                            "text": " "
                                        }
                                    ]
                                },
                                "variableDeclarators": [
                                    {
                                        "kind": "VariableDeclarator",
                                        "fullStart": 791,
                                        "fullEnd": 857,
                                        "start": 791,
                                        "end": 857,
                                        "fullWidth": 66,
                                        "width": 66,
                                        "identifier": {
                                            "kind": "IdentifierName",
                                            "fullStart": 791,
                                            "fullEnd": 798,
                                            "start": 791,
                                            "end": 797,
                                            "fullWidth": 7,
                                            "width": 6,
                                            "text": "newObj",
                                            "value": "newObj",
                                            "valueText": "newObj",
                                            "hasTrailingTrivia": true,
                                            "trailingTrivia": [
                                                {
                                                    "kind": "WhitespaceTrivia",
                                                    "text": " "
                                                }
                                            ]
                                        },
                                        "equalsValueClause": {
                                            "kind": "EqualsValueClause",
                                            "fullStart": 798,
                                            "fullEnd": 857,
                                            "start": 798,
                                            "end": 857,
                                            "fullWidth": 59,
                                            "width": 59,
                                            "equalsToken": {
                                                "kind": "EqualsToken",
                                                "fullStart": 798,
                                                "fullEnd": 800,
                                                "start": 798,
                                                "end": 799,
                                                "fullWidth": 2,
                                                "width": 1,
                                                "text": "=",
                                                "value": "=",
                                                "valueText": "=",
                                                "hasTrailingTrivia": true,
                                                "trailingTrivia": [
                                                    {
                                                        "kind": "WhitespaceTrivia",
                                                        "text": " "
                                                    }
                                                ]
                                            },
                                            "value": {
                                                "kind": "InvocationExpression",
                                                "fullStart": 800,
                                                "fullEnd": 857,
                                                "start": 800,
                                                "end": 857,
                                                "fullWidth": 57,
                                                "width": 57,
                                                "expression": {
                                                    "kind": "MemberAccessExpression",
                                                    "fullStart": 800,
                                                    "fullEnd": 813,
                                                    "start": 800,
                                                    "end": 813,
                                                    "fullWidth": 13,
                                                    "width": 13,
                                                    "expression": {
                                                        "kind": "IdentifierName",
                                                        "fullStart": 800,
                                                        "fullEnd": 806,
                                                        "start": 800,
                                                        "end": 806,
                                                        "fullWidth": 6,
                                                        "width": 6,
                                                        "text": "Object",
                                                        "value": "Object",
                                                        "valueText": "Object"
                                                    },
                                                    "dotToken": {
                                                        "kind": "DotToken",
                                                        "fullStart": 806,
                                                        "fullEnd": 807,
                                                        "start": 806,
                                                        "end": 807,
                                                        "fullWidth": 1,
                                                        "width": 1,
                                                        "text": ".",
                                                        "value": ".",
                                                        "valueText": "."
                                                    },
                                                    "name": {
                                                        "kind": "IdentifierName",
                                                        "fullStart": 807,
                                                        "fullEnd": 813,
                                                        "start": 807,
                                                        "end": 813,
                                                        "fullWidth": 6,
                                                        "width": 6,
                                                        "text": "create",
                                                        "value": "create",
                                                        "valueText": "create"
                                                    }
                                                },
                                                "argumentList": {
                                                    "kind": "ArgumentList",
                                                    "fullStart": 813,
                                                    "fullEnd": 857,
                                                    "start": 813,
                                                    "end": 857,
                                                    "fullWidth": 44,
                                                    "width": 44,
                                                    "openParenToken": {
                                                        "kind": "OpenParenToken",
                                                        "fullStart": 813,
                                                        "fullEnd": 814,
                                                        "start": 813,
                                                        "end": 814,
                                                        "fullWidth": 1,
                                                        "width": 1,
                                                        "text": "(",
                                                        "value": "(",
                                                        "valueText": "("
                                                    },
                                                    "arguments": [
                                                        {
                                                            "kind": "ObjectLiteralExpression",
                                                            "fullStart": 814,
                                                            "fullEnd": 816,
                                                            "start": 814,
                                                            "end": 816,
                                                            "fullWidth": 2,
                                                            "width": 2,
                                                            "openBraceToken": {
                                                                "kind": "OpenBraceToken",
                                                                "fullStart": 814,
                                                                "fullEnd": 815,
                                                                "start": 814,
                                                                "end": 815,
                                                                "fullWidth": 1,
                                                                "width": 1,
                                                                "text": "{",
                                                                "value": "{",
                                                                "valueText": "{"
                                                            },
                                                            "propertyAssignments": [],
                                                            "closeBraceToken": {
                                                                "kind": "CloseBraceToken",
                                                                "fullStart": 815,
                                                                "fullEnd": 816,
                                                                "start": 815,
                                                                "end": 816,
                                                                "fullWidth": 1,
                                                                "width": 1,
                                                                "text": "}",
                                                                "value": "}",
                                                                "valueText": "}"
                                                            }
                                                        },
                                                        {
                                                            "kind": "CommaToken",
                                                            "fullStart": 816,
                                                            "fullEnd": 818,
                                                            "start": 816,
                                                            "end": 817,
                                                            "fullWidth": 2,
                                                            "width": 1,
                                                            "text": ",",
                                                            "value": ",",
                                                            "valueText": ",",
                                                            "hasTrailingTrivia": true,
                                                            "trailingTrivia": [
                                                                {
                                                                    "kind": "WhitespaceTrivia",
                                                                    "text": " "
                                                                }
                                                            ]
                                                        },
                                                        {
                                                            "kind": "ObjectLiteralExpression",
                                                            "fullStart": 818,
                                                            "fullEnd": 856,
                                                            "start": 818,
                                                            "end": 856,
                                                            "fullWidth": 38,
                                                            "width": 38,
                                                            "openBraceToken": {
                                                                "kind": "OpenBraceToken",
                                                                "fullStart": 818,
                                                                "fullEnd": 821,
                                                                "start": 818,
                                                                "end": 819,
                                                                "fullWidth": 3,
                                                                "width": 1,
                                                                "text": "{",
                                                                "value": "{",
                                                                "valueText": "{",
                                                                "hasTrailingTrivia": true,
                                                                "hasTrailingNewLine": true,
                                                                "trailingTrivia": [
                                                                    {
                                                                        "kind": "NewLineTrivia",
                                                                        "text": "\r\n"
                                                                    }
                                                                ]
                                                            },
                                                            "propertyAssignments": [
                                                                {
                                                                    "kind": "SimplePropertyAssignment",
                                                                    "fullStart": 821,
                                                                    "fullEnd": 847,
                                                                    "start": 833,
                                                                    "end": 845,
                                                                    "fullWidth": 26,
                                                                    "width": 12,
                                                                    "propertyName": {
                                                                        "kind": "IdentifierName",
                                                                        "fullStart": 821,
                                                                        "fullEnd": 837,
                                                                        "start": 833,
                                                                        "end": 837,
                                                                        "fullWidth": 16,
                                                                        "width": 4,
                                                                        "text": "prop",
                                                                        "value": "prop",
                                                                        "valueText": "prop",
                                                                        "hasLeadingTrivia": true,
                                                                        "leadingTrivia": [
                                                                            {
                                                                                "kind": "WhitespaceTrivia",
                                                                                "text": "            "
                                                                            }
                                                                        ]
                                                                    },
                                                                    "colonToken": {
                                                                        "kind": "ColonToken",
                                                                        "fullStart": 837,
                                                                        "fullEnd": 839,
                                                                        "start": 837,
                                                                        "end": 838,
                                                                        "fullWidth": 2,
                                                                        "width": 1,
                                                                        "text": ":",
                                                                        "value": ":",
                                                                        "valueText": ":",
                                                                        "hasTrailingTrivia": true,
                                                                        "trailingTrivia": [
                                                                            {
                                                                                "kind": "WhitespaceTrivia",
                                                                                "text": " "
                                                                            }
                                                                        ]
                                                                    },
                                                                    "expression": {
                                                                        "kind": "IdentifierName",
                                                                        "fullStart": 839,
                                                                        "fullEnd": 847,
                                                                        "start": 839,
                                                                        "end": 845,
                                                                        "fullWidth": 8,
                                                                        "width": 6,
                                                                        "text": "strObj",
                                                                        "value": "strObj",
                                                                        "valueText": "strObj",
                                                                        "hasTrailingTrivia": true,
                                                                        "hasTrailingNewLine": true,
                                                                        "trailingTrivia": [
                                                                            {
                                                                                "kind": "NewLineTrivia",
                                                                                "text": "\r\n"
                                                                            }
                                                                        ]
                                                                    }
                                                                }
                                                            ],
                                                            "closeBraceToken": {
                                                                "kind": "CloseBraceToken",
                                                                "fullStart": 847,
                                                                "fullEnd": 856,
                                                                "start": 855,
                                                                "end": 856,
                                                                "fullWidth": 9,
                                                                "width": 1,
                                                                "text": "}",
                                                                "value": "}",
                                                                "valueText": "}",
                                                                "hasLeadingTrivia": true,
                                                                "leadingTrivia": [
                                                                    {
                                                                        "kind": "WhitespaceTrivia",
                                                                        "text": "        "
                                                                    }
                                                                ]
                                                            }
                                                        }
                                                    ],
                                                    "closeParenToken": {
                                                        "kind": "CloseParenToken",
                                                        "fullStart": 856,
                                                        "fullEnd": 857,
                                                        "start": 856,
                                                        "end": 857,
                                                        "fullWidth": 1,
                                                        "width": 1,
                                                        "text": ")",
                                                        "value": ")",
                                                        "valueText": ")"
                                                    }
                                                }
                                            }
                                        }
                                    }
                                ]
                            },
                            "semicolonToken": {
                                "kind": "SemicolonToken",
                                "fullStart": 857,
                                "fullEnd": 860,
                                "start": 857,
                                "end": 858,
                                "fullWidth": 3,
                                "width": 1,
                                "text": ";",
                                "value": ";",
                                "valueText": ";",
                                "hasTrailingTrivia": true,
                                "hasTrailingNewLine": true,
                                "trailingTrivia": [
                                    {
                                        "kind": "NewLineTrivia",
                                        "text": "\r\n"
                                    }
                                ]
                            }
                        },
                        {
                            "kind": "VariableStatement",
                            "fullStart": 860,
                            "fullEnd": 920,
                            "start": 870,
                            "end": 918,
                            "fullWidth": 60,
                            "width": 48,
                            "modifiers": [],
                            "variableDeclaration": {
                                "kind": "VariableDeclaration",
                                "fullStart": 860,
                                "fullEnd": 917,
                                "start": 870,
                                "end": 917,
                                "fullWidth": 57,
                                "width": 47,
                                "varKeyword": {
                                    "kind": "VarKeyword",
                                    "fullStart": 860,
                                    "fullEnd": 874,
                                    "start": 870,
                                    "end": 873,
                                    "fullWidth": 14,
                                    "width": 3,
                                    "text": "var",
                                    "value": "var",
                                    "valueText": "var",
                                    "hasLeadingTrivia": true,
                                    "hasLeadingNewLine": true,
                                    "hasTrailingTrivia": true,
                                    "leadingTrivia": [
                                        {
                                            "kind": "NewLineTrivia",
                                            "text": "\r\n"
                                        },
                                        {
                                            "kind": "WhitespaceTrivia",
                                            "text": "        "
                                        }
                                    ],
                                    "trailingTrivia": [
                                        {
                                            "kind": "WhitespaceTrivia",
                                            "text": " "
                                        }
                                    ]
                                },
                                "variableDeclarators": [
                                    {
                                        "kind": "VariableDeclarator",
                                        "fullStart": 874,
                                        "fullEnd": 917,
                                        "start": 874,
                                        "end": 917,
                                        "fullWidth": 43,
                                        "width": 43,
                                        "identifier": {
                                            "kind": "IdentifierName",
                                            "fullStart": 874,
                                            "fullEnd": 886,
                                            "start": 874,
                                            "end": 885,
                                            "fullWidth": 12,
                                            "width": 11,
                                            "text": "hasProperty",
                                            "value": "hasProperty",
                                            "valueText": "hasProperty",
                                            "hasTrailingTrivia": true,
                                            "trailingTrivia": [
                                                {
                                                    "kind": "WhitespaceTrivia",
                                                    "text": " "
                                                }
                                            ]
                                        },
                                        "equalsValueClause": {
                                            "kind": "EqualsValueClause",
                                            "fullStart": 886,
                                            "fullEnd": 917,
                                            "start": 886,
                                            "end": 917,
                                            "fullWidth": 31,
                                            "width": 31,
                                            "equalsToken": {
                                                "kind": "EqualsToken",
                                                "fullStart": 886,
                                                "fullEnd": 888,
                                                "start": 886,
                                                "end": 887,
                                                "fullWidth": 2,
                                                "width": 1,
                                                "text": "=",
                                                "value": "=",
                                                "valueText": "=",
                                                "hasTrailingTrivia": true,
                                                "trailingTrivia": [
                                                    {
                                                        "kind": "WhitespaceTrivia",
                                                        "text": " "
                                                    }
                                                ]
                                            },
                                            "value": {
                                                "kind": "InvocationExpression",
                                                "fullStart": 888,
                                                "fullEnd": 917,
                                                "start": 888,
                                                "end": 917,
                                                "fullWidth": 29,
                                                "width": 29,
                                                "expression": {
                                                    "kind": "MemberAccessExpression",
                                                    "fullStart": 888,
                                                    "fullEnd": 909,
                                                    "start": 888,
                                                    "end": 909,
                                                    "fullWidth": 21,
                                                    "width": 21,
                                                    "expression": {
                                                        "kind": "IdentifierName",
                                                        "fullStart": 888,
                                                        "fullEnd": 894,
                                                        "start": 888,
                                                        "end": 894,
                                                        "fullWidth": 6,
                                                        "width": 6,
                                                        "text": "newObj",
                                                        "value": "newObj",
                                                        "valueText": "newObj"
                                                    },
                                                    "dotToken": {
                                                        "kind": "DotToken",
                                                        "fullStart": 894,
                                                        "fullEnd": 895,
                                                        "start": 894,
                                                        "end": 895,
                                                        "fullWidth": 1,
                                                        "width": 1,
                                                        "text": ".",
                                                        "value": ".",
                                                        "valueText": "."
                                                    },
                                                    "name": {
                                                        "kind": "IdentifierName",
                                                        "fullStart": 895,
                                                        "fullEnd": 909,
                                                        "start": 895,
                                                        "end": 909,
                                                        "fullWidth": 14,
                                                        "width": 14,
                                                        "text": "hasOwnProperty",
                                                        "value": "hasOwnProperty",
                                                        "valueText": "hasOwnProperty"
                                                    }
                                                },
                                                "argumentList": {
                                                    "kind": "ArgumentList",
                                                    "fullStart": 909,
                                                    "fullEnd": 917,
                                                    "start": 909,
                                                    "end": 917,
                                                    "fullWidth": 8,
                                                    "width": 8,
                                                    "openParenToken": {
                                                        "kind": "OpenParenToken",
                                                        "fullStart": 909,
                                                        "fullEnd": 910,
                                                        "start": 909,
                                                        "end": 910,
                                                        "fullWidth": 1,
                                                        "width": 1,
                                                        "text": "(",
                                                        "value": "(",
                                                        "valueText": "("
                                                    },
                                                    "arguments": [
                                                        {
                                                            "kind": "StringLiteral",
                                                            "fullStart": 910,
                                                            "fullEnd": 916,
                                                            "start": 910,
                                                            "end": 916,
                                                            "fullWidth": 6,
                                                            "width": 6,
                                                            "text": "\"prop\"",
                                                            "value": "prop",
                                                            "valueText": "prop"
                                                        }
                                                    ],
                                                    "closeParenToken": {
                                                        "kind": "CloseParenToken",
                                                        "fullStart": 916,
                                                        "fullEnd": 917,
                                                        "start": 916,
                                                        "end": 917,
                                                        "fullWidth": 1,
                                                        "width": 1,
                                                        "text": ")",
                                                        "value": ")",
                                                        "valueText": ")"
                                                    }
                                                }
                                            }
                                        }
                                    }
                                ]
                            },
                            "semicolonToken": {
                                "kind": "SemicolonToken",
                                "fullStart": 917,
                                "fullEnd": 920,
                                "start": 917,
                                "end": 918,
                                "fullWidth": 3,
                                "width": 1,
                                "text": ";",
                                "value": ";",
                                "valueText": ";",
                                "hasTrailingTrivia": true,
                                "hasTrailingNewLine": true,
                                "trailingTrivia": [
                                    {
                                        "kind": "NewLineTrivia",
                                        "text": "\r\n"
                                    }
                                ]
                            }
                        },
                        {
                            "kind": "ExpressionStatement",
                            "fullStart": 920,
                            "fullEnd": 961,
                            "start": 930,
                            "end": 959,
                            "fullWidth": 41,
                            "width": 29,
                            "expression": {
                                "kind": "AssignmentExpression",
                                "fullStart": 920,
                                "fullEnd": 958,
                                "start": 930,
                                "end": 958,
                                "fullWidth": 38,
                                "width": 28,
                                "left": {
                                    "kind": "MemberAccessExpression",
                                    "fullStart": 920,
                                    "fullEnd": 942,
                                    "start": 930,
                                    "end": 941,
                                    "fullWidth": 22,
                                    "width": 11,
                                    "expression": {
                                        "kind": "IdentifierName",
                                        "fullStart": 920,
                                        "fullEnd": 936,
                                        "start": 930,
                                        "end": 936,
                                        "fullWidth": 16,
                                        "width": 6,
                                        "text": "newObj",
                                        "value": "newObj",
                                        "valueText": "newObj",
                                        "hasLeadingTrivia": true,
                                        "hasLeadingNewLine": true,
                                        "leadingTrivia": [
                                            {
                                                "kind": "NewLineTrivia",
                                                "text": "\r\n"
                                            },
                                            {
                                                "kind": "WhitespaceTrivia",
                                                "text": "        "
                                            }
                                        ]
                                    },
                                    "dotToken": {
                                        "kind": "DotToken",
                                        "fullStart": 936,
                                        "fullEnd": 937,
                                        "start": 936,
                                        "end": 937,
                                        "fullWidth": 1,
                                        "width": 1,
                                        "text": ".",
                                        "value": ".",
                                        "valueText": "."
                                    },
                                    "name": {
                                        "kind": "IdentifierName",
                                        "fullStart": 937,
                                        "fullEnd": 942,
                                        "start": 937,
                                        "end": 941,
                                        "fullWidth": 5,
                                        "width": 4,
                                        "text": "prop",
                                        "value": "prop",
                                        "valueText": "prop",
                                        "hasTrailingTrivia": true,
                                        "trailingTrivia": [
                                            {
                                                "kind": "WhitespaceTrivia",
                                                "text": " "
                                            }
                                        ]
                                    }
                                },
                                "operatorToken": {
                                    "kind": "EqualsToken",
                                    "fullStart": 942,
                                    "fullEnd": 944,
                                    "start": 942,
                                    "end": 943,
                                    "fullWidth": 2,
                                    "width": 1,
                                    "text": "=",
                                    "value": "=",
                                    "valueText": "=",
                                    "hasTrailingTrivia": true,
                                    "trailingTrivia": [
                                        {
                                            "kind": "WhitespaceTrivia",
                                            "text": " "
                                        }
                                    ]
                                },
                                "right": {
                                    "kind": "StringLiteral",
                                    "fullStart": 944,
                                    "fullEnd": 958,
                                    "start": 944,
                                    "end": 958,
                                    "fullWidth": 14,
                                    "width": 14,
                                    "text": "\"overrideData\"",
                                    "value": "overrideData",
                                    "valueText": "overrideData"
                                }
                            },
                            "semicolonToken": {
                                "kind": "SemicolonToken",
                                "fullStart": 958,
                                "fullEnd": 961,
                                "start": 958,
                                "end": 959,
                                "fullWidth": 3,
                                "width": 1,
                                "text": ";",
                                "value": ";",
                                "valueText": ";",
                                "hasTrailingTrivia": true,
                                "hasTrailingNewLine": true,
                                "trailingTrivia": [
                                    {
                                        "kind": "NewLineTrivia",
                                        "text": "\r\n"
                                    }
                                ]
                            }
                        },
                        {
                            "kind": "ReturnStatement",
                            "fullStart": 961,
                            "fullEnd": 1019,
                            "start": 971,
                            "end": 1017,
                            "fullWidth": 58,
                            "width": 46,
                            "returnKeyword": {
                                "kind": "ReturnKeyword",
                                "fullStart": 961,
                                "fullEnd": 978,
                                "start": 971,
                                "end": 977,
                                "fullWidth": 17,
                                "width": 6,
                                "text": "return",
                                "value": "return",
                                "valueText": "return",
                                "hasLeadingTrivia": true,
                                "hasLeadingNewLine": true,
                                "hasTrailingTrivia": true,
                                "leadingTrivia": [
                                    {
                                        "kind": "NewLineTrivia",
                                        "text": "\r\n"
                                    },
                                    {
                                        "kind": "WhitespaceTrivia",
                                        "text": "        "
                                    }
                                ],
                                "trailingTrivia": [
                                    {
                                        "kind": "WhitespaceTrivia",
                                        "text": " "
                                    }
                                ]
                            },
                            "expression": {
                                "kind": "LogicalAndExpression",
                                "fullStart": 978,
                                "fullEnd": 1016,
                                "start": 978,
                                "end": 1016,
                                "fullWidth": 38,
                                "width": 38,
                                "left": {
                                    "kind": "IdentifierName",
                                    "fullStart": 978,
                                    "fullEnd": 990,
                                    "start": 978,
                                    "end": 989,
                                    "fullWidth": 12,
                                    "width": 11,
                                    "text": "hasProperty",
                                    "value": "hasProperty",
                                    "valueText": "hasProperty",
                                    "hasTrailingTrivia": true,
                                    "trailingTrivia": [
                                        {
                                            "kind": "WhitespaceTrivia",
                                            "text": " "
                                        }
                                    ]
                                },
                                "operatorToken": {
                                    "kind": "AmpersandAmpersandToken",
                                    "fullStart": 990,
                                    "fullEnd": 993,
                                    "start": 990,
                                    "end": 992,
                                    "fullWidth": 3,
                                    "width": 2,
                                    "text": "&&",
                                    "value": "&&",
                                    "valueText": "&&",
                                    "hasTrailingTrivia": true,
                                    "trailingTrivia": [
                                        {
                                            "kind": "WhitespaceTrivia",
                                            "text": " "
                                        }
                                    ]
                                },
                                "right": {
                                    "kind": "EqualsExpression",
                                    "fullStart": 993,
                                    "fullEnd": 1016,
                                    "start": 993,
                                    "end": 1016,
                                    "fullWidth": 23,
                                    "width": 23,
                                    "left": {
                                        "kind": "IdentifierName",
                                        "fullStart": 993,
                                        "fullEnd": 998,
                                        "start": 993,
                                        "end": 997,
                                        "fullWidth": 5,
                                        "width": 4,
                                        "text": "data",
                                        "value": "data",
                                        "valueText": "data",
                                        "hasTrailingTrivia": true,
                                        "trailingTrivia": [
                                            {
                                                "kind": "WhitespaceTrivia",
                                                "text": " "
                                            }
                                        ]
                                    },
                                    "operatorToken": {
                                        "kind": "EqualsEqualsEqualsToken",
                                        "fullStart": 998,
                                        "fullEnd": 1002,
                                        "start": 998,
                                        "end": 1001,
                                        "fullWidth": 4,
                                        "width": 3,
                                        "text": "===",
                                        "value": "===",
                                        "valueText": "===",
                                        "hasTrailingTrivia": true,
                                        "trailingTrivia": [
                                            {
                                                "kind": "WhitespaceTrivia",
                                                "text": " "
                                            }
                                        ]
                                    },
                                    "right": {
                                        "kind": "StringLiteral",
                                        "fullStart": 1002,
                                        "fullEnd": 1016,
                                        "start": 1002,
                                        "end": 1016,
                                        "fullWidth": 14,
                                        "width": 14,
                                        "text": "\"overrideData\"",
                                        "value": "overrideData",
                                        "valueText": "overrideData"
                                    }
                                }
                            },
                            "semicolonToken": {
                                "kind": "SemicolonToken",
                                "fullStart": 1016,
                                "fullEnd": 1019,
                                "start": 1016,
                                "end": 1017,
                                "fullWidth": 3,
                                "width": 1,
                                "text": ";",
                                "value": ";",
                                "valueText": ";",
                                "hasTrailingTrivia": true,
                                "hasTrailingNewLine": true,
                                "trailingTrivia": [
                                    {
                                        "kind": "NewLineTrivia",
                                        "text": "\r\n"
                                    }
                                ]
                            }
                        }
                    ],
                    "closeBraceToken": {
                        "kind": "CloseBraceToken",
                        "fullStart": 1019,
                        "fullEnd": 1026,
                        "start": 1023,
                        "end": 1024,
                        "fullWidth": 7,
                        "width": 1,
                        "text": "}",
                        "value": "}",
                        "valueText": "}",
                        "hasLeadingTrivia": true,
                        "hasTrailingTrivia": true,
                        "hasTrailingNewLine": true,
                        "leadingTrivia": [
                            {
                                "kind": "WhitespaceTrivia",
                                "text": "    "
                            }
                        ],
                        "trailingTrivia": [
                            {
                                "kind": "NewLineTrivia",
                                "text": "\r\n"
                            }
                        ]
                    }
                }
            },
            {
                "kind": "ExpressionStatement",
                "fullStart": 1026,
                "fullEnd": 1050,
                "start": 1026,
                "end": 1048,
                "fullWidth": 24,
                "width": 22,
                "expression": {
                    "kind": "InvocationExpression",
                    "fullStart": 1026,
                    "fullEnd": 1047,
                    "start": 1026,
                    "end": 1047,
                    "fullWidth": 21,
                    "width": 21,
                    "expression": {
                        "kind": "IdentifierName",
                        "fullStart": 1026,
                        "fullEnd": 1037,
                        "start": 1026,
                        "end": 1037,
                        "fullWidth": 11,
                        "width": 11,
                        "text": "runTestCase",
                        "value": "runTestCase",
                        "valueText": "runTestCase"
                    },
                    "argumentList": {
                        "kind": "ArgumentList",
                        "fullStart": 1037,
                        "fullEnd": 1047,
                        "start": 1037,
                        "end": 1047,
                        "fullWidth": 10,
                        "width": 10,
                        "openParenToken": {
                            "kind": "OpenParenToken",
                            "fullStart": 1037,
                            "fullEnd": 1038,
                            "start": 1037,
                            "end": 1038,
                            "fullWidth": 1,
                            "width": 1,
                            "text": "(",
                            "value": "(",
                            "valueText": "("
                        },
                        "arguments": [
                            {
                                "kind": "IdentifierName",
                                "fullStart": 1038,
                                "fullEnd": 1046,
                                "start": 1038,
                                "end": 1046,
                                "fullWidth": 8,
                                "width": 8,
                                "text": "testcase",
                                "value": "testcase",
                                "valueText": "testcase"
                            }
                        ],
                        "closeParenToken": {
                            "kind": "CloseParenToken",
                            "fullStart": 1046,
                            "fullEnd": 1047,
                            "start": 1046,
                            "end": 1047,
                            "fullWidth": 1,
                            "width": 1,
                            "text": ")",
                            "value": ")",
                            "valueText": ")"
                        }
                    }
                },
                "semicolonToken": {
                    "kind": "SemicolonToken",
                    "fullStart": 1047,
                    "fullEnd": 1050,
                    "start": 1047,
                    "end": 1048,
                    "fullWidth": 3,
                    "width": 1,
                    "text": ";",
                    "value": ";",
                    "valueText": ";",
                    "hasTrailingTrivia": true,
                    "hasTrailingNewLine": true,
                    "trailingTrivia": [
                        {
                            "kind": "NewLineTrivia",
                            "text": "\r\n"
                        }
                    ]
                }
            }
        ],
        "endOfFileToken": {
            "kind": "EndOfFileToken",
            "fullStart": 1050,
            "fullEnd": 1050,
            "start": 1050,
            "end": 1050,
            "fullWidth": 0,
            "width": 0,
            "text": ""
        }
    },
    "lineMap": {
        "lineStarts": [
            0,
            67,
            152,
            232,
            308,
            380,
            385,
            439,
            601,
            606,
            608,
            610,
            633,
            669,
            697,
            738,
            765,
            777,
            779,
            821,
            847,
            860,
            862,
            920,
            922,
            961,
            963,
            1019,
            1026,
            1050
        ],
        "length": 1050
    }
}<|MERGE_RESOLUTION|>--- conflicted
+++ resolved
@@ -688,11 +688,8 @@
                                                     "start": 728,
                                                     "end": 733,
                                                     "fullWidth": 5,
-<<<<<<< HEAD
                                                     "width": 5,
-=======
                                                     "modifiers": [],
->>>>>>> e3c38734
                                                     "identifier": {
                                                         "kind": "IdentifierName",
                                                         "fullStart": 728,
