--- conflicted
+++ resolved
@@ -250,12 +250,8 @@
                                         "start": 649,
                                         "end": 664,
                                         "fullWidth": 15,
-<<<<<<< HEAD
                                         "width": 15,
-                                        "identifier": {
-=======
                                         "propertyName": {
->>>>>>> 85e84683
                                             "kind": "IdentifierName",
                                             "fullStart": 649,
                                             "fullEnd": 653,
@@ -624,12 +620,8 @@
                                         "start": 716,
                                         "end": 779,
                                         "fullWidth": 63,
-<<<<<<< HEAD
                                         "width": 63,
-                                        "identifier": {
-=======
                                         "propertyName": {
->>>>>>> 85e84683
                                             "kind": "IdentifierName",
                                             "fullStart": 716,
                                             "fullEnd": 723,
