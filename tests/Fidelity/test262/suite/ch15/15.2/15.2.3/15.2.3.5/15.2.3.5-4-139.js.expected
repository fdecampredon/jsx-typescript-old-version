--- conflicted
+++ resolved
@@ -250,12 +250,8 @@
                                         "start": 611,
                                         "end": 736,
                                         "fullWidth": 125,
-<<<<<<< HEAD
                                         "width": 125,
-                                        "identifier": {
-=======
                                         "propertyName": {
->>>>>>> 85e84683
                                             "kind": "IdentifierName",
                                             "fullStart": 611,
                                             "fullEnd": 618,
@@ -821,12 +817,8 @@
                                         "start": 753,
                                         "end": 798,
                                         "fullWidth": 45,
-<<<<<<< HEAD
                                         "width": 45,
-                                        "identifier": {
-=======
                                         "propertyName": {
->>>>>>> 85e84683
                                             "kind": "IdentifierName",
                                             "fullStart": 753,
                                             "fullEnd": 767,
@@ -1168,12 +1160,8 @@
                                         "start": 846,
                                         "end": 890,
                                         "fullWidth": 44,
-<<<<<<< HEAD
                                         "width": 44,
-                                        "identifier": {
-=======
                                         "propertyName": {
->>>>>>> 85e84683
                                             "kind": "IdentifierName",
                                             "fullStart": 846,
                                             "fullEnd": 859,
