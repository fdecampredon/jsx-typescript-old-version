--- conflicted
+++ resolved
@@ -252,12 +252,8 @@
                                         "start": 637,
                                         "end": 653,
                                         "fullWidth": 16,
-<<<<<<< HEAD
                                         "width": 16,
-                                        "identifier": {
-=======
                                         "propertyName": {
->>>>>>> 85e84683
                                             "kind": "IdentifierName",
                                             "fullStart": 637,
                                             "fullEnd": 646,
@@ -391,12 +387,8 @@
                                         "start": 668,
                                         "end": 680,
                                         "fullWidth": 12,
-<<<<<<< HEAD
                                         "width": 12,
-                                        "identifier": {
-=======
                                         "propertyName": {
->>>>>>> 85e84683
                                             "kind": "IdentifierName",
                                             "fullStart": 668,
                                             "fullEnd": 676,
@@ -973,12 +965,8 @@
                                         "start": 800,
                                         "end": 868,
                                         "fullWidth": 68,
-<<<<<<< HEAD
                                         "width": 68,
-                                        "identifier": {
-=======
                                         "propertyName": {
->>>>>>> 85e84683
                                             "kind": "IdentifierName",
                                             "fullStart": 800,
                                             "fullEnd": 807,
@@ -1393,12 +1381,8 @@
                                         "start": 888,
                                         "end": 896,
                                         "fullWidth": 9,
-<<<<<<< HEAD
                                         "width": 8,
-                                        "identifier": {
-=======
                                         "propertyName": {
->>>>>>> 85e84683
                                             "kind": "IdentifierName",
                                             "fullStart": 888,
                                             "fullEnd": 897,
