--- conflicted
+++ resolved
@@ -250,12 +250,8 @@
                                         "start": 637,
                                         "end": 659,
                                         "fullWidth": 22,
-<<<<<<< HEAD
                                         "width": 22,
-                                        "identifier": {
-=======
                                         "propertyName": {
->>>>>>> 85e84683
                                             "kind": "IdentifierName",
                                             "fullStart": 637,
                                             "fullEnd": 643,
@@ -797,12 +793,8 @@
                                         "start": 764,
                                         "end": 797,
                                         "fullWidth": 33,
-<<<<<<< HEAD
                                         "width": 33,
-                                        "identifier": {
-=======
                                         "propertyName": {
->>>>>>> 85e84683
                                             "kind": "IdentifierName",
                                             "fullStart": 764,
                                             "fullEnd": 771,
