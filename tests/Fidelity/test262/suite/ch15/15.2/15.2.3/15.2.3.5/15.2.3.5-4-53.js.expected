--- conflicted
+++ resolved
@@ -252,12 +252,8 @@
                                         "start": 623,
                                         "end": 633,
                                         "fullWidth": 10,
-<<<<<<< HEAD
                                         "width": 10,
-                                        "identifier": {
-=======
                                         "propertyName": {
->>>>>>> 85e84683
                                             "kind": "IdentifierName",
                                             "fullStart": 623,
                                             "fullEnd": 629,
@@ -413,12 +409,8 @@
                                         "start": 648,
                                         "end": 664,
                                         "fullWidth": 16,
-<<<<<<< HEAD
                                         "width": 16,
-                                        "identifier": {
-=======
                                         "propertyName": {
->>>>>>> 85e84683
                                             "kind": "IdentifierName",
                                             "fullStart": 648,
                                             "fullEnd": 657,
@@ -1054,12 +1046,8 @@
                                         "start": 827,
                                         "end": 857,
                                         "fullWidth": 30,
-<<<<<<< HEAD
                                         "width": 30,
-                                        "identifier": {
-=======
                                         "propertyName": {
->>>>>>> 85e84683
                                             "kind": "IdentifierName",
                                             "fullStart": 827,
                                             "fullEnd": 840,
@@ -1428,12 +1416,8 @@
                                         "start": 913,
                                         "end": 941,
                                         "fullWidth": 28,
-<<<<<<< HEAD
                                         "width": 28,
-                                        "identifier": {
-=======
                                         "propertyName": {
->>>>>>> 85e84683
                                             "kind": "IdentifierName",
                                             "fullStart": 913,
                                             "fullEnd": 921,
@@ -1634,12 +1618,8 @@
                                         "start": 958,
                                         "end": 1025,
                                         "fullWidth": 67,
-<<<<<<< HEAD
                                         "width": 67,
-                                        "identifier": {
-=======
                                         "propertyName": {
->>>>>>> 85e84683
                                             "kind": "IdentifierName",
                                             "fullStart": 958,
                                             "fullEnd": 965,
@@ -2055,12 +2035,8 @@
                                         "start": 1047,
                                         "end": 1055,
                                         "fullWidth": 9,
-<<<<<<< HEAD
                                         "width": 8,
-                                        "identifier": {
-=======
                                         "propertyName": {
->>>>>>> 85e84683
                                             "kind": "IdentifierName",
                                             "fullStart": 1047,
                                             "fullEnd": 1056,
