--- conflicted
+++ resolved
@@ -252,12 +252,8 @@
                                         "start": 651,
                                         "end": 659,
                                         "fullWidth": 8,
-<<<<<<< HEAD
                                         "width": 8,
-                                        "identifier": {
-=======
                                         "propertyName": {
->>>>>>> 85e84683
                                             "kind": "IdentifierName",
                                             "fullStart": 651,
                                             "fullEnd": 655,
@@ -413,12 +409,8 @@
                                         "start": 674,
                                         "end": 684,
                                         "fullWidth": 10,
-<<<<<<< HEAD
                                         "width": 10,
-                                        "identifier": {
-=======
                                         "propertyName": {
->>>>>>> 85e84683
                                             "kind": "IdentifierName",
                                             "fullStart": 674,
                                             "fullEnd": 680,
@@ -1071,12 +1063,8 @@
                                         "start": 847,
                                         "end": 868,
                                         "fullWidth": 21,
-<<<<<<< HEAD
                                         "width": 21,
-                                        "identifier": {
-=======
                                         "propertyName": {
->>>>>>> 85e84683
                                             "kind": "IdentifierName",
                                             "fullStart": 847,
                                             "fullEnd": 851,
@@ -1445,12 +1433,8 @@
                                         "start": 915,
                                         "end": 934,
                                         "fullWidth": 19,
-<<<<<<< HEAD
                                         "width": 19,
-                                        "identifier": {
-=======
                                         "propertyName": {
->>>>>>> 85e84683
                                             "kind": "IdentifierName",
                                             "fullStart": 915,
                                             "fullEnd": 923,
@@ -2233,12 +2217,8 @@
                                         "start": 1130,
                                         "end": 1166,
                                         "fullWidth": 36,
-<<<<<<< HEAD
                                         "width": 36,
-                                        "identifier": {
-=======
                                         "propertyName": {
->>>>>>> 85e84683
                                             "kind": "IdentifierName",
                                             "fullStart": 1130,
                                             "fullEnd": 1138,
@@ -2570,12 +2550,8 @@
                                         "start": 1207,
                                         "end": 1243,
                                         "fullWidth": 36,
-<<<<<<< HEAD
                                         "width": 36,
-                                        "identifier": {
-=======
                                         "propertyName": {
->>>>>>> 85e84683
                                             "kind": "IdentifierName",
                                             "fullStart": 1207,
                                             "fullEnd": 1215,
