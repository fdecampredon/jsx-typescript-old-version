{
    "isDeclaration": false,
    "languageVersion": "EcmaScript5",
    "parseOptions": {
        "allowAutomaticSemicolonInsertion": true
    },
    "sourceUnit": {
        "kind": "SourceUnit",
        "fullStart": 0,
        "fullEnd": 1488,
        "start": 736,
        "end": 1488,
        "fullWidth": 1488,
        "width": 752,
        "isIncrementallyUnusable": true,
        "moduleElements": [
            {
                "kind": "FunctionDeclaration",
                "fullStart": 0,
                "fullEnd": 1464,
                "start": 736,
                "end": 1462,
                "fullWidth": 1464,
                "width": 726,
                "isIncrementallyUnusable": true,
                "modifiers": [],
                "functionKeyword": {
                    "kind": "FunctionKeyword",
                    "fullStart": 0,
                    "fullEnd": 745,
                    "start": 736,
                    "end": 744,
                    "fullWidth": 745,
                    "width": 8,
                    "text": "function",
                    "value": "function",
                    "valueText": "function",
                    "hasLeadingTrivia": true,
                    "hasLeadingComment": true,
                    "hasLeadingNewLine": true,
                    "hasTrailingTrivia": true,
                    "leadingTrivia": [
                        {
                            "kind": "SingleLineCommentTrivia",
                            "text": "/// Copyright (c) 2012 Ecma International.  All rights reserved. "
                        },
                        {
                            "kind": "NewLineTrivia",
                            "text": "\r\n"
                        },
                        {
                            "kind": "SingleLineCommentTrivia",
                            "text": "/// Ecma International makes this code available under the terms and conditions set"
                        },
                        {
                            "kind": "NewLineTrivia",
                            "text": "\r\n"
                        },
                        {
                            "kind": "SingleLineCommentTrivia",
                            "text": "/// forth on http://hg.ecmascript.org/tests/test262/raw-file/tip/LICENSE (the "
                        },
                        {
                            "kind": "NewLineTrivia",
                            "text": "\r\n"
                        },
                        {
                            "kind": "SingleLineCommentTrivia",
                            "text": "/// \"Use Terms\").   Any redistribution of this code must retain the above "
                        },
                        {
                            "kind": "NewLineTrivia",
                            "text": "\r\n"
                        },
                        {
                            "kind": "SingleLineCommentTrivia",
                            "text": "/// copyright and this notice and otherwise comply with the Use Terms."
                        },
                        {
                            "kind": "NewLineTrivia",
                            "text": "\r\n"
                        },
                        {
                            "kind": "MultiLineCommentTrivia",
                            "text": "/**\r\n * @path ch15/15.2/15.2.3/15.2.3.7/15.2.3.7-6-a-292.js\r\n * @description Object.defineProperties - 'O' is an Arguments object, 'P' is an array index named accessor property of 'O' but not defined in [[ParameterMap]] of 'O', and 'desc' is accessor descriptor, test updating multiple attribute values of 'P' (10.6 [[DefineOwnProperty]] step 3)\r\n */"
                        },
                        {
                            "kind": "NewLineTrivia",
                            "text": "\r\n"
                        },
                        {
                            "kind": "NewLineTrivia",
                            "text": "\r\n"
                        },
                        {
                            "kind": "NewLineTrivia",
                            "text": "\r\n"
                        }
                    ],
                    "trailingTrivia": [
                        {
                            "kind": "WhitespaceTrivia",
                            "text": " "
                        }
                    ]
                },
                "identifier": {
                    "kind": "IdentifierName",
                    "fullStart": 745,
                    "fullEnd": 753,
                    "start": 745,
                    "end": 753,
                    "fullWidth": 8,
                    "width": 8,
                    "text": "testcase",
                    "value": "testcase",
                    "valueText": "testcase"
                },
                "callSignature": {
                    "kind": "CallSignature",
                    "fullStart": 753,
                    "fullEnd": 756,
                    "start": 753,
                    "end": 755,
                    "fullWidth": 3,
                    "width": 2,
                    "parameterList": {
                        "kind": "ParameterList",
                        "fullStart": 753,
                        "fullEnd": 756,
                        "start": 753,
                        "end": 755,
                        "fullWidth": 3,
                        "width": 2,
                        "openParenToken": {
                            "kind": "OpenParenToken",
                            "fullStart": 753,
                            "fullEnd": 754,
                            "start": 753,
                            "end": 754,
                            "fullWidth": 1,
                            "width": 1,
                            "text": "(",
                            "value": "(",
                            "valueText": "("
                        },
                        "parameters": [],
                        "closeParenToken": {
                            "kind": "CloseParenToken",
                            "fullStart": 754,
                            "fullEnd": 756,
                            "start": 754,
                            "end": 755,
                            "fullWidth": 2,
                            "width": 1,
                            "text": ")",
                            "value": ")",
                            "valueText": ")",
                            "hasTrailingTrivia": true,
                            "trailingTrivia": [
                                {
                                    "kind": "WhitespaceTrivia",
                                    "text": " "
                                }
                            ]
                        }
                    }
                },
                "block": {
                    "kind": "Block",
                    "fullStart": 756,
                    "fullEnd": 1464,
                    "start": 756,
                    "end": 1462,
                    "fullWidth": 708,
                    "width": 706,
                    "isIncrementallyUnusable": true,
                    "openBraceToken": {
                        "kind": "OpenBraceToken",
                        "fullStart": 756,
                        "fullEnd": 759,
                        "start": 756,
                        "end": 757,
                        "fullWidth": 3,
                        "width": 1,
                        "text": "{",
                        "value": "{",
                        "valueText": "{",
                        "hasTrailingTrivia": true,
                        "hasTrailingNewLine": true,
                        "trailingTrivia": [
                            {
                                "kind": "NewLineTrivia",
                                "text": "\r\n"
                            }
                        ]
                    },
                    "statements": [
                        {
                            "kind": "VariableStatement",
                            "fullStart": 759,
                            "fullEnd": 779,
                            "start": 769,
                            "end": 777,
                            "fullWidth": 20,
                            "width": 8,
                            "modifiers": [],
                            "variableDeclaration": {
                                "kind": "VariableDeclaration",
                                "fullStart": 759,
                                "fullEnd": 776,
                                "start": 769,
                                "end": 776,
                                "fullWidth": 17,
                                "width": 7,
                                "varKeyword": {
                                    "kind": "VarKeyword",
                                    "fullStart": 759,
                                    "fullEnd": 773,
                                    "start": 769,
                                    "end": 772,
                                    "fullWidth": 14,
                                    "width": 3,
                                    "text": "var",
                                    "value": "var",
                                    "valueText": "var",
                                    "hasLeadingTrivia": true,
                                    "hasLeadingNewLine": true,
                                    "hasTrailingTrivia": true,
                                    "leadingTrivia": [
                                        {
                                            "kind": "NewLineTrivia",
                                            "text": "\r\n"
                                        },
                                        {
                                            "kind": "WhitespaceTrivia",
                                            "text": "        "
                                        }
                                    ],
                                    "trailingTrivia": [
                                        {
                                            "kind": "WhitespaceTrivia",
                                            "text": " "
                                        }
                                    ]
                                },
                                "variableDeclarators": [
                                    {
                                        "kind": "VariableDeclarator",
                                        "fullStart": 773,
                                        "fullEnd": 776,
                                        "start": 773,
                                        "end": 776,
                                        "fullWidth": 3,
<<<<<<< HEAD
                                        "width": 3,
                                        "identifier": {
=======
                                        "propertyName": {
>>>>>>> 85e84683
                                            "kind": "IdentifierName",
                                            "fullStart": 773,
                                            "fullEnd": 776,
                                            "start": 773,
                                            "end": 776,
                                            "fullWidth": 3,
                                            "width": 3,
                                            "text": "arg",
                                            "value": "arg",
                                            "valueText": "arg"
                                        }
                                    }
                                ]
                            },
                            "semicolonToken": {
                                "kind": "SemicolonToken",
                                "fullStart": 776,
                                "fullEnd": 779,
                                "start": 776,
                                "end": 777,
                                "fullWidth": 3,
                                "width": 1,
                                "text": ";",
                                "value": ";",
                                "valueText": ";",
                                "hasTrailingTrivia": true,
                                "hasTrailingNewLine": true,
                                "trailingTrivia": [
                                    {
                                        "kind": "NewLineTrivia",
                                        "text": "\r\n"
                                    }
                                ]
                            }
                        },
                        {
                            "kind": "ExpressionStatement",
                            "fullStart": 779,
                            "fullEnd": 860,
                            "start": 789,
                            "end": 858,
                            "fullWidth": 81,
                            "width": 69,
                            "expression": {
                                "kind": "ParenthesizedExpression",
                                "fullStart": 779,
                                "fullEnd": 857,
                                "start": 789,
                                "end": 857,
                                "fullWidth": 78,
                                "width": 68,
                                "openParenToken": {
                                    "kind": "OpenParenToken",
                                    "fullStart": 779,
                                    "fullEnd": 790,
                                    "start": 789,
                                    "end": 790,
                                    "fullWidth": 11,
                                    "width": 1,
                                    "text": "(",
                                    "value": "(",
                                    "valueText": "(",
                                    "hasLeadingTrivia": true,
                                    "hasLeadingNewLine": true,
                                    "leadingTrivia": [
                                        {
                                            "kind": "NewLineTrivia",
                                            "text": "\r\n"
                                        },
                                        {
                                            "kind": "WhitespaceTrivia",
                                            "text": "        "
                                        }
                                    ]
                                },
                                "expression": {
                                    "kind": "InvocationExpression",
                                    "fullStart": 790,
                                    "fullEnd": 856,
                                    "start": 790,
                                    "end": 856,
                                    "fullWidth": 66,
                                    "width": 66,
                                    "expression": {
                                        "kind": "FunctionExpression",
                                        "fullStart": 790,
                                        "fullEnd": 847,
                                        "start": 790,
                                        "end": 847,
                                        "fullWidth": 57,
                                        "width": 57,
                                        "functionKeyword": {
                                            "kind": "FunctionKeyword",
                                            "fullStart": 790,
                                            "fullEnd": 799,
                                            "start": 790,
                                            "end": 798,
                                            "fullWidth": 9,
                                            "width": 8,
                                            "text": "function",
                                            "value": "function",
                                            "valueText": "function",
                                            "hasTrailingTrivia": true,
                                            "trailingTrivia": [
                                                {
                                                    "kind": "WhitespaceTrivia",
                                                    "text": " "
                                                }
                                            ]
                                        },
                                        "identifier": {
                                            "kind": "IdentifierName",
                                            "fullStart": 799,
                                            "fullEnd": 802,
                                            "start": 799,
                                            "end": 802,
                                            "fullWidth": 3,
                                            "width": 3,
                                            "text": "fun",
                                            "value": "fun",
                                            "valueText": "fun"
                                        },
                                        "callSignature": {
                                            "kind": "CallSignature",
                                            "fullStart": 802,
                                            "fullEnd": 805,
                                            "start": 802,
                                            "end": 804,
                                            "fullWidth": 3,
                                            "width": 2,
                                            "parameterList": {
                                                "kind": "ParameterList",
                                                "fullStart": 802,
                                                "fullEnd": 805,
                                                "start": 802,
                                                "end": 804,
                                                "fullWidth": 3,
                                                "width": 2,
                                                "openParenToken": {
                                                    "kind": "OpenParenToken",
                                                    "fullStart": 802,
                                                    "fullEnd": 803,
                                                    "start": 802,
                                                    "end": 803,
                                                    "fullWidth": 1,
                                                    "width": 1,
                                                    "text": "(",
                                                    "value": "(",
                                                    "valueText": "("
                                                },
                                                "parameters": [],
                                                "closeParenToken": {
                                                    "kind": "CloseParenToken",
                                                    "fullStart": 803,
                                                    "fullEnd": 805,
                                                    "start": 803,
                                                    "end": 804,
                                                    "fullWidth": 2,
                                                    "width": 1,
                                                    "text": ")",
                                                    "value": ")",
                                                    "valueText": ")",
                                                    "hasTrailingTrivia": true,
                                                    "trailingTrivia": [
                                                        {
                                                            "kind": "WhitespaceTrivia",
                                                            "text": " "
                                                        }
                                                    ]
                                                }
                                            }
                                        },
                                        "block": {
                                            "kind": "Block",
                                            "fullStart": 805,
                                            "fullEnd": 847,
                                            "start": 805,
                                            "end": 847,
                                            "fullWidth": 42,
                                            "width": 42,
                                            "openBraceToken": {
                                                "kind": "OpenBraceToken",
                                                "fullStart": 805,
                                                "fullEnd": 808,
                                                "start": 805,
                                                "end": 806,
                                                "fullWidth": 3,
                                                "width": 1,
                                                "text": "{",
                                                "value": "{",
                                                "valueText": "{",
                                                "hasTrailingTrivia": true,
                                                "hasTrailingNewLine": true,
                                                "trailingTrivia": [
                                                    {
                                                        "kind": "NewLineTrivia",
                                                        "text": "\r\n"
                                                    }
                                                ]
                                            },
                                            "statements": [
                                                {
                                                    "kind": "ExpressionStatement",
                                                    "fullStart": 808,
                                                    "fullEnd": 838,
                                                    "start": 820,
                                                    "end": 836,
                                                    "fullWidth": 30,
                                                    "width": 16,
                                                    "expression": {
                                                        "kind": "AssignmentExpression",
                                                        "fullStart": 808,
                                                        "fullEnd": 835,
                                                        "start": 820,
                                                        "end": 835,
                                                        "fullWidth": 27,
                                                        "width": 15,
                                                        "left": {
                                                            "kind": "IdentifierName",
                                                            "fullStart": 808,
                                                            "fullEnd": 824,
                                                            "start": 820,
                                                            "end": 823,
                                                            "fullWidth": 16,
                                                            "width": 3,
                                                            "text": "arg",
                                                            "value": "arg",
                                                            "valueText": "arg",
                                                            "hasLeadingTrivia": true,
                                                            "hasTrailingTrivia": true,
                                                            "leadingTrivia": [
                                                                {
                                                                    "kind": "WhitespaceTrivia",
                                                                    "text": "            "
                                                                }
                                                            ],
                                                            "trailingTrivia": [
                                                                {
                                                                    "kind": "WhitespaceTrivia",
                                                                    "text": " "
                                                                }
                                                            ]
                                                        },
                                                        "operatorToken": {
                                                            "kind": "EqualsToken",
                                                            "fullStart": 824,
                                                            "fullEnd": 826,
                                                            "start": 824,
                                                            "end": 825,
                                                            "fullWidth": 2,
                                                            "width": 1,
                                                            "text": "=",
                                                            "value": "=",
                                                            "valueText": "=",
                                                            "hasTrailingTrivia": true,
                                                            "trailingTrivia": [
                                                                {
                                                                    "kind": "WhitespaceTrivia",
                                                                    "text": " "
                                                                }
                                                            ]
                                                        },
                                                        "right": {
                                                            "kind": "IdentifierName",
                                                            "fullStart": 826,
                                                            "fullEnd": 835,
                                                            "start": 826,
                                                            "end": 835,
                                                            "fullWidth": 9,
                                                            "width": 9,
                                                            "text": "arguments",
                                                            "value": "arguments",
                                                            "valueText": "arguments"
                                                        }
                                                    },
                                                    "semicolonToken": {
                                                        "kind": "SemicolonToken",
                                                        "fullStart": 835,
                                                        "fullEnd": 838,
                                                        "start": 835,
                                                        "end": 836,
                                                        "fullWidth": 3,
                                                        "width": 1,
                                                        "text": ";",
                                                        "value": ";",
                                                        "valueText": ";",
                                                        "hasTrailingTrivia": true,
                                                        "hasTrailingNewLine": true,
                                                        "trailingTrivia": [
                                                            {
                                                                "kind": "NewLineTrivia",
                                                                "text": "\r\n"
                                                            }
                                                        ]
                                                    }
                                                }
                                            ],
                                            "closeBraceToken": {
                                                "kind": "CloseBraceToken",
                                                "fullStart": 838,
                                                "fullEnd": 847,
                                                "start": 846,
                                                "end": 847,
                                                "fullWidth": 9,
                                                "width": 1,
                                                "text": "}",
                                                "value": "}",
                                                "valueText": "}",
                                                "hasLeadingTrivia": true,
                                                "leadingTrivia": [
                                                    {
                                                        "kind": "WhitespaceTrivia",
                                                        "text": "        "
                                                    }
                                                ]
                                            }
                                        }
                                    },
                                    "argumentList": {
                                        "kind": "ArgumentList",
                                        "fullStart": 847,
                                        "fullEnd": 856,
                                        "start": 847,
                                        "end": 856,
                                        "fullWidth": 9,
                                        "width": 9,
                                        "openParenToken": {
                                            "kind": "OpenParenToken",
                                            "fullStart": 847,
                                            "fullEnd": 848,
                                            "start": 847,
                                            "end": 848,
                                            "fullWidth": 1,
                                            "width": 1,
                                            "text": "(",
                                            "value": "(",
                                            "valueText": "("
                                        },
                                        "arguments": [
                                            {
                                                "kind": "NumericLiteral",
                                                "fullStart": 848,
                                                "fullEnd": 849,
                                                "start": 848,
                                                "end": 849,
                                                "fullWidth": 1,
                                                "width": 1,
                                                "text": "0",
                                                "value": 0,
                                                "valueText": "0"
                                            },
                                            {
                                                "kind": "CommaToken",
                                                "fullStart": 849,
                                                "fullEnd": 851,
                                                "start": 849,
                                                "end": 850,
                                                "fullWidth": 2,
                                                "width": 1,
                                                "text": ",",
                                                "value": ",",
                                                "valueText": ",",
                                                "hasTrailingTrivia": true,
                                                "trailingTrivia": [
                                                    {
                                                        "kind": "WhitespaceTrivia",
                                                        "text": " "
                                                    }
                                                ]
                                            },
                                            {
                                                "kind": "NumericLiteral",
                                                "fullStart": 851,
                                                "fullEnd": 852,
                                                "start": 851,
                                                "end": 852,
                                                "fullWidth": 1,
                                                "width": 1,
                                                "text": "1",
                                                "value": 1,
                                                "valueText": "1"
                                            },
                                            {
                                                "kind": "CommaToken",
                                                "fullStart": 852,
                                                "fullEnd": 854,
                                                "start": 852,
                                                "end": 853,
                                                "fullWidth": 2,
                                                "width": 1,
                                                "text": ",",
                                                "value": ",",
                                                "valueText": ",",
                                                "hasTrailingTrivia": true,
                                                "trailingTrivia": [
                                                    {
                                                        "kind": "WhitespaceTrivia",
                                                        "text": " "
                                                    }
                                                ]
                                            },
                                            {
                                                "kind": "NumericLiteral",
                                                "fullStart": 854,
                                                "fullEnd": 855,
                                                "start": 854,
                                                "end": 855,
                                                "fullWidth": 1,
                                                "width": 1,
                                                "text": "2",
                                                "value": 2,
                                                "valueText": "2"
                                            }
                                        ],
                                        "closeParenToken": {
                                            "kind": "CloseParenToken",
                                            "fullStart": 855,
                                            "fullEnd": 856,
                                            "start": 855,
                                            "end": 856,
                                            "fullWidth": 1,
                                            "width": 1,
                                            "text": ")",
                                            "value": ")",
                                            "valueText": ")"
                                        }
                                    }
                                },
                                "closeParenToken": {
                                    "kind": "CloseParenToken",
                                    "fullStart": 856,
                                    "fullEnd": 857,
                                    "start": 856,
                                    "end": 857,
                                    "fullWidth": 1,
                                    "width": 1,
                                    "text": ")",
                                    "value": ")",
                                    "valueText": ")"
                                }
                            },
                            "semicolonToken": {
                                "kind": "SemicolonToken",
                                "fullStart": 857,
                                "fullEnd": 860,
                                "start": 857,
                                "end": 858,
                                "fullWidth": 3,
                                "width": 1,
                                "text": ";",
                                "value": ";",
                                "valueText": ";",
                                "hasTrailingTrivia": true,
                                "hasTrailingNewLine": true,
                                "trailingTrivia": [
                                    {
                                        "kind": "NewLineTrivia",
                                        "text": "\r\n"
                                    }
                                ]
                            }
                        },
                        {
                            "kind": "FunctionDeclaration",
                            "fullStart": 860,
                            "fullEnd": 929,
                            "start": 870,
                            "end": 927,
                            "fullWidth": 69,
                            "width": 57,
                            "modifiers": [],
                            "functionKeyword": {
                                "kind": "FunctionKeyword",
                                "fullStart": 860,
                                "fullEnd": 879,
                                "start": 870,
                                "end": 878,
                                "fullWidth": 19,
                                "width": 8,
                                "text": "function",
                                "value": "function",
                                "valueText": "function",
                                "hasLeadingTrivia": true,
                                "hasLeadingNewLine": true,
                                "hasTrailingTrivia": true,
                                "leadingTrivia": [
                                    {
                                        "kind": "NewLineTrivia",
                                        "text": "\r\n"
                                    },
                                    {
                                        "kind": "WhitespaceTrivia",
                                        "text": "        "
                                    }
                                ],
                                "trailingTrivia": [
                                    {
                                        "kind": "WhitespaceTrivia",
                                        "text": " "
                                    }
                                ]
                            },
                            "identifier": {
                                "kind": "IdentifierName",
                                "fullStart": 879,
                                "fullEnd": 888,
                                "start": 879,
                                "end": 888,
                                "fullWidth": 9,
                                "width": 9,
                                "text": "get_func1",
                                "value": "get_func1",
                                "valueText": "get_func1"
                            },
                            "callSignature": {
                                "kind": "CallSignature",
                                "fullStart": 888,
                                "fullEnd": 891,
                                "start": 888,
                                "end": 890,
                                "fullWidth": 3,
                                "width": 2,
                                "parameterList": {
                                    "kind": "ParameterList",
                                    "fullStart": 888,
                                    "fullEnd": 891,
                                    "start": 888,
                                    "end": 890,
                                    "fullWidth": 3,
                                    "width": 2,
                                    "openParenToken": {
                                        "kind": "OpenParenToken",
                                        "fullStart": 888,
                                        "fullEnd": 889,
                                        "start": 888,
                                        "end": 889,
                                        "fullWidth": 1,
                                        "width": 1,
                                        "text": "(",
                                        "value": "(",
                                        "valueText": "("
                                    },
                                    "parameters": [],
                                    "closeParenToken": {
                                        "kind": "CloseParenToken",
                                        "fullStart": 889,
                                        "fullEnd": 891,
                                        "start": 889,
                                        "end": 890,
                                        "fullWidth": 2,
                                        "width": 1,
                                        "text": ")",
                                        "value": ")",
                                        "valueText": ")",
                                        "hasTrailingTrivia": true,
                                        "trailingTrivia": [
                                            {
                                                "kind": "WhitespaceTrivia",
                                                "text": " "
                                            }
                                        ]
                                    }
                                }
                            },
                            "block": {
                                "kind": "Block",
                                "fullStart": 891,
                                "fullEnd": 929,
                                "start": 891,
                                "end": 927,
                                "fullWidth": 38,
                                "width": 36,
                                "openBraceToken": {
                                    "kind": "OpenBraceToken",
                                    "fullStart": 891,
                                    "fullEnd": 894,
                                    "start": 891,
                                    "end": 892,
                                    "fullWidth": 3,
                                    "width": 1,
                                    "text": "{",
                                    "value": "{",
                                    "valueText": "{",
                                    "hasTrailingTrivia": true,
                                    "hasTrailingNewLine": true,
                                    "trailingTrivia": [
                                        {
                                            "kind": "NewLineTrivia",
                                            "text": "\r\n"
                                        }
                                    ]
                                },
                                "statements": [
                                    {
                                        "kind": "ReturnStatement",
                                        "fullStart": 894,
                                        "fullEnd": 918,
                                        "start": 906,
                                        "end": 916,
                                        "fullWidth": 24,
                                        "width": 10,
                                        "returnKeyword": {
                                            "kind": "ReturnKeyword",
                                            "fullStart": 894,
                                            "fullEnd": 913,
                                            "start": 906,
                                            "end": 912,
                                            "fullWidth": 19,
                                            "width": 6,
                                            "text": "return",
                                            "value": "return",
                                            "valueText": "return",
                                            "hasLeadingTrivia": true,
                                            "hasTrailingTrivia": true,
                                            "leadingTrivia": [
                                                {
                                                    "kind": "WhitespaceTrivia",
                                                    "text": "            "
                                                }
                                            ],
                                            "trailingTrivia": [
                                                {
                                                    "kind": "WhitespaceTrivia",
                                                    "text": " "
                                                }
                                            ]
                                        },
                                        "expression": {
                                            "kind": "NumericLiteral",
                                            "fullStart": 913,
                                            "fullEnd": 915,
                                            "start": 913,
                                            "end": 915,
                                            "fullWidth": 2,
                                            "width": 2,
                                            "text": "10",
                                            "value": 10,
                                            "valueText": "10"
                                        },
                                        "semicolonToken": {
                                            "kind": "SemicolonToken",
                                            "fullStart": 915,
                                            "fullEnd": 918,
                                            "start": 915,
                                            "end": 916,
                                            "fullWidth": 3,
                                            "width": 1,
                                            "text": ";",
                                            "value": ";",
                                            "valueText": ";",
                                            "hasTrailingTrivia": true,
                                            "hasTrailingNewLine": true,
                                            "trailingTrivia": [
                                                {
                                                    "kind": "NewLineTrivia",
                                                    "text": "\r\n"
                                                }
                                            ]
                                        }
                                    }
                                ],
                                "closeBraceToken": {
                                    "kind": "CloseBraceToken",
                                    "fullStart": 918,
                                    "fullEnd": 929,
                                    "start": 926,
                                    "end": 927,
                                    "fullWidth": 11,
                                    "width": 1,
                                    "text": "}",
                                    "value": "}",
                                    "valueText": "}",
                                    "hasLeadingTrivia": true,
                                    "hasTrailingTrivia": true,
                                    "hasTrailingNewLine": true,
                                    "leadingTrivia": [
                                        {
                                            "kind": "WhitespaceTrivia",
                                            "text": "        "
                                        }
                                    ],
                                    "trailingTrivia": [
                                        {
                                            "kind": "NewLineTrivia",
                                            "text": "\r\n"
                                        }
                                    ]
                                }
                            }
                        },
                        {
                            "kind": "ExpressionStatement",
                            "fullStart": 929,
                            "fullEnd": 1079,
                            "start": 939,
                            "end": 1077,
                            "fullWidth": 150,
                            "width": 138,
                            "isIncrementallyUnusable": true,
                            "expression": {
                                "kind": "InvocationExpression",
                                "fullStart": 929,
                                "fullEnd": 1076,
                                "start": 939,
                                "end": 1076,
                                "fullWidth": 147,
                                "width": 137,
                                "isIncrementallyUnusable": true,
                                "expression": {
                                    "kind": "MemberAccessExpression",
                                    "fullStart": 929,
                                    "fullEnd": 960,
                                    "start": 939,
                                    "end": 960,
                                    "fullWidth": 31,
                                    "width": 21,
                                    "expression": {
                                        "kind": "IdentifierName",
                                        "fullStart": 929,
                                        "fullEnd": 945,
                                        "start": 939,
                                        "end": 945,
                                        "fullWidth": 16,
                                        "width": 6,
                                        "text": "Object",
                                        "value": "Object",
                                        "valueText": "Object",
                                        "hasLeadingTrivia": true,
                                        "hasLeadingNewLine": true,
                                        "leadingTrivia": [
                                            {
                                                "kind": "NewLineTrivia",
                                                "text": "\r\n"
                                            },
                                            {
                                                "kind": "WhitespaceTrivia",
                                                "text": "        "
                                            }
                                        ]
                                    },
                                    "dotToken": {
                                        "kind": "DotToken",
                                        "fullStart": 945,
                                        "fullEnd": 946,
                                        "start": 945,
                                        "end": 946,
                                        "fullWidth": 1,
                                        "width": 1,
                                        "text": ".",
                                        "value": ".",
                                        "valueText": "."
                                    },
                                    "name": {
                                        "kind": "IdentifierName",
                                        "fullStart": 946,
                                        "fullEnd": 960,
                                        "start": 946,
                                        "end": 960,
                                        "fullWidth": 14,
                                        "width": 14,
                                        "text": "defineProperty",
                                        "value": "defineProperty",
                                        "valueText": "defineProperty"
                                    }
                                },
                                "argumentList": {
                                    "kind": "ArgumentList",
                                    "fullStart": 960,
                                    "fullEnd": 1076,
                                    "start": 960,
                                    "end": 1076,
                                    "fullWidth": 116,
                                    "width": 116,
                                    "isIncrementallyUnusable": true,
                                    "openParenToken": {
                                        "kind": "OpenParenToken",
                                        "fullStart": 960,
                                        "fullEnd": 961,
                                        "start": 960,
                                        "end": 961,
                                        "fullWidth": 1,
                                        "width": 1,
                                        "text": "(",
                                        "value": "(",
                                        "valueText": "("
                                    },
                                    "arguments": [
                                        {
                                            "kind": "IdentifierName",
                                            "fullStart": 961,
                                            "fullEnd": 964,
                                            "start": 961,
                                            "end": 964,
                                            "fullWidth": 3,
                                            "width": 3,
                                            "text": "arg",
                                            "value": "arg",
                                            "valueText": "arg"
                                        },
                                        {
                                            "kind": "CommaToken",
                                            "fullStart": 964,
                                            "fullEnd": 966,
                                            "start": 964,
                                            "end": 965,
                                            "fullWidth": 2,
                                            "width": 1,
                                            "text": ",",
                                            "value": ",",
                                            "valueText": ",",
                                            "hasTrailingTrivia": true,
                                            "trailingTrivia": [
                                                {
                                                    "kind": "WhitespaceTrivia",
                                                    "text": " "
                                                }
                                            ]
                                        },
                                        {
                                            "kind": "StringLiteral",
                                            "fullStart": 966,
                                            "fullEnd": 969,
                                            "start": 966,
                                            "end": 969,
                                            "fullWidth": 3,
                                            "width": 3,
                                            "text": "\"0\"",
                                            "value": "0",
                                            "valueText": "0"
                                        },
                                        {
                                            "kind": "CommaToken",
                                            "fullStart": 969,
                                            "fullEnd": 971,
                                            "start": 969,
                                            "end": 970,
                                            "fullWidth": 2,
                                            "width": 1,
                                            "text": ",",
                                            "value": ",",
                                            "valueText": ",",
                                            "hasTrailingTrivia": true,
                                            "trailingTrivia": [
                                                {
                                                    "kind": "WhitespaceTrivia",
                                                    "text": " "
                                                }
                                            ]
                                        },
                                        {
                                            "kind": "ObjectLiteralExpression",
                                            "fullStart": 971,
                                            "fullEnd": 1075,
                                            "start": 971,
                                            "end": 1075,
                                            "fullWidth": 104,
                                            "width": 104,
                                            "isIncrementallyUnusable": true,
                                            "openBraceToken": {
                                                "kind": "OpenBraceToken",
                                                "fullStart": 971,
                                                "fullEnd": 974,
                                                "start": 971,
                                                "end": 972,
                                                "fullWidth": 3,
                                                "width": 1,
                                                "text": "{",
                                                "value": "{",
                                                "valueText": "{",
                                                "hasTrailingTrivia": true,
                                                "hasTrailingNewLine": true,
                                                "trailingTrivia": [
                                                    {
                                                        "kind": "NewLineTrivia",
                                                        "text": "\r\n"
                                                    }
                                                ]
                                            },
                                            "propertyAssignments": [
                                                {
                                                    "kind": "SimplePropertyAssignment",
                                                    "fullStart": 974,
                                                    "fullEnd": 1000,
                                                    "start": 986,
                                                    "end": 1000,
                                                    "fullWidth": 26,
                                                    "width": 14,
                                                    "isIncrementallyUnusable": true,
                                                    "propertyName": {
                                                        "kind": "IdentifierName",
                                                        "fullStart": 974,
                                                        "fullEnd": 989,
                                                        "start": 986,
                                                        "end": 989,
                                                        "fullWidth": 15,
                                                        "width": 3,
                                                        "text": "get",
                                                        "value": "get",
                                                        "valueText": "get",
                                                        "hasLeadingTrivia": true,
                                                        "leadingTrivia": [
                                                            {
                                                                "kind": "WhitespaceTrivia",
                                                                "text": "            "
                                                            }
                                                        ]
                                                    },
                                                    "colonToken": {
                                                        "kind": "ColonToken",
                                                        "fullStart": 989,
                                                        "fullEnd": 991,
                                                        "start": 989,
                                                        "end": 990,
                                                        "fullWidth": 2,
                                                        "width": 1,
                                                        "text": ":",
                                                        "value": ":",
                                                        "valueText": ":",
                                                        "hasTrailingTrivia": true,
                                                        "trailingTrivia": [
                                                            {
                                                                "kind": "WhitespaceTrivia",
                                                                "text": " "
                                                            }
                                                        ]
                                                    },
                                                    "expression": {
                                                        "kind": "IdentifierName",
                                                        "fullStart": 991,
                                                        "fullEnd": 1000,
                                                        "start": 991,
                                                        "end": 1000,
                                                        "fullWidth": 9,
                                                        "width": 9,
                                                        "text": "get_func1",
                                                        "value": "get_func1",
                                                        "valueText": "get_func1"
                                                    }
                                                },
                                                {
                                                    "kind": "CommaToken",
                                                    "fullStart": 1000,
                                                    "fullEnd": 1003,
                                                    "start": 1000,
                                                    "end": 1001,
                                                    "fullWidth": 3,
                                                    "width": 1,
                                                    "text": ",",
                                                    "value": ",",
                                                    "valueText": ",",
                                                    "hasTrailingTrivia": true,
                                                    "hasTrailingNewLine": true,
                                                    "trailingTrivia": [
                                                        {
                                                            "kind": "NewLineTrivia",
                                                            "text": "\r\n"
                                                        }
                                                    ]
                                                },
                                                {
                                                    "kind": "SimplePropertyAssignment",
                                                    "fullStart": 1003,
                                                    "fullEnd": 1031,
                                                    "start": 1015,
                                                    "end": 1031,
                                                    "fullWidth": 28,
                                                    "width": 16,
                                                    "propertyName": {
                                                        "kind": "IdentifierName",
                                                        "fullStart": 1003,
                                                        "fullEnd": 1025,
                                                        "start": 1015,
                                                        "end": 1025,
                                                        "fullWidth": 22,
                                                        "width": 10,
                                                        "text": "enumerable",
                                                        "value": "enumerable",
                                                        "valueText": "enumerable",
                                                        "hasLeadingTrivia": true,
                                                        "leadingTrivia": [
                                                            {
                                                                "kind": "WhitespaceTrivia",
                                                                "text": "            "
                                                            }
                                                        ]
                                                    },
                                                    "colonToken": {
                                                        "kind": "ColonToken",
                                                        "fullStart": 1025,
                                                        "fullEnd": 1027,
                                                        "start": 1025,
                                                        "end": 1026,
                                                        "fullWidth": 2,
                                                        "width": 1,
                                                        "text": ":",
                                                        "value": ":",
                                                        "valueText": ":",
                                                        "hasTrailingTrivia": true,
                                                        "trailingTrivia": [
                                                            {
                                                                "kind": "WhitespaceTrivia",
                                                                "text": " "
                                                            }
                                                        ]
                                                    },
                                                    "expression": {
                                                        "kind": "TrueKeyword",
                                                        "fullStart": 1027,
                                                        "fullEnd": 1031,
                                                        "start": 1027,
                                                        "end": 1031,
                                                        "fullWidth": 4,
                                                        "width": 4,
                                                        "text": "true",
                                                        "value": true,
                                                        "valueText": "true"
                                                    }
                                                },
                                                {
                                                    "kind": "CommaToken",
                                                    "fullStart": 1031,
                                                    "fullEnd": 1034,
                                                    "start": 1031,
                                                    "end": 1032,
                                                    "fullWidth": 3,
                                                    "width": 1,
                                                    "text": ",",
                                                    "value": ",",
                                                    "valueText": ",",
                                                    "hasTrailingTrivia": true,
                                                    "hasTrailingNewLine": true,
                                                    "trailingTrivia": [
                                                        {
                                                            "kind": "NewLineTrivia",
                                                            "text": "\r\n"
                                                        }
                                                    ]
                                                },
                                                {
                                                    "kind": "SimplePropertyAssignment",
                                                    "fullStart": 1034,
                                                    "fullEnd": 1066,
                                                    "start": 1046,
                                                    "end": 1064,
                                                    "fullWidth": 32,
                                                    "width": 18,
                                                    "propertyName": {
                                                        "kind": "IdentifierName",
                                                        "fullStart": 1034,
                                                        "fullEnd": 1058,
                                                        "start": 1046,
                                                        "end": 1058,
                                                        "fullWidth": 24,
                                                        "width": 12,
                                                        "text": "configurable",
                                                        "value": "configurable",
                                                        "valueText": "configurable",
                                                        "hasLeadingTrivia": true,
                                                        "leadingTrivia": [
                                                            {
                                                                "kind": "WhitespaceTrivia",
                                                                "text": "            "
                                                            }
                                                        ]
                                                    },
                                                    "colonToken": {
                                                        "kind": "ColonToken",
                                                        "fullStart": 1058,
                                                        "fullEnd": 1060,
                                                        "start": 1058,
                                                        "end": 1059,
                                                        "fullWidth": 2,
                                                        "width": 1,
                                                        "text": ":",
                                                        "value": ":",
                                                        "valueText": ":",
                                                        "hasTrailingTrivia": true,
                                                        "trailingTrivia": [
                                                            {
                                                                "kind": "WhitespaceTrivia",
                                                                "text": " "
                                                            }
                                                        ]
                                                    },
                                                    "expression": {
                                                        "kind": "TrueKeyword",
                                                        "fullStart": 1060,
                                                        "fullEnd": 1066,
                                                        "start": 1060,
                                                        "end": 1064,
                                                        "fullWidth": 6,
                                                        "width": 4,
                                                        "text": "true",
                                                        "value": true,
                                                        "valueText": "true",
                                                        "hasTrailingTrivia": true,
                                                        "hasTrailingNewLine": true,
                                                        "trailingTrivia": [
                                                            {
                                                                "kind": "NewLineTrivia",
                                                                "text": "\r\n"
                                                            }
                                                        ]
                                                    }
                                                }
                                            ],
                                            "closeBraceToken": {
                                                "kind": "CloseBraceToken",
                                                "fullStart": 1066,
                                                "fullEnd": 1075,
                                                "start": 1074,
                                                "end": 1075,
                                                "fullWidth": 9,
                                                "width": 1,
                                                "text": "}",
                                                "value": "}",
                                                "valueText": "}",
                                                "hasLeadingTrivia": true,
                                                "leadingTrivia": [
                                                    {
                                                        "kind": "WhitespaceTrivia",
                                                        "text": "        "
                                                    }
                                                ]
                                            }
                                        }
                                    ],
                                    "closeParenToken": {
                                        "kind": "CloseParenToken",
                                        "fullStart": 1075,
                                        "fullEnd": 1076,
                                        "start": 1075,
                                        "end": 1076,
                                        "fullWidth": 1,
                                        "width": 1,
                                        "text": ")",
                                        "value": ")",
                                        "valueText": ")"
                                    }
                                }
                            },
                            "semicolonToken": {
                                "kind": "SemicolonToken",
                                "fullStart": 1076,
                                "fullEnd": 1079,
                                "start": 1076,
                                "end": 1077,
                                "fullWidth": 3,
                                "width": 1,
                                "text": ";",
                                "value": ";",
                                "valueText": ";",
                                "hasTrailingTrivia": true,
                                "hasTrailingNewLine": true,
                                "trailingTrivia": [
                                    {
                                        "kind": "NewLineTrivia",
                                        "text": "\r\n"
                                    }
                                ]
                            }
                        },
                        {
                            "kind": "FunctionDeclaration",
                            "fullStart": 1079,
                            "fullEnd": 1148,
                            "start": 1089,
                            "end": 1146,
                            "fullWidth": 69,
                            "width": 57,
                            "modifiers": [],
                            "functionKeyword": {
                                "kind": "FunctionKeyword",
                                "fullStart": 1079,
                                "fullEnd": 1098,
                                "start": 1089,
                                "end": 1097,
                                "fullWidth": 19,
                                "width": 8,
                                "text": "function",
                                "value": "function",
                                "valueText": "function",
                                "hasLeadingTrivia": true,
                                "hasLeadingNewLine": true,
                                "hasTrailingTrivia": true,
                                "leadingTrivia": [
                                    {
                                        "kind": "NewLineTrivia",
                                        "text": "\r\n"
                                    },
                                    {
                                        "kind": "WhitespaceTrivia",
                                        "text": "        "
                                    }
                                ],
                                "trailingTrivia": [
                                    {
                                        "kind": "WhitespaceTrivia",
                                        "text": " "
                                    }
                                ]
                            },
                            "identifier": {
                                "kind": "IdentifierName",
                                "fullStart": 1098,
                                "fullEnd": 1107,
                                "start": 1098,
                                "end": 1107,
                                "fullWidth": 9,
                                "width": 9,
                                "text": "get_func2",
                                "value": "get_func2",
                                "valueText": "get_func2"
                            },
                            "callSignature": {
                                "kind": "CallSignature",
                                "fullStart": 1107,
                                "fullEnd": 1110,
                                "start": 1107,
                                "end": 1109,
                                "fullWidth": 3,
                                "width": 2,
                                "parameterList": {
                                    "kind": "ParameterList",
                                    "fullStart": 1107,
                                    "fullEnd": 1110,
                                    "start": 1107,
                                    "end": 1109,
                                    "fullWidth": 3,
                                    "width": 2,
                                    "openParenToken": {
                                        "kind": "OpenParenToken",
                                        "fullStart": 1107,
                                        "fullEnd": 1108,
                                        "start": 1107,
                                        "end": 1108,
                                        "fullWidth": 1,
                                        "width": 1,
                                        "text": "(",
                                        "value": "(",
                                        "valueText": "("
                                    },
                                    "parameters": [],
                                    "closeParenToken": {
                                        "kind": "CloseParenToken",
                                        "fullStart": 1108,
                                        "fullEnd": 1110,
                                        "start": 1108,
                                        "end": 1109,
                                        "fullWidth": 2,
                                        "width": 1,
                                        "text": ")",
                                        "value": ")",
                                        "valueText": ")",
                                        "hasTrailingTrivia": true,
                                        "trailingTrivia": [
                                            {
                                                "kind": "WhitespaceTrivia",
                                                "text": " "
                                            }
                                        ]
                                    }
                                }
                            },
                            "block": {
                                "kind": "Block",
                                "fullStart": 1110,
                                "fullEnd": 1148,
                                "start": 1110,
                                "end": 1146,
                                "fullWidth": 38,
                                "width": 36,
                                "openBraceToken": {
                                    "kind": "OpenBraceToken",
                                    "fullStart": 1110,
                                    "fullEnd": 1113,
                                    "start": 1110,
                                    "end": 1111,
                                    "fullWidth": 3,
                                    "width": 1,
                                    "text": "{",
                                    "value": "{",
                                    "valueText": "{",
                                    "hasTrailingTrivia": true,
                                    "hasTrailingNewLine": true,
                                    "trailingTrivia": [
                                        {
                                            "kind": "NewLineTrivia",
                                            "text": "\r\n"
                                        }
                                    ]
                                },
                                "statements": [
                                    {
                                        "kind": "ReturnStatement",
                                        "fullStart": 1113,
                                        "fullEnd": 1137,
                                        "start": 1125,
                                        "end": 1135,
                                        "fullWidth": 24,
                                        "width": 10,
                                        "returnKeyword": {
                                            "kind": "ReturnKeyword",
                                            "fullStart": 1113,
                                            "fullEnd": 1132,
                                            "start": 1125,
                                            "end": 1131,
                                            "fullWidth": 19,
                                            "width": 6,
                                            "text": "return",
                                            "value": "return",
                                            "valueText": "return",
                                            "hasLeadingTrivia": true,
                                            "hasTrailingTrivia": true,
                                            "leadingTrivia": [
                                                {
                                                    "kind": "WhitespaceTrivia",
                                                    "text": "            "
                                                }
                                            ],
                                            "trailingTrivia": [
                                                {
                                                    "kind": "WhitespaceTrivia",
                                                    "text": " "
                                                }
                                            ]
                                        },
                                        "expression": {
                                            "kind": "NumericLiteral",
                                            "fullStart": 1132,
                                            "fullEnd": 1134,
                                            "start": 1132,
                                            "end": 1134,
                                            "fullWidth": 2,
                                            "width": 2,
                                            "text": "20",
                                            "value": 20,
                                            "valueText": "20"
                                        },
                                        "semicolonToken": {
                                            "kind": "SemicolonToken",
                                            "fullStart": 1134,
                                            "fullEnd": 1137,
                                            "start": 1134,
                                            "end": 1135,
                                            "fullWidth": 3,
                                            "width": 1,
                                            "text": ";",
                                            "value": ";",
                                            "valueText": ";",
                                            "hasTrailingTrivia": true,
                                            "hasTrailingNewLine": true,
                                            "trailingTrivia": [
                                                {
                                                    "kind": "NewLineTrivia",
                                                    "text": "\r\n"
                                                }
                                            ]
                                        }
                                    }
                                ],
                                "closeBraceToken": {
                                    "kind": "CloseBraceToken",
                                    "fullStart": 1137,
                                    "fullEnd": 1148,
                                    "start": 1145,
                                    "end": 1146,
                                    "fullWidth": 11,
                                    "width": 1,
                                    "text": "}",
                                    "value": "}",
                                    "valueText": "}",
                                    "hasLeadingTrivia": true,
                                    "hasTrailingTrivia": true,
                                    "hasTrailingNewLine": true,
                                    "leadingTrivia": [
                                        {
                                            "kind": "WhitespaceTrivia",
                                            "text": "        "
                                        }
                                    ],
                                    "trailingTrivia": [
                                        {
                                            "kind": "NewLineTrivia",
                                            "text": "\r\n"
                                        }
                                    ]
                                }
                            }
                        },
                        {
                            "kind": "ExpressionStatement",
                            "fullStart": 1148,
                            "fullEnd": 1344,
                            "start": 1158,
                            "end": 1342,
                            "fullWidth": 196,
                            "width": 184,
                            "isIncrementallyUnusable": true,
                            "expression": {
                                "kind": "InvocationExpression",
                                "fullStart": 1148,
                                "fullEnd": 1341,
                                "start": 1158,
                                "end": 1341,
                                "fullWidth": 193,
                                "width": 183,
                                "isIncrementallyUnusable": true,
                                "expression": {
                                    "kind": "MemberAccessExpression",
                                    "fullStart": 1148,
                                    "fullEnd": 1181,
                                    "start": 1158,
                                    "end": 1181,
                                    "fullWidth": 33,
                                    "width": 23,
                                    "expression": {
                                        "kind": "IdentifierName",
                                        "fullStart": 1148,
                                        "fullEnd": 1164,
                                        "start": 1158,
                                        "end": 1164,
                                        "fullWidth": 16,
                                        "width": 6,
                                        "text": "Object",
                                        "value": "Object",
                                        "valueText": "Object",
                                        "hasLeadingTrivia": true,
                                        "hasLeadingNewLine": true,
                                        "leadingTrivia": [
                                            {
                                                "kind": "NewLineTrivia",
                                                "text": "\r\n"
                                            },
                                            {
                                                "kind": "WhitespaceTrivia",
                                                "text": "        "
                                            }
                                        ]
                                    },
                                    "dotToken": {
                                        "kind": "DotToken",
                                        "fullStart": 1164,
                                        "fullEnd": 1165,
                                        "start": 1164,
                                        "end": 1165,
                                        "fullWidth": 1,
                                        "width": 1,
                                        "text": ".",
                                        "value": ".",
                                        "valueText": "."
                                    },
                                    "name": {
                                        "kind": "IdentifierName",
                                        "fullStart": 1165,
                                        "fullEnd": 1181,
                                        "start": 1165,
                                        "end": 1181,
                                        "fullWidth": 16,
                                        "width": 16,
                                        "text": "defineProperties",
                                        "value": "defineProperties",
                                        "valueText": "defineProperties"
                                    }
                                },
                                "argumentList": {
                                    "kind": "ArgumentList",
                                    "fullStart": 1181,
                                    "fullEnd": 1341,
                                    "start": 1181,
                                    "end": 1341,
                                    "fullWidth": 160,
                                    "width": 160,
                                    "isIncrementallyUnusable": true,
                                    "openParenToken": {
                                        "kind": "OpenParenToken",
                                        "fullStart": 1181,
                                        "fullEnd": 1182,
                                        "start": 1181,
                                        "end": 1182,
                                        "fullWidth": 1,
                                        "width": 1,
                                        "text": "(",
                                        "value": "(",
                                        "valueText": "("
                                    },
                                    "arguments": [
                                        {
                                            "kind": "IdentifierName",
                                            "fullStart": 1182,
                                            "fullEnd": 1185,
                                            "start": 1182,
                                            "end": 1185,
                                            "fullWidth": 3,
                                            "width": 3,
                                            "text": "arg",
                                            "value": "arg",
                                            "valueText": "arg"
                                        },
                                        {
                                            "kind": "CommaToken",
                                            "fullStart": 1185,
                                            "fullEnd": 1187,
                                            "start": 1185,
                                            "end": 1186,
                                            "fullWidth": 2,
                                            "width": 1,
                                            "text": ",",
                                            "value": ",",
                                            "valueText": ",",
                                            "hasTrailingTrivia": true,
                                            "trailingTrivia": [
                                                {
                                                    "kind": "WhitespaceTrivia",
                                                    "text": " "
                                                }
                                            ]
                                        },
                                        {
                                            "kind": "ObjectLiteralExpression",
                                            "fullStart": 1187,
                                            "fullEnd": 1340,
                                            "start": 1187,
                                            "end": 1340,
                                            "fullWidth": 153,
                                            "width": 153,
                                            "isIncrementallyUnusable": true,
                                            "openBraceToken": {
                                                "kind": "OpenBraceToken",
                                                "fullStart": 1187,
                                                "fullEnd": 1190,
                                                "start": 1187,
                                                "end": 1188,
                                                "fullWidth": 3,
                                                "width": 1,
                                                "text": "{",
                                                "value": "{",
                                                "valueText": "{",
                                                "hasTrailingTrivia": true,
                                                "hasTrailingNewLine": true,
                                                "trailingTrivia": [
                                                    {
                                                        "kind": "NewLineTrivia",
                                                        "text": "\r\n"
                                                    }
                                                ]
                                            },
                                            "propertyAssignments": [
                                                {
                                                    "kind": "SimplePropertyAssignment",
                                                    "fullStart": 1190,
                                                    "fullEnd": 1331,
                                                    "start": 1202,
                                                    "end": 1329,
                                                    "fullWidth": 141,
                                                    "width": 127,
                                                    "isIncrementallyUnusable": true,
                                                    "propertyName": {
                                                        "kind": "StringLiteral",
                                                        "fullStart": 1190,
                                                        "fullEnd": 1205,
                                                        "start": 1202,
                                                        "end": 1205,
                                                        "fullWidth": 15,
                                                        "width": 3,
                                                        "text": "\"0\"",
                                                        "value": "0",
                                                        "valueText": "0",
                                                        "hasLeadingTrivia": true,
                                                        "leadingTrivia": [
                                                            {
                                                                "kind": "WhitespaceTrivia",
                                                                "text": "            "
                                                            }
                                                        ]
                                                    },
                                                    "colonToken": {
                                                        "kind": "ColonToken",
                                                        "fullStart": 1205,
                                                        "fullEnd": 1207,
                                                        "start": 1205,
                                                        "end": 1206,
                                                        "fullWidth": 2,
                                                        "width": 1,
                                                        "text": ":",
                                                        "value": ":",
                                                        "valueText": ":",
                                                        "hasTrailingTrivia": true,
                                                        "trailingTrivia": [
                                                            {
                                                                "kind": "WhitespaceTrivia",
                                                                "text": " "
                                                            }
                                                        ]
                                                    },
                                                    "expression": {
                                                        "kind": "ObjectLiteralExpression",
                                                        "fullStart": 1207,
                                                        "fullEnd": 1331,
                                                        "start": 1207,
                                                        "end": 1329,
                                                        "fullWidth": 124,
                                                        "width": 122,
                                                        "isIncrementallyUnusable": true,
                                                        "openBraceToken": {
                                                            "kind": "OpenBraceToken",
                                                            "fullStart": 1207,
                                                            "fullEnd": 1210,
                                                            "start": 1207,
                                                            "end": 1208,
                                                            "fullWidth": 3,
                                                            "width": 1,
                                                            "text": "{",
                                                            "value": "{",
                                                            "valueText": "{",
                                                            "hasTrailingTrivia": true,
                                                            "hasTrailingNewLine": true,
                                                            "trailingTrivia": [
                                                                {
                                                                    "kind": "NewLineTrivia",
                                                                    "text": "\r\n"
                                                                }
                                                            ]
                                                        },
                                                        "propertyAssignments": [
                                                            {
                                                                "kind": "SimplePropertyAssignment",
                                                                "fullStart": 1210,
                                                                "fullEnd": 1240,
                                                                "start": 1226,
                                                                "end": 1240,
                                                                "fullWidth": 30,
                                                                "width": 14,
                                                                "isIncrementallyUnusable": true,
                                                                "propertyName": {
                                                                    "kind": "IdentifierName",
                                                                    "fullStart": 1210,
                                                                    "fullEnd": 1229,
                                                                    "start": 1226,
                                                                    "end": 1229,
                                                                    "fullWidth": 19,
                                                                    "width": 3,
                                                                    "text": "get",
                                                                    "value": "get",
                                                                    "valueText": "get",
                                                                    "hasLeadingTrivia": true,
                                                                    "leadingTrivia": [
                                                                        {
                                                                            "kind": "WhitespaceTrivia",
                                                                            "text": "                "
                                                                        }
                                                                    ]
                                                                },
                                                                "colonToken": {
                                                                    "kind": "ColonToken",
                                                                    "fullStart": 1229,
                                                                    "fullEnd": 1231,
                                                                    "start": 1229,
                                                                    "end": 1230,
                                                                    "fullWidth": 2,
                                                                    "width": 1,
                                                                    "text": ":",
                                                                    "value": ":",
                                                                    "valueText": ":",
                                                                    "hasTrailingTrivia": true,
                                                                    "trailingTrivia": [
                                                                        {
                                                                            "kind": "WhitespaceTrivia",
                                                                            "text": " "
                                                                        }
                                                                    ]
                                                                },
                                                                "expression": {
                                                                    "kind": "IdentifierName",
                                                                    "fullStart": 1231,
                                                                    "fullEnd": 1240,
                                                                    "start": 1231,
                                                                    "end": 1240,
                                                                    "fullWidth": 9,
                                                                    "width": 9,
                                                                    "text": "get_func2",
                                                                    "value": "get_func2",
                                                                    "valueText": "get_func2"
                                                                }
                                                            },
                                                            {
                                                                "kind": "CommaToken",
                                                                "fullStart": 1240,
                                                                "fullEnd": 1243,
                                                                "start": 1240,
                                                                "end": 1241,
                                                                "fullWidth": 3,
                                                                "width": 1,
                                                                "text": ",",
                                                                "value": ",",
                                                                "valueText": ",",
                                                                "hasTrailingTrivia": true,
                                                                "hasTrailingNewLine": true,
                                                                "trailingTrivia": [
                                                                    {
                                                                        "kind": "NewLineTrivia",
                                                                        "text": "\r\n"
                                                                    }
                                                                ]
                                                            },
                                                            {
                                                                "kind": "SimplePropertyAssignment",
                                                                "fullStart": 1243,
                                                                "fullEnd": 1276,
                                                                "start": 1259,
                                                                "end": 1276,
                                                                "fullWidth": 33,
                                                                "width": 17,
                                                                "propertyName": {
                                                                    "kind": "IdentifierName",
                                                                    "fullStart": 1243,
                                                                    "fullEnd": 1269,
                                                                    "start": 1259,
                                                                    "end": 1269,
                                                                    "fullWidth": 26,
                                                                    "width": 10,
                                                                    "text": "enumerable",
                                                                    "value": "enumerable",
                                                                    "valueText": "enumerable",
                                                                    "hasLeadingTrivia": true,
                                                                    "leadingTrivia": [
                                                                        {
                                                                            "kind": "WhitespaceTrivia",
                                                                            "text": "                "
                                                                        }
                                                                    ]
                                                                },
                                                                "colonToken": {
                                                                    "kind": "ColonToken",
                                                                    "fullStart": 1269,
                                                                    "fullEnd": 1271,
                                                                    "start": 1269,
                                                                    "end": 1270,
                                                                    "fullWidth": 2,
                                                                    "width": 1,
                                                                    "text": ":",
                                                                    "value": ":",
                                                                    "valueText": ":",
                                                                    "hasTrailingTrivia": true,
                                                                    "trailingTrivia": [
                                                                        {
                                                                            "kind": "WhitespaceTrivia",
                                                                            "text": " "
                                                                        }
                                                                    ]
                                                                },
                                                                "expression": {
                                                                    "kind": "FalseKeyword",
                                                                    "fullStart": 1271,
                                                                    "fullEnd": 1276,
                                                                    "start": 1271,
                                                                    "end": 1276,
                                                                    "fullWidth": 5,
                                                                    "width": 5,
                                                                    "text": "false",
                                                                    "value": false,
                                                                    "valueText": "false"
                                                                }
                                                            },
                                                            {
                                                                "kind": "CommaToken",
                                                                "fullStart": 1276,
                                                                "fullEnd": 1279,
                                                                "start": 1276,
                                                                "end": 1277,
                                                                "fullWidth": 3,
                                                                "width": 1,
                                                                "text": ",",
                                                                "value": ",",
                                                                "valueText": ",",
                                                                "hasTrailingTrivia": true,
                                                                "hasTrailingNewLine": true,
                                                                "trailingTrivia": [
                                                                    {
                                                                        "kind": "NewLineTrivia",
                                                                        "text": "\r\n"
                                                                    }
                                                                ]
                                                            },
                                                            {
                                                                "kind": "SimplePropertyAssignment",
                                                                "fullStart": 1279,
                                                                "fullEnd": 1316,
                                                                "start": 1295,
                                                                "end": 1314,
                                                                "fullWidth": 37,
                                                                "width": 19,
                                                                "propertyName": {
                                                                    "kind": "IdentifierName",
                                                                    "fullStart": 1279,
                                                                    "fullEnd": 1307,
                                                                    "start": 1295,
                                                                    "end": 1307,
                                                                    "fullWidth": 28,
                                                                    "width": 12,
                                                                    "text": "configurable",
                                                                    "value": "configurable",
                                                                    "valueText": "configurable",
                                                                    "hasLeadingTrivia": true,
                                                                    "leadingTrivia": [
                                                                        {
                                                                            "kind": "WhitespaceTrivia",
                                                                            "text": "                "
                                                                        }
                                                                    ]
                                                                },
                                                                "colonToken": {
                                                                    "kind": "ColonToken",
                                                                    "fullStart": 1307,
                                                                    "fullEnd": 1309,
                                                                    "start": 1307,
                                                                    "end": 1308,
                                                                    "fullWidth": 2,
                                                                    "width": 1,
                                                                    "text": ":",
                                                                    "value": ":",
                                                                    "valueText": ":",
                                                                    "hasTrailingTrivia": true,
                                                                    "trailingTrivia": [
                                                                        {
                                                                            "kind": "WhitespaceTrivia",
                                                                            "text": " "
                                                                        }
                                                                    ]
                                                                },
                                                                "expression": {
                                                                    "kind": "FalseKeyword",
                                                                    "fullStart": 1309,
                                                                    "fullEnd": 1316,
                                                                    "start": 1309,
                                                                    "end": 1314,
                                                                    "fullWidth": 7,
                                                                    "width": 5,
                                                                    "text": "false",
                                                                    "value": false,
                                                                    "valueText": "false",
                                                                    "hasTrailingTrivia": true,
                                                                    "hasTrailingNewLine": true,
                                                                    "trailingTrivia": [
                                                                        {
                                                                            "kind": "NewLineTrivia",
                                                                            "text": "\r\n"
                                                                        }
                                                                    ]
                                                                }
                                                            }
                                                        ],
                                                        "closeBraceToken": {
                                                            "kind": "CloseBraceToken",
                                                            "fullStart": 1316,
                                                            "fullEnd": 1331,
                                                            "start": 1328,
                                                            "end": 1329,
                                                            "fullWidth": 15,
                                                            "width": 1,
                                                            "text": "}",
                                                            "value": "}",
                                                            "valueText": "}",
                                                            "hasLeadingTrivia": true,
                                                            "hasTrailingTrivia": true,
                                                            "hasTrailingNewLine": true,
                                                            "leadingTrivia": [
                                                                {
                                                                    "kind": "WhitespaceTrivia",
                                                                    "text": "            "
                                                                }
                                                            ],
                                                            "trailingTrivia": [
                                                                {
                                                                    "kind": "NewLineTrivia",
                                                                    "text": "\r\n"
                                                                }
                                                            ]
                                                        }
                                                    }
                                                }
                                            ],
                                            "closeBraceToken": {
                                                "kind": "CloseBraceToken",
                                                "fullStart": 1331,
                                                "fullEnd": 1340,
                                                "start": 1339,
                                                "end": 1340,
                                                "fullWidth": 9,
                                                "width": 1,
                                                "text": "}",
                                                "value": "}",
                                                "valueText": "}",
                                                "hasLeadingTrivia": true,
                                                "leadingTrivia": [
                                                    {
                                                        "kind": "WhitespaceTrivia",
                                                        "text": "        "
                                                    }
                                                ]
                                            }
                                        }
                                    ],
                                    "closeParenToken": {
                                        "kind": "CloseParenToken",
                                        "fullStart": 1340,
                                        "fullEnd": 1341,
                                        "start": 1340,
                                        "end": 1341,
                                        "fullWidth": 1,
                                        "width": 1,
                                        "text": ")",
                                        "value": ")",
                                        "valueText": ")"
                                    }
                                }
                            },
                            "semicolonToken": {
                                "kind": "SemicolonToken",
                                "fullStart": 1341,
                                "fullEnd": 1344,
                                "start": 1341,
                                "end": 1342,
                                "fullWidth": 3,
                                "width": 1,
                                "text": ";",
                                "value": ";",
                                "valueText": ";",
                                "hasTrailingTrivia": true,
                                "hasTrailingNewLine": true,
                                "trailingTrivia": [
                                    {
                                        "kind": "NewLineTrivia",
                                        "text": "\r\n"
                                    }
                                ]
                            }
                        },
                        {
                            "kind": "ReturnStatement",
                            "fullStart": 1344,
                            "fullEnd": 1457,
                            "start": 1354,
                            "end": 1455,
                            "fullWidth": 113,
                            "width": 101,
                            "returnKeyword": {
                                "kind": "ReturnKeyword",
                                "fullStart": 1344,
                                "fullEnd": 1361,
                                "start": 1354,
                                "end": 1360,
                                "fullWidth": 17,
                                "width": 6,
                                "text": "return",
                                "value": "return",
                                "valueText": "return",
                                "hasLeadingTrivia": true,
                                "hasLeadingNewLine": true,
                                "hasTrailingTrivia": true,
                                "leadingTrivia": [
                                    {
                                        "kind": "NewLineTrivia",
                                        "text": "\r\n"
                                    },
                                    {
                                        "kind": "WhitespaceTrivia",
                                        "text": "        "
                                    }
                                ],
                                "trailingTrivia": [
                                    {
                                        "kind": "WhitespaceTrivia",
                                        "text": " "
                                    }
                                ]
                            },
                            "expression": {
                                "kind": "InvocationExpression",
                                "fullStart": 1361,
                                "fullEnd": 1454,
                                "start": 1361,
                                "end": 1454,
                                "fullWidth": 93,
                                "width": 93,
                                "expression": {
                                    "kind": "IdentifierName",
                                    "fullStart": 1361,
                                    "fullEnd": 1397,
                                    "start": 1361,
                                    "end": 1397,
                                    "fullWidth": 36,
                                    "width": 36,
                                    "text": "accessorPropertyAttributesAreCorrect",
                                    "value": "accessorPropertyAttributesAreCorrect",
                                    "valueText": "accessorPropertyAttributesAreCorrect"
                                },
                                "argumentList": {
                                    "kind": "ArgumentList",
                                    "fullStart": 1397,
                                    "fullEnd": 1454,
                                    "start": 1397,
                                    "end": 1454,
                                    "fullWidth": 57,
                                    "width": 57,
                                    "openParenToken": {
                                        "kind": "OpenParenToken",
                                        "fullStart": 1397,
                                        "fullEnd": 1398,
                                        "start": 1397,
                                        "end": 1398,
                                        "fullWidth": 1,
                                        "width": 1,
                                        "text": "(",
                                        "value": "(",
                                        "valueText": "("
                                    },
                                    "arguments": [
                                        {
                                            "kind": "IdentifierName",
                                            "fullStart": 1398,
                                            "fullEnd": 1401,
                                            "start": 1398,
                                            "end": 1401,
                                            "fullWidth": 3,
                                            "width": 3,
                                            "text": "arg",
                                            "value": "arg",
                                            "valueText": "arg"
                                        },
                                        {
                                            "kind": "CommaToken",
                                            "fullStart": 1401,
                                            "fullEnd": 1403,
                                            "start": 1401,
                                            "end": 1402,
                                            "fullWidth": 2,
                                            "width": 1,
                                            "text": ",",
                                            "value": ",",
                                            "valueText": ",",
                                            "hasTrailingTrivia": true,
                                            "trailingTrivia": [
                                                {
                                                    "kind": "WhitespaceTrivia",
                                                    "text": " "
                                                }
                                            ]
                                        },
                                        {
                                            "kind": "StringLiteral",
                                            "fullStart": 1403,
                                            "fullEnd": 1406,
                                            "start": 1403,
                                            "end": 1406,
                                            "fullWidth": 3,
                                            "width": 3,
                                            "text": "\"0\"",
                                            "value": "0",
                                            "valueText": "0"
                                        },
                                        {
                                            "kind": "CommaToken",
                                            "fullStart": 1406,
                                            "fullEnd": 1408,
                                            "start": 1406,
                                            "end": 1407,
                                            "fullWidth": 2,
                                            "width": 1,
                                            "text": ",",
                                            "value": ",",
                                            "valueText": ",",
                                            "hasTrailingTrivia": true,
                                            "trailingTrivia": [
                                                {
                                                    "kind": "WhitespaceTrivia",
                                                    "text": " "
                                                }
                                            ]
                                        },
                                        {
                                            "kind": "IdentifierName",
                                            "fullStart": 1408,
                                            "fullEnd": 1417,
                                            "start": 1408,
                                            "end": 1417,
                                            "fullWidth": 9,
                                            "width": 9,
                                            "text": "get_func2",
                                            "value": "get_func2",
                                            "valueText": "get_func2"
                                        },
                                        {
                                            "kind": "CommaToken",
                                            "fullStart": 1417,
                                            "fullEnd": 1419,
                                            "start": 1417,
                                            "end": 1418,
                                            "fullWidth": 2,
                                            "width": 1,
                                            "text": ",",
                                            "value": ",",
                                            "valueText": ",",
                                            "hasTrailingTrivia": true,
                                            "trailingTrivia": [
                                                {
                                                    "kind": "WhitespaceTrivia",
                                                    "text": " "
                                                }
                                            ]
                                        },
                                        {
                                            "kind": "IdentifierName",
                                            "fullStart": 1419,
                                            "fullEnd": 1428,
                                            "start": 1419,
                                            "end": 1428,
                                            "fullWidth": 9,
                                            "width": 9,
                                            "text": "undefined",
                                            "value": "undefined",
                                            "valueText": "undefined"
                                        },
                                        {
                                            "kind": "CommaToken",
                                            "fullStart": 1428,
                                            "fullEnd": 1430,
                                            "start": 1428,
                                            "end": 1429,
                                            "fullWidth": 2,
                                            "width": 1,
                                            "text": ",",
                                            "value": ",",
                                            "valueText": ",",
                                            "hasTrailingTrivia": true,
                                            "trailingTrivia": [
                                                {
                                                    "kind": "WhitespaceTrivia",
                                                    "text": " "
                                                }
                                            ]
                                        },
                                        {
                                            "kind": "IdentifierName",
                                            "fullStart": 1430,
                                            "fullEnd": 1439,
                                            "start": 1430,
                                            "end": 1439,
                                            "fullWidth": 9,
                                            "width": 9,
                                            "text": "undefined",
                                            "value": "undefined",
                                            "valueText": "undefined"
                                        },
                                        {
                                            "kind": "CommaToken",
                                            "fullStart": 1439,
                                            "fullEnd": 1441,
                                            "start": 1439,
                                            "end": 1440,
                                            "fullWidth": 2,
                                            "width": 1,
                                            "text": ",",
                                            "value": ",",
                                            "valueText": ",",
                                            "hasTrailingTrivia": true,
                                            "trailingTrivia": [
                                                {
                                                    "kind": "WhitespaceTrivia",
                                                    "text": " "
                                                }
                                            ]
                                        },
                                        {
                                            "kind": "FalseKeyword",
                                            "fullStart": 1441,
                                            "fullEnd": 1446,
                                            "start": 1441,
                                            "end": 1446,
                                            "fullWidth": 5,
                                            "width": 5,
                                            "text": "false",
                                            "value": false,
                                            "valueText": "false"
                                        },
                                        {
                                            "kind": "CommaToken",
                                            "fullStart": 1446,
                                            "fullEnd": 1448,
                                            "start": 1446,
                                            "end": 1447,
                                            "fullWidth": 2,
                                            "width": 1,
                                            "text": ",",
                                            "value": ",",
                                            "valueText": ",",
                                            "hasTrailingTrivia": true,
                                            "trailingTrivia": [
                                                {
                                                    "kind": "WhitespaceTrivia",
                                                    "text": " "
                                                }
                                            ]
                                        },
                                        {
                                            "kind": "FalseKeyword",
                                            "fullStart": 1448,
                                            "fullEnd": 1453,
                                            "start": 1448,
                                            "end": 1453,
                                            "fullWidth": 5,
                                            "width": 5,
                                            "text": "false",
                                            "value": false,
                                            "valueText": "false"
                                        }
                                    ],
                                    "closeParenToken": {
                                        "kind": "CloseParenToken",
                                        "fullStart": 1453,
                                        "fullEnd": 1454,
                                        "start": 1453,
                                        "end": 1454,
                                        "fullWidth": 1,
                                        "width": 1,
                                        "text": ")",
                                        "value": ")",
                                        "valueText": ")"
                                    }
                                }
                            },
                            "semicolonToken": {
                                "kind": "SemicolonToken",
                                "fullStart": 1454,
                                "fullEnd": 1457,
                                "start": 1454,
                                "end": 1455,
                                "fullWidth": 3,
                                "width": 1,
                                "text": ";",
                                "value": ";",
                                "valueText": ";",
                                "hasTrailingTrivia": true,
                                "hasTrailingNewLine": true,
                                "trailingTrivia": [
                                    {
                                        "kind": "NewLineTrivia",
                                        "text": "\r\n"
                                    }
                                ]
                            }
                        }
                    ],
                    "closeBraceToken": {
                        "kind": "CloseBraceToken",
                        "fullStart": 1457,
                        "fullEnd": 1464,
                        "start": 1461,
                        "end": 1462,
                        "fullWidth": 7,
                        "width": 1,
                        "text": "}",
                        "value": "}",
                        "valueText": "}",
                        "hasLeadingTrivia": true,
                        "hasTrailingTrivia": true,
                        "hasTrailingNewLine": true,
                        "leadingTrivia": [
                            {
                                "kind": "WhitespaceTrivia",
                                "text": "    "
                            }
                        ],
                        "trailingTrivia": [
                            {
                                "kind": "NewLineTrivia",
                                "text": "\r\n"
                            }
                        ]
                    }
                }
            },
            {
                "kind": "ExpressionStatement",
                "fullStart": 1464,
                "fullEnd": 1488,
                "start": 1464,
                "end": 1486,
                "fullWidth": 24,
                "width": 22,
                "expression": {
                    "kind": "InvocationExpression",
                    "fullStart": 1464,
                    "fullEnd": 1485,
                    "start": 1464,
                    "end": 1485,
                    "fullWidth": 21,
                    "width": 21,
                    "expression": {
                        "kind": "IdentifierName",
                        "fullStart": 1464,
                        "fullEnd": 1475,
                        "start": 1464,
                        "end": 1475,
                        "fullWidth": 11,
                        "width": 11,
                        "text": "runTestCase",
                        "value": "runTestCase",
                        "valueText": "runTestCase"
                    },
                    "argumentList": {
                        "kind": "ArgumentList",
                        "fullStart": 1475,
                        "fullEnd": 1485,
                        "start": 1475,
                        "end": 1485,
                        "fullWidth": 10,
                        "width": 10,
                        "openParenToken": {
                            "kind": "OpenParenToken",
                            "fullStart": 1475,
                            "fullEnd": 1476,
                            "start": 1475,
                            "end": 1476,
                            "fullWidth": 1,
                            "width": 1,
                            "text": "(",
                            "value": "(",
                            "valueText": "("
                        },
                        "arguments": [
                            {
                                "kind": "IdentifierName",
                                "fullStart": 1476,
                                "fullEnd": 1484,
                                "start": 1476,
                                "end": 1484,
                                "fullWidth": 8,
                                "width": 8,
                                "text": "testcase",
                                "value": "testcase",
                                "valueText": "testcase"
                            }
                        ],
                        "closeParenToken": {
                            "kind": "CloseParenToken",
                            "fullStart": 1484,
                            "fullEnd": 1485,
                            "start": 1484,
                            "end": 1485,
                            "fullWidth": 1,
                            "width": 1,
                            "text": ")",
                            "value": ")",
                            "valueText": ")"
                        }
                    }
                },
                "semicolonToken": {
                    "kind": "SemicolonToken",
                    "fullStart": 1485,
                    "fullEnd": 1488,
                    "start": 1485,
                    "end": 1486,
                    "fullWidth": 3,
                    "width": 1,
                    "text": ";",
                    "value": ";",
                    "valueText": ";",
                    "hasTrailingTrivia": true,
                    "hasTrailingNewLine": true,
                    "trailingTrivia": [
                        {
                            "kind": "NewLineTrivia",
                            "text": "\r\n"
                        }
                    ]
                }
            }
        ],
        "endOfFileToken": {
            "kind": "EndOfFileToken",
            "fullStart": 1488,
            "fullEnd": 1488,
            "start": 1488,
            "end": 1488,
            "fullWidth": 0,
            "width": 0,
            "text": ""
        }
    },
    "lineMap": {
        "lineStarts": [
            0,
            67,
            152,
            232,
            308,
            380,
            385,
            441,
            727,
            732,
            734,
            736,
            759,
            761,
            779,
            781,
            808,
            838,
            860,
            862,
            894,
            918,
            929,
            931,
            974,
            1003,
            1034,
            1066,
            1079,
            1081,
            1113,
            1137,
            1148,
            1150,
            1190,
            1210,
            1243,
            1279,
            1316,
            1331,
            1344,
            1346,
            1457,
            1464,
            1488
        ],
        "length": 1488
    }
}<|MERGE_RESOLUTION|>--- conflicted
+++ resolved
@@ -252,12 +252,8 @@
                                         "start": 773,
                                         "end": 776,
                                         "fullWidth": 3,
-<<<<<<< HEAD
                                         "width": 3,
-                                        "identifier": {
-=======
                                         "propertyName": {
->>>>>>> 85e84683
                                             "kind": "IdentifierName",
                                             "fullStart": 773,
                                             "fullEnd": 776,
