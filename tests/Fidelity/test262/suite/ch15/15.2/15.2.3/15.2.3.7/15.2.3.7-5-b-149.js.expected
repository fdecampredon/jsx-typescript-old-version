{
    "isDeclaration": false,
    "languageVersion": "EcmaScript5",
    "parseOptions": {
        "allowAutomaticSemicolonInsertion": true
    },
    "sourceUnit": {
        "kind": "SourceUnit",
        "fullStart": 0,
        "fullEnd": 1312,
        "start": 638,
        "end": 1312,
        "fullWidth": 1312,
        "width": 674,
        "isIncrementallyUnusable": true,
        "moduleElements": [
            {
                "kind": "FunctionDeclaration",
                "fullStart": 0,
                "fullEnd": 1288,
                "start": 638,
                "end": 1286,
                "fullWidth": 1288,
                "width": 648,
                "isIncrementallyUnusable": true,
                "modifiers": [],
                "functionKeyword": {
                    "kind": "FunctionKeyword",
                    "fullStart": 0,
                    "fullEnd": 647,
                    "start": 638,
                    "end": 646,
                    "fullWidth": 647,
                    "width": 8,
                    "text": "function",
                    "value": "function",
                    "valueText": "function",
                    "hasLeadingTrivia": true,
                    "hasLeadingComment": true,
                    "hasLeadingNewLine": true,
                    "hasTrailingTrivia": true,
                    "leadingTrivia": [
                        {
                            "kind": "SingleLineCommentTrivia",
                            "text": "/// Copyright (c) 2012 Ecma International.  All rights reserved. "
                        },
                        {
                            "kind": "NewLineTrivia",
                            "text": "\r\n"
                        },
                        {
                            "kind": "SingleLineCommentTrivia",
                            "text": "/// Ecma International makes this code available under the terms and conditions set"
                        },
                        {
                            "kind": "NewLineTrivia",
                            "text": "\r\n"
                        },
                        {
                            "kind": "SingleLineCommentTrivia",
                            "text": "/// forth on http://hg.ecmascript.org/tests/test262/raw-file/tip/LICENSE (the "
                        },
                        {
                            "kind": "NewLineTrivia",
                            "text": "\r\n"
                        },
                        {
                            "kind": "SingleLineCommentTrivia",
                            "text": "/// \"Use Terms\").   Any redistribution of this code must retain the above "
                        },
                        {
                            "kind": "NewLineTrivia",
                            "text": "\r\n"
                        },
                        {
                            "kind": "SingleLineCommentTrivia",
                            "text": "/// copyright and this notice and otherwise comply with the Use Terms."
                        },
                        {
                            "kind": "NewLineTrivia",
                            "text": "\r\n"
                        },
                        {
                            "kind": "MultiLineCommentTrivia",
                            "text": "/**\r\n * @path ch15/15.2/15.2.3/15.2.3.7/15.2.3.7-5-b-149.js\r\n * @description Object.defineProperties - 'writable' property of 'descObj' is own accessor property without a get function that overrides an inherited accessor property (8.10.5 step 6.a)\r\n */"
                        },
                        {
                            "kind": "NewLineTrivia",
                            "text": "\r\n"
                        },
                        {
                            "kind": "NewLineTrivia",
                            "text": "\r\n"
                        },
                        {
                            "kind": "NewLineTrivia",
                            "text": "\r\n"
                        }
                    ],
                    "trailingTrivia": [
                        {
                            "kind": "WhitespaceTrivia",
                            "text": " "
                        }
                    ]
                },
                "identifier": {
                    "kind": "IdentifierName",
                    "fullStart": 647,
                    "fullEnd": 655,
                    "start": 647,
                    "end": 655,
                    "fullWidth": 8,
                    "width": 8,
                    "text": "testcase",
                    "value": "testcase",
                    "valueText": "testcase"
                },
                "callSignature": {
                    "kind": "CallSignature",
                    "fullStart": 655,
                    "fullEnd": 658,
                    "start": 655,
                    "end": 657,
                    "fullWidth": 3,
                    "width": 2,
                    "parameterList": {
                        "kind": "ParameterList",
                        "fullStart": 655,
                        "fullEnd": 658,
                        "start": 655,
                        "end": 657,
                        "fullWidth": 3,
                        "width": 2,
                        "openParenToken": {
                            "kind": "OpenParenToken",
                            "fullStart": 655,
                            "fullEnd": 656,
                            "start": 655,
                            "end": 656,
                            "fullWidth": 1,
                            "width": 1,
                            "text": "(",
                            "value": "(",
                            "valueText": "("
                        },
                        "parameters": [],
                        "closeParenToken": {
                            "kind": "CloseParenToken",
                            "fullStart": 656,
                            "fullEnd": 658,
                            "start": 656,
                            "end": 657,
                            "fullWidth": 2,
                            "width": 1,
                            "text": ")",
                            "value": ")",
                            "valueText": ")",
                            "hasTrailingTrivia": true,
                            "trailingTrivia": [
                                {
                                    "kind": "WhitespaceTrivia",
                                    "text": " "
                                }
                            ]
                        }
                    }
                },
                "block": {
                    "kind": "Block",
                    "fullStart": 658,
                    "fullEnd": 1288,
                    "start": 658,
                    "end": 1286,
                    "fullWidth": 630,
                    "width": 628,
                    "isIncrementallyUnusable": true,
                    "openBraceToken": {
                        "kind": "OpenBraceToken",
                        "fullStart": 658,
                        "fullEnd": 661,
                        "start": 658,
                        "end": 659,
                        "fullWidth": 3,
                        "width": 1,
                        "text": "{",
                        "value": "{",
                        "valueText": "{",
                        "hasTrailingTrivia": true,
                        "hasTrailingNewLine": true,
                        "trailingTrivia": [
                            {
                                "kind": "NewLineTrivia",
                                "text": "\r\n"
                            }
                        ]
                    },
                    "statements": [
                        {
                            "kind": "VariableStatement",
                            "fullStart": 661,
                            "fullEnd": 684,
                            "start": 669,
                            "end": 682,
                            "fullWidth": 23,
                            "width": 13,
                            "modifiers": [],
                            "variableDeclaration": {
                                "kind": "VariableDeclaration",
                                "fullStart": 661,
                                "fullEnd": 681,
                                "start": 669,
                                "end": 681,
                                "fullWidth": 20,
                                "width": 12,
                                "varKeyword": {
                                    "kind": "VarKeyword",
                                    "fullStart": 661,
                                    "fullEnd": 673,
                                    "start": 669,
                                    "end": 672,
                                    "fullWidth": 12,
                                    "width": 3,
                                    "text": "var",
                                    "value": "var",
                                    "valueText": "var",
                                    "hasLeadingTrivia": true,
                                    "hasTrailingTrivia": true,
                                    "leadingTrivia": [
                                        {
                                            "kind": "WhitespaceTrivia",
                                            "text": "        "
                                        }
                                    ],
                                    "trailingTrivia": [
                                        {
                                            "kind": "WhitespaceTrivia",
                                            "text": " "
                                        }
                                    ]
                                },
                                "variableDeclarators": [
                                    {
                                        "kind": "VariableDeclarator",
                                        "fullStart": 673,
                                        "fullEnd": 681,
                                        "start": 673,
                                        "end": 681,
                                        "fullWidth": 8,
<<<<<<< HEAD
                                        "width": 8,
                                        "identifier": {
=======
                                        "propertyName": {
>>>>>>> 85e84683
                                            "kind": "IdentifierName",
                                            "fullStart": 673,
                                            "fullEnd": 677,
                                            "start": 673,
                                            "end": 676,
                                            "fullWidth": 4,
                                            "width": 3,
                                            "text": "obj",
                                            "value": "obj",
                                            "valueText": "obj",
                                            "hasTrailingTrivia": true,
                                            "trailingTrivia": [
                                                {
                                                    "kind": "WhitespaceTrivia",
                                                    "text": " "
                                                }
                                            ]
                                        },
                                        "equalsValueClause": {
                                            "kind": "EqualsValueClause",
                                            "fullStart": 677,
                                            "fullEnd": 681,
                                            "start": 677,
                                            "end": 681,
                                            "fullWidth": 4,
                                            "width": 4,
                                            "equalsToken": {
                                                "kind": "EqualsToken",
                                                "fullStart": 677,
                                                "fullEnd": 679,
                                                "start": 677,
                                                "end": 678,
                                                "fullWidth": 2,
                                                "width": 1,
                                                "text": "=",
                                                "value": "=",
                                                "valueText": "=",
                                                "hasTrailingTrivia": true,
                                                "trailingTrivia": [
                                                    {
                                                        "kind": "WhitespaceTrivia",
                                                        "text": " "
                                                    }
                                                ]
                                            },
                                            "value": {
                                                "kind": "ObjectLiteralExpression",
                                                "fullStart": 679,
                                                "fullEnd": 681,
                                                "start": 679,
                                                "end": 681,
                                                "fullWidth": 2,
                                                "width": 2,
                                                "openBraceToken": {
                                                    "kind": "OpenBraceToken",
                                                    "fullStart": 679,
                                                    "fullEnd": 680,
                                                    "start": 679,
                                                    "end": 680,
                                                    "fullWidth": 1,
                                                    "width": 1,
                                                    "text": "{",
                                                    "value": "{",
                                                    "valueText": "{"
                                                },
                                                "propertyAssignments": [],
                                                "closeBraceToken": {
                                                    "kind": "CloseBraceToken",
                                                    "fullStart": 680,
                                                    "fullEnd": 681,
                                                    "start": 680,
                                                    "end": 681,
                                                    "fullWidth": 1,
                                                    "width": 1,
                                                    "text": "}",
                                                    "value": "}",
                                                    "valueText": "}"
                                                }
                                            }
                                        }
                                    }
                                ]
                            },
                            "semicolonToken": {
                                "kind": "SemicolonToken",
                                "fullStart": 681,
                                "fullEnd": 684,
                                "start": 681,
                                "end": 682,
                                "fullWidth": 3,
                                "width": 1,
                                "text": ";",
                                "value": ";",
                                "valueText": ";",
                                "hasTrailingTrivia": true,
                                "hasTrailingNewLine": true,
                                "trailingTrivia": [
                                    {
                                        "kind": "NewLineTrivia",
                                        "text": "\r\n"
                                    }
                                ]
                            }
                        },
                        {
                            "kind": "VariableStatement",
                            "fullStart": 684,
                            "fullEnd": 711,
                            "start": 694,
                            "end": 709,
                            "fullWidth": 27,
                            "width": 15,
                            "modifiers": [],
                            "variableDeclaration": {
                                "kind": "VariableDeclaration",
                                "fullStart": 684,
                                "fullEnd": 708,
                                "start": 694,
                                "end": 708,
                                "fullWidth": 24,
                                "width": 14,
                                "varKeyword": {
                                    "kind": "VarKeyword",
                                    "fullStart": 684,
                                    "fullEnd": 698,
                                    "start": 694,
                                    "end": 697,
                                    "fullWidth": 14,
                                    "width": 3,
                                    "text": "var",
                                    "value": "var",
                                    "valueText": "var",
                                    "hasLeadingTrivia": true,
                                    "hasLeadingNewLine": true,
                                    "hasTrailingTrivia": true,
                                    "leadingTrivia": [
                                        {
                                            "kind": "NewLineTrivia",
                                            "text": "\r\n"
                                        },
                                        {
                                            "kind": "WhitespaceTrivia",
                                            "text": "        "
                                        }
                                    ],
                                    "trailingTrivia": [
                                        {
                                            "kind": "WhitespaceTrivia",
                                            "text": " "
                                        }
                                    ]
                                },
                                "variableDeclarators": [
                                    {
                                        "kind": "VariableDeclarator",
                                        "fullStart": 698,
                                        "fullEnd": 708,
                                        "start": 698,
                                        "end": 708,
                                        "fullWidth": 10,
<<<<<<< HEAD
                                        "width": 10,
                                        "identifier": {
=======
                                        "propertyName": {
>>>>>>> 85e84683
                                            "kind": "IdentifierName",
                                            "fullStart": 698,
                                            "fullEnd": 704,
                                            "start": 698,
                                            "end": 703,
                                            "fullWidth": 6,
                                            "width": 5,
                                            "text": "proto",
                                            "value": "proto",
                                            "valueText": "proto",
                                            "hasTrailingTrivia": true,
                                            "trailingTrivia": [
                                                {
                                                    "kind": "WhitespaceTrivia",
                                                    "text": " "
                                                }
                                            ]
                                        },
                                        "equalsValueClause": {
                                            "kind": "EqualsValueClause",
                                            "fullStart": 704,
                                            "fullEnd": 708,
                                            "start": 704,
                                            "end": 708,
                                            "fullWidth": 4,
                                            "width": 4,
                                            "equalsToken": {
                                                "kind": "EqualsToken",
                                                "fullStart": 704,
                                                "fullEnd": 706,
                                                "start": 704,
                                                "end": 705,
                                                "fullWidth": 2,
                                                "width": 1,
                                                "text": "=",
                                                "value": "=",
                                                "valueText": "=",
                                                "hasTrailingTrivia": true,
                                                "trailingTrivia": [
                                                    {
                                                        "kind": "WhitespaceTrivia",
                                                        "text": " "
                                                    }
                                                ]
                                            },
                                            "value": {
                                                "kind": "ObjectLiteralExpression",
                                                "fullStart": 706,
                                                "fullEnd": 708,
                                                "start": 706,
                                                "end": 708,
                                                "fullWidth": 2,
                                                "width": 2,
                                                "openBraceToken": {
                                                    "kind": "OpenBraceToken",
                                                    "fullStart": 706,
                                                    "fullEnd": 707,
                                                    "start": 706,
                                                    "end": 707,
                                                    "fullWidth": 1,
                                                    "width": 1,
                                                    "text": "{",
                                                    "value": "{",
                                                    "valueText": "{"
                                                },
                                                "propertyAssignments": [],
                                                "closeBraceToken": {
                                                    "kind": "CloseBraceToken",
                                                    "fullStart": 707,
                                                    "fullEnd": 708,
                                                    "start": 707,
                                                    "end": 708,
                                                    "fullWidth": 1,
                                                    "width": 1,
                                                    "text": "}",
                                                    "value": "}",
                                                    "valueText": "}"
                                                }
                                            }
                                        }
                                    }
                                ]
                            },
                            "semicolonToken": {
                                "kind": "SemicolonToken",
                                "fullStart": 708,
                                "fullEnd": 711,
                                "start": 708,
                                "end": 709,
                                "fullWidth": 3,
                                "width": 1,
                                "text": ";",
                                "value": ";",
                                "valueText": ";",
                                "hasTrailingTrivia": true,
                                "hasTrailingNewLine": true,
                                "trailingTrivia": [
                                    {
                                        "kind": "NewLineTrivia",
                                        "text": "\r\n"
                                    }
                                ]
                            }
                        },
                        {
                            "kind": "ExpressionStatement",
                            "fullStart": 711,
                            "fullEnd": 855,
                            "start": 721,
                            "end": 853,
                            "fullWidth": 144,
                            "width": 132,
                            "isIncrementallyUnusable": true,
                            "expression": {
                                "kind": "InvocationExpression",
                                "fullStart": 711,
                                "fullEnd": 852,
                                "start": 721,
                                "end": 852,
                                "fullWidth": 141,
                                "width": 131,
                                "isIncrementallyUnusable": true,
                                "expression": {
                                    "kind": "MemberAccessExpression",
                                    "fullStart": 711,
                                    "fullEnd": 742,
                                    "start": 721,
                                    "end": 742,
                                    "fullWidth": 31,
                                    "width": 21,
                                    "expression": {
                                        "kind": "IdentifierName",
                                        "fullStart": 711,
                                        "fullEnd": 727,
                                        "start": 721,
                                        "end": 727,
                                        "fullWidth": 16,
                                        "width": 6,
                                        "text": "Object",
                                        "value": "Object",
                                        "valueText": "Object",
                                        "hasLeadingTrivia": true,
                                        "hasLeadingNewLine": true,
                                        "leadingTrivia": [
                                            {
                                                "kind": "NewLineTrivia",
                                                "text": "\r\n"
                                            },
                                            {
                                                "kind": "WhitespaceTrivia",
                                                "text": "        "
                                            }
                                        ]
                                    },
                                    "dotToken": {
                                        "kind": "DotToken",
                                        "fullStart": 727,
                                        "fullEnd": 728,
                                        "start": 727,
                                        "end": 728,
                                        "fullWidth": 1,
                                        "width": 1,
                                        "text": ".",
                                        "value": ".",
                                        "valueText": "."
                                    },
                                    "name": {
                                        "kind": "IdentifierName",
                                        "fullStart": 728,
                                        "fullEnd": 742,
                                        "start": 728,
                                        "end": 742,
                                        "fullWidth": 14,
                                        "width": 14,
                                        "text": "defineProperty",
                                        "value": "defineProperty",
                                        "valueText": "defineProperty"
                                    }
                                },
                                "argumentList": {
                                    "kind": "ArgumentList",
                                    "fullStart": 742,
                                    "fullEnd": 852,
                                    "start": 742,
                                    "end": 852,
                                    "fullWidth": 110,
                                    "width": 110,
                                    "isIncrementallyUnusable": true,
                                    "openParenToken": {
                                        "kind": "OpenParenToken",
                                        "fullStart": 742,
                                        "fullEnd": 743,
                                        "start": 742,
                                        "end": 743,
                                        "fullWidth": 1,
                                        "width": 1,
                                        "text": "(",
                                        "value": "(",
                                        "valueText": "("
                                    },
                                    "arguments": [
                                        {
                                            "kind": "IdentifierName",
                                            "fullStart": 743,
                                            "fullEnd": 748,
                                            "start": 743,
                                            "end": 748,
                                            "fullWidth": 5,
                                            "width": 5,
                                            "text": "proto",
                                            "value": "proto",
                                            "valueText": "proto"
                                        },
                                        {
                                            "kind": "CommaToken",
                                            "fullStart": 748,
                                            "fullEnd": 750,
                                            "start": 748,
                                            "end": 749,
                                            "fullWidth": 2,
                                            "width": 1,
                                            "text": ",",
                                            "value": ",",
                                            "valueText": ",",
                                            "hasTrailingTrivia": true,
                                            "trailingTrivia": [
                                                {
                                                    "kind": "WhitespaceTrivia",
                                                    "text": " "
                                                }
                                            ]
                                        },
                                        {
                                            "kind": "StringLiteral",
                                            "fullStart": 750,
                                            "fullEnd": 760,
                                            "start": 750,
                                            "end": 760,
                                            "fullWidth": 10,
                                            "width": 10,
                                            "text": "\"writable\"",
                                            "value": "writable",
                                            "valueText": "writable"
                                        },
                                        {
                                            "kind": "CommaToken",
                                            "fullStart": 760,
                                            "fullEnd": 762,
                                            "start": 760,
                                            "end": 761,
                                            "fullWidth": 2,
                                            "width": 1,
                                            "text": ",",
                                            "value": ",",
                                            "valueText": ",",
                                            "hasTrailingTrivia": true,
                                            "trailingTrivia": [
                                                {
                                                    "kind": "WhitespaceTrivia",
                                                    "text": " "
                                                }
                                            ]
                                        },
                                        {
                                            "kind": "ObjectLiteralExpression",
                                            "fullStart": 762,
                                            "fullEnd": 851,
                                            "start": 762,
                                            "end": 851,
                                            "fullWidth": 89,
                                            "width": 89,
                                            "isIncrementallyUnusable": true,
                                            "openBraceToken": {
                                                "kind": "OpenBraceToken",
                                                "fullStart": 762,
                                                "fullEnd": 765,
                                                "start": 762,
                                                "end": 763,
                                                "fullWidth": 3,
                                                "width": 1,
                                                "text": "{",
                                                "value": "{",
                                                "valueText": "{",
                                                "hasTrailingTrivia": true,
                                                "hasTrailingNewLine": true,
                                                "trailingTrivia": [
                                                    {
                                                        "kind": "NewLineTrivia",
                                                        "text": "\r\n"
                                                    }
                                                ]
                                            },
                                            "propertyAssignments": [
                                                {
                                                    "kind": "SimplePropertyAssignment",
                                                    "fullStart": 765,
                                                    "fullEnd": 842,
                                                    "start": 777,
                                                    "end": 840,
                                                    "fullWidth": 77,
                                                    "width": 63,
                                                    "isIncrementallyUnusable": true,
                                                    "propertyName": {
                                                        "kind": "IdentifierName",
                                                        "fullStart": 765,
                                                        "fullEnd": 780,
                                                        "start": 777,
                                                        "end": 780,
                                                        "fullWidth": 15,
                                                        "width": 3,
                                                        "text": "get",
                                                        "value": "get",
                                                        "valueText": "get",
                                                        "hasLeadingTrivia": true,
                                                        "leadingTrivia": [
                                                            {
                                                                "kind": "WhitespaceTrivia",
                                                                "text": "            "
                                                            }
                                                        ]
                                                    },
                                                    "colonToken": {
                                                        "kind": "ColonToken",
                                                        "fullStart": 780,
                                                        "fullEnd": 782,
                                                        "start": 780,
                                                        "end": 781,
                                                        "fullWidth": 2,
                                                        "width": 1,
                                                        "text": ":",
                                                        "value": ":",
                                                        "valueText": ":",
                                                        "hasTrailingTrivia": true,
                                                        "trailingTrivia": [
                                                            {
                                                                "kind": "WhitespaceTrivia",
                                                                "text": " "
                                                            }
                                                        ]
                                                    },
                                                    "expression": {
                                                        "kind": "FunctionExpression",
                                                        "fullStart": 782,
                                                        "fullEnd": 842,
                                                        "start": 782,
                                                        "end": 840,
                                                        "fullWidth": 60,
                                                        "width": 58,
                                                        "functionKeyword": {
                                                            "kind": "FunctionKeyword",
                                                            "fullStart": 782,
                                                            "fullEnd": 791,
                                                            "start": 782,
                                                            "end": 790,
                                                            "fullWidth": 9,
                                                            "width": 8,
                                                            "text": "function",
                                                            "value": "function",
                                                            "valueText": "function",
                                                            "hasTrailingTrivia": true,
                                                            "trailingTrivia": [
                                                                {
                                                                    "kind": "WhitespaceTrivia",
                                                                    "text": " "
                                                                }
                                                            ]
                                                        },
                                                        "callSignature": {
                                                            "kind": "CallSignature",
                                                            "fullStart": 791,
                                                            "fullEnd": 794,
                                                            "start": 791,
                                                            "end": 793,
                                                            "fullWidth": 3,
                                                            "width": 2,
                                                            "parameterList": {
                                                                "kind": "ParameterList",
                                                                "fullStart": 791,
                                                                "fullEnd": 794,
                                                                "start": 791,
                                                                "end": 793,
                                                                "fullWidth": 3,
                                                                "width": 2,
                                                                "openParenToken": {
                                                                    "kind": "OpenParenToken",
                                                                    "fullStart": 791,
                                                                    "fullEnd": 792,
                                                                    "start": 791,
                                                                    "end": 792,
                                                                    "fullWidth": 1,
                                                                    "width": 1,
                                                                    "text": "(",
                                                                    "value": "(",
                                                                    "valueText": "("
                                                                },
                                                                "parameters": [],
                                                                "closeParenToken": {
                                                                    "kind": "CloseParenToken",
                                                                    "fullStart": 792,
                                                                    "fullEnd": 794,
                                                                    "start": 792,
                                                                    "end": 793,
                                                                    "fullWidth": 2,
                                                                    "width": 1,
                                                                    "text": ")",
                                                                    "value": ")",
                                                                    "valueText": ")",
                                                                    "hasTrailingTrivia": true,
                                                                    "trailingTrivia": [
                                                                        {
                                                                            "kind": "WhitespaceTrivia",
                                                                            "text": " "
                                                                        }
                                                                    ]
                                                                }
                                                            }
                                                        },
                                                        "block": {
                                                            "kind": "Block",
                                                            "fullStart": 794,
                                                            "fullEnd": 842,
                                                            "start": 794,
                                                            "end": 840,
                                                            "fullWidth": 48,
                                                            "width": 46,
                                                            "openBraceToken": {
                                                                "kind": "OpenBraceToken",
                                                                "fullStart": 794,
                                                                "fullEnd": 797,
                                                                "start": 794,
                                                                "end": 795,
                                                                "fullWidth": 3,
                                                                "width": 1,
                                                                "text": "{",
                                                                "value": "{",
                                                                "valueText": "{",
                                                                "hasTrailingTrivia": true,
                                                                "hasTrailingNewLine": true,
                                                                "trailingTrivia": [
                                                                    {
                                                                        "kind": "NewLineTrivia",
                                                                        "text": "\r\n"
                                                                    }
                                                                ]
                                                            },
                                                            "statements": [
                                                                {
                                                                    "kind": "ReturnStatement",
                                                                    "fullStart": 797,
                                                                    "fullEnd": 827,
                                                                    "start": 813,
                                                                    "end": 825,
                                                                    "fullWidth": 30,
                                                                    "width": 12,
                                                                    "returnKeyword": {
                                                                        "kind": "ReturnKeyword",
                                                                        "fullStart": 797,
                                                                        "fullEnd": 820,
                                                                        "start": 813,
                                                                        "end": 819,
                                                                        "fullWidth": 23,
                                                                        "width": 6,
                                                                        "text": "return",
                                                                        "value": "return",
                                                                        "valueText": "return",
                                                                        "hasLeadingTrivia": true,
                                                                        "hasTrailingTrivia": true,
                                                                        "leadingTrivia": [
                                                                            {
                                                                                "kind": "WhitespaceTrivia",
                                                                                "text": "                "
                                                                            }
                                                                        ],
                                                                        "trailingTrivia": [
                                                                            {
                                                                                "kind": "WhitespaceTrivia",
                                                                                "text": " "
                                                                            }
                                                                        ]
                                                                    },
                                                                    "expression": {
                                                                        "kind": "TrueKeyword",
                                                                        "fullStart": 820,
                                                                        "fullEnd": 824,
                                                                        "start": 820,
                                                                        "end": 824,
                                                                        "fullWidth": 4,
                                                                        "width": 4,
                                                                        "text": "true",
                                                                        "value": true,
                                                                        "valueText": "true"
                                                                    },
                                                                    "semicolonToken": {
                                                                        "kind": "SemicolonToken",
                                                                        "fullStart": 824,
                                                                        "fullEnd": 827,
                                                                        "start": 824,
                                                                        "end": 825,
                                                                        "fullWidth": 3,
                                                                        "width": 1,
                                                                        "text": ";",
                                                                        "value": ";",
                                                                        "valueText": ";",
                                                                        "hasTrailingTrivia": true,
                                                                        "hasTrailingNewLine": true,
                                                                        "trailingTrivia": [
                                                                            {
                                                                                "kind": "NewLineTrivia",
                                                                                "text": "\r\n"
                                                                            }
                                                                        ]
                                                                    }
                                                                }
                                                            ],
                                                            "closeBraceToken": {
                                                                "kind": "CloseBraceToken",
                                                                "fullStart": 827,
                                                                "fullEnd": 842,
                                                                "start": 839,
                                                                "end": 840,
                                                                "fullWidth": 15,
                                                                "width": 1,
                                                                "text": "}",
                                                                "value": "}",
                                                                "valueText": "}",
                                                                "hasLeadingTrivia": true,
                                                                "hasTrailingTrivia": true,
                                                                "hasTrailingNewLine": true,
                                                                "leadingTrivia": [
                                                                    {
                                                                        "kind": "WhitespaceTrivia",
                                                                        "text": "            "
                                                                    }
                                                                ],
                                                                "trailingTrivia": [
                                                                    {
                                                                        "kind": "NewLineTrivia",
                                                                        "text": "\r\n"
                                                                    }
                                                                ]
                                                            }
                                                        }
                                                    }
                                                }
                                            ],
                                            "closeBraceToken": {
                                                "kind": "CloseBraceToken",
                                                "fullStart": 842,
                                                "fullEnd": 851,
                                                "start": 850,
                                                "end": 851,
                                                "fullWidth": 9,
                                                "width": 1,
                                                "text": "}",
                                                "value": "}",
                                                "valueText": "}",
                                                "hasLeadingTrivia": true,
                                                "leadingTrivia": [
                                                    {
                                                        "kind": "WhitespaceTrivia",
                                                        "text": "        "
                                                    }
                                                ]
                                            }
                                        }
                                    ],
                                    "closeParenToken": {
                                        "kind": "CloseParenToken",
                                        "fullStart": 851,
                                        "fullEnd": 852,
                                        "start": 851,
                                        "end": 852,
                                        "fullWidth": 1,
                                        "width": 1,
                                        "text": ")",
                                        "value": ")",
                                        "valueText": ")"
                                    }
                                }
                            },
                            "semicolonToken": {
                                "kind": "SemicolonToken",
                                "fullStart": 852,
                                "fullEnd": 855,
                                "start": 852,
                                "end": 853,
                                "fullWidth": 3,
                                "width": 1,
                                "text": ";",
                                "value": ";",
                                "valueText": ";",
                                "hasTrailingTrivia": true,
                                "hasTrailingNewLine": true,
                                "trailingTrivia": [
                                    {
                                        "kind": "NewLineTrivia",
                                        "text": "\r\n"
                                    }
                                ]
                            }
                        },
                        {
                            "kind": "VariableStatement",
                            "fullStart": 855,
                            "fullEnd": 893,
                            "start": 865,
                            "end": 891,
                            "fullWidth": 38,
                            "width": 26,
                            "modifiers": [],
                            "variableDeclaration": {
                                "kind": "VariableDeclaration",
                                "fullStart": 855,
                                "fullEnd": 890,
                                "start": 865,
                                "end": 890,
                                "fullWidth": 35,
                                "width": 25,
                                "varKeyword": {
                                    "kind": "VarKeyword",
                                    "fullStart": 855,
                                    "fullEnd": 869,
                                    "start": 865,
                                    "end": 868,
                                    "fullWidth": 14,
                                    "width": 3,
                                    "text": "var",
                                    "value": "var",
                                    "valueText": "var",
                                    "hasLeadingTrivia": true,
                                    "hasLeadingNewLine": true,
                                    "hasTrailingTrivia": true,
                                    "leadingTrivia": [
                                        {
                                            "kind": "NewLineTrivia",
                                            "text": "\r\n"
                                        },
                                        {
                                            "kind": "WhitespaceTrivia",
                                            "text": "        "
                                        }
                                    ],
                                    "trailingTrivia": [
                                        {
                                            "kind": "WhitespaceTrivia",
                                            "text": " "
                                        }
                                    ]
                                },
                                "variableDeclarators": [
                                    {
                                        "kind": "VariableDeclarator",
                                        "fullStart": 869,
                                        "fullEnd": 890,
                                        "start": 869,
                                        "end": 890,
                                        "fullWidth": 21,
<<<<<<< HEAD
                                        "width": 21,
                                        "identifier": {
=======
                                        "propertyName": {
>>>>>>> 85e84683
                                            "kind": "IdentifierName",
                                            "fullStart": 869,
                                            "fullEnd": 873,
                                            "start": 869,
                                            "end": 872,
                                            "fullWidth": 4,
                                            "width": 3,
                                            "text": "Con",
                                            "value": "Con",
                                            "valueText": "Con",
                                            "hasTrailingTrivia": true,
                                            "trailingTrivia": [
                                                {
                                                    "kind": "WhitespaceTrivia",
                                                    "text": " "
                                                }
                                            ]
                                        },
                                        "equalsValueClause": {
                                            "kind": "EqualsValueClause",
                                            "fullStart": 873,
                                            "fullEnd": 890,
                                            "start": 873,
                                            "end": 890,
                                            "fullWidth": 17,
                                            "width": 17,
                                            "equalsToken": {
                                                "kind": "EqualsToken",
                                                "fullStart": 873,
                                                "fullEnd": 875,
                                                "start": 873,
                                                "end": 874,
                                                "fullWidth": 2,
                                                "width": 1,
                                                "text": "=",
                                                "value": "=",
                                                "valueText": "=",
                                                "hasTrailingTrivia": true,
                                                "trailingTrivia": [
                                                    {
                                                        "kind": "WhitespaceTrivia",
                                                        "text": " "
                                                    }
                                                ]
                                            },
                                            "value": {
                                                "kind": "FunctionExpression",
                                                "fullStart": 875,
                                                "fullEnd": 890,
                                                "start": 875,
                                                "end": 890,
                                                "fullWidth": 15,
                                                "width": 15,
                                                "functionKeyword": {
                                                    "kind": "FunctionKeyword",
                                                    "fullStart": 875,
                                                    "fullEnd": 884,
                                                    "start": 875,
                                                    "end": 883,
                                                    "fullWidth": 9,
                                                    "width": 8,
                                                    "text": "function",
                                                    "value": "function",
                                                    "valueText": "function",
                                                    "hasTrailingTrivia": true,
                                                    "trailingTrivia": [
                                                        {
                                                            "kind": "WhitespaceTrivia",
                                                            "text": " "
                                                        }
                                                    ]
                                                },
                                                "callSignature": {
                                                    "kind": "CallSignature",
                                                    "fullStart": 884,
                                                    "fullEnd": 887,
                                                    "start": 884,
                                                    "end": 886,
                                                    "fullWidth": 3,
                                                    "width": 2,
                                                    "parameterList": {
                                                        "kind": "ParameterList",
                                                        "fullStart": 884,
                                                        "fullEnd": 887,
                                                        "start": 884,
                                                        "end": 886,
                                                        "fullWidth": 3,
                                                        "width": 2,
                                                        "openParenToken": {
                                                            "kind": "OpenParenToken",
                                                            "fullStart": 884,
                                                            "fullEnd": 885,
                                                            "start": 884,
                                                            "end": 885,
                                                            "fullWidth": 1,
                                                            "width": 1,
                                                            "text": "(",
                                                            "value": "(",
                                                            "valueText": "("
                                                        },
                                                        "parameters": [],
                                                        "closeParenToken": {
                                                            "kind": "CloseParenToken",
                                                            "fullStart": 885,
                                                            "fullEnd": 887,
                                                            "start": 885,
                                                            "end": 886,
                                                            "fullWidth": 2,
                                                            "width": 1,
                                                            "text": ")",
                                                            "value": ")",
                                                            "valueText": ")",
                                                            "hasTrailingTrivia": true,
                                                            "trailingTrivia": [
                                                                {
                                                                    "kind": "WhitespaceTrivia",
                                                                    "text": " "
                                                                }
                                                            ]
                                                        }
                                                    }
                                                },
                                                "block": {
                                                    "kind": "Block",
                                                    "fullStart": 887,
                                                    "fullEnd": 890,
                                                    "start": 887,
                                                    "end": 890,
                                                    "fullWidth": 3,
                                                    "width": 3,
                                                    "openBraceToken": {
                                                        "kind": "OpenBraceToken",
                                                        "fullStart": 887,
                                                        "fullEnd": 889,
                                                        "start": 887,
                                                        "end": 888,
                                                        "fullWidth": 2,
                                                        "width": 1,
                                                        "text": "{",
                                                        "value": "{",
                                                        "valueText": "{",
                                                        "hasTrailingTrivia": true,
                                                        "trailingTrivia": [
                                                            {
                                                                "kind": "WhitespaceTrivia",
                                                                "text": " "
                                                            }
                                                        ]
                                                    },
                                                    "statements": [],
                                                    "closeBraceToken": {
                                                        "kind": "CloseBraceToken",
                                                        "fullStart": 889,
                                                        "fullEnd": 890,
                                                        "start": 889,
                                                        "end": 890,
                                                        "fullWidth": 1,
                                                        "width": 1,
                                                        "text": "}",
                                                        "value": "}",
                                                        "valueText": "}"
                                                    }
                                                }
                                            }
                                        }
                                    }
                                ]
                            },
                            "semicolonToken": {
                                "kind": "SemicolonToken",
                                "fullStart": 890,
                                "fullEnd": 893,
                                "start": 890,
                                "end": 891,
                                "fullWidth": 3,
                                "width": 1,
                                "text": ";",
                                "value": ";",
                                "valueText": ";",
                                "hasTrailingTrivia": true,
                                "hasTrailingNewLine": true,
                                "trailingTrivia": [
                                    {
                                        "kind": "NewLineTrivia",
                                        "text": "\r\n"
                                    }
                                ]
                            }
                        },
                        {
                            "kind": "ExpressionStatement",
                            "fullStart": 893,
                            "fullEnd": 925,
                            "start": 901,
                            "end": 923,
                            "fullWidth": 32,
                            "width": 22,
                            "expression": {
                                "kind": "AssignmentExpression",
                                "fullStart": 893,
                                "fullEnd": 922,
                                "start": 901,
                                "end": 922,
                                "fullWidth": 29,
                                "width": 21,
                                "left": {
                                    "kind": "MemberAccessExpression",
                                    "fullStart": 893,
                                    "fullEnd": 915,
                                    "start": 901,
                                    "end": 914,
                                    "fullWidth": 22,
                                    "width": 13,
                                    "expression": {
                                        "kind": "IdentifierName",
                                        "fullStart": 893,
                                        "fullEnd": 904,
                                        "start": 901,
                                        "end": 904,
                                        "fullWidth": 11,
                                        "width": 3,
                                        "text": "Con",
                                        "value": "Con",
                                        "valueText": "Con",
                                        "hasLeadingTrivia": true,
                                        "leadingTrivia": [
                                            {
                                                "kind": "WhitespaceTrivia",
                                                "text": "        "
                                            }
                                        ]
                                    },
                                    "dotToken": {
                                        "kind": "DotToken",
                                        "fullStart": 904,
                                        "fullEnd": 905,
                                        "start": 904,
                                        "end": 905,
                                        "fullWidth": 1,
                                        "width": 1,
                                        "text": ".",
                                        "value": ".",
                                        "valueText": "."
                                    },
                                    "name": {
                                        "kind": "IdentifierName",
                                        "fullStart": 905,
                                        "fullEnd": 915,
                                        "start": 905,
                                        "end": 914,
                                        "fullWidth": 10,
                                        "width": 9,
                                        "text": "prototype",
                                        "value": "prototype",
                                        "valueText": "prototype",
                                        "hasTrailingTrivia": true,
                                        "trailingTrivia": [
                                            {
                                                "kind": "WhitespaceTrivia",
                                                "text": " "
                                            }
                                        ]
                                    }
                                },
                                "operatorToken": {
                                    "kind": "EqualsToken",
                                    "fullStart": 915,
                                    "fullEnd": 917,
                                    "start": 915,
                                    "end": 916,
                                    "fullWidth": 2,
                                    "width": 1,
                                    "text": "=",
                                    "value": "=",
                                    "valueText": "=",
                                    "hasTrailingTrivia": true,
                                    "trailingTrivia": [
                                        {
                                            "kind": "WhitespaceTrivia",
                                            "text": " "
                                        }
                                    ]
                                },
                                "right": {
                                    "kind": "IdentifierName",
                                    "fullStart": 917,
                                    "fullEnd": 922,
                                    "start": 917,
                                    "end": 922,
                                    "fullWidth": 5,
                                    "width": 5,
                                    "text": "proto",
                                    "value": "proto",
                                    "valueText": "proto"
                                }
                            },
                            "semicolonToken": {
                                "kind": "SemicolonToken",
                                "fullStart": 922,
                                "fullEnd": 925,
                                "start": 922,
                                "end": 923,
                                "fullWidth": 3,
                                "width": 1,
                                "text": ";",
                                "value": ";",
                                "valueText": ";",
                                "hasTrailingTrivia": true,
                                "hasTrailingNewLine": true,
                                "trailingTrivia": [
                                    {
                                        "kind": "NewLineTrivia",
                                        "text": "\r\n"
                                    }
                                ]
                            }
                        },
                        {
                            "kind": "VariableStatement",
                            "fullStart": 925,
                            "fullEnd": 961,
                            "start": 935,
                            "end": 959,
                            "fullWidth": 36,
                            "width": 24,
                            "modifiers": [],
                            "variableDeclaration": {
                                "kind": "VariableDeclaration",
                                "fullStart": 925,
                                "fullEnd": 958,
                                "start": 935,
                                "end": 958,
                                "fullWidth": 33,
                                "width": 23,
                                "varKeyword": {
                                    "kind": "VarKeyword",
                                    "fullStart": 925,
                                    "fullEnd": 939,
                                    "start": 935,
                                    "end": 938,
                                    "fullWidth": 14,
                                    "width": 3,
                                    "text": "var",
                                    "value": "var",
                                    "valueText": "var",
                                    "hasLeadingTrivia": true,
                                    "hasLeadingNewLine": true,
                                    "hasTrailingTrivia": true,
                                    "leadingTrivia": [
                                        {
                                            "kind": "NewLineTrivia",
                                            "text": "\r\n"
                                        },
                                        {
                                            "kind": "WhitespaceTrivia",
                                            "text": "        "
                                        }
                                    ],
                                    "trailingTrivia": [
                                        {
                                            "kind": "WhitespaceTrivia",
                                            "text": " "
                                        }
                                    ]
                                },
                                "variableDeclarators": [
                                    {
                                        "kind": "VariableDeclarator",
                                        "fullStart": 939,
                                        "fullEnd": 958,
                                        "start": 939,
                                        "end": 958,
                                        "fullWidth": 19,
<<<<<<< HEAD
                                        "width": 19,
                                        "identifier": {
=======
                                        "propertyName": {
>>>>>>> 85e84683
                                            "kind": "IdentifierName",
                                            "fullStart": 939,
                                            "fullEnd": 947,
                                            "start": 939,
                                            "end": 946,
                                            "fullWidth": 8,
                                            "width": 7,
                                            "text": "descObj",
                                            "value": "descObj",
                                            "valueText": "descObj",
                                            "hasTrailingTrivia": true,
                                            "trailingTrivia": [
                                                {
                                                    "kind": "WhitespaceTrivia",
                                                    "text": " "
                                                }
                                            ]
                                        },
                                        "equalsValueClause": {
                                            "kind": "EqualsValueClause",
                                            "fullStart": 947,
                                            "fullEnd": 958,
                                            "start": 947,
                                            "end": 958,
                                            "fullWidth": 11,
                                            "width": 11,
                                            "equalsToken": {
                                                "kind": "EqualsToken",
                                                "fullStart": 947,
                                                "fullEnd": 949,
                                                "start": 947,
                                                "end": 948,
                                                "fullWidth": 2,
                                                "width": 1,
                                                "text": "=",
                                                "value": "=",
                                                "valueText": "=",
                                                "hasTrailingTrivia": true,
                                                "trailingTrivia": [
                                                    {
                                                        "kind": "WhitespaceTrivia",
                                                        "text": " "
                                                    }
                                                ]
                                            },
                                            "value": {
                                                "kind": "ObjectCreationExpression",
                                                "fullStart": 949,
                                                "fullEnd": 958,
                                                "start": 949,
                                                "end": 958,
                                                "fullWidth": 9,
                                                "width": 9,
                                                "newKeyword": {
                                                    "kind": "NewKeyword",
                                                    "fullStart": 949,
                                                    "fullEnd": 953,
                                                    "start": 949,
                                                    "end": 952,
                                                    "fullWidth": 4,
                                                    "width": 3,
                                                    "text": "new",
                                                    "value": "new",
                                                    "valueText": "new",
                                                    "hasTrailingTrivia": true,
                                                    "trailingTrivia": [
                                                        {
                                                            "kind": "WhitespaceTrivia",
                                                            "text": " "
                                                        }
                                                    ]
                                                },
                                                "expression": {
                                                    "kind": "IdentifierName",
                                                    "fullStart": 953,
                                                    "fullEnd": 956,
                                                    "start": 953,
                                                    "end": 956,
                                                    "fullWidth": 3,
                                                    "width": 3,
                                                    "text": "Con",
                                                    "value": "Con",
                                                    "valueText": "Con"
                                                },
                                                "argumentList": {
                                                    "kind": "ArgumentList",
                                                    "fullStart": 956,
                                                    "fullEnd": 958,
                                                    "start": 956,
                                                    "end": 958,
                                                    "fullWidth": 2,
                                                    "width": 2,
                                                    "openParenToken": {
                                                        "kind": "OpenParenToken",
                                                        "fullStart": 956,
                                                        "fullEnd": 957,
                                                        "start": 956,
                                                        "end": 957,
                                                        "fullWidth": 1,
                                                        "width": 1,
                                                        "text": "(",
                                                        "value": "(",
                                                        "valueText": "("
                                                    },
                                                    "arguments": [],
                                                    "closeParenToken": {
                                                        "kind": "CloseParenToken",
                                                        "fullStart": 957,
                                                        "fullEnd": 958,
                                                        "start": 957,
                                                        "end": 958,
                                                        "fullWidth": 1,
                                                        "width": 1,
                                                        "text": ")",
                                                        "value": ")",
                                                        "valueText": ")"
                                                    }
                                                }
                                            }
                                        }
                                    }
                                ]
                            },
                            "semicolonToken": {
                                "kind": "SemicolonToken",
                                "fullStart": 958,
                                "fullEnd": 961,
                                "start": 958,
                                "end": 959,
                                "fullWidth": 3,
                                "width": 1,
                                "text": ";",
                                "value": ";",
                                "valueText": ";",
                                "hasTrailingTrivia": true,
                                "hasTrailingNewLine": true,
                                "trailingTrivia": [
                                    {
                                        "kind": "NewLineTrivia",
                                        "text": "\r\n"
                                    }
                                ]
                            }
                        },
                        {
                            "kind": "ExpressionStatement",
                            "fullStart": 961,
                            "fullEnd": 1064,
                            "start": 971,
                            "end": 1062,
                            "fullWidth": 103,
                            "width": 91,
                            "isIncrementallyUnusable": true,
                            "expression": {
                                "kind": "InvocationExpression",
                                "fullStart": 961,
                                "fullEnd": 1061,
                                "start": 971,
                                "end": 1061,
                                "fullWidth": 100,
                                "width": 90,
                                "isIncrementallyUnusable": true,
                                "expression": {
                                    "kind": "MemberAccessExpression",
                                    "fullStart": 961,
                                    "fullEnd": 992,
                                    "start": 971,
                                    "end": 992,
                                    "fullWidth": 31,
                                    "width": 21,
                                    "expression": {
                                        "kind": "IdentifierName",
                                        "fullStart": 961,
                                        "fullEnd": 977,
                                        "start": 971,
                                        "end": 977,
                                        "fullWidth": 16,
                                        "width": 6,
                                        "text": "Object",
                                        "value": "Object",
                                        "valueText": "Object",
                                        "hasLeadingTrivia": true,
                                        "hasLeadingNewLine": true,
                                        "leadingTrivia": [
                                            {
                                                "kind": "NewLineTrivia",
                                                "text": "\r\n"
                                            },
                                            {
                                                "kind": "WhitespaceTrivia",
                                                "text": "        "
                                            }
                                        ]
                                    },
                                    "dotToken": {
                                        "kind": "DotToken",
                                        "fullStart": 977,
                                        "fullEnd": 978,
                                        "start": 977,
                                        "end": 978,
                                        "fullWidth": 1,
                                        "width": 1,
                                        "text": ".",
                                        "value": ".",
                                        "valueText": "."
                                    },
                                    "name": {
                                        "kind": "IdentifierName",
                                        "fullStart": 978,
                                        "fullEnd": 992,
                                        "start": 978,
                                        "end": 992,
                                        "fullWidth": 14,
                                        "width": 14,
                                        "text": "defineProperty",
                                        "value": "defineProperty",
                                        "valueText": "defineProperty"
                                    }
                                },
                                "argumentList": {
                                    "kind": "ArgumentList",
                                    "fullStart": 992,
                                    "fullEnd": 1061,
                                    "start": 992,
                                    "end": 1061,
                                    "fullWidth": 69,
                                    "width": 69,
                                    "isIncrementallyUnusable": true,
                                    "openParenToken": {
                                        "kind": "OpenParenToken",
                                        "fullStart": 992,
                                        "fullEnd": 993,
                                        "start": 992,
                                        "end": 993,
                                        "fullWidth": 1,
                                        "width": 1,
                                        "text": "(",
                                        "value": "(",
                                        "valueText": "("
                                    },
                                    "arguments": [
                                        {
                                            "kind": "IdentifierName",
                                            "fullStart": 993,
                                            "fullEnd": 1000,
                                            "start": 993,
                                            "end": 1000,
                                            "fullWidth": 7,
                                            "width": 7,
                                            "text": "descObj",
                                            "value": "descObj",
                                            "valueText": "descObj"
                                        },
                                        {
                                            "kind": "CommaToken",
                                            "fullStart": 1000,
                                            "fullEnd": 1002,
                                            "start": 1000,
                                            "end": 1001,
                                            "fullWidth": 2,
                                            "width": 1,
                                            "text": ",",
                                            "value": ",",
                                            "valueText": ",",
                                            "hasTrailingTrivia": true,
                                            "trailingTrivia": [
                                                {
                                                    "kind": "WhitespaceTrivia",
                                                    "text": " "
                                                }
                                            ]
                                        },
                                        {
                                            "kind": "StringLiteral",
                                            "fullStart": 1002,
                                            "fullEnd": 1012,
                                            "start": 1002,
                                            "end": 1012,
                                            "fullWidth": 10,
                                            "width": 10,
                                            "text": "\"writable\"",
                                            "value": "writable",
                                            "valueText": "writable"
                                        },
                                        {
                                            "kind": "CommaToken",
                                            "fullStart": 1012,
                                            "fullEnd": 1014,
                                            "start": 1012,
                                            "end": 1013,
                                            "fullWidth": 2,
                                            "width": 1,
                                            "text": ",",
                                            "value": ",",
                                            "valueText": ",",
                                            "hasTrailingTrivia": true,
                                            "trailingTrivia": [
                                                {
                                                    "kind": "WhitespaceTrivia",
                                                    "text": " "
                                                }
                                            ]
                                        },
                                        {
                                            "kind": "ObjectLiteralExpression",
                                            "fullStart": 1014,
                                            "fullEnd": 1060,
                                            "start": 1014,
                                            "end": 1060,
                                            "fullWidth": 46,
                                            "width": 46,
                                            "isIncrementallyUnusable": true,
                                            "openBraceToken": {
                                                "kind": "OpenBraceToken",
                                                "fullStart": 1014,
                                                "fullEnd": 1017,
                                                "start": 1014,
                                                "end": 1015,
                                                "fullWidth": 3,
                                                "width": 1,
                                                "text": "{",
                                                "value": "{",
                                                "valueText": "{",
                                                "hasTrailingTrivia": true,
                                                "hasTrailingNewLine": true,
                                                "trailingTrivia": [
                                                    {
                                                        "kind": "NewLineTrivia",
                                                        "text": "\r\n"
                                                    }
                                                ]
                                            },
                                            "propertyAssignments": [
                                                {
                                                    "kind": "SimplePropertyAssignment",
                                                    "fullStart": 1017,
                                                    "fullEnd": 1051,
                                                    "start": 1029,
                                                    "end": 1049,
                                                    "fullWidth": 34,
                                                    "width": 20,
                                                    "isIncrementallyUnusable": true,
                                                    "propertyName": {
                                                        "kind": "IdentifierName",
                                                        "fullStart": 1017,
                                                        "fullEnd": 1032,
                                                        "start": 1029,
                                                        "end": 1032,
                                                        "fullWidth": 15,
                                                        "width": 3,
                                                        "text": "set",
                                                        "value": "set",
                                                        "valueText": "set",
                                                        "hasLeadingTrivia": true,
                                                        "leadingTrivia": [
                                                            {
                                                                "kind": "WhitespaceTrivia",
                                                                "text": "            "
                                                            }
                                                        ]
                                                    },
                                                    "colonToken": {
                                                        "kind": "ColonToken",
                                                        "fullStart": 1032,
                                                        "fullEnd": 1034,
                                                        "start": 1032,
                                                        "end": 1033,
                                                        "fullWidth": 2,
                                                        "width": 1,
                                                        "text": ":",
                                                        "value": ":",
                                                        "valueText": ":",
                                                        "hasTrailingTrivia": true,
                                                        "trailingTrivia": [
                                                            {
                                                                "kind": "WhitespaceTrivia",
                                                                "text": " "
                                                            }
                                                        ]
                                                    },
                                                    "expression": {
                                                        "kind": "FunctionExpression",
                                                        "fullStart": 1034,
                                                        "fullEnd": 1051,
                                                        "start": 1034,
                                                        "end": 1049,
                                                        "fullWidth": 17,
                                                        "width": 15,
                                                        "functionKeyword": {
                                                            "kind": "FunctionKeyword",
                                                            "fullStart": 1034,
                                                            "fullEnd": 1043,
                                                            "start": 1034,
                                                            "end": 1042,
                                                            "fullWidth": 9,
                                                            "width": 8,
                                                            "text": "function",
                                                            "value": "function",
                                                            "valueText": "function",
                                                            "hasTrailingTrivia": true,
                                                            "trailingTrivia": [
                                                                {
                                                                    "kind": "WhitespaceTrivia",
                                                                    "text": " "
                                                                }
                                                            ]
                                                        },
                                                        "callSignature": {
                                                            "kind": "CallSignature",
                                                            "fullStart": 1043,
                                                            "fullEnd": 1046,
                                                            "start": 1043,
                                                            "end": 1045,
                                                            "fullWidth": 3,
                                                            "width": 2,
                                                            "parameterList": {
                                                                "kind": "ParameterList",
                                                                "fullStart": 1043,
                                                                "fullEnd": 1046,
                                                                "start": 1043,
                                                                "end": 1045,
                                                                "fullWidth": 3,
                                                                "width": 2,
                                                                "openParenToken": {
                                                                    "kind": "OpenParenToken",
                                                                    "fullStart": 1043,
                                                                    "fullEnd": 1044,
                                                                    "start": 1043,
                                                                    "end": 1044,
                                                                    "fullWidth": 1,
                                                                    "width": 1,
                                                                    "text": "(",
                                                                    "value": "(",
                                                                    "valueText": "("
                                                                },
                                                                "parameters": [],
                                                                "closeParenToken": {
                                                                    "kind": "CloseParenToken",
                                                                    "fullStart": 1044,
                                                                    "fullEnd": 1046,
                                                                    "start": 1044,
                                                                    "end": 1045,
                                                                    "fullWidth": 2,
                                                                    "width": 1,
                                                                    "text": ")",
                                                                    "value": ")",
                                                                    "valueText": ")",
                                                                    "hasTrailingTrivia": true,
                                                                    "trailingTrivia": [
                                                                        {
                                                                            "kind": "WhitespaceTrivia",
                                                                            "text": " "
                                                                        }
                                                                    ]
                                                                }
                                                            }
                                                        },
                                                        "block": {
                                                            "kind": "Block",
                                                            "fullStart": 1046,
                                                            "fullEnd": 1051,
                                                            "start": 1046,
                                                            "end": 1049,
                                                            "fullWidth": 5,
                                                            "width": 3,
                                                            "openBraceToken": {
                                                                "kind": "OpenBraceToken",
                                                                "fullStart": 1046,
                                                                "fullEnd": 1048,
                                                                "start": 1046,
                                                                "end": 1047,
                                                                "fullWidth": 2,
                                                                "width": 1,
                                                                "text": "{",
                                                                "value": "{",
                                                                "valueText": "{",
                                                                "hasTrailingTrivia": true,
                                                                "trailingTrivia": [
                                                                    {
                                                                        "kind": "WhitespaceTrivia",
                                                                        "text": " "
                                                                    }
                                                                ]
                                                            },
                                                            "statements": [],
                                                            "closeBraceToken": {
                                                                "kind": "CloseBraceToken",
                                                                "fullStart": 1048,
                                                                "fullEnd": 1051,
                                                                "start": 1048,
                                                                "end": 1049,
                                                                "fullWidth": 3,
                                                                "width": 1,
                                                                "text": "}",
                                                                "value": "}",
                                                                "valueText": "}",
                                                                "hasTrailingTrivia": true,
                                                                "hasTrailingNewLine": true,
                                                                "trailingTrivia": [
                                                                    {
                                                                        "kind": "NewLineTrivia",
                                                                        "text": "\r\n"
                                                                    }
                                                                ]
                                                            }
                                                        }
                                                    }
                                                }
                                            ],
                                            "closeBraceToken": {
                                                "kind": "CloseBraceToken",
                                                "fullStart": 1051,
                                                "fullEnd": 1060,
                                                "start": 1059,
                                                "end": 1060,
                                                "fullWidth": 9,
                                                "width": 1,
                                                "text": "}",
                                                "value": "}",
                                                "valueText": "}",
                                                "hasLeadingTrivia": true,
                                                "leadingTrivia": [
                                                    {
                                                        "kind": "WhitespaceTrivia",
                                                        "text": "        "
                                                    }
                                                ]
                                            }
                                        }
                                    ],
                                    "closeParenToken": {
                                        "kind": "CloseParenToken",
                                        "fullStart": 1060,
                                        "fullEnd": 1061,
                                        "start": 1060,
                                        "end": 1061,
                                        "fullWidth": 1,
                                        "width": 1,
                                        "text": ")",
                                        "value": ")",
                                        "valueText": ")"
                                    }
                                }
                            },
                            "semicolonToken": {
                                "kind": "SemicolonToken",
                                "fullStart": 1061,
                                "fullEnd": 1064,
                                "start": 1061,
                                "end": 1062,
                                "fullWidth": 3,
                                "width": 1,
                                "text": ";",
                                "value": ";",
                                "valueText": ";",
                                "hasTrailingTrivia": true,
                                "hasTrailingNewLine": true,
                                "trailingTrivia": [
                                    {
                                        "kind": "NewLineTrivia",
                                        "text": "\r\n"
                                    }
                                ]
                            }
                        },
                        {
                            "kind": "ExpressionStatement",
                            "fullStart": 1064,
                            "fullEnd": 1150,
                            "start": 1074,
                            "end": 1148,
                            "fullWidth": 86,
                            "width": 74,
                            "expression": {
                                "kind": "InvocationExpression",
                                "fullStart": 1064,
                                "fullEnd": 1147,
                                "start": 1074,
                                "end": 1147,
                                "fullWidth": 83,
                                "width": 73,
                                "expression": {
                                    "kind": "MemberAccessExpression",
                                    "fullStart": 1064,
                                    "fullEnd": 1097,
                                    "start": 1074,
                                    "end": 1097,
                                    "fullWidth": 33,
                                    "width": 23,
                                    "expression": {
                                        "kind": "IdentifierName",
                                        "fullStart": 1064,
                                        "fullEnd": 1080,
                                        "start": 1074,
                                        "end": 1080,
                                        "fullWidth": 16,
                                        "width": 6,
                                        "text": "Object",
                                        "value": "Object",
                                        "valueText": "Object",
                                        "hasLeadingTrivia": true,
                                        "hasLeadingNewLine": true,
                                        "leadingTrivia": [
                                            {
                                                "kind": "NewLineTrivia",
                                                "text": "\r\n"
                                            },
                                            {
                                                "kind": "WhitespaceTrivia",
                                                "text": "        "
                                            }
                                        ]
                                    },
                                    "dotToken": {
                                        "kind": "DotToken",
                                        "fullStart": 1080,
                                        "fullEnd": 1081,
                                        "start": 1080,
                                        "end": 1081,
                                        "fullWidth": 1,
                                        "width": 1,
                                        "text": ".",
                                        "value": ".",
                                        "valueText": "."
                                    },
                                    "name": {
                                        "kind": "IdentifierName",
                                        "fullStart": 1081,
                                        "fullEnd": 1097,
                                        "start": 1081,
                                        "end": 1097,
                                        "fullWidth": 16,
                                        "width": 16,
                                        "text": "defineProperties",
                                        "value": "defineProperties",
                                        "valueText": "defineProperties"
                                    }
                                },
                                "argumentList": {
                                    "kind": "ArgumentList",
                                    "fullStart": 1097,
                                    "fullEnd": 1147,
                                    "start": 1097,
                                    "end": 1147,
                                    "fullWidth": 50,
                                    "width": 50,
                                    "openParenToken": {
                                        "kind": "OpenParenToken",
                                        "fullStart": 1097,
                                        "fullEnd": 1098,
                                        "start": 1097,
                                        "end": 1098,
                                        "fullWidth": 1,
                                        "width": 1,
                                        "text": "(",
                                        "value": "(",
                                        "valueText": "("
                                    },
                                    "arguments": [
                                        {
                                            "kind": "IdentifierName",
                                            "fullStart": 1098,
                                            "fullEnd": 1101,
                                            "start": 1098,
                                            "end": 1101,
                                            "fullWidth": 3,
                                            "width": 3,
                                            "text": "obj",
                                            "value": "obj",
                                            "valueText": "obj"
                                        },
                                        {
                                            "kind": "CommaToken",
                                            "fullStart": 1101,
                                            "fullEnd": 1103,
                                            "start": 1101,
                                            "end": 1102,
                                            "fullWidth": 2,
                                            "width": 1,
                                            "text": ",",
                                            "value": ",",
                                            "valueText": ",",
                                            "hasTrailingTrivia": true,
                                            "trailingTrivia": [
                                                {
                                                    "kind": "WhitespaceTrivia",
                                                    "text": " "
                                                }
                                            ]
                                        },
                                        {
                                            "kind": "ObjectLiteralExpression",
                                            "fullStart": 1103,
                                            "fullEnd": 1146,
                                            "start": 1103,
                                            "end": 1146,
                                            "fullWidth": 43,
                                            "width": 43,
                                            "openBraceToken": {
                                                "kind": "OpenBraceToken",
                                                "fullStart": 1103,
                                                "fullEnd": 1106,
                                                "start": 1103,
                                                "end": 1104,
                                                "fullWidth": 3,
                                                "width": 1,
                                                "text": "{",
                                                "value": "{",
                                                "valueText": "{",
                                                "hasTrailingTrivia": true,
                                                "hasTrailingNewLine": true,
                                                "trailingTrivia": [
                                                    {
                                                        "kind": "NewLineTrivia",
                                                        "text": "\r\n"
                                                    }
                                                ]
                                            },
                                            "propertyAssignments": [
                                                {
                                                    "kind": "SimplePropertyAssignment",
                                                    "fullStart": 1106,
                                                    "fullEnd": 1137,
                                                    "start": 1118,
                                                    "end": 1135,
                                                    "fullWidth": 31,
                                                    "width": 17,
                                                    "propertyName": {
                                                        "kind": "IdentifierName",
                                                        "fullStart": 1106,
                                                        "fullEnd": 1126,
                                                        "start": 1118,
                                                        "end": 1126,
                                                        "fullWidth": 20,
                                                        "width": 8,
                                                        "text": "property",
                                                        "value": "property",
                                                        "valueText": "property",
                                                        "hasLeadingTrivia": true,
                                                        "leadingTrivia": [
                                                            {
                                                                "kind": "WhitespaceTrivia",
                                                                "text": "            "
                                                            }
                                                        ]
                                                    },
                                                    "colonToken": {
                                                        "kind": "ColonToken",
                                                        "fullStart": 1126,
                                                        "fullEnd": 1128,
                                                        "start": 1126,
                                                        "end": 1127,
                                                        "fullWidth": 2,
                                                        "width": 1,
                                                        "text": ":",
                                                        "value": ":",
                                                        "valueText": ":",
                                                        "hasTrailingTrivia": true,
                                                        "trailingTrivia": [
                                                            {
                                                                "kind": "WhitespaceTrivia",
                                                                "text": " "
                                                            }
                                                        ]
                                                    },
                                                    "expression": {
                                                        "kind": "IdentifierName",
                                                        "fullStart": 1128,
                                                        "fullEnd": 1137,
                                                        "start": 1128,
                                                        "end": 1135,
                                                        "fullWidth": 9,
                                                        "width": 7,
                                                        "text": "descObj",
                                                        "value": "descObj",
                                                        "valueText": "descObj",
                                                        "hasTrailingTrivia": true,
                                                        "hasTrailingNewLine": true,
                                                        "trailingTrivia": [
                                                            {
                                                                "kind": "NewLineTrivia",
                                                                "text": "\r\n"
                                                            }
                                                        ]
                                                    }
                                                }
                                            ],
                                            "closeBraceToken": {
                                                "kind": "CloseBraceToken",
                                                "fullStart": 1137,
                                                "fullEnd": 1146,
                                                "start": 1145,
                                                "end": 1146,
                                                "fullWidth": 9,
                                                "width": 1,
                                                "text": "}",
                                                "value": "}",
                                                "valueText": "}",
                                                "hasLeadingTrivia": true,
                                                "leadingTrivia": [
                                                    {
                                                        "kind": "WhitespaceTrivia",
                                                        "text": "        "
                                                    }
                                                ]
                                            }
                                        }
                                    ],
                                    "closeParenToken": {
                                        "kind": "CloseParenToken",
                                        "fullStart": 1146,
                                        "fullEnd": 1147,
                                        "start": 1146,
                                        "end": 1147,
                                        "fullWidth": 1,
                                        "width": 1,
                                        "text": ")",
                                        "value": ")",
                                        "valueText": ")"
                                    }
                                }
                            },
                            "semicolonToken": {
                                "kind": "SemicolonToken",
                                "fullStart": 1147,
                                "fullEnd": 1150,
                                "start": 1147,
                                "end": 1148,
                                "fullWidth": 3,
                                "width": 1,
                                "text": ";",
                                "value": ";",
                                "valueText": ";",
                                "hasTrailingTrivia": true,
                                "hasTrailingNewLine": true,
                                "trailingTrivia": [
                                    {
                                        "kind": "NewLineTrivia",
                                        "text": "\r\n"
                                    }
                                ]
                            }
                        },
                        {
                            "kind": "ExpressionStatement",
                            "fullStart": 1150,
                            "fullEnd": 1190,
                            "start": 1160,
                            "end": 1188,
                            "fullWidth": 40,
                            "width": 28,
                            "expression": {
                                "kind": "AssignmentExpression",
                                "fullStart": 1150,
                                "fullEnd": 1187,
                                "start": 1160,
                                "end": 1187,
                                "fullWidth": 37,
                                "width": 27,
                                "left": {
                                    "kind": "MemberAccessExpression",
                                    "fullStart": 1150,
                                    "fullEnd": 1173,
                                    "start": 1160,
                                    "end": 1172,
                                    "fullWidth": 23,
                                    "width": 12,
                                    "expression": {
                                        "kind": "IdentifierName",
                                        "fullStart": 1150,
                                        "fullEnd": 1163,
                                        "start": 1160,
                                        "end": 1163,
                                        "fullWidth": 13,
                                        "width": 3,
                                        "text": "obj",
                                        "value": "obj",
                                        "valueText": "obj",
                                        "hasLeadingTrivia": true,
                                        "hasLeadingNewLine": true,
                                        "leadingTrivia": [
                                            {
                                                "kind": "NewLineTrivia",
                                                "text": "\r\n"
                                            },
                                            {
                                                "kind": "WhitespaceTrivia",
                                                "text": "        "
                                            }
                                        ]
                                    },
                                    "dotToken": {
                                        "kind": "DotToken",
                                        "fullStart": 1163,
                                        "fullEnd": 1164,
                                        "start": 1163,
                                        "end": 1164,
                                        "fullWidth": 1,
                                        "width": 1,
                                        "text": ".",
                                        "value": ".",
                                        "valueText": "."
                                    },
                                    "name": {
                                        "kind": "IdentifierName",
                                        "fullStart": 1164,
                                        "fullEnd": 1173,
                                        "start": 1164,
                                        "end": 1172,
                                        "fullWidth": 9,
                                        "width": 8,
                                        "text": "property",
                                        "value": "property",
                                        "valueText": "property",
                                        "hasTrailingTrivia": true,
                                        "trailingTrivia": [
                                            {
                                                "kind": "WhitespaceTrivia",
                                                "text": " "
                                            }
                                        ]
                                    }
                                },
                                "operatorToken": {
                                    "kind": "EqualsToken",
                                    "fullStart": 1173,
                                    "fullEnd": 1175,
                                    "start": 1173,
                                    "end": 1174,
                                    "fullWidth": 2,
                                    "width": 1,
                                    "text": "=",
                                    "value": "=",
                                    "valueText": "=",
                                    "hasTrailingTrivia": true,
                                    "trailingTrivia": [
                                        {
                                            "kind": "WhitespaceTrivia",
                                            "text": " "
                                        }
                                    ]
                                },
                                "right": {
                                    "kind": "StringLiteral",
                                    "fullStart": 1175,
                                    "fullEnd": 1187,
                                    "start": 1175,
                                    "end": 1187,
                                    "fullWidth": 12,
                                    "width": 12,
                                    "text": "\"isWritable\"",
                                    "value": "isWritable",
                                    "valueText": "isWritable"
                                }
                            },
                            "semicolonToken": {
                                "kind": "SemicolonToken",
                                "fullStart": 1187,
                                "fullEnd": 1190,
                                "start": 1187,
                                "end": 1188,
                                "fullWidth": 3,
                                "width": 1,
                                "text": ";",
                                "value": ";",
                                "valueText": ";",
                                "hasTrailingTrivia": true,
                                "hasTrailingNewLine": true,
                                "trailingTrivia": [
                                    {
                                        "kind": "NewLineTrivia",
                                        "text": "\r\n"
                                    }
                                ]
                            }
                        },
                        {
                            "kind": "ReturnStatement",
                            "fullStart": 1190,
                            "fullEnd": 1281,
                            "start": 1200,
                            "end": 1279,
                            "fullWidth": 91,
                            "width": 79,
                            "returnKeyword": {
                                "kind": "ReturnKeyword",
                                "fullStart": 1190,
                                "fullEnd": 1207,
                                "start": 1200,
                                "end": 1206,
                                "fullWidth": 17,
                                "width": 6,
                                "text": "return",
                                "value": "return",
                                "valueText": "return",
                                "hasLeadingTrivia": true,
                                "hasLeadingNewLine": true,
                                "hasTrailingTrivia": true,
                                "leadingTrivia": [
                                    {
                                        "kind": "NewLineTrivia",
                                        "text": "\r\n"
                                    },
                                    {
                                        "kind": "WhitespaceTrivia",
                                        "text": "        "
                                    }
                                ],
                                "trailingTrivia": [
                                    {
                                        "kind": "WhitespaceTrivia",
                                        "text": " "
                                    }
                                ]
                            },
                            "expression": {
                                "kind": "LogicalAndExpression",
                                "fullStart": 1207,
                                "fullEnd": 1278,
                                "start": 1207,
                                "end": 1278,
                                "fullWidth": 71,
                                "width": 71,
                                "left": {
                                    "kind": "InvocationExpression",
                                    "fullStart": 1207,
                                    "fullEnd": 1238,
                                    "start": 1207,
                                    "end": 1237,
                                    "fullWidth": 31,
                                    "width": 30,
                                    "expression": {
                                        "kind": "MemberAccessExpression",
                                        "fullStart": 1207,
                                        "fullEnd": 1225,
                                        "start": 1207,
                                        "end": 1225,
                                        "fullWidth": 18,
                                        "width": 18,
                                        "expression": {
                                            "kind": "IdentifierName",
                                            "fullStart": 1207,
                                            "fullEnd": 1210,
                                            "start": 1207,
                                            "end": 1210,
                                            "fullWidth": 3,
                                            "width": 3,
                                            "text": "obj",
                                            "value": "obj",
                                            "valueText": "obj"
                                        },
                                        "dotToken": {
                                            "kind": "DotToken",
                                            "fullStart": 1210,
                                            "fullEnd": 1211,
                                            "start": 1210,
                                            "end": 1211,
                                            "fullWidth": 1,
                                            "width": 1,
                                            "text": ".",
                                            "value": ".",
                                            "valueText": "."
                                        },
                                        "name": {
                                            "kind": "IdentifierName",
                                            "fullStart": 1211,
                                            "fullEnd": 1225,
                                            "start": 1211,
                                            "end": 1225,
                                            "fullWidth": 14,
                                            "width": 14,
                                            "text": "hasOwnProperty",
                                            "value": "hasOwnProperty",
                                            "valueText": "hasOwnProperty"
                                        }
                                    },
                                    "argumentList": {
                                        "kind": "ArgumentList",
                                        "fullStart": 1225,
                                        "fullEnd": 1238,
                                        "start": 1225,
                                        "end": 1237,
                                        "fullWidth": 13,
                                        "width": 12,
                                        "openParenToken": {
                                            "kind": "OpenParenToken",
                                            "fullStart": 1225,
                                            "fullEnd": 1226,
                                            "start": 1225,
                                            "end": 1226,
                                            "fullWidth": 1,
                                            "width": 1,
                                            "text": "(",
                                            "value": "(",
                                            "valueText": "("
                                        },
                                        "arguments": [
                                            {
                                                "kind": "StringLiteral",
                                                "fullStart": 1226,
                                                "fullEnd": 1236,
                                                "start": 1226,
                                                "end": 1236,
                                                "fullWidth": 10,
                                                "width": 10,
                                                "text": "\"property\"",
                                                "value": "property",
                                                "valueText": "property"
                                            }
                                        ],
                                        "closeParenToken": {
                                            "kind": "CloseParenToken",
                                            "fullStart": 1236,
                                            "fullEnd": 1238,
                                            "start": 1236,
                                            "end": 1237,
                                            "fullWidth": 2,
                                            "width": 1,
                                            "text": ")",
                                            "value": ")",
                                            "valueText": ")",
                                            "hasTrailingTrivia": true,
                                            "trailingTrivia": [
                                                {
                                                    "kind": "WhitespaceTrivia",
                                                    "text": " "
                                                }
                                            ]
                                        }
                                    }
                                },
                                "operatorToken": {
                                    "kind": "AmpersandAmpersandToken",
                                    "fullStart": 1238,
                                    "fullEnd": 1241,
                                    "start": 1238,
                                    "end": 1240,
                                    "fullWidth": 3,
                                    "width": 2,
                                    "text": "&&",
                                    "value": "&&",
                                    "valueText": "&&",
                                    "hasTrailingTrivia": true,
                                    "trailingTrivia": [
                                        {
                                            "kind": "WhitespaceTrivia",
                                            "text": " "
                                        }
                                    ]
                                },
                                "right": {
                                    "kind": "EqualsExpression",
                                    "fullStart": 1241,
                                    "fullEnd": 1278,
                                    "start": 1241,
                                    "end": 1278,
                                    "fullWidth": 37,
                                    "width": 37,
                                    "left": {
                                        "kind": "TypeOfExpression",
                                        "fullStart": 1241,
                                        "fullEnd": 1263,
                                        "start": 1241,
                                        "end": 1262,
                                        "fullWidth": 22,
                                        "width": 21,
                                        "typeOfKeyword": {
                                            "kind": "TypeOfKeyword",
                                            "fullStart": 1241,
                                            "fullEnd": 1248,
                                            "start": 1241,
                                            "end": 1247,
                                            "fullWidth": 7,
                                            "width": 6,
                                            "text": "typeof",
                                            "value": "typeof",
                                            "valueText": "typeof",
                                            "hasTrailingTrivia": true,
                                            "trailingTrivia": [
                                                {
                                                    "kind": "WhitespaceTrivia",
                                                    "text": " "
                                                }
                                            ]
                                        },
                                        "expression": {
                                            "kind": "ParenthesizedExpression",
                                            "fullStart": 1248,
                                            "fullEnd": 1263,
                                            "start": 1248,
                                            "end": 1262,
                                            "fullWidth": 15,
                                            "width": 14,
                                            "openParenToken": {
                                                "kind": "OpenParenToken",
                                                "fullStart": 1248,
                                                "fullEnd": 1249,
                                                "start": 1248,
                                                "end": 1249,
                                                "fullWidth": 1,
                                                "width": 1,
                                                "text": "(",
                                                "value": "(",
                                                "valueText": "("
                                            },
                                            "expression": {
                                                "kind": "MemberAccessExpression",
                                                "fullStart": 1249,
                                                "fullEnd": 1261,
                                                "start": 1249,
                                                "end": 1261,
                                                "fullWidth": 12,
                                                "width": 12,
                                                "expression": {
                                                    "kind": "IdentifierName",
                                                    "fullStart": 1249,
                                                    "fullEnd": 1252,
                                                    "start": 1249,
                                                    "end": 1252,
                                                    "fullWidth": 3,
                                                    "width": 3,
                                                    "text": "obj",
                                                    "value": "obj",
                                                    "valueText": "obj"
                                                },
                                                "dotToken": {
                                                    "kind": "DotToken",
                                                    "fullStart": 1252,
                                                    "fullEnd": 1253,
                                                    "start": 1252,
                                                    "end": 1253,
                                                    "fullWidth": 1,
                                                    "width": 1,
                                                    "text": ".",
                                                    "value": ".",
                                                    "valueText": "."
                                                },
                                                "name": {
                                                    "kind": "IdentifierName",
                                                    "fullStart": 1253,
                                                    "fullEnd": 1261,
                                                    "start": 1253,
                                                    "end": 1261,
                                                    "fullWidth": 8,
                                                    "width": 8,
                                                    "text": "property",
                                                    "value": "property",
                                                    "valueText": "property"
                                                }
                                            },
                                            "closeParenToken": {
                                                "kind": "CloseParenToken",
                                                "fullStart": 1261,
                                                "fullEnd": 1263,
                                                "start": 1261,
                                                "end": 1262,
                                                "fullWidth": 2,
                                                "width": 1,
                                                "text": ")",
                                                "value": ")",
                                                "valueText": ")",
                                                "hasTrailingTrivia": true,
                                                "trailingTrivia": [
                                                    {
                                                        "kind": "WhitespaceTrivia",
                                                        "text": " "
                                                    }
                                                ]
                                            }
                                        }
                                    },
                                    "operatorToken": {
                                        "kind": "EqualsEqualsEqualsToken",
                                        "fullStart": 1263,
                                        "fullEnd": 1267,
                                        "start": 1263,
                                        "end": 1266,
                                        "fullWidth": 4,
                                        "width": 3,
                                        "text": "===",
                                        "value": "===",
                                        "valueText": "===",
                                        "hasTrailingTrivia": true,
                                        "trailingTrivia": [
                                            {
                                                "kind": "WhitespaceTrivia",
                                                "text": " "
                                            }
                                        ]
                                    },
                                    "right": {
                                        "kind": "StringLiteral",
                                        "fullStart": 1267,
                                        "fullEnd": 1278,
                                        "start": 1267,
                                        "end": 1278,
                                        "fullWidth": 11,
                                        "width": 11,
                                        "text": "\"undefined\"",
                                        "value": "undefined",
                                        "valueText": "undefined"
                                    }
                                }
                            },
                            "semicolonToken": {
                                "kind": "SemicolonToken",
                                "fullStart": 1278,
                                "fullEnd": 1281,
                                "start": 1278,
                                "end": 1279,
                                "fullWidth": 3,
                                "width": 1,
                                "text": ";",
                                "value": ";",
                                "valueText": ";",
                                "hasTrailingTrivia": true,
                                "hasTrailingNewLine": true,
                                "trailingTrivia": [
                                    {
                                        "kind": "NewLineTrivia",
                                        "text": "\r\n"
                                    }
                                ]
                            }
                        }
                    ],
                    "closeBraceToken": {
                        "kind": "CloseBraceToken",
                        "fullStart": 1281,
                        "fullEnd": 1288,
                        "start": 1285,
                        "end": 1286,
                        "fullWidth": 7,
                        "width": 1,
                        "text": "}",
                        "value": "}",
                        "valueText": "}",
                        "hasLeadingTrivia": true,
                        "hasTrailingTrivia": true,
                        "hasTrailingNewLine": true,
                        "leadingTrivia": [
                            {
                                "kind": "WhitespaceTrivia",
                                "text": "    "
                            }
                        ],
                        "trailingTrivia": [
                            {
                                "kind": "NewLineTrivia",
                                "text": "\r\n"
                            }
                        ]
                    }
                }
            },
            {
                "kind": "ExpressionStatement",
                "fullStart": 1288,
                "fullEnd": 1312,
                "start": 1288,
                "end": 1310,
                "fullWidth": 24,
                "width": 22,
                "expression": {
                    "kind": "InvocationExpression",
                    "fullStart": 1288,
                    "fullEnd": 1309,
                    "start": 1288,
                    "end": 1309,
                    "fullWidth": 21,
                    "width": 21,
                    "expression": {
                        "kind": "IdentifierName",
                        "fullStart": 1288,
                        "fullEnd": 1299,
                        "start": 1288,
                        "end": 1299,
                        "fullWidth": 11,
                        "width": 11,
                        "text": "runTestCase",
                        "value": "runTestCase",
                        "valueText": "runTestCase"
                    },
                    "argumentList": {
                        "kind": "ArgumentList",
                        "fullStart": 1299,
                        "fullEnd": 1309,
                        "start": 1299,
                        "end": 1309,
                        "fullWidth": 10,
                        "width": 10,
                        "openParenToken": {
                            "kind": "OpenParenToken",
                            "fullStart": 1299,
                            "fullEnd": 1300,
                            "start": 1299,
                            "end": 1300,
                            "fullWidth": 1,
                            "width": 1,
                            "text": "(",
                            "value": "(",
                            "valueText": "("
                        },
                        "arguments": [
                            {
                                "kind": "IdentifierName",
                                "fullStart": 1300,
                                "fullEnd": 1308,
                                "start": 1300,
                                "end": 1308,
                                "fullWidth": 8,
                                "width": 8,
                                "text": "testcase",
                                "value": "testcase",
                                "valueText": "testcase"
                            }
                        ],
                        "closeParenToken": {
                            "kind": "CloseParenToken",
                            "fullStart": 1308,
                            "fullEnd": 1309,
                            "start": 1308,
                            "end": 1309,
                            "fullWidth": 1,
                            "width": 1,
                            "text": ")",
                            "value": ")",
                            "valueText": ")"
                        }
                    }
                },
                "semicolonToken": {
                    "kind": "SemicolonToken",
                    "fullStart": 1309,
                    "fullEnd": 1312,
                    "start": 1309,
                    "end": 1310,
                    "fullWidth": 3,
                    "width": 1,
                    "text": ";",
                    "value": ";",
                    "valueText": ";",
                    "hasTrailingTrivia": true,
                    "hasTrailingNewLine": true,
                    "trailingTrivia": [
                        {
                            "kind": "NewLineTrivia",
                            "text": "\r\n"
                        }
                    ]
                }
            }
        ],
        "endOfFileToken": {
            "kind": "EndOfFileToken",
            "fullStart": 1312,
            "fullEnd": 1312,
            "start": 1312,
            "end": 1312,
            "fullWidth": 0,
            "width": 0,
            "text": ""
        }
    },
    "lineMap": {
        "lineStarts": [
            0,
            67,
            152,
            232,
            308,
            380,
            385,
            441,
            629,
            634,
            636,
            638,
            661,
            684,
            686,
            711,
            713,
            765,
            797,
            827,
            842,
            855,
            857,
            893,
            925,
            927,
            961,
            963,
            1017,
            1051,
            1064,
            1066,
            1106,
            1137,
            1150,
            1152,
            1190,
            1192,
            1281,
            1288,
            1312
        ],
        "length": 1312
    }
}<|MERGE_RESOLUTION|>--- conflicted
+++ resolved
@@ -247,12 +247,8 @@
                                         "start": 673,
                                         "end": 681,
                                         "fullWidth": 8,
-<<<<<<< HEAD
                                         "width": 8,
-                                        "identifier": {
-=======
                                         "propertyName": {
->>>>>>> 85e84683
                                             "kind": "IdentifierName",
                                             "fullStart": 673,
                                             "fullEnd": 677,
@@ -413,12 +409,8 @@
                                         "start": 698,
                                         "end": 708,
                                         "fullWidth": 10,
-<<<<<<< HEAD
                                         "width": 10,
-                                        "identifier": {
-=======
                                         "propertyName": {
->>>>>>> 85e84683
                                             "kind": "IdentifierName",
                                             "fullStart": 698,
                                             "fullEnd": 704,
@@ -1076,12 +1068,8 @@
                                         "start": 869,
                                         "end": 890,
                                         "fullWidth": 21,
-<<<<<<< HEAD
                                         "width": 21,
-                                        "identifier": {
-=======
                                         "propertyName": {
->>>>>>> 85e84683
                                             "kind": "IdentifierName",
                                             "fullStart": 869,
                                             "fullEnd": 873,
@@ -1455,12 +1443,8 @@
                                         "start": 939,
                                         "end": 958,
                                         "fullWidth": 19,
-<<<<<<< HEAD
                                         "width": 19,
-                                        "identifier": {
-=======
                                         "propertyName": {
->>>>>>> 85e84683
                                             "kind": "IdentifierName",
                                             "fullStart": 939,
                                             "fullEnd": 947,
