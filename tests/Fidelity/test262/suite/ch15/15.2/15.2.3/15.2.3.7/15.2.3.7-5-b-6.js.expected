{
    "isDeclaration": false,
    "languageVersion": "EcmaScript5",
    "parseOptions": {
        "allowAutomaticSemicolonInsertion": true
    },
    "sourceUnit": {
        "kind": "SourceUnit",
        "fullStart": 0,
        "fullEnd": 953,
        "start": 553,
        "end": 953,
        "fullWidth": 953,
        "width": 400,
        "isIncrementallyUnusable": true,
        "moduleElements": [
            {
                "kind": "FunctionDeclaration",
                "fullStart": 0,
                "fullEnd": 929,
                "start": 553,
                "end": 927,
                "fullWidth": 929,
                "width": 374,
                "modifiers": [],
                "functionKeyword": {
                    "kind": "FunctionKeyword",
                    "fullStart": 0,
                    "fullEnd": 562,
                    "start": 553,
                    "end": 561,
                    "fullWidth": 562,
                    "width": 8,
                    "text": "function",
                    "value": "function",
                    "valueText": "function",
                    "hasLeadingTrivia": true,
                    "hasLeadingComment": true,
                    "hasLeadingNewLine": true,
                    "hasTrailingTrivia": true,
                    "leadingTrivia": [
                        {
                            "kind": "SingleLineCommentTrivia",
                            "text": "/// Copyright (c) 2012 Ecma International.  All rights reserved. "
                        },
                        {
                            "kind": "NewLineTrivia",
                            "text": "\r\n"
                        },
                        {
                            "kind": "SingleLineCommentTrivia",
                            "text": "/// Ecma International makes this code available under the terms and conditions set"
                        },
                        {
                            "kind": "NewLineTrivia",
                            "text": "\r\n"
                        },
                        {
                            "kind": "SingleLineCommentTrivia",
                            "text": "/// forth on http://hg.ecmascript.org/tests/test262/raw-file/tip/LICENSE (the "
                        },
                        {
                            "kind": "NewLineTrivia",
                            "text": "\r\n"
                        },
                        {
                            "kind": "SingleLineCommentTrivia",
                            "text": "/// \"Use Terms\").   Any redistribution of this code must retain the above "
                        },
                        {
                            "kind": "NewLineTrivia",
                            "text": "\r\n"
                        },
                        {
                            "kind": "SingleLineCommentTrivia",
                            "text": "/// copyright and this notice and otherwise comply with the Use Terms."
                        },
                        {
                            "kind": "NewLineTrivia",
                            "text": "\r\n"
                        },
                        {
                            "kind": "MultiLineCommentTrivia",
                            "text": "/**\r\n * @path ch15/15.2/15.2.3/15.2.3.7/15.2.3.7-5-b-6.js\r\n * @description Object.defineProperties - 'enumerable' property of 'descObj' is present (8.10.5 step 3)\r\n */"
                        },
                        {
                            "kind": "NewLineTrivia",
                            "text": "\r\n"
                        },
                        {
                            "kind": "NewLineTrivia",
                            "text": "\r\n"
                        },
                        {
                            "kind": "NewLineTrivia",
                            "text": "\r\n"
                        }
                    ],
                    "trailingTrivia": [
                        {
                            "kind": "WhitespaceTrivia",
                            "text": " "
                        }
                    ]
                },
                "identifier": {
                    "kind": "IdentifierName",
                    "fullStart": 562,
                    "fullEnd": 570,
                    "start": 562,
                    "end": 570,
                    "fullWidth": 8,
                    "width": 8,
                    "text": "testcase",
                    "value": "testcase",
                    "valueText": "testcase"
                },
                "callSignature": {
                    "kind": "CallSignature",
                    "fullStart": 570,
                    "fullEnd": 573,
                    "start": 570,
                    "end": 572,
                    "fullWidth": 3,
                    "width": 2,
                    "parameterList": {
                        "kind": "ParameterList",
                        "fullStart": 570,
                        "fullEnd": 573,
                        "start": 570,
                        "end": 572,
                        "fullWidth": 3,
                        "width": 2,
                        "openParenToken": {
                            "kind": "OpenParenToken",
                            "fullStart": 570,
                            "fullEnd": 571,
                            "start": 570,
                            "end": 571,
                            "fullWidth": 1,
                            "width": 1,
                            "text": "(",
                            "value": "(",
                            "valueText": "("
                        },
                        "parameters": [],
                        "closeParenToken": {
                            "kind": "CloseParenToken",
                            "fullStart": 571,
                            "fullEnd": 573,
                            "start": 571,
                            "end": 572,
                            "fullWidth": 2,
                            "width": 1,
                            "text": ")",
                            "value": ")",
                            "valueText": ")",
                            "hasTrailingTrivia": true,
                            "trailingTrivia": [
                                {
                                    "kind": "WhitespaceTrivia",
                                    "text": " "
                                }
                            ]
                        }
                    }
                },
                "block": {
                    "kind": "Block",
                    "fullStart": 573,
                    "fullEnd": 929,
                    "start": 573,
                    "end": 927,
                    "fullWidth": 356,
                    "width": 354,
                    "openBraceToken": {
                        "kind": "OpenBraceToken",
                        "fullStart": 573,
                        "fullEnd": 576,
                        "start": 573,
                        "end": 574,
                        "fullWidth": 3,
                        "width": 1,
                        "text": "{",
                        "value": "{",
                        "valueText": "{",
                        "hasTrailingTrivia": true,
                        "hasTrailingNewLine": true,
                        "trailingTrivia": [
                            {
                                "kind": "NewLineTrivia",
                                "text": "\r\n"
                            }
                        ]
                    },
                    "statements": [
                        {
                            "kind": "VariableStatement",
                            "fullStart": 576,
                            "fullEnd": 601,
                            "start": 586,
                            "end": 599,
                            "fullWidth": 25,
                            "width": 13,
                            "modifiers": [],
                            "variableDeclaration": {
                                "kind": "VariableDeclaration",
                                "fullStart": 576,
                                "fullEnd": 598,
                                "start": 586,
                                "end": 598,
                                "fullWidth": 22,
                                "width": 12,
                                "varKeyword": {
                                    "kind": "VarKeyword",
                                    "fullStart": 576,
                                    "fullEnd": 590,
                                    "start": 586,
                                    "end": 589,
                                    "fullWidth": 14,
                                    "width": 3,
                                    "text": "var",
                                    "value": "var",
                                    "valueText": "var",
                                    "hasLeadingTrivia": true,
                                    "hasLeadingNewLine": true,
                                    "hasTrailingTrivia": true,
                                    "leadingTrivia": [
                                        {
                                            "kind": "NewLineTrivia",
                                            "text": "\r\n"
                                        },
                                        {
                                            "kind": "WhitespaceTrivia",
                                            "text": "        "
                                        }
                                    ],
                                    "trailingTrivia": [
                                        {
                                            "kind": "WhitespaceTrivia",
                                            "text": " "
                                        }
                                    ]
                                },
                                "variableDeclarators": [
                                    {
                                        "kind": "VariableDeclarator",
                                        "fullStart": 590,
                                        "fullEnd": 598,
                                        "start": 590,
                                        "end": 598,
                                        "fullWidth": 8,
<<<<<<< HEAD
                                        "width": 8,
                                        "identifier": {
=======
                                        "propertyName": {
>>>>>>> 85e84683
                                            "kind": "IdentifierName",
                                            "fullStart": 590,
                                            "fullEnd": 594,
                                            "start": 590,
                                            "end": 593,
                                            "fullWidth": 4,
                                            "width": 3,
                                            "text": "obj",
                                            "value": "obj",
                                            "valueText": "obj",
                                            "hasTrailingTrivia": true,
                                            "trailingTrivia": [
                                                {
                                                    "kind": "WhitespaceTrivia",
                                                    "text": " "
                                                }
                                            ]
                                        },
                                        "equalsValueClause": {
                                            "kind": "EqualsValueClause",
                                            "fullStart": 594,
                                            "fullEnd": 598,
                                            "start": 594,
                                            "end": 598,
                                            "fullWidth": 4,
                                            "width": 4,
                                            "equalsToken": {
                                                "kind": "EqualsToken",
                                                "fullStart": 594,
                                                "fullEnd": 596,
                                                "start": 594,
                                                "end": 595,
                                                "fullWidth": 2,
                                                "width": 1,
                                                "text": "=",
                                                "value": "=",
                                                "valueText": "=",
                                                "hasTrailingTrivia": true,
                                                "trailingTrivia": [
                                                    {
                                                        "kind": "WhitespaceTrivia",
                                                        "text": " "
                                                    }
                                                ]
                                            },
                                            "value": {
                                                "kind": "ObjectLiteralExpression",
                                                "fullStart": 596,
                                                "fullEnd": 598,
                                                "start": 596,
                                                "end": 598,
                                                "fullWidth": 2,
                                                "width": 2,
                                                "openBraceToken": {
                                                    "kind": "OpenBraceToken",
                                                    "fullStart": 596,
                                                    "fullEnd": 597,
                                                    "start": 596,
                                                    "end": 597,
                                                    "fullWidth": 1,
                                                    "width": 1,
                                                    "text": "{",
                                                    "value": "{",
                                                    "valueText": "{"
                                                },
                                                "propertyAssignments": [],
                                                "closeBraceToken": {
                                                    "kind": "CloseBraceToken",
                                                    "fullStart": 597,
                                                    "fullEnd": 598,
                                                    "start": 597,
                                                    "end": 598,
                                                    "fullWidth": 1,
                                                    "width": 1,
                                                    "text": "}",
                                                    "value": "}",
                                                    "valueText": "}"
                                                }
                                            }
                                        }
                                    }
                                ]
                            },
                            "semicolonToken": {
                                "kind": "SemicolonToken",
                                "fullStart": 598,
                                "fullEnd": 601,
                                "start": 598,
                                "end": 599,
                                "fullWidth": 3,
                                "width": 1,
                                "text": ";",
                                "value": ";",
                                "valueText": ";",
                                "hasTrailingTrivia": true,
                                "hasTrailingNewLine": true,
                                "trailingTrivia": [
                                    {
                                        "kind": "NewLineTrivia",
                                        "text": "\r\n"
                                    }
                                ]
                            }
                        },
                        {
                            "kind": "VariableStatement",
                            "fullStart": 601,
                            "fullEnd": 632,
                            "start": 609,
                            "end": 630,
                            "fullWidth": 31,
                            "width": 21,
                            "modifiers": [],
                            "variableDeclaration": {
                                "kind": "VariableDeclaration",
                                "fullStart": 601,
                                "fullEnd": 629,
                                "start": 609,
                                "end": 629,
                                "fullWidth": 28,
                                "width": 20,
                                "varKeyword": {
                                    "kind": "VarKeyword",
                                    "fullStart": 601,
                                    "fullEnd": 613,
                                    "start": 609,
                                    "end": 612,
                                    "fullWidth": 12,
                                    "width": 3,
                                    "text": "var",
                                    "value": "var",
                                    "valueText": "var",
                                    "hasLeadingTrivia": true,
                                    "hasTrailingTrivia": true,
                                    "leadingTrivia": [
                                        {
                                            "kind": "WhitespaceTrivia",
                                            "text": "        "
                                        }
                                    ],
                                    "trailingTrivia": [
                                        {
                                            "kind": "WhitespaceTrivia",
                                            "text": " "
                                        }
                                    ]
                                },
                                "variableDeclarators": [
                                    {
                                        "kind": "VariableDeclarator",
                                        "fullStart": 613,
                                        "fullEnd": 629,
                                        "start": 613,
                                        "end": 629,
                                        "fullWidth": 16,
<<<<<<< HEAD
                                        "width": 16,
                                        "identifier": {
=======
                                        "propertyName": {
>>>>>>> 85e84683
                                            "kind": "IdentifierName",
                                            "fullStart": 613,
                                            "fullEnd": 622,
                                            "start": 613,
                                            "end": 621,
                                            "fullWidth": 9,
                                            "width": 8,
                                            "text": "accessed",
                                            "value": "accessed",
                                            "valueText": "accessed",
                                            "hasTrailingTrivia": true,
                                            "trailingTrivia": [
                                                {
                                                    "kind": "WhitespaceTrivia",
                                                    "text": " "
                                                }
                                            ]
                                        },
                                        "equalsValueClause": {
                                            "kind": "EqualsValueClause",
                                            "fullStart": 622,
                                            "fullEnd": 629,
                                            "start": 622,
                                            "end": 629,
                                            "fullWidth": 7,
                                            "width": 7,
                                            "equalsToken": {
                                                "kind": "EqualsToken",
                                                "fullStart": 622,
                                                "fullEnd": 624,
                                                "start": 622,
                                                "end": 623,
                                                "fullWidth": 2,
                                                "width": 1,
                                                "text": "=",
                                                "value": "=",
                                                "valueText": "=",
                                                "hasTrailingTrivia": true,
                                                "trailingTrivia": [
                                                    {
                                                        "kind": "WhitespaceTrivia",
                                                        "text": " "
                                                    }
                                                ]
                                            },
                                            "value": {
                                                "kind": "FalseKeyword",
                                                "fullStart": 624,
                                                "fullEnd": 629,
                                                "start": 624,
                                                "end": 629,
                                                "fullWidth": 5,
                                                "width": 5,
                                                "text": "false",
                                                "value": false,
                                                "valueText": "false"
                                            }
                                        }
                                    }
                                ]
                            },
                            "semicolonToken": {
                                "kind": "SemicolonToken",
                                "fullStart": 629,
                                "fullEnd": 632,
                                "start": 629,
                                "end": 630,
                                "fullWidth": 3,
                                "width": 1,
                                "text": ";",
                                "value": ";",
                                "valueText": ";",
                                "hasTrailingTrivia": true,
                                "hasTrailingNewLine": true,
                                "trailingTrivia": [
                                    {
                                        "kind": "NewLineTrivia",
                                        "text": "\r\n"
                                    }
                                ]
                            }
                        },
                        {
                            "kind": "ExpressionStatement",
                            "fullStart": 632,
                            "fullEnd": 757,
                            "start": 642,
                            "end": 755,
                            "fullWidth": 125,
                            "width": 113,
                            "expression": {
                                "kind": "InvocationExpression",
                                "fullStart": 632,
                                "fullEnd": 754,
                                "start": 642,
                                "end": 754,
                                "fullWidth": 122,
                                "width": 112,
                                "expression": {
                                    "kind": "MemberAccessExpression",
                                    "fullStart": 632,
                                    "fullEnd": 665,
                                    "start": 642,
                                    "end": 665,
                                    "fullWidth": 33,
                                    "width": 23,
                                    "expression": {
                                        "kind": "IdentifierName",
                                        "fullStart": 632,
                                        "fullEnd": 648,
                                        "start": 642,
                                        "end": 648,
                                        "fullWidth": 16,
                                        "width": 6,
                                        "text": "Object",
                                        "value": "Object",
                                        "valueText": "Object",
                                        "hasLeadingTrivia": true,
                                        "hasLeadingNewLine": true,
                                        "leadingTrivia": [
                                            {
                                                "kind": "NewLineTrivia",
                                                "text": "\r\n"
                                            },
                                            {
                                                "kind": "WhitespaceTrivia",
                                                "text": "        "
                                            }
                                        ]
                                    },
                                    "dotToken": {
                                        "kind": "DotToken",
                                        "fullStart": 648,
                                        "fullEnd": 649,
                                        "start": 648,
                                        "end": 649,
                                        "fullWidth": 1,
                                        "width": 1,
                                        "text": ".",
                                        "value": ".",
                                        "valueText": "."
                                    },
                                    "name": {
                                        "kind": "IdentifierName",
                                        "fullStart": 649,
                                        "fullEnd": 665,
                                        "start": 649,
                                        "end": 665,
                                        "fullWidth": 16,
                                        "width": 16,
                                        "text": "defineProperties",
                                        "value": "defineProperties",
                                        "valueText": "defineProperties"
                                    }
                                },
                                "argumentList": {
                                    "kind": "ArgumentList",
                                    "fullStart": 665,
                                    "fullEnd": 754,
                                    "start": 665,
                                    "end": 754,
                                    "fullWidth": 89,
                                    "width": 89,
                                    "openParenToken": {
                                        "kind": "OpenParenToken",
                                        "fullStart": 665,
                                        "fullEnd": 666,
                                        "start": 665,
                                        "end": 666,
                                        "fullWidth": 1,
                                        "width": 1,
                                        "text": "(",
                                        "value": "(",
                                        "valueText": "("
                                    },
                                    "arguments": [
                                        {
                                            "kind": "IdentifierName",
                                            "fullStart": 666,
                                            "fullEnd": 669,
                                            "start": 666,
                                            "end": 669,
                                            "fullWidth": 3,
                                            "width": 3,
                                            "text": "obj",
                                            "value": "obj",
                                            "valueText": "obj"
                                        },
                                        {
                                            "kind": "CommaToken",
                                            "fullStart": 669,
                                            "fullEnd": 671,
                                            "start": 669,
                                            "end": 670,
                                            "fullWidth": 2,
                                            "width": 1,
                                            "text": ",",
                                            "value": ",",
                                            "valueText": ",",
                                            "hasTrailingTrivia": true,
                                            "trailingTrivia": [
                                                {
                                                    "kind": "WhitespaceTrivia",
                                                    "text": " "
                                                }
                                            ]
                                        },
                                        {
                                            "kind": "ObjectLiteralExpression",
                                            "fullStart": 671,
                                            "fullEnd": 753,
                                            "start": 671,
                                            "end": 753,
                                            "fullWidth": 82,
                                            "width": 82,
                                            "openBraceToken": {
                                                "kind": "OpenBraceToken",
                                                "fullStart": 671,
                                                "fullEnd": 674,
                                                "start": 671,
                                                "end": 672,
                                                "fullWidth": 3,
                                                "width": 1,
                                                "text": "{",
                                                "value": "{",
                                                "valueText": "{",
                                                "hasTrailingTrivia": true,
                                                "hasTrailingNewLine": true,
                                                "trailingTrivia": [
                                                    {
                                                        "kind": "NewLineTrivia",
                                                        "text": "\r\n"
                                                    }
                                                ]
                                            },
                                            "propertyAssignments": [
                                                {
                                                    "kind": "SimplePropertyAssignment",
                                                    "fullStart": 674,
                                                    "fullEnd": 744,
                                                    "start": 686,
                                                    "end": 742,
                                                    "fullWidth": 70,
                                                    "width": 56,
                                                    "propertyName": {
                                                        "kind": "IdentifierName",
                                                        "fullStart": 674,
                                                        "fullEnd": 690,
                                                        "start": 686,
                                                        "end": 690,
                                                        "fullWidth": 16,
                                                        "width": 4,
                                                        "text": "prop",
                                                        "value": "prop",
                                                        "valueText": "prop",
                                                        "hasLeadingTrivia": true,
                                                        "leadingTrivia": [
                                                            {
                                                                "kind": "WhitespaceTrivia",
                                                                "text": "            "
                                                            }
                                                        ]
                                                    },
                                                    "colonToken": {
                                                        "kind": "ColonToken",
                                                        "fullStart": 690,
                                                        "fullEnd": 692,
                                                        "start": 690,
                                                        "end": 691,
                                                        "fullWidth": 2,
                                                        "width": 1,
                                                        "text": ":",
                                                        "value": ":",
                                                        "valueText": ":",
                                                        "hasTrailingTrivia": true,
                                                        "trailingTrivia": [
                                                            {
                                                                "kind": "WhitespaceTrivia",
                                                                "text": " "
                                                            }
                                                        ]
                                                    },
                                                    "expression": {
                                                        "kind": "ObjectLiteralExpression",
                                                        "fullStart": 692,
                                                        "fullEnd": 744,
                                                        "start": 692,
                                                        "end": 742,
                                                        "fullWidth": 52,
                                                        "width": 50,
                                                        "openBraceToken": {
                                                            "kind": "OpenBraceToken",
                                                            "fullStart": 692,
                                                            "fullEnd": 695,
                                                            "start": 692,
                                                            "end": 693,
                                                            "fullWidth": 3,
                                                            "width": 1,
                                                            "text": "{",
                                                            "value": "{",
                                                            "valueText": "{",
                                                            "hasTrailingTrivia": true,
                                                            "hasTrailingNewLine": true,
                                                            "trailingTrivia": [
                                                                {
                                                                    "kind": "NewLineTrivia",
                                                                    "text": "\r\n"
                                                                }
                                                            ]
                                                        },
                                                        "propertyAssignments": [
                                                            {
                                                                "kind": "SimplePropertyAssignment",
                                                                "fullStart": 695,
                                                                "fullEnd": 729,
                                                                "start": 711,
                                                                "end": 727,
                                                                "fullWidth": 34,
                                                                "width": 16,
                                                                "propertyName": {
                                                                    "kind": "IdentifierName",
                                                                    "fullStart": 695,
                                                                    "fullEnd": 721,
                                                                    "start": 711,
                                                                    "end": 721,
                                                                    "fullWidth": 26,
                                                                    "width": 10,
                                                                    "text": "enumerable",
                                                                    "value": "enumerable",
                                                                    "valueText": "enumerable",
                                                                    "hasLeadingTrivia": true,
                                                                    "leadingTrivia": [
                                                                        {
                                                                            "kind": "WhitespaceTrivia",
                                                                            "text": "                "
                                                                        }
                                                                    ]
                                                                },
                                                                "colonToken": {
                                                                    "kind": "ColonToken",
                                                                    "fullStart": 721,
                                                                    "fullEnd": 723,
                                                                    "start": 721,
                                                                    "end": 722,
                                                                    "fullWidth": 2,
                                                                    "width": 1,
                                                                    "text": ":",
                                                                    "value": ":",
                                                                    "valueText": ":",
                                                                    "hasTrailingTrivia": true,
                                                                    "trailingTrivia": [
                                                                        {
                                                                            "kind": "WhitespaceTrivia",
                                                                            "text": " "
                                                                        }
                                                                    ]
                                                                },
                                                                "expression": {
                                                                    "kind": "TrueKeyword",
                                                                    "fullStart": 723,
                                                                    "fullEnd": 729,
                                                                    "start": 723,
                                                                    "end": 727,
                                                                    "fullWidth": 6,
                                                                    "width": 4,
                                                                    "text": "true",
                                                                    "value": true,
                                                                    "valueText": "true",
                                                                    "hasTrailingTrivia": true,
                                                                    "hasTrailingNewLine": true,
                                                                    "trailingTrivia": [
                                                                        {
                                                                            "kind": "NewLineTrivia",
                                                                            "text": "\r\n"
                                                                        }
                                                                    ]
                                                                }
                                                            }
                                                        ],
                                                        "closeBraceToken": {
                                                            "kind": "CloseBraceToken",
                                                            "fullStart": 729,
                                                            "fullEnd": 744,
                                                            "start": 741,
                                                            "end": 742,
                                                            "fullWidth": 15,
                                                            "width": 1,
                                                            "text": "}",
                                                            "value": "}",
                                                            "valueText": "}",
                                                            "hasLeadingTrivia": true,
                                                            "hasTrailingTrivia": true,
                                                            "hasTrailingNewLine": true,
                                                            "leadingTrivia": [
                                                                {
                                                                    "kind": "WhitespaceTrivia",
                                                                    "text": "            "
                                                                }
                                                            ],
                                                            "trailingTrivia": [
                                                                {
                                                                    "kind": "NewLineTrivia",
                                                                    "text": "\r\n"
                                                                }
                                                            ]
                                                        }
                                                    }
                                                }
                                            ],
                                            "closeBraceToken": {
                                                "kind": "CloseBraceToken",
                                                "fullStart": 744,
                                                "fullEnd": 753,
                                                "start": 752,
                                                "end": 753,
                                                "fullWidth": 9,
                                                "width": 1,
                                                "text": "}",
                                                "value": "}",
                                                "valueText": "}",
                                                "hasLeadingTrivia": true,
                                                "leadingTrivia": [
                                                    {
                                                        "kind": "WhitespaceTrivia",
                                                        "text": "        "
                                                    }
                                                ]
                                            }
                                        }
                                    ],
                                    "closeParenToken": {
                                        "kind": "CloseParenToken",
                                        "fullStart": 753,
                                        "fullEnd": 754,
                                        "start": 753,
                                        "end": 754,
                                        "fullWidth": 1,
                                        "width": 1,
                                        "text": ")",
                                        "value": ")",
                                        "valueText": ")"
                                    }
                                }
                            },
                            "semicolonToken": {
                                "kind": "SemicolonToken",
                                "fullStart": 754,
                                "fullEnd": 757,
                                "start": 754,
                                "end": 755,
                                "fullWidth": 3,
                                "width": 1,
                                "text": ";",
                                "value": ";",
                                "valueText": ";",
                                "hasTrailingTrivia": true,
                                "hasTrailingNewLine": true,
                                "trailingTrivia": [
                                    {
                                        "kind": "NewLineTrivia",
                                        "text": "\r\n"
                                    }
                                ]
                            }
                        },
                        {
                            "kind": "ForInStatement",
                            "fullStart": 757,
                            "fullEnd": 896,
                            "start": 767,
                            "end": 894,
                            "fullWidth": 139,
                            "width": 127,
                            "forKeyword": {
                                "kind": "ForKeyword",
                                "fullStart": 757,
                                "fullEnd": 771,
                                "start": 767,
                                "end": 770,
                                "fullWidth": 14,
                                "width": 3,
                                "text": "for",
                                "value": "for",
                                "valueText": "for",
                                "hasLeadingTrivia": true,
                                "hasLeadingNewLine": true,
                                "hasTrailingTrivia": true,
                                "leadingTrivia": [
                                    {
                                        "kind": "NewLineTrivia",
                                        "text": "\r\n"
                                    },
                                    {
                                        "kind": "WhitespaceTrivia",
                                        "text": "        "
                                    }
                                ],
                                "trailingTrivia": [
                                    {
                                        "kind": "WhitespaceTrivia",
                                        "text": " "
                                    }
                                ]
                            },
                            "openParenToken": {
                                "kind": "OpenParenToken",
                                "fullStart": 771,
                                "fullEnd": 772,
                                "start": 771,
                                "end": 772,
                                "fullWidth": 1,
                                "width": 1,
                                "text": "(",
                                "value": "(",
                                "valueText": "("
                            },
                            "variableDeclaration": {
                                "kind": "VariableDeclaration",
                                "fullStart": 772,
                                "fullEnd": 785,
                                "start": 772,
                                "end": 784,
                                "fullWidth": 13,
                                "width": 12,
                                "varKeyword": {
                                    "kind": "VarKeyword",
                                    "fullStart": 772,
                                    "fullEnd": 776,
                                    "start": 772,
                                    "end": 775,
                                    "fullWidth": 4,
                                    "width": 3,
                                    "text": "var",
                                    "value": "var",
                                    "valueText": "var",
                                    "hasTrailingTrivia": true,
                                    "trailingTrivia": [
                                        {
                                            "kind": "WhitespaceTrivia",
                                            "text": " "
                                        }
                                    ]
                                },
                                "variableDeclarators": [
                                    {
                                        "kind": "VariableDeclarator",
                                        "fullStart": 776,
                                        "fullEnd": 785,
                                        "start": 776,
                                        "end": 784,
                                        "fullWidth": 9,
<<<<<<< HEAD
                                        "width": 8,
                                        "identifier": {
=======
                                        "propertyName": {
>>>>>>> 85e84683
                                            "kind": "IdentifierName",
                                            "fullStart": 776,
                                            "fullEnd": 785,
                                            "start": 776,
                                            "end": 784,
                                            "fullWidth": 9,
                                            "width": 8,
                                            "text": "property",
                                            "value": "property",
                                            "valueText": "property",
                                            "hasTrailingTrivia": true,
                                            "trailingTrivia": [
                                                {
                                                    "kind": "WhitespaceTrivia",
                                                    "text": " "
                                                }
                                            ]
                                        }
                                    }
                                ]
                            },
                            "inKeyword": {
                                "kind": "InKeyword",
                                "fullStart": 785,
                                "fullEnd": 788,
                                "start": 785,
                                "end": 787,
                                "fullWidth": 3,
                                "width": 2,
                                "text": "in",
                                "value": "in",
                                "valueText": "in",
                                "hasTrailingTrivia": true,
                                "trailingTrivia": [
                                    {
                                        "kind": "WhitespaceTrivia",
                                        "text": " "
                                    }
                                ]
                            },
                            "expression": {
                                "kind": "IdentifierName",
                                "fullStart": 788,
                                "fullEnd": 791,
                                "start": 788,
                                "end": 791,
                                "fullWidth": 3,
                                "width": 3,
                                "text": "obj",
                                "value": "obj",
                                "valueText": "obj"
                            },
                            "closeParenToken": {
                                "kind": "CloseParenToken",
                                "fullStart": 791,
                                "fullEnd": 793,
                                "start": 791,
                                "end": 792,
                                "fullWidth": 2,
                                "width": 1,
                                "text": ")",
                                "value": ")",
                                "valueText": ")",
                                "hasTrailingTrivia": true,
                                "trailingTrivia": [
                                    {
                                        "kind": "WhitespaceTrivia",
                                        "text": " "
                                    }
                                ]
                            },
                            "statement": {
                                "kind": "Block",
                                "fullStart": 793,
                                "fullEnd": 896,
                                "start": 793,
                                "end": 894,
                                "fullWidth": 103,
                                "width": 101,
                                "openBraceToken": {
                                    "kind": "OpenBraceToken",
                                    "fullStart": 793,
                                    "fullEnd": 796,
                                    "start": 793,
                                    "end": 794,
                                    "fullWidth": 3,
                                    "width": 1,
                                    "text": "{",
                                    "value": "{",
                                    "valueText": "{",
                                    "hasTrailingTrivia": true,
                                    "hasTrailingNewLine": true,
                                    "trailingTrivia": [
                                        {
                                            "kind": "NewLineTrivia",
                                            "text": "\r\n"
                                        }
                                    ]
                                },
                                "statements": [
                                    {
                                        "kind": "IfStatement",
                                        "fullStart": 796,
                                        "fullEnd": 885,
                                        "start": 808,
                                        "end": 883,
                                        "fullWidth": 89,
                                        "width": 75,
                                        "ifKeyword": {
                                            "kind": "IfKeyword",
                                            "fullStart": 796,
                                            "fullEnd": 811,
                                            "start": 808,
                                            "end": 810,
                                            "fullWidth": 15,
                                            "width": 2,
                                            "text": "if",
                                            "value": "if",
                                            "valueText": "if",
                                            "hasLeadingTrivia": true,
                                            "hasTrailingTrivia": true,
                                            "leadingTrivia": [
                                                {
                                                    "kind": "WhitespaceTrivia",
                                                    "text": "            "
                                                }
                                            ],
                                            "trailingTrivia": [
                                                {
                                                    "kind": "WhitespaceTrivia",
                                                    "text": " "
                                                }
                                            ]
                                        },
                                        "openParenToken": {
                                            "kind": "OpenParenToken",
                                            "fullStart": 811,
                                            "fullEnd": 812,
                                            "start": 811,
                                            "end": 812,
                                            "fullWidth": 1,
                                            "width": 1,
                                            "text": "(",
                                            "value": "(",
                                            "valueText": "("
                                        },
                                        "condition": {
                                            "kind": "EqualsExpression",
                                            "fullStart": 812,
                                            "fullEnd": 831,
                                            "start": 812,
                                            "end": 831,
                                            "fullWidth": 19,
                                            "width": 19,
                                            "left": {
                                                "kind": "IdentifierName",
                                                "fullStart": 812,
                                                "fullEnd": 821,
                                                "start": 812,
                                                "end": 820,
                                                "fullWidth": 9,
                                                "width": 8,
                                                "text": "property",
                                                "value": "property",
                                                "valueText": "property",
                                                "hasTrailingTrivia": true,
                                                "trailingTrivia": [
                                                    {
                                                        "kind": "WhitespaceTrivia",
                                                        "text": " "
                                                    }
                                                ]
                                            },
                                            "operatorToken": {
                                                "kind": "EqualsEqualsEqualsToken",
                                                "fullStart": 821,
                                                "fullEnd": 825,
                                                "start": 821,
                                                "end": 824,
                                                "fullWidth": 4,
                                                "width": 3,
                                                "text": "===",
                                                "value": "===",
                                                "valueText": "===",
                                                "hasTrailingTrivia": true,
                                                "trailingTrivia": [
                                                    {
                                                        "kind": "WhitespaceTrivia",
                                                        "text": " "
                                                    }
                                                ]
                                            },
                                            "right": {
                                                "kind": "StringLiteral",
                                                "fullStart": 825,
                                                "fullEnd": 831,
                                                "start": 825,
                                                "end": 831,
                                                "fullWidth": 6,
                                                "width": 6,
                                                "text": "\"prop\"",
                                                "value": "prop",
                                                "valueText": "prop"
                                            }
                                        },
                                        "closeParenToken": {
                                            "kind": "CloseParenToken",
                                            "fullStart": 831,
                                            "fullEnd": 833,
                                            "start": 831,
                                            "end": 832,
                                            "fullWidth": 2,
                                            "width": 1,
                                            "text": ")",
                                            "value": ")",
                                            "valueText": ")",
                                            "hasTrailingTrivia": true,
                                            "trailingTrivia": [
                                                {
                                                    "kind": "WhitespaceTrivia",
                                                    "text": " "
                                                }
                                            ]
                                        },
                                        "statement": {
                                            "kind": "Block",
                                            "fullStart": 833,
                                            "fullEnd": 885,
                                            "start": 833,
                                            "end": 883,
                                            "fullWidth": 52,
                                            "width": 50,
                                            "openBraceToken": {
                                                "kind": "OpenBraceToken",
                                                "fullStart": 833,
                                                "fullEnd": 836,
                                                "start": 833,
                                                "end": 834,
                                                "fullWidth": 3,
                                                "width": 1,
                                                "text": "{",
                                                "value": "{",
                                                "valueText": "{",
                                                "hasTrailingTrivia": true,
                                                "hasTrailingNewLine": true,
                                                "trailingTrivia": [
                                                    {
                                                        "kind": "NewLineTrivia",
                                                        "text": "\r\n"
                                                    }
                                                ]
                                            },
                                            "statements": [
                                                {
                                                    "kind": "ExpressionStatement",
                                                    "fullStart": 836,
                                                    "fullEnd": 870,
                                                    "start": 852,
                                                    "end": 868,
                                                    "fullWidth": 34,
                                                    "width": 16,
                                                    "expression": {
                                                        "kind": "AssignmentExpression",
                                                        "fullStart": 836,
                                                        "fullEnd": 867,
                                                        "start": 852,
                                                        "end": 867,
                                                        "fullWidth": 31,
                                                        "width": 15,
                                                        "left": {
                                                            "kind": "IdentifierName",
                                                            "fullStart": 836,
                                                            "fullEnd": 861,
                                                            "start": 852,
                                                            "end": 860,
                                                            "fullWidth": 25,
                                                            "width": 8,
                                                            "text": "accessed",
                                                            "value": "accessed",
                                                            "valueText": "accessed",
                                                            "hasLeadingTrivia": true,
                                                            "hasTrailingTrivia": true,
                                                            "leadingTrivia": [
                                                                {
                                                                    "kind": "WhitespaceTrivia",
                                                                    "text": "                "
                                                                }
                                                            ],
                                                            "trailingTrivia": [
                                                                {
                                                                    "kind": "WhitespaceTrivia",
                                                                    "text": " "
                                                                }
                                                            ]
                                                        },
                                                        "operatorToken": {
                                                            "kind": "EqualsToken",
                                                            "fullStart": 861,
                                                            "fullEnd": 863,
                                                            "start": 861,
                                                            "end": 862,
                                                            "fullWidth": 2,
                                                            "width": 1,
                                                            "text": "=",
                                                            "value": "=",
                                                            "valueText": "=",
                                                            "hasTrailingTrivia": true,
                                                            "trailingTrivia": [
                                                                {
                                                                    "kind": "WhitespaceTrivia",
                                                                    "text": " "
                                                                }
                                                            ]
                                                        },
                                                        "right": {
                                                            "kind": "TrueKeyword",
                                                            "fullStart": 863,
                                                            "fullEnd": 867,
                                                            "start": 863,
                                                            "end": 867,
                                                            "fullWidth": 4,
                                                            "width": 4,
                                                            "text": "true",
                                                            "value": true,
                                                            "valueText": "true"
                                                        }
                                                    },
                                                    "semicolonToken": {
                                                        "kind": "SemicolonToken",
                                                        "fullStart": 867,
                                                        "fullEnd": 870,
                                                        "start": 867,
                                                        "end": 868,
                                                        "fullWidth": 3,
                                                        "width": 1,
                                                        "text": ";",
                                                        "value": ";",
                                                        "valueText": ";",
                                                        "hasTrailingTrivia": true,
                                                        "hasTrailingNewLine": true,
                                                        "trailingTrivia": [
                                                            {
                                                                "kind": "NewLineTrivia",
                                                                "text": "\r\n"
                                                            }
                                                        ]
                                                    }
                                                }
                                            ],
                                            "closeBraceToken": {
                                                "kind": "CloseBraceToken",
                                                "fullStart": 870,
                                                "fullEnd": 885,
                                                "start": 882,
                                                "end": 883,
                                                "fullWidth": 15,
                                                "width": 1,
                                                "text": "}",
                                                "value": "}",
                                                "valueText": "}",
                                                "hasLeadingTrivia": true,
                                                "hasTrailingTrivia": true,
                                                "hasTrailingNewLine": true,
                                                "leadingTrivia": [
                                                    {
                                                        "kind": "WhitespaceTrivia",
                                                        "text": "            "
                                                    }
                                                ],
                                                "trailingTrivia": [
                                                    {
                                                        "kind": "NewLineTrivia",
                                                        "text": "\r\n"
                                                    }
                                                ]
                                            }
                                        }
                                    }
                                ],
                                "closeBraceToken": {
                                    "kind": "CloseBraceToken",
                                    "fullStart": 885,
                                    "fullEnd": 896,
                                    "start": 893,
                                    "end": 894,
                                    "fullWidth": 11,
                                    "width": 1,
                                    "text": "}",
                                    "value": "}",
                                    "valueText": "}",
                                    "hasLeadingTrivia": true,
                                    "hasTrailingTrivia": true,
                                    "hasTrailingNewLine": true,
                                    "leadingTrivia": [
                                        {
                                            "kind": "WhitespaceTrivia",
                                            "text": "        "
                                        }
                                    ],
                                    "trailingTrivia": [
                                        {
                                            "kind": "NewLineTrivia",
                                            "text": "\r\n"
                                        }
                                    ]
                                }
                            }
                        },
                        {
                            "kind": "ReturnStatement",
                            "fullStart": 896,
                            "fullEnd": 922,
                            "start": 904,
                            "end": 920,
                            "fullWidth": 26,
                            "width": 16,
                            "returnKeyword": {
                                "kind": "ReturnKeyword",
                                "fullStart": 896,
                                "fullEnd": 911,
                                "start": 904,
                                "end": 910,
                                "fullWidth": 15,
                                "width": 6,
                                "text": "return",
                                "value": "return",
                                "valueText": "return",
                                "hasLeadingTrivia": true,
                                "hasTrailingTrivia": true,
                                "leadingTrivia": [
                                    {
                                        "kind": "WhitespaceTrivia",
                                        "text": "        "
                                    }
                                ],
                                "trailingTrivia": [
                                    {
                                        "kind": "WhitespaceTrivia",
                                        "text": " "
                                    }
                                ]
                            },
                            "expression": {
                                "kind": "IdentifierName",
                                "fullStart": 911,
                                "fullEnd": 919,
                                "start": 911,
                                "end": 919,
                                "fullWidth": 8,
                                "width": 8,
                                "text": "accessed",
                                "value": "accessed",
                                "valueText": "accessed"
                            },
                            "semicolonToken": {
                                "kind": "SemicolonToken",
                                "fullStart": 919,
                                "fullEnd": 922,
                                "start": 919,
                                "end": 920,
                                "fullWidth": 3,
                                "width": 1,
                                "text": ";",
                                "value": ";",
                                "valueText": ";",
                                "hasTrailingTrivia": true,
                                "hasTrailingNewLine": true,
                                "trailingTrivia": [
                                    {
                                        "kind": "NewLineTrivia",
                                        "text": "\r\n"
                                    }
                                ]
                            }
                        }
                    ],
                    "closeBraceToken": {
                        "kind": "CloseBraceToken",
                        "fullStart": 922,
                        "fullEnd": 929,
                        "start": 926,
                        "end": 927,
                        "fullWidth": 7,
                        "width": 1,
                        "text": "}",
                        "value": "}",
                        "valueText": "}",
                        "hasLeadingTrivia": true,
                        "hasTrailingTrivia": true,
                        "hasTrailingNewLine": true,
                        "leadingTrivia": [
                            {
                                "kind": "WhitespaceTrivia",
                                "text": "    "
                            }
                        ],
                        "trailingTrivia": [
                            {
                                "kind": "NewLineTrivia",
                                "text": "\r\n"
                            }
                        ]
                    }
                }
            },
            {
                "kind": "ExpressionStatement",
                "fullStart": 929,
                "fullEnd": 953,
                "start": 929,
                "end": 951,
                "fullWidth": 24,
                "width": 22,
                "expression": {
                    "kind": "InvocationExpression",
                    "fullStart": 929,
                    "fullEnd": 950,
                    "start": 929,
                    "end": 950,
                    "fullWidth": 21,
                    "width": 21,
                    "expression": {
                        "kind": "IdentifierName",
                        "fullStart": 929,
                        "fullEnd": 940,
                        "start": 929,
                        "end": 940,
                        "fullWidth": 11,
                        "width": 11,
                        "text": "runTestCase",
                        "value": "runTestCase",
                        "valueText": "runTestCase"
                    },
                    "argumentList": {
                        "kind": "ArgumentList",
                        "fullStart": 940,
                        "fullEnd": 950,
                        "start": 940,
                        "end": 950,
                        "fullWidth": 10,
                        "width": 10,
                        "openParenToken": {
                            "kind": "OpenParenToken",
                            "fullStart": 940,
                            "fullEnd": 941,
                            "start": 940,
                            "end": 941,
                            "fullWidth": 1,
                            "width": 1,
                            "text": "(",
                            "value": "(",
                            "valueText": "("
                        },
                        "arguments": [
                            {
                                "kind": "IdentifierName",
                                "fullStart": 941,
                                "fullEnd": 949,
                                "start": 941,
                                "end": 949,
                                "fullWidth": 8,
                                "width": 8,
                                "text": "testcase",
                                "value": "testcase",
                                "valueText": "testcase"
                            }
                        ],
                        "closeParenToken": {
                            "kind": "CloseParenToken",
                            "fullStart": 949,
                            "fullEnd": 950,
                            "start": 949,
                            "end": 950,
                            "fullWidth": 1,
                            "width": 1,
                            "text": ")",
                            "value": ")",
                            "valueText": ")"
                        }
                    }
                },
                "semicolonToken": {
                    "kind": "SemicolonToken",
                    "fullStart": 950,
                    "fullEnd": 953,
                    "start": 950,
                    "end": 951,
                    "fullWidth": 3,
                    "width": 1,
                    "text": ";",
                    "value": ";",
                    "valueText": ";",
                    "hasTrailingTrivia": true,
                    "hasTrailingNewLine": true,
                    "trailingTrivia": [
                        {
                            "kind": "NewLineTrivia",
                            "text": "\r\n"
                        }
                    ]
                }
            }
        ],
        "endOfFileToken": {
            "kind": "EndOfFileToken",
            "fullStart": 953,
            "fullEnd": 953,
            "start": 953,
            "end": 953,
            "fullWidth": 0,
            "width": 0,
            "text": ""
        }
    },
    "lineMap": {
        "lineStarts": [
            0,
            67,
            152,
            232,
            308,
            380,
            385,
            439,
            544,
            549,
            551,
            553,
            576,
            578,
            601,
            632,
            634,
            674,
            695,
            729,
            744,
            757,
            759,
            796,
            836,
            870,
            885,
            896,
            922,
            929,
            953
        ],
        "length": 953
    }
}<|MERGE_RESOLUTION|>--- conflicted
+++ resolved
@@ -250,12 +250,8 @@
                                         "start": 590,
                                         "end": 598,
                                         "fullWidth": 8,
-<<<<<<< HEAD
                                         "width": 8,
-                                        "identifier": {
-=======
                                         "propertyName": {
->>>>>>> 85e84683
                                             "kind": "IdentifierName",
                                             "fullStart": 590,
                                             "fullEnd": 594,
@@ -411,12 +407,8 @@
                                         "start": 613,
                                         "end": 629,
                                         "fullWidth": 16,
-<<<<<<< HEAD
                                         "width": 16,
-                                        "identifier": {
-=======
                                         "propertyName": {
->>>>>>> 85e84683
                                             "kind": "IdentifierName",
                                             "fullStart": 613,
                                             "fullEnd": 622,
@@ -968,12 +960,8 @@
                                         "start": 776,
                                         "end": 784,
                                         "fullWidth": 9,
-<<<<<<< HEAD
                                         "width": 8,
-                                        "identifier": {
-=======
                                         "propertyName": {
->>>>>>> 85e84683
                                             "kind": "IdentifierName",
                                             "fullStart": 776,
                                             "fullEnd": 785,
