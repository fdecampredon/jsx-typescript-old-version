--- conflicted
+++ resolved
@@ -250,12 +250,8 @@
                                         "start": 618,
                                         "end": 630,
                                         "fullWidth": 12,
-<<<<<<< HEAD
                                         "width": 12,
-                                        "identifier": {
-=======
                                         "propertyName": {
->>>>>>> 85e84683
                                             "kind": "IdentifierName",
                                             "fullStart": 618,
                                             "fullEnd": 622,
@@ -1462,12 +1458,8 @@
                                                         "start": 928,
                                                         "end": 981,
                                                         "fullWidth": 53,
-<<<<<<< HEAD
                                                         "width": 53,
-                                                        "identifier": {
-=======
                                                         "propertyName": {
->>>>>>> 85e84683
                                                             "kind": "IdentifierName",
                                                             "fullStart": 928,
                                                             "fullEnd": 933,
