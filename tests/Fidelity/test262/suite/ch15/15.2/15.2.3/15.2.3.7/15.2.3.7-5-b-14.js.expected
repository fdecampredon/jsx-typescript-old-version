{
    "isDeclaration": false,
    "languageVersion": "EcmaScript5",
    "parseOptions": {
        "allowAutomaticSemicolonInsertion": true
    },
    "sourceUnit": {
        "kind": "SourceUnit",
        "fullStart": 0,
        "fullEnd": 1286,
        "start": 612,
        "end": 1286,
        "fullWidth": 1286,
        "width": 674,
        "isIncrementallyUnusable": true,
        "moduleElements": [
            {
                "kind": "FunctionDeclaration",
                "fullStart": 0,
                "fullEnd": 1262,
                "start": 612,
                "end": 1260,
                "fullWidth": 1262,
                "width": 648,
                "isIncrementallyUnusable": true,
                "modifiers": [],
                "functionKeyword": {
                    "kind": "FunctionKeyword",
                    "fullStart": 0,
                    "fullEnd": 621,
                    "start": 612,
                    "end": 620,
                    "fullWidth": 621,
                    "width": 8,
                    "text": "function",
                    "value": "function",
                    "valueText": "function",
                    "hasLeadingTrivia": true,
                    "hasLeadingComment": true,
                    "hasLeadingNewLine": true,
                    "hasTrailingTrivia": true,
                    "leadingTrivia": [
                        {
                            "kind": "SingleLineCommentTrivia",
                            "text": "/// Copyright (c) 2012 Ecma International.  All rights reserved. "
                        },
                        {
                            "kind": "NewLineTrivia",
                            "text": "\r\n"
                        },
                        {
                            "kind": "SingleLineCommentTrivia",
                            "text": "/// Ecma International makes this code available under the terms and conditions set"
                        },
                        {
                            "kind": "NewLineTrivia",
                            "text": "\r\n"
                        },
                        {
                            "kind": "SingleLineCommentTrivia",
                            "text": "/// forth on http://hg.ecmascript.org/tests/test262/raw-file/tip/LICENSE (the "
                        },
                        {
                            "kind": "NewLineTrivia",
                            "text": "\r\n"
                        },
                        {
                            "kind": "SingleLineCommentTrivia",
                            "text": "/// \"Use Terms\").   Any redistribution of this code must retain the above "
                        },
                        {
                            "kind": "NewLineTrivia",
                            "text": "\r\n"
                        },
                        {
                            "kind": "SingleLineCommentTrivia",
                            "text": "/// copyright and this notice and otherwise comply with the Use Terms."
                        },
                        {
                            "kind": "NewLineTrivia",
                            "text": "\r\n"
                        },
                        {
                            "kind": "MultiLineCommentTrivia",
                            "text": "/**\r\n * @path ch15/15.2/15.2.3/15.2.3.7/15.2.3.7-5-b-14.js\r\n * @description Object.defineProperties - 'enumerable' property of 'descObj' is own accessor property that overrides an inherited data property (8.10.5 step 3.a)\r\n */"
                        },
                        {
                            "kind": "NewLineTrivia",
                            "text": "\r\n"
                        },
                        {
                            "kind": "NewLineTrivia",
                            "text": "\r\n"
                        },
                        {
                            "kind": "NewLineTrivia",
                            "text": "\r\n"
                        }
                    ],
                    "trailingTrivia": [
                        {
                            "kind": "WhitespaceTrivia",
                            "text": " "
                        }
                    ]
                },
                "identifier": {
                    "kind": "IdentifierName",
                    "fullStart": 621,
                    "fullEnd": 629,
                    "start": 621,
                    "end": 629,
                    "fullWidth": 8,
                    "width": 8,
                    "text": "testcase",
                    "value": "testcase",
                    "valueText": "testcase"
                },
                "callSignature": {
                    "kind": "CallSignature",
                    "fullStart": 629,
                    "fullEnd": 632,
                    "start": 629,
                    "end": 631,
                    "fullWidth": 3,
                    "width": 2,
                    "parameterList": {
                        "kind": "ParameterList",
                        "fullStart": 629,
                        "fullEnd": 632,
                        "start": 629,
                        "end": 631,
                        "fullWidth": 3,
                        "width": 2,
                        "openParenToken": {
                            "kind": "OpenParenToken",
                            "fullStart": 629,
                            "fullEnd": 630,
                            "start": 629,
                            "end": 630,
                            "fullWidth": 1,
                            "width": 1,
                            "text": "(",
                            "value": "(",
                            "valueText": "("
                        },
                        "parameters": [],
                        "closeParenToken": {
                            "kind": "CloseParenToken",
                            "fullStart": 630,
                            "fullEnd": 632,
                            "start": 630,
                            "end": 631,
                            "fullWidth": 2,
                            "width": 1,
                            "text": ")",
                            "value": ")",
                            "valueText": ")",
                            "hasTrailingTrivia": true,
                            "trailingTrivia": [
                                {
                                    "kind": "WhitespaceTrivia",
                                    "text": " "
                                }
                            ]
                        }
                    }
                },
                "block": {
                    "kind": "Block",
                    "fullStart": 632,
                    "fullEnd": 1262,
                    "start": 632,
                    "end": 1260,
                    "fullWidth": 630,
                    "width": 628,
                    "isIncrementallyUnusable": true,
                    "openBraceToken": {
                        "kind": "OpenBraceToken",
                        "fullStart": 632,
                        "fullEnd": 635,
                        "start": 632,
                        "end": 633,
                        "fullWidth": 3,
                        "width": 1,
                        "text": "{",
                        "value": "{",
                        "valueText": "{",
                        "hasTrailingTrivia": true,
                        "hasTrailingNewLine": true,
                        "trailingTrivia": [
                            {
                                "kind": "NewLineTrivia",
                                "text": "\r\n"
                            }
                        ]
                    },
                    "statements": [
                        {
                            "kind": "VariableStatement",
                            "fullStart": 635,
                            "fullEnd": 660,
                            "start": 645,
                            "end": 658,
                            "fullWidth": 25,
                            "width": 13,
                            "modifiers": [],
                            "variableDeclaration": {
                                "kind": "VariableDeclaration",
                                "fullStart": 635,
                                "fullEnd": 657,
                                "start": 645,
                                "end": 657,
                                "fullWidth": 22,
                                "width": 12,
                                "varKeyword": {
                                    "kind": "VarKeyword",
                                    "fullStart": 635,
                                    "fullEnd": 649,
                                    "start": 645,
                                    "end": 648,
                                    "fullWidth": 14,
                                    "width": 3,
                                    "text": "var",
                                    "value": "var",
                                    "valueText": "var",
                                    "hasLeadingTrivia": true,
                                    "hasLeadingNewLine": true,
                                    "hasTrailingTrivia": true,
                                    "leadingTrivia": [
                                        {
                                            "kind": "NewLineTrivia",
                                            "text": "\r\n"
                                        },
                                        {
                                            "kind": "WhitespaceTrivia",
                                            "text": "        "
                                        }
                                    ],
                                    "trailingTrivia": [
                                        {
                                            "kind": "WhitespaceTrivia",
                                            "text": " "
                                        }
                                    ]
                                },
                                "variableDeclarators": [
                                    {
                                        "kind": "VariableDeclarator",
                                        "fullStart": 649,
                                        "fullEnd": 657,
                                        "start": 649,
                                        "end": 657,
                                        "fullWidth": 8,
<<<<<<< HEAD
                                        "width": 8,
                                        "identifier": {
=======
                                        "propertyName": {
>>>>>>> 85e84683
                                            "kind": "IdentifierName",
                                            "fullStart": 649,
                                            "fullEnd": 653,
                                            "start": 649,
                                            "end": 652,
                                            "fullWidth": 4,
                                            "width": 3,
                                            "text": "obj",
                                            "value": "obj",
                                            "valueText": "obj",
                                            "hasTrailingTrivia": true,
                                            "trailingTrivia": [
                                                {
                                                    "kind": "WhitespaceTrivia",
                                                    "text": " "
                                                }
                                            ]
                                        },
                                        "equalsValueClause": {
                                            "kind": "EqualsValueClause",
                                            "fullStart": 653,
                                            "fullEnd": 657,
                                            "start": 653,
                                            "end": 657,
                                            "fullWidth": 4,
                                            "width": 4,
                                            "equalsToken": {
                                                "kind": "EqualsToken",
                                                "fullStart": 653,
                                                "fullEnd": 655,
                                                "start": 653,
                                                "end": 654,
                                                "fullWidth": 2,
                                                "width": 1,
                                                "text": "=",
                                                "value": "=",
                                                "valueText": "=",
                                                "hasTrailingTrivia": true,
                                                "trailingTrivia": [
                                                    {
                                                        "kind": "WhitespaceTrivia",
                                                        "text": " "
                                                    }
                                                ]
                                            },
                                            "value": {
                                                "kind": "ObjectLiteralExpression",
                                                "fullStart": 655,
                                                "fullEnd": 657,
                                                "start": 655,
                                                "end": 657,
                                                "fullWidth": 2,
                                                "width": 2,
                                                "openBraceToken": {
                                                    "kind": "OpenBraceToken",
                                                    "fullStart": 655,
                                                    "fullEnd": 656,
                                                    "start": 655,
                                                    "end": 656,
                                                    "fullWidth": 1,
                                                    "width": 1,
                                                    "text": "{",
                                                    "value": "{",
                                                    "valueText": "{"
                                                },
                                                "propertyAssignments": [],
                                                "closeBraceToken": {
                                                    "kind": "CloseBraceToken",
                                                    "fullStart": 656,
                                                    "fullEnd": 657,
                                                    "start": 656,
                                                    "end": 657,
                                                    "fullWidth": 1,
                                                    "width": 1,
                                                    "text": "}",
                                                    "value": "}",
                                                    "valueText": "}"
                                                }
                                            }
                                        }
                                    }
                                ]
                            },
                            "semicolonToken": {
                                "kind": "SemicolonToken",
                                "fullStart": 657,
                                "fullEnd": 660,
                                "start": 657,
                                "end": 658,
                                "fullWidth": 3,
                                "width": 1,
                                "text": ";",
                                "value": ";",
                                "valueText": ";",
                                "hasTrailingTrivia": true,
                                "hasTrailingNewLine": true,
                                "trailingTrivia": [
                                    {
                                        "kind": "NewLineTrivia",
                                        "text": "\r\n"
                                    }
                                ]
                            }
                        },
                        {
                            "kind": "VariableStatement",
                            "fullStart": 660,
                            "fullEnd": 691,
                            "start": 668,
                            "end": 689,
                            "fullWidth": 31,
                            "width": 21,
                            "modifiers": [],
                            "variableDeclaration": {
                                "kind": "VariableDeclaration",
                                "fullStart": 660,
                                "fullEnd": 688,
                                "start": 668,
                                "end": 688,
                                "fullWidth": 28,
                                "width": 20,
                                "varKeyword": {
                                    "kind": "VarKeyword",
                                    "fullStart": 660,
                                    "fullEnd": 672,
                                    "start": 668,
                                    "end": 671,
                                    "fullWidth": 12,
                                    "width": 3,
                                    "text": "var",
                                    "value": "var",
                                    "valueText": "var",
                                    "hasLeadingTrivia": true,
                                    "hasTrailingTrivia": true,
                                    "leadingTrivia": [
                                        {
                                            "kind": "WhitespaceTrivia",
                                            "text": "        "
                                        }
                                    ],
                                    "trailingTrivia": [
                                        {
                                            "kind": "WhitespaceTrivia",
                                            "text": " "
                                        }
                                    ]
                                },
                                "variableDeclarators": [
                                    {
                                        "kind": "VariableDeclarator",
                                        "fullStart": 672,
                                        "fullEnd": 688,
                                        "start": 672,
                                        "end": 688,
                                        "fullWidth": 16,
<<<<<<< HEAD
                                        "width": 16,
                                        "identifier": {
=======
                                        "propertyName": {
>>>>>>> 85e84683
                                            "kind": "IdentifierName",
                                            "fullStart": 672,
                                            "fullEnd": 681,
                                            "start": 672,
                                            "end": 680,
                                            "fullWidth": 9,
                                            "width": 8,
                                            "text": "accessed",
                                            "value": "accessed",
                                            "valueText": "accessed",
                                            "hasTrailingTrivia": true,
                                            "trailingTrivia": [
                                                {
                                                    "kind": "WhitespaceTrivia",
                                                    "text": " "
                                                }
                                            ]
                                        },
                                        "equalsValueClause": {
                                            "kind": "EqualsValueClause",
                                            "fullStart": 681,
                                            "fullEnd": 688,
                                            "start": 681,
                                            "end": 688,
                                            "fullWidth": 7,
                                            "width": 7,
                                            "equalsToken": {
                                                "kind": "EqualsToken",
                                                "fullStart": 681,
                                                "fullEnd": 683,
                                                "start": 681,
                                                "end": 682,
                                                "fullWidth": 2,
                                                "width": 1,
                                                "text": "=",
                                                "value": "=",
                                                "valueText": "=",
                                                "hasTrailingTrivia": true,
                                                "trailingTrivia": [
                                                    {
                                                        "kind": "WhitespaceTrivia",
                                                        "text": " "
                                                    }
                                                ]
                                            },
                                            "value": {
                                                "kind": "FalseKeyword",
                                                "fullStart": 683,
                                                "fullEnd": 688,
                                                "start": 683,
                                                "end": 688,
                                                "fullWidth": 5,
                                                "width": 5,
                                                "text": "false",
                                                "value": false,
                                                "valueText": "false"
                                            }
                                        }
                                    }
                                ]
                            },
                            "semicolonToken": {
                                "kind": "SemicolonToken",
                                "fullStart": 688,
                                "fullEnd": 691,
                                "start": 688,
                                "end": 689,
                                "fullWidth": 3,
                                "width": 1,
                                "text": ";",
                                "value": ";",
                                "valueText": ";",
                                "hasTrailingTrivia": true,
                                "hasTrailingNewLine": true,
                                "trailingTrivia": [
                                    {
                                        "kind": "NewLineTrivia",
                                        "text": "\r\n"
                                    }
                                ]
                            }
                        },
                        {
                            "kind": "VariableStatement",
                            "fullStart": 691,
                            "fullEnd": 756,
                            "start": 699,
                            "end": 754,
                            "fullWidth": 65,
                            "width": 55,
                            "modifiers": [],
                            "variableDeclaration": {
                                "kind": "VariableDeclaration",
                                "fullStart": 691,
                                "fullEnd": 753,
                                "start": 699,
                                "end": 753,
                                "fullWidth": 62,
                                "width": 54,
                                "varKeyword": {
                                    "kind": "VarKeyword",
                                    "fullStart": 691,
                                    "fullEnd": 703,
                                    "start": 699,
                                    "end": 702,
                                    "fullWidth": 12,
                                    "width": 3,
                                    "text": "var",
                                    "value": "var",
                                    "valueText": "var",
                                    "hasLeadingTrivia": true,
                                    "hasTrailingTrivia": true,
                                    "leadingTrivia": [
                                        {
                                            "kind": "WhitespaceTrivia",
                                            "text": "        "
                                        }
                                    ],
                                    "trailingTrivia": [
                                        {
                                            "kind": "WhitespaceTrivia",
                                            "text": " "
                                        }
                                    ]
                                },
                                "variableDeclarators": [
                                    {
                                        "kind": "VariableDeclarator",
                                        "fullStart": 703,
                                        "fullEnd": 753,
                                        "start": 703,
                                        "end": 753,
                                        "fullWidth": 50,
<<<<<<< HEAD
                                        "width": 50,
                                        "identifier": {
=======
                                        "propertyName": {
>>>>>>> 85e84683
                                            "kind": "IdentifierName",
                                            "fullStart": 703,
                                            "fullEnd": 709,
                                            "start": 703,
                                            "end": 708,
                                            "fullWidth": 6,
                                            "width": 5,
                                            "text": "proto",
                                            "value": "proto",
                                            "valueText": "proto",
                                            "hasTrailingTrivia": true,
                                            "trailingTrivia": [
                                                {
                                                    "kind": "WhitespaceTrivia",
                                                    "text": " "
                                                }
                                            ]
                                        },
                                        "equalsValueClause": {
                                            "kind": "EqualsValueClause",
                                            "fullStart": 709,
                                            "fullEnd": 753,
                                            "start": 709,
                                            "end": 753,
                                            "fullWidth": 44,
                                            "width": 44,
                                            "equalsToken": {
                                                "kind": "EqualsToken",
                                                "fullStart": 709,
                                                "fullEnd": 711,
                                                "start": 709,
                                                "end": 710,
                                                "fullWidth": 2,
                                                "width": 1,
                                                "text": "=",
                                                "value": "=",
                                                "valueText": "=",
                                                "hasTrailingTrivia": true,
                                                "trailingTrivia": [
                                                    {
                                                        "kind": "WhitespaceTrivia",
                                                        "text": " "
                                                    }
                                                ]
                                            },
                                            "value": {
                                                "kind": "ObjectLiteralExpression",
                                                "fullStart": 711,
                                                "fullEnd": 753,
                                                "start": 711,
                                                "end": 753,
                                                "fullWidth": 42,
                                                "width": 42,
                                                "openBraceToken": {
                                                    "kind": "OpenBraceToken",
                                                    "fullStart": 711,
                                                    "fullEnd": 714,
                                                    "start": 711,
                                                    "end": 712,
                                                    "fullWidth": 3,
                                                    "width": 1,
                                                    "text": "{",
                                                    "value": "{",
                                                    "valueText": "{",
                                                    "hasTrailingTrivia": true,
                                                    "hasTrailingNewLine": true,
                                                    "trailingTrivia": [
                                                        {
                                                            "kind": "NewLineTrivia",
                                                            "text": "\r\n"
                                                        }
                                                    ]
                                                },
                                                "propertyAssignments": [
                                                    {
                                                        "kind": "SimplePropertyAssignment",
                                                        "fullStart": 714,
                                                        "fullEnd": 744,
                                                        "start": 726,
                                                        "end": 742,
                                                        "fullWidth": 30,
                                                        "width": 16,
                                                        "propertyName": {
                                                            "kind": "IdentifierName",
                                                            "fullStart": 714,
                                                            "fullEnd": 736,
                                                            "start": 726,
                                                            "end": 736,
                                                            "fullWidth": 22,
                                                            "width": 10,
                                                            "text": "enumerable",
                                                            "value": "enumerable",
                                                            "valueText": "enumerable",
                                                            "hasLeadingTrivia": true,
                                                            "leadingTrivia": [
                                                                {
                                                                    "kind": "WhitespaceTrivia",
                                                                    "text": "            "
                                                                }
                                                            ]
                                                        },
                                                        "colonToken": {
                                                            "kind": "ColonToken",
                                                            "fullStart": 736,
                                                            "fullEnd": 738,
                                                            "start": 736,
                                                            "end": 737,
                                                            "fullWidth": 2,
                                                            "width": 1,
                                                            "text": ":",
                                                            "value": ":",
                                                            "valueText": ":",
                                                            "hasTrailingTrivia": true,
                                                            "trailingTrivia": [
                                                                {
                                                                    "kind": "WhitespaceTrivia",
                                                                    "text": " "
                                                                }
                                                            ]
                                                        },
                                                        "expression": {
                                                            "kind": "TrueKeyword",
                                                            "fullStart": 738,
                                                            "fullEnd": 744,
                                                            "start": 738,
                                                            "end": 742,
                                                            "fullWidth": 6,
                                                            "width": 4,
                                                            "text": "true",
                                                            "value": true,
                                                            "valueText": "true",
                                                            "hasTrailingTrivia": true,
                                                            "hasTrailingNewLine": true,
                                                            "trailingTrivia": [
                                                                {
                                                                    "kind": "NewLineTrivia",
                                                                    "text": "\r\n"
                                                                }
                                                            ]
                                                        }
                                                    }
                                                ],
                                                "closeBraceToken": {
                                                    "kind": "CloseBraceToken",
                                                    "fullStart": 744,
                                                    "fullEnd": 753,
                                                    "start": 752,
                                                    "end": 753,
                                                    "fullWidth": 9,
                                                    "width": 1,
                                                    "text": "}",
                                                    "value": "}",
                                                    "valueText": "}",
                                                    "hasLeadingTrivia": true,
                                                    "leadingTrivia": [
                                                        {
                                                            "kind": "WhitespaceTrivia",
                                                            "text": "        "
                                                        }
                                                    ]
                                                }
                                            }
                                        }
                                    }
                                ]
                            },
                            "semicolonToken": {
                                "kind": "SemicolonToken",
                                "fullStart": 753,
                                "fullEnd": 756,
                                "start": 753,
                                "end": 754,
                                "fullWidth": 3,
                                "width": 1,
                                "text": ";",
                                "value": ";",
                                "valueText": ";",
                                "hasTrailingTrivia": true,
                                "hasTrailingNewLine": true,
                                "trailingTrivia": [
                                    {
                                        "kind": "NewLineTrivia",
                                        "text": "\r\n"
                                    }
                                ]
                            }
                        },
                        {
                            "kind": "VariableStatement",
                            "fullStart": 756,
                            "fullEnd": 794,
                            "start": 766,
                            "end": 792,
                            "fullWidth": 38,
                            "width": 26,
                            "modifiers": [],
                            "variableDeclaration": {
                                "kind": "VariableDeclaration",
                                "fullStart": 756,
                                "fullEnd": 791,
                                "start": 766,
                                "end": 791,
                                "fullWidth": 35,
                                "width": 25,
                                "varKeyword": {
                                    "kind": "VarKeyword",
                                    "fullStart": 756,
                                    "fullEnd": 770,
                                    "start": 766,
                                    "end": 769,
                                    "fullWidth": 14,
                                    "width": 3,
                                    "text": "var",
                                    "value": "var",
                                    "valueText": "var",
                                    "hasLeadingTrivia": true,
                                    "hasLeadingNewLine": true,
                                    "hasTrailingTrivia": true,
                                    "leadingTrivia": [
                                        {
                                            "kind": "NewLineTrivia",
                                            "text": "\r\n"
                                        },
                                        {
                                            "kind": "WhitespaceTrivia",
                                            "text": "        "
                                        }
                                    ],
                                    "trailingTrivia": [
                                        {
                                            "kind": "WhitespaceTrivia",
                                            "text": " "
                                        }
                                    ]
                                },
                                "variableDeclarators": [
                                    {
                                        "kind": "VariableDeclarator",
                                        "fullStart": 770,
                                        "fullEnd": 791,
                                        "start": 770,
                                        "end": 791,
                                        "fullWidth": 21,
<<<<<<< HEAD
                                        "width": 21,
                                        "identifier": {
=======
                                        "propertyName": {
>>>>>>> 85e84683
                                            "kind": "IdentifierName",
                                            "fullStart": 770,
                                            "fullEnd": 774,
                                            "start": 770,
                                            "end": 773,
                                            "fullWidth": 4,
                                            "width": 3,
                                            "text": "Con",
                                            "value": "Con",
                                            "valueText": "Con",
                                            "hasTrailingTrivia": true,
                                            "trailingTrivia": [
                                                {
                                                    "kind": "WhitespaceTrivia",
                                                    "text": " "
                                                }
                                            ]
                                        },
                                        "equalsValueClause": {
                                            "kind": "EqualsValueClause",
                                            "fullStart": 774,
                                            "fullEnd": 791,
                                            "start": 774,
                                            "end": 791,
                                            "fullWidth": 17,
                                            "width": 17,
                                            "equalsToken": {
                                                "kind": "EqualsToken",
                                                "fullStart": 774,
                                                "fullEnd": 776,
                                                "start": 774,
                                                "end": 775,
                                                "fullWidth": 2,
                                                "width": 1,
                                                "text": "=",
                                                "value": "=",
                                                "valueText": "=",
                                                "hasTrailingTrivia": true,
                                                "trailingTrivia": [
                                                    {
                                                        "kind": "WhitespaceTrivia",
                                                        "text": " "
                                                    }
                                                ]
                                            },
                                            "value": {
                                                "kind": "FunctionExpression",
                                                "fullStart": 776,
                                                "fullEnd": 791,
                                                "start": 776,
                                                "end": 791,
                                                "fullWidth": 15,
                                                "width": 15,
                                                "functionKeyword": {
                                                    "kind": "FunctionKeyword",
                                                    "fullStart": 776,
                                                    "fullEnd": 785,
                                                    "start": 776,
                                                    "end": 784,
                                                    "fullWidth": 9,
                                                    "width": 8,
                                                    "text": "function",
                                                    "value": "function",
                                                    "valueText": "function",
                                                    "hasTrailingTrivia": true,
                                                    "trailingTrivia": [
                                                        {
                                                            "kind": "WhitespaceTrivia",
                                                            "text": " "
                                                        }
                                                    ]
                                                },
                                                "callSignature": {
                                                    "kind": "CallSignature",
                                                    "fullStart": 785,
                                                    "fullEnd": 788,
                                                    "start": 785,
                                                    "end": 787,
                                                    "fullWidth": 3,
                                                    "width": 2,
                                                    "parameterList": {
                                                        "kind": "ParameterList",
                                                        "fullStart": 785,
                                                        "fullEnd": 788,
                                                        "start": 785,
                                                        "end": 787,
                                                        "fullWidth": 3,
                                                        "width": 2,
                                                        "openParenToken": {
                                                            "kind": "OpenParenToken",
                                                            "fullStart": 785,
                                                            "fullEnd": 786,
                                                            "start": 785,
                                                            "end": 786,
                                                            "fullWidth": 1,
                                                            "width": 1,
                                                            "text": "(",
                                                            "value": "(",
                                                            "valueText": "("
                                                        },
                                                        "parameters": [],
                                                        "closeParenToken": {
                                                            "kind": "CloseParenToken",
                                                            "fullStart": 786,
                                                            "fullEnd": 788,
                                                            "start": 786,
                                                            "end": 787,
                                                            "fullWidth": 2,
                                                            "width": 1,
                                                            "text": ")",
                                                            "value": ")",
                                                            "valueText": ")",
                                                            "hasTrailingTrivia": true,
                                                            "trailingTrivia": [
                                                                {
                                                                    "kind": "WhitespaceTrivia",
                                                                    "text": " "
                                                                }
                                                            ]
                                                        }
                                                    }
                                                },
                                                "block": {
                                                    "kind": "Block",
                                                    "fullStart": 788,
                                                    "fullEnd": 791,
                                                    "start": 788,
                                                    "end": 791,
                                                    "fullWidth": 3,
                                                    "width": 3,
                                                    "openBraceToken": {
                                                        "kind": "OpenBraceToken",
                                                        "fullStart": 788,
                                                        "fullEnd": 790,
                                                        "start": 788,
                                                        "end": 789,
                                                        "fullWidth": 2,
                                                        "width": 1,
                                                        "text": "{",
                                                        "value": "{",
                                                        "valueText": "{",
                                                        "hasTrailingTrivia": true,
                                                        "trailingTrivia": [
                                                            {
                                                                "kind": "WhitespaceTrivia",
                                                                "text": " "
                                                            }
                                                        ]
                                                    },
                                                    "statements": [],
                                                    "closeBraceToken": {
                                                        "kind": "CloseBraceToken",
                                                        "fullStart": 790,
                                                        "fullEnd": 791,
                                                        "start": 790,
                                                        "end": 791,
                                                        "fullWidth": 1,
                                                        "width": 1,
                                                        "text": "}",
                                                        "value": "}",
                                                        "valueText": "}"
                                                    }
                                                }
                                            }
                                        }
                                    }
                                ]
                            },
                            "semicolonToken": {
                                "kind": "SemicolonToken",
                                "fullStart": 791,
                                "fullEnd": 794,
                                "start": 791,
                                "end": 792,
                                "fullWidth": 3,
                                "width": 1,
                                "text": ";",
                                "value": ";",
                                "valueText": ";",
                                "hasTrailingTrivia": true,
                                "hasTrailingNewLine": true,
                                "trailingTrivia": [
                                    {
                                        "kind": "NewLineTrivia",
                                        "text": "\r\n"
                                    }
                                ]
                            }
                        },
                        {
                            "kind": "ExpressionStatement",
                            "fullStart": 794,
                            "fullEnd": 826,
                            "start": 802,
                            "end": 824,
                            "fullWidth": 32,
                            "width": 22,
                            "expression": {
                                "kind": "AssignmentExpression",
                                "fullStart": 794,
                                "fullEnd": 823,
                                "start": 802,
                                "end": 823,
                                "fullWidth": 29,
                                "width": 21,
                                "left": {
                                    "kind": "MemberAccessExpression",
                                    "fullStart": 794,
                                    "fullEnd": 816,
                                    "start": 802,
                                    "end": 815,
                                    "fullWidth": 22,
                                    "width": 13,
                                    "expression": {
                                        "kind": "IdentifierName",
                                        "fullStart": 794,
                                        "fullEnd": 805,
                                        "start": 802,
                                        "end": 805,
                                        "fullWidth": 11,
                                        "width": 3,
                                        "text": "Con",
                                        "value": "Con",
                                        "valueText": "Con",
                                        "hasLeadingTrivia": true,
                                        "leadingTrivia": [
                                            {
                                                "kind": "WhitespaceTrivia",
                                                "text": "        "
                                            }
                                        ]
                                    },
                                    "dotToken": {
                                        "kind": "DotToken",
                                        "fullStart": 805,
                                        "fullEnd": 806,
                                        "start": 805,
                                        "end": 806,
                                        "fullWidth": 1,
                                        "width": 1,
                                        "text": ".",
                                        "value": ".",
                                        "valueText": "."
                                    },
                                    "name": {
                                        "kind": "IdentifierName",
                                        "fullStart": 806,
                                        "fullEnd": 816,
                                        "start": 806,
                                        "end": 815,
                                        "fullWidth": 10,
                                        "width": 9,
                                        "text": "prototype",
                                        "value": "prototype",
                                        "valueText": "prototype",
                                        "hasTrailingTrivia": true,
                                        "trailingTrivia": [
                                            {
                                                "kind": "WhitespaceTrivia",
                                                "text": " "
                                            }
                                        ]
                                    }
                                },
                                "operatorToken": {
                                    "kind": "EqualsToken",
                                    "fullStart": 816,
                                    "fullEnd": 818,
                                    "start": 816,
                                    "end": 817,
                                    "fullWidth": 2,
                                    "width": 1,
                                    "text": "=",
                                    "value": "=",
                                    "valueText": "=",
                                    "hasTrailingTrivia": true,
                                    "trailingTrivia": [
                                        {
                                            "kind": "WhitespaceTrivia",
                                            "text": " "
                                        }
                                    ]
                                },
                                "right": {
                                    "kind": "IdentifierName",
                                    "fullStart": 818,
                                    "fullEnd": 823,
                                    "start": 818,
                                    "end": 823,
                                    "fullWidth": 5,
                                    "width": 5,
                                    "text": "proto",
                                    "value": "proto",
                                    "valueText": "proto"
                                }
                            },
                            "semicolonToken": {
                                "kind": "SemicolonToken",
                                "fullStart": 823,
                                "fullEnd": 826,
                                "start": 823,
                                "end": 824,
                                "fullWidth": 3,
                                "width": 1,
                                "text": ";",
                                "value": ";",
                                "valueText": ";",
                                "hasTrailingTrivia": true,
                                "hasTrailingNewLine": true,
                                "trailingTrivia": [
                                    {
                                        "kind": "NewLineTrivia",
                                        "text": "\r\n"
                                    }
                                ]
                            }
                        },
                        {
                            "kind": "VariableStatement",
                            "fullStart": 826,
                            "fullEnd": 860,
                            "start": 834,
                            "end": 858,
                            "fullWidth": 34,
                            "width": 24,
                            "modifiers": [],
                            "variableDeclaration": {
                                "kind": "VariableDeclaration",
                                "fullStart": 826,
                                "fullEnd": 857,
                                "start": 834,
                                "end": 857,
                                "fullWidth": 31,
                                "width": 23,
                                "varKeyword": {
                                    "kind": "VarKeyword",
                                    "fullStart": 826,
                                    "fullEnd": 838,
                                    "start": 834,
                                    "end": 837,
                                    "fullWidth": 12,
                                    "width": 3,
                                    "text": "var",
                                    "value": "var",
                                    "valueText": "var",
                                    "hasLeadingTrivia": true,
                                    "hasTrailingTrivia": true,
                                    "leadingTrivia": [
                                        {
                                            "kind": "WhitespaceTrivia",
                                            "text": "        "
                                        }
                                    ],
                                    "trailingTrivia": [
                                        {
                                            "kind": "WhitespaceTrivia",
                                            "text": " "
                                        }
                                    ]
                                },
                                "variableDeclarators": [
                                    {
                                        "kind": "VariableDeclarator",
                                        "fullStart": 838,
                                        "fullEnd": 857,
                                        "start": 838,
                                        "end": 857,
                                        "fullWidth": 19,
<<<<<<< HEAD
                                        "width": 19,
                                        "identifier": {
=======
                                        "propertyName": {
>>>>>>> 85e84683
                                            "kind": "IdentifierName",
                                            "fullStart": 838,
                                            "fullEnd": 846,
                                            "start": 838,
                                            "end": 845,
                                            "fullWidth": 8,
                                            "width": 7,
                                            "text": "descObj",
                                            "value": "descObj",
                                            "valueText": "descObj",
                                            "hasTrailingTrivia": true,
                                            "trailingTrivia": [
                                                {
                                                    "kind": "WhitespaceTrivia",
                                                    "text": " "
                                                }
                                            ]
                                        },
                                        "equalsValueClause": {
                                            "kind": "EqualsValueClause",
                                            "fullStart": 846,
                                            "fullEnd": 857,
                                            "start": 846,
                                            "end": 857,
                                            "fullWidth": 11,
                                            "width": 11,
                                            "equalsToken": {
                                                "kind": "EqualsToken",
                                                "fullStart": 846,
                                                "fullEnd": 848,
                                                "start": 846,
                                                "end": 847,
                                                "fullWidth": 2,
                                                "width": 1,
                                                "text": "=",
                                                "value": "=",
                                                "valueText": "=",
                                                "hasTrailingTrivia": true,
                                                "trailingTrivia": [
                                                    {
                                                        "kind": "WhitespaceTrivia",
                                                        "text": " "
                                                    }
                                                ]
                                            },
                                            "value": {
                                                "kind": "ObjectCreationExpression",
                                                "fullStart": 848,
                                                "fullEnd": 857,
                                                "start": 848,
                                                "end": 857,
                                                "fullWidth": 9,
                                                "width": 9,
                                                "newKeyword": {
                                                    "kind": "NewKeyword",
                                                    "fullStart": 848,
                                                    "fullEnd": 852,
                                                    "start": 848,
                                                    "end": 851,
                                                    "fullWidth": 4,
                                                    "width": 3,
                                                    "text": "new",
                                                    "value": "new",
                                                    "valueText": "new",
                                                    "hasTrailingTrivia": true,
                                                    "trailingTrivia": [
                                                        {
                                                            "kind": "WhitespaceTrivia",
                                                            "text": " "
                                                        }
                                                    ]
                                                },
                                                "expression": {
                                                    "kind": "IdentifierName",
                                                    "fullStart": 852,
                                                    "fullEnd": 855,
                                                    "start": 852,
                                                    "end": 855,
                                                    "fullWidth": 3,
                                                    "width": 3,
                                                    "text": "Con",
                                                    "value": "Con",
                                                    "valueText": "Con"
                                                },
                                                "argumentList": {
                                                    "kind": "ArgumentList",
                                                    "fullStart": 855,
                                                    "fullEnd": 857,
                                                    "start": 855,
                                                    "end": 857,
                                                    "fullWidth": 2,
                                                    "width": 2,
                                                    "openParenToken": {
                                                        "kind": "OpenParenToken",
                                                        "fullStart": 855,
                                                        "fullEnd": 856,
                                                        "start": 855,
                                                        "end": 856,
                                                        "fullWidth": 1,
                                                        "width": 1,
                                                        "text": "(",
                                                        "value": "(",
                                                        "valueText": "("
                                                    },
                                                    "arguments": [],
                                                    "closeParenToken": {
                                                        "kind": "CloseParenToken",
                                                        "fullStart": 856,
                                                        "fullEnd": 857,
                                                        "start": 856,
                                                        "end": 857,
                                                        "fullWidth": 1,
                                                        "width": 1,
                                                        "text": ")",
                                                        "value": ")",
                                                        "valueText": ")"
                                                    }
                                                }
                                            }
                                        }
                                    }
                                ]
                            },
                            "semicolonToken": {
                                "kind": "SemicolonToken",
                                "fullStart": 857,
                                "fullEnd": 860,
                                "start": 857,
                                "end": 858,
                                "fullWidth": 3,
                                "width": 1,
                                "text": ";",
                                "value": ";",
                                "valueText": ";",
                                "hasTrailingTrivia": true,
                                "hasTrailingNewLine": true,
                                "trailingTrivia": [
                                    {
                                        "kind": "NewLineTrivia",
                                        "text": "\r\n"
                                    }
                                ]
                            }
                        },
                        {
                            "kind": "ExpressionStatement",
                            "fullStart": 860,
                            "fullEnd": 1009,
                            "start": 870,
                            "end": 1007,
                            "fullWidth": 149,
                            "width": 137,
                            "isIncrementallyUnusable": true,
                            "expression": {
                                "kind": "InvocationExpression",
                                "fullStart": 860,
                                "fullEnd": 1006,
                                "start": 870,
                                "end": 1006,
                                "fullWidth": 146,
                                "width": 136,
                                "isIncrementallyUnusable": true,
                                "expression": {
                                    "kind": "MemberAccessExpression",
                                    "fullStart": 860,
                                    "fullEnd": 891,
                                    "start": 870,
                                    "end": 891,
                                    "fullWidth": 31,
                                    "width": 21,
                                    "expression": {
                                        "kind": "IdentifierName",
                                        "fullStart": 860,
                                        "fullEnd": 876,
                                        "start": 870,
                                        "end": 876,
                                        "fullWidth": 16,
                                        "width": 6,
                                        "text": "Object",
                                        "value": "Object",
                                        "valueText": "Object",
                                        "hasLeadingTrivia": true,
                                        "hasLeadingNewLine": true,
                                        "leadingTrivia": [
                                            {
                                                "kind": "NewLineTrivia",
                                                "text": "\r\n"
                                            },
                                            {
                                                "kind": "WhitespaceTrivia",
                                                "text": "        "
                                            }
                                        ]
                                    },
                                    "dotToken": {
                                        "kind": "DotToken",
                                        "fullStart": 876,
                                        "fullEnd": 877,
                                        "start": 876,
                                        "end": 877,
                                        "fullWidth": 1,
                                        "width": 1,
                                        "text": ".",
                                        "value": ".",
                                        "valueText": "."
                                    },
                                    "name": {
                                        "kind": "IdentifierName",
                                        "fullStart": 877,
                                        "fullEnd": 891,
                                        "start": 877,
                                        "end": 891,
                                        "fullWidth": 14,
                                        "width": 14,
                                        "text": "defineProperty",
                                        "value": "defineProperty",
                                        "valueText": "defineProperty"
                                    }
                                },
                                "argumentList": {
                                    "kind": "ArgumentList",
                                    "fullStart": 891,
                                    "fullEnd": 1006,
                                    "start": 891,
                                    "end": 1006,
                                    "fullWidth": 115,
                                    "width": 115,
                                    "isIncrementallyUnusable": true,
                                    "openParenToken": {
                                        "kind": "OpenParenToken",
                                        "fullStart": 891,
                                        "fullEnd": 892,
                                        "start": 891,
                                        "end": 892,
                                        "fullWidth": 1,
                                        "width": 1,
                                        "text": "(",
                                        "value": "(",
                                        "valueText": "("
                                    },
                                    "arguments": [
                                        {
                                            "kind": "IdentifierName",
                                            "fullStart": 892,
                                            "fullEnd": 899,
                                            "start": 892,
                                            "end": 899,
                                            "fullWidth": 7,
                                            "width": 7,
                                            "text": "descObj",
                                            "value": "descObj",
                                            "valueText": "descObj"
                                        },
                                        {
                                            "kind": "CommaToken",
                                            "fullStart": 899,
                                            "fullEnd": 901,
                                            "start": 899,
                                            "end": 900,
                                            "fullWidth": 2,
                                            "width": 1,
                                            "text": ",",
                                            "value": ",",
                                            "valueText": ",",
                                            "hasTrailingTrivia": true,
                                            "trailingTrivia": [
                                                {
                                                    "kind": "WhitespaceTrivia",
                                                    "text": " "
                                                }
                                            ]
                                        },
                                        {
                                            "kind": "StringLiteral",
                                            "fullStart": 901,
                                            "fullEnd": 913,
                                            "start": 901,
                                            "end": 913,
                                            "fullWidth": 12,
                                            "width": 12,
                                            "text": "\"enumerable\"",
                                            "value": "enumerable",
                                            "valueText": "enumerable"
                                        },
                                        {
                                            "kind": "CommaToken",
                                            "fullStart": 913,
                                            "fullEnd": 915,
                                            "start": 913,
                                            "end": 914,
                                            "fullWidth": 2,
                                            "width": 1,
                                            "text": ",",
                                            "value": ",",
                                            "valueText": ",",
                                            "hasTrailingTrivia": true,
                                            "trailingTrivia": [
                                                {
                                                    "kind": "WhitespaceTrivia",
                                                    "text": " "
                                                }
                                            ]
                                        },
                                        {
                                            "kind": "ObjectLiteralExpression",
                                            "fullStart": 915,
                                            "fullEnd": 1005,
                                            "start": 915,
                                            "end": 1005,
                                            "fullWidth": 90,
                                            "width": 90,
                                            "isIncrementallyUnusable": true,
                                            "openBraceToken": {
                                                "kind": "OpenBraceToken",
                                                "fullStart": 915,
                                                "fullEnd": 918,
                                                "start": 915,
                                                "end": 916,
                                                "fullWidth": 3,
                                                "width": 1,
                                                "text": "{",
                                                "value": "{",
                                                "valueText": "{",
                                                "hasTrailingTrivia": true,
                                                "hasTrailingNewLine": true,
                                                "trailingTrivia": [
                                                    {
                                                        "kind": "NewLineTrivia",
                                                        "text": "\r\n"
                                                    }
                                                ]
                                            },
                                            "propertyAssignments": [
                                                {
                                                    "kind": "SimplePropertyAssignment",
                                                    "fullStart": 918,
                                                    "fullEnd": 996,
                                                    "start": 930,
                                                    "end": 994,
                                                    "fullWidth": 78,
                                                    "width": 64,
                                                    "isIncrementallyUnusable": true,
                                                    "propertyName": {
                                                        "kind": "IdentifierName",
                                                        "fullStart": 918,
                                                        "fullEnd": 933,
                                                        "start": 930,
                                                        "end": 933,
                                                        "fullWidth": 15,
                                                        "width": 3,
                                                        "text": "get",
                                                        "value": "get",
                                                        "valueText": "get",
                                                        "hasLeadingTrivia": true,
                                                        "leadingTrivia": [
                                                            {
                                                                "kind": "WhitespaceTrivia",
                                                                "text": "            "
                                                            }
                                                        ]
                                                    },
                                                    "colonToken": {
                                                        "kind": "ColonToken",
                                                        "fullStart": 933,
                                                        "fullEnd": 935,
                                                        "start": 933,
                                                        "end": 934,
                                                        "fullWidth": 2,
                                                        "width": 1,
                                                        "text": ":",
                                                        "value": ":",
                                                        "valueText": ":",
                                                        "hasTrailingTrivia": true,
                                                        "trailingTrivia": [
                                                            {
                                                                "kind": "WhitespaceTrivia",
                                                                "text": " "
                                                            }
                                                        ]
                                                    },
                                                    "expression": {
                                                        "kind": "FunctionExpression",
                                                        "fullStart": 935,
                                                        "fullEnd": 996,
                                                        "start": 935,
                                                        "end": 994,
                                                        "fullWidth": 61,
                                                        "width": 59,
                                                        "functionKeyword": {
                                                            "kind": "FunctionKeyword",
                                                            "fullStart": 935,
                                                            "fullEnd": 944,
                                                            "start": 935,
                                                            "end": 943,
                                                            "fullWidth": 9,
                                                            "width": 8,
                                                            "text": "function",
                                                            "value": "function",
                                                            "valueText": "function",
                                                            "hasTrailingTrivia": true,
                                                            "trailingTrivia": [
                                                                {
                                                                    "kind": "WhitespaceTrivia",
                                                                    "text": " "
                                                                }
                                                            ]
                                                        },
                                                        "callSignature": {
                                                            "kind": "CallSignature",
                                                            "fullStart": 944,
                                                            "fullEnd": 947,
                                                            "start": 944,
                                                            "end": 946,
                                                            "fullWidth": 3,
                                                            "width": 2,
                                                            "parameterList": {
                                                                "kind": "ParameterList",
                                                                "fullStart": 944,
                                                                "fullEnd": 947,
                                                                "start": 944,
                                                                "end": 946,
                                                                "fullWidth": 3,
                                                                "width": 2,
                                                                "openParenToken": {
                                                                    "kind": "OpenParenToken",
                                                                    "fullStart": 944,
                                                                    "fullEnd": 945,
                                                                    "start": 944,
                                                                    "end": 945,
                                                                    "fullWidth": 1,
                                                                    "width": 1,
                                                                    "text": "(",
                                                                    "value": "(",
                                                                    "valueText": "("
                                                                },
                                                                "parameters": [],
                                                                "closeParenToken": {
                                                                    "kind": "CloseParenToken",
                                                                    "fullStart": 945,
                                                                    "fullEnd": 947,
                                                                    "start": 945,
                                                                    "end": 946,
                                                                    "fullWidth": 2,
                                                                    "width": 1,
                                                                    "text": ")",
                                                                    "value": ")",
                                                                    "valueText": ")",
                                                                    "hasTrailingTrivia": true,
                                                                    "trailingTrivia": [
                                                                        {
                                                                            "kind": "WhitespaceTrivia",
                                                                            "text": " "
                                                                        }
                                                                    ]
                                                                }
                                                            }
                                                        },
                                                        "block": {
                                                            "kind": "Block",
                                                            "fullStart": 947,
                                                            "fullEnd": 996,
                                                            "start": 947,
                                                            "end": 994,
                                                            "fullWidth": 49,
                                                            "width": 47,
                                                            "openBraceToken": {
                                                                "kind": "OpenBraceToken",
                                                                "fullStart": 947,
                                                                "fullEnd": 950,
                                                                "start": 947,
                                                                "end": 948,
                                                                "fullWidth": 3,
                                                                "width": 1,
                                                                "text": "{",
                                                                "value": "{",
                                                                "valueText": "{",
                                                                "hasTrailingTrivia": true,
                                                                "hasTrailingNewLine": true,
                                                                "trailingTrivia": [
                                                                    {
                                                                        "kind": "NewLineTrivia",
                                                                        "text": "\r\n"
                                                                    }
                                                                ]
                                                            },
                                                            "statements": [
                                                                {
                                                                    "kind": "ReturnStatement",
                                                                    "fullStart": 950,
                                                                    "fullEnd": 981,
                                                                    "start": 966,
                                                                    "end": 979,
                                                                    "fullWidth": 31,
                                                                    "width": 13,
                                                                    "returnKeyword": {
                                                                        "kind": "ReturnKeyword",
                                                                        "fullStart": 950,
                                                                        "fullEnd": 973,
                                                                        "start": 966,
                                                                        "end": 972,
                                                                        "fullWidth": 23,
                                                                        "width": 6,
                                                                        "text": "return",
                                                                        "value": "return",
                                                                        "valueText": "return",
                                                                        "hasLeadingTrivia": true,
                                                                        "hasTrailingTrivia": true,
                                                                        "leadingTrivia": [
                                                                            {
                                                                                "kind": "WhitespaceTrivia",
                                                                                "text": "                "
                                                                            }
                                                                        ],
                                                                        "trailingTrivia": [
                                                                            {
                                                                                "kind": "WhitespaceTrivia",
                                                                                "text": " "
                                                                            }
                                                                        ]
                                                                    },
                                                                    "expression": {
                                                                        "kind": "FalseKeyword",
                                                                        "fullStart": 973,
                                                                        "fullEnd": 978,
                                                                        "start": 973,
                                                                        "end": 978,
                                                                        "fullWidth": 5,
                                                                        "width": 5,
                                                                        "text": "false",
                                                                        "value": false,
                                                                        "valueText": "false"
                                                                    },
                                                                    "semicolonToken": {
                                                                        "kind": "SemicolonToken",
                                                                        "fullStart": 978,
                                                                        "fullEnd": 981,
                                                                        "start": 978,
                                                                        "end": 979,
                                                                        "fullWidth": 3,
                                                                        "width": 1,
                                                                        "text": ";",
                                                                        "value": ";",
                                                                        "valueText": ";",
                                                                        "hasTrailingTrivia": true,
                                                                        "hasTrailingNewLine": true,
                                                                        "trailingTrivia": [
                                                                            {
                                                                                "kind": "NewLineTrivia",
                                                                                "text": "\r\n"
                                                                            }
                                                                        ]
                                                                    }
                                                                }
                                                            ],
                                                            "closeBraceToken": {
                                                                "kind": "CloseBraceToken",
                                                                "fullStart": 981,
                                                                "fullEnd": 996,
                                                                "start": 993,
                                                                "end": 994,
                                                                "fullWidth": 15,
                                                                "width": 1,
                                                                "text": "}",
                                                                "value": "}",
                                                                "valueText": "}",
                                                                "hasLeadingTrivia": true,
                                                                "hasTrailingTrivia": true,
                                                                "hasTrailingNewLine": true,
                                                                "leadingTrivia": [
                                                                    {
                                                                        "kind": "WhitespaceTrivia",
                                                                        "text": "            "
                                                                    }
                                                                ],
                                                                "trailingTrivia": [
                                                                    {
                                                                        "kind": "NewLineTrivia",
                                                                        "text": "\r\n"
                                                                    }
                                                                ]
                                                            }
                                                        }
                                                    }
                                                }
                                            ],
                                            "closeBraceToken": {
                                                "kind": "CloseBraceToken",
                                                "fullStart": 996,
                                                "fullEnd": 1005,
                                                "start": 1004,
                                                "end": 1005,
                                                "fullWidth": 9,
                                                "width": 1,
                                                "text": "}",
                                                "value": "}",
                                                "valueText": "}",
                                                "hasLeadingTrivia": true,
                                                "leadingTrivia": [
                                                    {
                                                        "kind": "WhitespaceTrivia",
                                                        "text": "        "
                                                    }
                                                ]
                                            }
                                        }
                                    ],
                                    "closeParenToken": {
                                        "kind": "CloseParenToken",
                                        "fullStart": 1005,
                                        "fullEnd": 1006,
                                        "start": 1005,
                                        "end": 1006,
                                        "fullWidth": 1,
                                        "width": 1,
                                        "text": ")",
                                        "value": ")",
                                        "valueText": ")"
                                    }
                                }
                            },
                            "semicolonToken": {
                                "kind": "SemicolonToken",
                                "fullStart": 1006,
                                "fullEnd": 1009,
                                "start": 1006,
                                "end": 1007,
                                "fullWidth": 3,
                                "width": 1,
                                "text": ";",
                                "value": ";",
                                "valueText": ";",
                                "hasTrailingTrivia": true,
                                "hasTrailingNewLine": true,
                                "trailingTrivia": [
                                    {
                                        "kind": "NewLineTrivia",
                                        "text": "\r\n"
                                    }
                                ]
                            }
                        },
                        {
                            "kind": "ExpressionStatement",
                            "fullStart": 1009,
                            "fullEnd": 1091,
                            "start": 1019,
                            "end": 1089,
                            "fullWidth": 82,
                            "width": 70,
                            "expression": {
                                "kind": "InvocationExpression",
                                "fullStart": 1009,
                                "fullEnd": 1088,
                                "start": 1019,
                                "end": 1088,
                                "fullWidth": 79,
                                "width": 69,
                                "expression": {
                                    "kind": "MemberAccessExpression",
                                    "fullStart": 1009,
                                    "fullEnd": 1042,
                                    "start": 1019,
                                    "end": 1042,
                                    "fullWidth": 33,
                                    "width": 23,
                                    "expression": {
                                        "kind": "IdentifierName",
                                        "fullStart": 1009,
                                        "fullEnd": 1025,
                                        "start": 1019,
                                        "end": 1025,
                                        "fullWidth": 16,
                                        "width": 6,
                                        "text": "Object",
                                        "value": "Object",
                                        "valueText": "Object",
                                        "hasLeadingTrivia": true,
                                        "hasLeadingNewLine": true,
                                        "leadingTrivia": [
                                            {
                                                "kind": "NewLineTrivia",
                                                "text": "\r\n"
                                            },
                                            {
                                                "kind": "WhitespaceTrivia",
                                                "text": "        "
                                            }
                                        ]
                                    },
                                    "dotToken": {
                                        "kind": "DotToken",
                                        "fullStart": 1025,
                                        "fullEnd": 1026,
                                        "start": 1025,
                                        "end": 1026,
                                        "fullWidth": 1,
                                        "width": 1,
                                        "text": ".",
                                        "value": ".",
                                        "valueText": "."
                                    },
                                    "name": {
                                        "kind": "IdentifierName",
                                        "fullStart": 1026,
                                        "fullEnd": 1042,
                                        "start": 1026,
                                        "end": 1042,
                                        "fullWidth": 16,
                                        "width": 16,
                                        "text": "defineProperties",
                                        "value": "defineProperties",
                                        "valueText": "defineProperties"
                                    }
                                },
                                "argumentList": {
                                    "kind": "ArgumentList",
                                    "fullStart": 1042,
                                    "fullEnd": 1088,
                                    "start": 1042,
                                    "end": 1088,
                                    "fullWidth": 46,
                                    "width": 46,
                                    "openParenToken": {
                                        "kind": "OpenParenToken",
                                        "fullStart": 1042,
                                        "fullEnd": 1043,
                                        "start": 1042,
                                        "end": 1043,
                                        "fullWidth": 1,
                                        "width": 1,
                                        "text": "(",
                                        "value": "(",
                                        "valueText": "("
                                    },
                                    "arguments": [
                                        {
                                            "kind": "IdentifierName",
                                            "fullStart": 1043,
                                            "fullEnd": 1046,
                                            "start": 1043,
                                            "end": 1046,
                                            "fullWidth": 3,
                                            "width": 3,
                                            "text": "obj",
                                            "value": "obj",
                                            "valueText": "obj"
                                        },
                                        {
                                            "kind": "CommaToken",
                                            "fullStart": 1046,
                                            "fullEnd": 1048,
                                            "start": 1046,
                                            "end": 1047,
                                            "fullWidth": 2,
                                            "width": 1,
                                            "text": ",",
                                            "value": ",",
                                            "valueText": ",",
                                            "hasTrailingTrivia": true,
                                            "trailingTrivia": [
                                                {
                                                    "kind": "WhitespaceTrivia",
                                                    "text": " "
                                                }
                                            ]
                                        },
                                        {
                                            "kind": "ObjectLiteralExpression",
                                            "fullStart": 1048,
                                            "fullEnd": 1087,
                                            "start": 1048,
                                            "end": 1087,
                                            "fullWidth": 39,
                                            "width": 39,
                                            "openBraceToken": {
                                                "kind": "OpenBraceToken",
                                                "fullStart": 1048,
                                                "fullEnd": 1051,
                                                "start": 1048,
                                                "end": 1049,
                                                "fullWidth": 3,
                                                "width": 1,
                                                "text": "{",
                                                "value": "{",
                                                "valueText": "{",
                                                "hasTrailingTrivia": true,
                                                "hasTrailingNewLine": true,
                                                "trailingTrivia": [
                                                    {
                                                        "kind": "NewLineTrivia",
                                                        "text": "\r\n"
                                                    }
                                                ]
                                            },
                                            "propertyAssignments": [
                                                {
                                                    "kind": "SimplePropertyAssignment",
                                                    "fullStart": 1051,
                                                    "fullEnd": 1078,
                                                    "start": 1063,
                                                    "end": 1076,
                                                    "fullWidth": 27,
                                                    "width": 13,
                                                    "propertyName": {
                                                        "kind": "IdentifierName",
                                                        "fullStart": 1051,
                                                        "fullEnd": 1067,
                                                        "start": 1063,
                                                        "end": 1067,
                                                        "fullWidth": 16,
                                                        "width": 4,
                                                        "text": "prop",
                                                        "value": "prop",
                                                        "valueText": "prop",
                                                        "hasLeadingTrivia": true,
                                                        "leadingTrivia": [
                                                            {
                                                                "kind": "WhitespaceTrivia",
                                                                "text": "            "
                                                            }
                                                        ]
                                                    },
                                                    "colonToken": {
                                                        "kind": "ColonToken",
                                                        "fullStart": 1067,
                                                        "fullEnd": 1069,
                                                        "start": 1067,
                                                        "end": 1068,
                                                        "fullWidth": 2,
                                                        "width": 1,
                                                        "text": ":",
                                                        "value": ":",
                                                        "valueText": ":",
                                                        "hasTrailingTrivia": true,
                                                        "trailingTrivia": [
                                                            {
                                                                "kind": "WhitespaceTrivia",
                                                                "text": " "
                                                            }
                                                        ]
                                                    },
                                                    "expression": {
                                                        "kind": "IdentifierName",
                                                        "fullStart": 1069,
                                                        "fullEnd": 1078,
                                                        "start": 1069,
                                                        "end": 1076,
                                                        "fullWidth": 9,
                                                        "width": 7,
                                                        "text": "descObj",
                                                        "value": "descObj",
                                                        "valueText": "descObj",
                                                        "hasTrailingTrivia": true,
                                                        "hasTrailingNewLine": true,
                                                        "trailingTrivia": [
                                                            {
                                                                "kind": "NewLineTrivia",
                                                                "text": "\r\n"
                                                            }
                                                        ]
                                                    }
                                                }
                                            ],
                                            "closeBraceToken": {
                                                "kind": "CloseBraceToken",
                                                "fullStart": 1078,
                                                "fullEnd": 1087,
                                                "start": 1086,
                                                "end": 1087,
                                                "fullWidth": 9,
                                                "width": 1,
                                                "text": "}",
                                                "value": "}",
                                                "valueText": "}",
                                                "hasLeadingTrivia": true,
                                                "leadingTrivia": [
                                                    {
                                                        "kind": "WhitespaceTrivia",
                                                        "text": "        "
                                                    }
                                                ]
                                            }
                                        }
                                    ],
                                    "closeParenToken": {
                                        "kind": "CloseParenToken",
                                        "fullStart": 1087,
                                        "fullEnd": 1088,
                                        "start": 1087,
                                        "end": 1088,
                                        "fullWidth": 1,
                                        "width": 1,
                                        "text": ")",
                                        "value": ")",
                                        "valueText": ")"
                                    }
                                }
                            },
                            "semicolonToken": {
                                "kind": "SemicolonToken",
                                "fullStart": 1088,
                                "fullEnd": 1091,
                                "start": 1088,
                                "end": 1089,
                                "fullWidth": 3,
                                "width": 1,
                                "text": ";",
                                "value": ";",
                                "valueText": ";",
                                "hasTrailingTrivia": true,
                                "hasTrailingNewLine": true,
                                "trailingTrivia": [
                                    {
                                        "kind": "NewLineTrivia",
                                        "text": "\r\n"
                                    }
                                ]
                            }
                        },
                        {
                            "kind": "ForInStatement",
                            "fullStart": 1091,
                            "fullEnd": 1228,
                            "start": 1099,
                            "end": 1226,
                            "fullWidth": 137,
                            "width": 127,
                            "forKeyword": {
                                "kind": "ForKeyword",
                                "fullStart": 1091,
                                "fullEnd": 1103,
                                "start": 1099,
                                "end": 1102,
                                "fullWidth": 12,
                                "width": 3,
                                "text": "for",
                                "value": "for",
                                "valueText": "for",
                                "hasLeadingTrivia": true,
                                "hasTrailingTrivia": true,
                                "leadingTrivia": [
                                    {
                                        "kind": "WhitespaceTrivia",
                                        "text": "        "
                                    }
                                ],
                                "trailingTrivia": [
                                    {
                                        "kind": "WhitespaceTrivia",
                                        "text": " "
                                    }
                                ]
                            },
                            "openParenToken": {
                                "kind": "OpenParenToken",
                                "fullStart": 1103,
                                "fullEnd": 1104,
                                "start": 1103,
                                "end": 1104,
                                "fullWidth": 1,
                                "width": 1,
                                "text": "(",
                                "value": "(",
                                "valueText": "("
                            },
                            "variableDeclaration": {
                                "kind": "VariableDeclaration",
                                "fullStart": 1104,
                                "fullEnd": 1117,
                                "start": 1104,
                                "end": 1116,
                                "fullWidth": 13,
                                "width": 12,
                                "varKeyword": {
                                    "kind": "VarKeyword",
                                    "fullStart": 1104,
                                    "fullEnd": 1108,
                                    "start": 1104,
                                    "end": 1107,
                                    "fullWidth": 4,
                                    "width": 3,
                                    "text": "var",
                                    "value": "var",
                                    "valueText": "var",
                                    "hasTrailingTrivia": true,
                                    "trailingTrivia": [
                                        {
                                            "kind": "WhitespaceTrivia",
                                            "text": " "
                                        }
                                    ]
                                },
                                "variableDeclarators": [
                                    {
                                        "kind": "VariableDeclarator",
                                        "fullStart": 1108,
                                        "fullEnd": 1117,
                                        "start": 1108,
                                        "end": 1116,
                                        "fullWidth": 9,
<<<<<<< HEAD
                                        "width": 8,
                                        "identifier": {
=======
                                        "propertyName": {
>>>>>>> 85e84683
                                            "kind": "IdentifierName",
                                            "fullStart": 1108,
                                            "fullEnd": 1117,
                                            "start": 1108,
                                            "end": 1116,
                                            "fullWidth": 9,
                                            "width": 8,
                                            "text": "property",
                                            "value": "property",
                                            "valueText": "property",
                                            "hasTrailingTrivia": true,
                                            "trailingTrivia": [
                                                {
                                                    "kind": "WhitespaceTrivia",
                                                    "text": " "
                                                }
                                            ]
                                        }
                                    }
                                ]
                            },
                            "inKeyword": {
                                "kind": "InKeyword",
                                "fullStart": 1117,
                                "fullEnd": 1120,
                                "start": 1117,
                                "end": 1119,
                                "fullWidth": 3,
                                "width": 2,
                                "text": "in",
                                "value": "in",
                                "valueText": "in",
                                "hasTrailingTrivia": true,
                                "trailingTrivia": [
                                    {
                                        "kind": "WhitespaceTrivia",
                                        "text": " "
                                    }
                                ]
                            },
                            "expression": {
                                "kind": "IdentifierName",
                                "fullStart": 1120,
                                "fullEnd": 1123,
                                "start": 1120,
                                "end": 1123,
                                "fullWidth": 3,
                                "width": 3,
                                "text": "obj",
                                "value": "obj",
                                "valueText": "obj"
                            },
                            "closeParenToken": {
                                "kind": "CloseParenToken",
                                "fullStart": 1123,
                                "fullEnd": 1125,
                                "start": 1123,
                                "end": 1124,
                                "fullWidth": 2,
                                "width": 1,
                                "text": ")",
                                "value": ")",
                                "valueText": ")",
                                "hasTrailingTrivia": true,
                                "trailingTrivia": [
                                    {
                                        "kind": "WhitespaceTrivia",
                                        "text": " "
                                    }
                                ]
                            },
                            "statement": {
                                "kind": "Block",
                                "fullStart": 1125,
                                "fullEnd": 1228,
                                "start": 1125,
                                "end": 1226,
                                "fullWidth": 103,
                                "width": 101,
                                "openBraceToken": {
                                    "kind": "OpenBraceToken",
                                    "fullStart": 1125,
                                    "fullEnd": 1128,
                                    "start": 1125,
                                    "end": 1126,
                                    "fullWidth": 3,
                                    "width": 1,
                                    "text": "{",
                                    "value": "{",
                                    "valueText": "{",
                                    "hasTrailingTrivia": true,
                                    "hasTrailingNewLine": true,
                                    "trailingTrivia": [
                                        {
                                            "kind": "NewLineTrivia",
                                            "text": "\r\n"
                                        }
                                    ]
                                },
                                "statements": [
                                    {
                                        "kind": "IfStatement",
                                        "fullStart": 1128,
                                        "fullEnd": 1217,
                                        "start": 1140,
                                        "end": 1215,
                                        "fullWidth": 89,
                                        "width": 75,
                                        "ifKeyword": {
                                            "kind": "IfKeyword",
                                            "fullStart": 1128,
                                            "fullEnd": 1143,
                                            "start": 1140,
                                            "end": 1142,
                                            "fullWidth": 15,
                                            "width": 2,
                                            "text": "if",
                                            "value": "if",
                                            "valueText": "if",
                                            "hasLeadingTrivia": true,
                                            "hasTrailingTrivia": true,
                                            "leadingTrivia": [
                                                {
                                                    "kind": "WhitespaceTrivia",
                                                    "text": "            "
                                                }
                                            ],
                                            "trailingTrivia": [
                                                {
                                                    "kind": "WhitespaceTrivia",
                                                    "text": " "
                                                }
                                            ]
                                        },
                                        "openParenToken": {
                                            "kind": "OpenParenToken",
                                            "fullStart": 1143,
                                            "fullEnd": 1144,
                                            "start": 1143,
                                            "end": 1144,
                                            "fullWidth": 1,
                                            "width": 1,
                                            "text": "(",
                                            "value": "(",
                                            "valueText": "("
                                        },
                                        "condition": {
                                            "kind": "EqualsExpression",
                                            "fullStart": 1144,
                                            "fullEnd": 1163,
                                            "start": 1144,
                                            "end": 1163,
                                            "fullWidth": 19,
                                            "width": 19,
                                            "left": {
                                                "kind": "IdentifierName",
                                                "fullStart": 1144,
                                                "fullEnd": 1153,
                                                "start": 1144,
                                                "end": 1152,
                                                "fullWidth": 9,
                                                "width": 8,
                                                "text": "property",
                                                "value": "property",
                                                "valueText": "property",
                                                "hasTrailingTrivia": true,
                                                "trailingTrivia": [
                                                    {
                                                        "kind": "WhitespaceTrivia",
                                                        "text": " "
                                                    }
                                                ]
                                            },
                                            "operatorToken": {
                                                "kind": "EqualsEqualsEqualsToken",
                                                "fullStart": 1153,
                                                "fullEnd": 1157,
                                                "start": 1153,
                                                "end": 1156,
                                                "fullWidth": 4,
                                                "width": 3,
                                                "text": "===",
                                                "value": "===",
                                                "valueText": "===",
                                                "hasTrailingTrivia": true,
                                                "trailingTrivia": [
                                                    {
                                                        "kind": "WhitespaceTrivia",
                                                        "text": " "
                                                    }
                                                ]
                                            },
                                            "right": {
                                                "kind": "StringLiteral",
                                                "fullStart": 1157,
                                                "fullEnd": 1163,
                                                "start": 1157,
                                                "end": 1163,
                                                "fullWidth": 6,
                                                "width": 6,
                                                "text": "\"prop\"",
                                                "value": "prop",
                                                "valueText": "prop"
                                            }
                                        },
                                        "closeParenToken": {
                                            "kind": "CloseParenToken",
                                            "fullStart": 1163,
                                            "fullEnd": 1165,
                                            "start": 1163,
                                            "end": 1164,
                                            "fullWidth": 2,
                                            "width": 1,
                                            "text": ")",
                                            "value": ")",
                                            "valueText": ")",
                                            "hasTrailingTrivia": true,
                                            "trailingTrivia": [
                                                {
                                                    "kind": "WhitespaceTrivia",
                                                    "text": " "
                                                }
                                            ]
                                        },
                                        "statement": {
                                            "kind": "Block",
                                            "fullStart": 1165,
                                            "fullEnd": 1217,
                                            "start": 1165,
                                            "end": 1215,
                                            "fullWidth": 52,
                                            "width": 50,
                                            "openBraceToken": {
                                                "kind": "OpenBraceToken",
                                                "fullStart": 1165,
                                                "fullEnd": 1168,
                                                "start": 1165,
                                                "end": 1166,
                                                "fullWidth": 3,
                                                "width": 1,
                                                "text": "{",
                                                "value": "{",
                                                "valueText": "{",
                                                "hasTrailingTrivia": true,
                                                "hasTrailingNewLine": true,
                                                "trailingTrivia": [
                                                    {
                                                        "kind": "NewLineTrivia",
                                                        "text": "\r\n"
                                                    }
                                                ]
                                            },
                                            "statements": [
                                                {
                                                    "kind": "ExpressionStatement",
                                                    "fullStart": 1168,
                                                    "fullEnd": 1202,
                                                    "start": 1184,
                                                    "end": 1200,
                                                    "fullWidth": 34,
                                                    "width": 16,
                                                    "expression": {
                                                        "kind": "AssignmentExpression",
                                                        "fullStart": 1168,
                                                        "fullEnd": 1199,
                                                        "start": 1184,
                                                        "end": 1199,
                                                        "fullWidth": 31,
                                                        "width": 15,
                                                        "left": {
                                                            "kind": "IdentifierName",
                                                            "fullStart": 1168,
                                                            "fullEnd": 1193,
                                                            "start": 1184,
                                                            "end": 1192,
                                                            "fullWidth": 25,
                                                            "width": 8,
                                                            "text": "accessed",
                                                            "value": "accessed",
                                                            "valueText": "accessed",
                                                            "hasLeadingTrivia": true,
                                                            "hasTrailingTrivia": true,
                                                            "leadingTrivia": [
                                                                {
                                                                    "kind": "WhitespaceTrivia",
                                                                    "text": "                "
                                                                }
                                                            ],
                                                            "trailingTrivia": [
                                                                {
                                                                    "kind": "WhitespaceTrivia",
                                                                    "text": " "
                                                                }
                                                            ]
                                                        },
                                                        "operatorToken": {
                                                            "kind": "EqualsToken",
                                                            "fullStart": 1193,
                                                            "fullEnd": 1195,
                                                            "start": 1193,
                                                            "end": 1194,
                                                            "fullWidth": 2,
                                                            "width": 1,
                                                            "text": "=",
                                                            "value": "=",
                                                            "valueText": "=",
                                                            "hasTrailingTrivia": true,
                                                            "trailingTrivia": [
                                                                {
                                                                    "kind": "WhitespaceTrivia",
                                                                    "text": " "
                                                                }
                                                            ]
                                                        },
                                                        "right": {
                                                            "kind": "TrueKeyword",
                                                            "fullStart": 1195,
                                                            "fullEnd": 1199,
                                                            "start": 1195,
                                                            "end": 1199,
                                                            "fullWidth": 4,
                                                            "width": 4,
                                                            "text": "true",
                                                            "value": true,
                                                            "valueText": "true"
                                                        }
                                                    },
                                                    "semicolonToken": {
                                                        "kind": "SemicolonToken",
                                                        "fullStart": 1199,
                                                        "fullEnd": 1202,
                                                        "start": 1199,
                                                        "end": 1200,
                                                        "fullWidth": 3,
                                                        "width": 1,
                                                        "text": ";",
                                                        "value": ";",
                                                        "valueText": ";",
                                                        "hasTrailingTrivia": true,
                                                        "hasTrailingNewLine": true,
                                                        "trailingTrivia": [
                                                            {
                                                                "kind": "NewLineTrivia",
                                                                "text": "\r\n"
                                                            }
                                                        ]
                                                    }
                                                }
                                            ],
                                            "closeBraceToken": {
                                                "kind": "CloseBraceToken",
                                                "fullStart": 1202,
                                                "fullEnd": 1217,
                                                "start": 1214,
                                                "end": 1215,
                                                "fullWidth": 15,
                                                "width": 1,
                                                "text": "}",
                                                "value": "}",
                                                "valueText": "}",
                                                "hasLeadingTrivia": true,
                                                "hasTrailingTrivia": true,
                                                "hasTrailingNewLine": true,
                                                "leadingTrivia": [
                                                    {
                                                        "kind": "WhitespaceTrivia",
                                                        "text": "            "
                                                    }
                                                ],
                                                "trailingTrivia": [
                                                    {
                                                        "kind": "NewLineTrivia",
                                                        "text": "\r\n"
                                                    }
                                                ]
                                            }
                                        }
                                    }
                                ],
                                "closeBraceToken": {
                                    "kind": "CloseBraceToken",
                                    "fullStart": 1217,
                                    "fullEnd": 1228,
                                    "start": 1225,
                                    "end": 1226,
                                    "fullWidth": 11,
                                    "width": 1,
                                    "text": "}",
                                    "value": "}",
                                    "valueText": "}",
                                    "hasLeadingTrivia": true,
                                    "hasTrailingTrivia": true,
                                    "hasTrailingNewLine": true,
                                    "leadingTrivia": [
                                        {
                                            "kind": "WhitespaceTrivia",
                                            "text": "        "
                                        }
                                    ],
                                    "trailingTrivia": [
                                        {
                                            "kind": "NewLineTrivia",
                                            "text": "\r\n"
                                        }
                                    ]
                                }
                            }
                        },
                        {
                            "kind": "ReturnStatement",
                            "fullStart": 1228,
                            "fullEnd": 1255,
                            "start": 1236,
                            "end": 1253,
                            "fullWidth": 27,
                            "width": 17,
                            "returnKeyword": {
                                "kind": "ReturnKeyword",
                                "fullStart": 1228,
                                "fullEnd": 1243,
                                "start": 1236,
                                "end": 1242,
                                "fullWidth": 15,
                                "width": 6,
                                "text": "return",
                                "value": "return",
                                "valueText": "return",
                                "hasLeadingTrivia": true,
                                "hasTrailingTrivia": true,
                                "leadingTrivia": [
                                    {
                                        "kind": "WhitespaceTrivia",
                                        "text": "        "
                                    }
                                ],
                                "trailingTrivia": [
                                    {
                                        "kind": "WhitespaceTrivia",
                                        "text": " "
                                    }
                                ]
                            },
                            "expression": {
                                "kind": "LogicalNotExpression",
                                "fullStart": 1243,
                                "fullEnd": 1252,
                                "start": 1243,
                                "end": 1252,
                                "fullWidth": 9,
                                "width": 9,
                                "operatorToken": {
                                    "kind": "ExclamationToken",
                                    "fullStart": 1243,
                                    "fullEnd": 1244,
                                    "start": 1243,
                                    "end": 1244,
                                    "fullWidth": 1,
                                    "width": 1,
                                    "text": "!",
                                    "value": "!",
                                    "valueText": "!"
                                },
                                "operand": {
                                    "kind": "IdentifierName",
                                    "fullStart": 1244,
                                    "fullEnd": 1252,
                                    "start": 1244,
                                    "end": 1252,
                                    "fullWidth": 8,
                                    "width": 8,
                                    "text": "accessed",
                                    "value": "accessed",
                                    "valueText": "accessed"
                                }
                            },
                            "semicolonToken": {
                                "kind": "SemicolonToken",
                                "fullStart": 1252,
                                "fullEnd": 1255,
                                "start": 1252,
                                "end": 1253,
                                "fullWidth": 3,
                                "width": 1,
                                "text": ";",
                                "value": ";",
                                "valueText": ";",
                                "hasTrailingTrivia": true,
                                "hasTrailingNewLine": true,
                                "trailingTrivia": [
                                    {
                                        "kind": "NewLineTrivia",
                                        "text": "\r\n"
                                    }
                                ]
                            }
                        }
                    ],
                    "closeBraceToken": {
                        "kind": "CloseBraceToken",
                        "fullStart": 1255,
                        "fullEnd": 1262,
                        "start": 1259,
                        "end": 1260,
                        "fullWidth": 7,
                        "width": 1,
                        "text": "}",
                        "value": "}",
                        "valueText": "}",
                        "hasLeadingTrivia": true,
                        "hasTrailingTrivia": true,
                        "hasTrailingNewLine": true,
                        "leadingTrivia": [
                            {
                                "kind": "WhitespaceTrivia",
                                "text": "    "
                            }
                        ],
                        "trailingTrivia": [
                            {
                                "kind": "NewLineTrivia",
                                "text": "\r\n"
                            }
                        ]
                    }
                }
            },
            {
                "kind": "ExpressionStatement",
                "fullStart": 1262,
                "fullEnd": 1286,
                "start": 1262,
                "end": 1284,
                "fullWidth": 24,
                "width": 22,
                "expression": {
                    "kind": "InvocationExpression",
                    "fullStart": 1262,
                    "fullEnd": 1283,
                    "start": 1262,
                    "end": 1283,
                    "fullWidth": 21,
                    "width": 21,
                    "expression": {
                        "kind": "IdentifierName",
                        "fullStart": 1262,
                        "fullEnd": 1273,
                        "start": 1262,
                        "end": 1273,
                        "fullWidth": 11,
                        "width": 11,
                        "text": "runTestCase",
                        "value": "runTestCase",
                        "valueText": "runTestCase"
                    },
                    "argumentList": {
                        "kind": "ArgumentList",
                        "fullStart": 1273,
                        "fullEnd": 1283,
                        "start": 1273,
                        "end": 1283,
                        "fullWidth": 10,
                        "width": 10,
                        "openParenToken": {
                            "kind": "OpenParenToken",
                            "fullStart": 1273,
                            "fullEnd": 1274,
                            "start": 1273,
                            "end": 1274,
                            "fullWidth": 1,
                            "width": 1,
                            "text": "(",
                            "value": "(",
                            "valueText": "("
                        },
                        "arguments": [
                            {
                                "kind": "IdentifierName",
                                "fullStart": 1274,
                                "fullEnd": 1282,
                                "start": 1274,
                                "end": 1282,
                                "fullWidth": 8,
                                "width": 8,
                                "text": "testcase",
                                "value": "testcase",
                                "valueText": "testcase"
                            }
                        ],
                        "closeParenToken": {
                            "kind": "CloseParenToken",
                            "fullStart": 1282,
                            "fullEnd": 1283,
                            "start": 1282,
                            "end": 1283,
                            "fullWidth": 1,
                            "width": 1,
                            "text": ")",
                            "value": ")",
                            "valueText": ")"
                        }
                    }
                },
                "semicolonToken": {
                    "kind": "SemicolonToken",
                    "fullStart": 1283,
                    "fullEnd": 1286,
                    "start": 1283,
                    "end": 1284,
                    "fullWidth": 3,
                    "width": 1,
                    "text": ";",
                    "value": ";",
                    "valueText": ";",
                    "hasTrailingTrivia": true,
                    "hasTrailingNewLine": true,
                    "trailingTrivia": [
                        {
                            "kind": "NewLineTrivia",
                            "text": "\r\n"
                        }
                    ]
                }
            }
        ],
        "endOfFileToken": {
            "kind": "EndOfFileToken",
            "fullStart": 1286,
            "fullEnd": 1286,
            "start": 1286,
            "end": 1286,
            "fullWidth": 0,
            "width": 0,
            "text": ""
        }
    },
    "lineMap": {
        "lineStarts": [
            0,
            67,
            152,
            232,
            308,
            380,
            385,
            440,
            603,
            608,
            610,
            612,
            635,
            637,
            660,
            691,
            714,
            744,
            756,
            758,
            794,
            826,
            860,
            862,
            918,
            950,
            981,
            996,
            1009,
            1011,
            1051,
            1078,
            1091,
            1128,
            1168,
            1202,
            1217,
            1228,
            1255,
            1262,
            1286
        ],
        "length": 1286
    }
}<|MERGE_RESOLUTION|>--- conflicted
+++ resolved
@@ -252,12 +252,8 @@
                                         "start": 649,
                                         "end": 657,
                                         "fullWidth": 8,
-<<<<<<< HEAD
                                         "width": 8,
-                                        "identifier": {
-=======
                                         "propertyName": {
->>>>>>> 85e84683
                                             "kind": "IdentifierName",
                                             "fullStart": 649,
                                             "fullEnd": 653,
@@ -413,12 +409,8 @@
                                         "start": 672,
                                         "end": 688,
                                         "fullWidth": 16,
-<<<<<<< HEAD
                                         "width": 16,
-                                        "identifier": {
-=======
                                         "propertyName": {
->>>>>>> 85e84683
                                             "kind": "IdentifierName",
                                             "fullStart": 672,
                                             "fullEnd": 681,
@@ -552,12 +544,8 @@
                                         "start": 703,
                                         "end": 753,
                                         "fullWidth": 50,
-<<<<<<< HEAD
                                         "width": 50,
-                                        "identifier": {
-=======
                                         "propertyName": {
->>>>>>> 85e84683
                                             "kind": "IdentifierName",
                                             "fullStart": 703,
                                             "fullEnd": 709,
@@ -801,12 +789,8 @@
                                         "start": 770,
                                         "end": 791,
                                         "fullWidth": 21,
-<<<<<<< HEAD
                                         "width": 21,
-                                        "identifier": {
-=======
                                         "propertyName": {
->>>>>>> 85e84683
                                             "kind": "IdentifierName",
                                             "fullStart": 770,
                                             "fullEnd": 774,
@@ -1175,12 +1159,8 @@
                                         "start": 838,
                                         "end": 857,
                                         "fullWidth": 19,
-<<<<<<< HEAD
                                         "width": 19,
-                                        "identifier": {
-=======
                                         "propertyName": {
->>>>>>> 85e84683
                                             "kind": "IdentifierName",
                                             "fullStart": 838,
                                             "fullEnd": 846,
@@ -2181,12 +2161,8 @@
                                         "start": 1108,
                                         "end": 1116,
                                         "fullWidth": 9,
-<<<<<<< HEAD
                                         "width": 8,
-                                        "identifier": {
-=======
                                         "propertyName": {
->>>>>>> 85e84683
                                             "kind": "IdentifierName",
                                             "fullStart": 1108,
                                             "fullEnd": 1117,
