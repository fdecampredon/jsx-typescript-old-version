--- conflicted
+++ resolved
@@ -524,11 +524,8 @@
                                                                 "start": 684,
                                                                 "end": 685,
                                                                 "fullWidth": 1,
-<<<<<<< HEAD
                                                                 "width": 1,
-=======
                                                                 "modifiers": [],
->>>>>>> e3c38734
                                                                 "identifier": {
                                                                     "kind": "IdentifierName",
                                                                     "fullStart": 684,
@@ -568,11 +565,8 @@
                                                                 "start": 687,
                                                                 "end": 688,
                                                                 "fullWidth": 1,
-<<<<<<< HEAD
                                                                 "width": 1,
-=======
                                                                 "modifiers": [],
->>>>>>> e3c38734
                                                                 "identifier": {
                                                                     "kind": "IdentifierName",
                                                                     "fullStart": 687,
