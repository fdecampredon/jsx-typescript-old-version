{
    "isDeclaration": false,
    "languageVersion": "EcmaScript5",
    "parseOptions": {
        "allowAutomaticSemicolonInsertion": true
    },
    "sourceUnit": {
        "kind": "SourceUnit",
        "fullStart": 0,
        "fullEnd": 1754,
        "start": 604,
        "end": 1754,
        "fullWidth": 1754,
        "width": 1150,
        "isIncrementallyUnusable": true,
        "moduleElements": [
            {
                "kind": "FunctionDeclaration",
                "fullStart": 0,
                "fullEnd": 1730,
                "start": 604,
                "end": 1728,
                "fullWidth": 1730,
                "width": 1124,
                "isIncrementallyUnusable": true,
                "modifiers": [],
                "functionKeyword": {
                    "kind": "FunctionKeyword",
                    "fullStart": 0,
                    "fullEnd": 613,
                    "start": 604,
                    "end": 612,
                    "fullWidth": 613,
                    "width": 8,
                    "text": "function",
                    "value": "function",
                    "valueText": "function",
                    "hasLeadingTrivia": true,
                    "hasLeadingComment": true,
                    "hasLeadingNewLine": true,
                    "hasTrailingTrivia": true,
                    "leadingTrivia": [
                        {
                            "kind": "SingleLineCommentTrivia",
                            "text": "/// Copyright (c) 2012 Ecma International.  All rights reserved. "
                        },
                        {
                            "kind": "NewLineTrivia",
                            "text": "\r\n"
                        },
                        {
                            "kind": "SingleLineCommentTrivia",
                            "text": "/// Ecma International makes this code available under the terms and conditions set"
                        },
                        {
                            "kind": "NewLineTrivia",
                            "text": "\r\n"
                        },
                        {
                            "kind": "SingleLineCommentTrivia",
                            "text": "/// forth on http://hg.ecmascript.org/tests/test262/raw-file/tip/LICENSE (the "
                        },
                        {
                            "kind": "NewLineTrivia",
                            "text": "\r\n"
                        },
                        {
                            "kind": "SingleLineCommentTrivia",
                            "text": "/// \"Use Terms\").   Any redistribution of this code must retain the above "
                        },
                        {
                            "kind": "NewLineTrivia",
                            "text": "\r\n"
                        },
                        {
                            "kind": "SingleLineCommentTrivia",
                            "text": "/// copyright and this notice and otherwise comply with the Use Terms."
                        },
                        {
                            "kind": "NewLineTrivia",
                            "text": "\r\n"
                        },
                        {
                            "kind": "MultiLineCommentTrivia",
                            "text": "/**\r\n * @path ch15/15.2/15.2.3/15.2.3.7/15.2.3.7-6-a-67.js\r\n * @description Object.defineProperties throws TypeError when P is accessor property and P.configurable is false, desc is data property (8.12.9 step 9.a)\r\n */"
                        },
                        {
                            "kind": "NewLineTrivia",
                            "text": "\r\n"
                        },
                        {
                            "kind": "NewLineTrivia",
                            "text": "\r\n"
                        },
                        {
                            "kind": "NewLineTrivia",
                            "text": "\r\n"
                        }
                    ],
                    "trailingTrivia": [
                        {
                            "kind": "WhitespaceTrivia",
                            "text": " "
                        }
                    ]
                },
                "identifier": {
                    "kind": "IdentifierName",
                    "fullStart": 613,
                    "fullEnd": 621,
                    "start": 613,
                    "end": 621,
                    "fullWidth": 8,
                    "width": 8,
                    "text": "testcase",
                    "value": "testcase",
                    "valueText": "testcase"
                },
                "callSignature": {
                    "kind": "CallSignature",
                    "fullStart": 621,
                    "fullEnd": 624,
                    "start": 621,
                    "end": 623,
                    "fullWidth": 3,
                    "width": 2,
                    "parameterList": {
                        "kind": "ParameterList",
                        "fullStart": 621,
                        "fullEnd": 624,
                        "start": 621,
                        "end": 623,
                        "fullWidth": 3,
                        "width": 2,
                        "openParenToken": {
                            "kind": "OpenParenToken",
                            "fullStart": 621,
                            "fullEnd": 622,
                            "start": 621,
                            "end": 622,
                            "fullWidth": 1,
                            "width": 1,
                            "text": "(",
                            "value": "(",
                            "valueText": "("
                        },
                        "parameters": [],
                        "closeParenToken": {
                            "kind": "CloseParenToken",
                            "fullStart": 622,
                            "fullEnd": 624,
                            "start": 622,
                            "end": 623,
                            "fullWidth": 2,
                            "width": 1,
                            "text": ")",
                            "value": ")",
                            "valueText": ")",
                            "hasTrailingTrivia": true,
                            "trailingTrivia": [
                                {
                                    "kind": "WhitespaceTrivia",
                                    "text": " "
                                }
                            ]
                        }
                    }
                },
                "block": {
                    "kind": "Block",
                    "fullStart": 624,
                    "fullEnd": 1730,
                    "start": 624,
                    "end": 1728,
                    "fullWidth": 1106,
                    "width": 1104,
                    "isIncrementallyUnusable": true,
                    "openBraceToken": {
                        "kind": "OpenBraceToken",
                        "fullStart": 624,
                        "fullEnd": 627,
                        "start": 624,
                        "end": 625,
                        "fullWidth": 3,
                        "width": 1,
                        "text": "{",
                        "value": "{",
                        "valueText": "{",
                        "hasTrailingTrivia": true,
                        "hasTrailingNewLine": true,
                        "trailingTrivia": [
                            {
                                "kind": "NewLineTrivia",
                                "text": "\r\n"
                            }
                        ]
                    },
                    "statements": [
                        {
                            "kind": "VariableStatement",
                            "fullStart": 627,
                            "fullEnd": 652,
                            "start": 637,
                            "end": 650,
                            "fullWidth": 25,
                            "width": 13,
                            "modifiers": [],
                            "variableDeclaration": {
                                "kind": "VariableDeclaration",
                                "fullStart": 627,
                                "fullEnd": 649,
                                "start": 637,
                                "end": 649,
                                "fullWidth": 22,
                                "width": 12,
                                "varKeyword": {
                                    "kind": "VarKeyword",
                                    "fullStart": 627,
                                    "fullEnd": 641,
                                    "start": 637,
                                    "end": 640,
                                    "fullWidth": 14,
                                    "width": 3,
                                    "text": "var",
                                    "value": "var",
                                    "valueText": "var",
                                    "hasLeadingTrivia": true,
                                    "hasLeadingNewLine": true,
                                    "hasTrailingTrivia": true,
                                    "leadingTrivia": [
                                        {
                                            "kind": "NewLineTrivia",
                                            "text": "\r\n"
                                        },
                                        {
                                            "kind": "WhitespaceTrivia",
                                            "text": "        "
                                        }
                                    ],
                                    "trailingTrivia": [
                                        {
                                            "kind": "WhitespaceTrivia",
                                            "text": " "
                                        }
                                    ]
                                },
                                "variableDeclarators": [
                                    {
                                        "kind": "VariableDeclarator",
                                        "fullStart": 641,
                                        "fullEnd": 649,
                                        "start": 641,
                                        "end": 649,
                                        "fullWidth": 8,
<<<<<<< HEAD
                                        "width": 8,
                                        "identifier": {
=======
                                        "propertyName": {
>>>>>>> 85e84683
                                            "kind": "IdentifierName",
                                            "fullStart": 641,
                                            "fullEnd": 645,
                                            "start": 641,
                                            "end": 644,
                                            "fullWidth": 4,
                                            "width": 3,
                                            "text": "obj",
                                            "value": "obj",
                                            "valueText": "obj",
                                            "hasTrailingTrivia": true,
                                            "trailingTrivia": [
                                                {
                                                    "kind": "WhitespaceTrivia",
                                                    "text": " "
                                                }
                                            ]
                                        },
                                        "equalsValueClause": {
                                            "kind": "EqualsValueClause",
                                            "fullStart": 645,
                                            "fullEnd": 649,
                                            "start": 645,
                                            "end": 649,
                                            "fullWidth": 4,
                                            "width": 4,
                                            "equalsToken": {
                                                "kind": "EqualsToken",
                                                "fullStart": 645,
                                                "fullEnd": 647,
                                                "start": 645,
                                                "end": 646,
                                                "fullWidth": 2,
                                                "width": 1,
                                                "text": "=",
                                                "value": "=",
                                                "valueText": "=",
                                                "hasTrailingTrivia": true,
                                                "trailingTrivia": [
                                                    {
                                                        "kind": "WhitespaceTrivia",
                                                        "text": " "
                                                    }
                                                ]
                                            },
                                            "value": {
                                                "kind": "ObjectLiteralExpression",
                                                "fullStart": 647,
                                                "fullEnd": 649,
                                                "start": 647,
                                                "end": 649,
                                                "fullWidth": 2,
                                                "width": 2,
                                                "openBraceToken": {
                                                    "kind": "OpenBraceToken",
                                                    "fullStart": 647,
                                                    "fullEnd": 648,
                                                    "start": 647,
                                                    "end": 648,
                                                    "fullWidth": 1,
                                                    "width": 1,
                                                    "text": "{",
                                                    "value": "{",
                                                    "valueText": "{"
                                                },
                                                "propertyAssignments": [],
                                                "closeBraceToken": {
                                                    "kind": "CloseBraceToken",
                                                    "fullStart": 648,
                                                    "fullEnd": 649,
                                                    "start": 648,
                                                    "end": 649,
                                                    "fullWidth": 1,
                                                    "width": 1,
                                                    "text": "}",
                                                    "value": "}",
                                                    "valueText": "}"
                                                }
                                            }
                                        }
                                    }
                                ]
                            },
                            "semicolonToken": {
                                "kind": "SemicolonToken",
                                "fullStart": 649,
                                "fullEnd": 652,
                                "start": 649,
                                "end": 650,
                                "fullWidth": 3,
                                "width": 1,
                                "text": ";",
                                "value": ";",
                                "valueText": ";",
                                "hasTrailingTrivia": true,
                                "hasTrailingNewLine": true,
                                "trailingTrivia": [
                                    {
                                        "kind": "NewLineTrivia",
                                        "text": "\r\n"
                                    }
                                ]
                            }
                        },
                        {
                            "kind": "FunctionDeclaration",
                            "fullStart": 652,
                            "fullEnd": 720,
                            "start": 662,
                            "end": 718,
                            "fullWidth": 68,
                            "width": 56,
                            "modifiers": [],
                            "functionKeyword": {
                                "kind": "FunctionKeyword",
                                "fullStart": 652,
                                "fullEnd": 671,
                                "start": 662,
                                "end": 670,
                                "fullWidth": 19,
                                "width": 8,
                                "text": "function",
                                "value": "function",
                                "valueText": "function",
                                "hasLeadingTrivia": true,
                                "hasLeadingNewLine": true,
                                "hasTrailingTrivia": true,
                                "leadingTrivia": [
                                    {
                                        "kind": "NewLineTrivia",
                                        "text": "\r\n"
                                    },
                                    {
                                        "kind": "WhitespaceTrivia",
                                        "text": "        "
                                    }
                                ],
                                "trailingTrivia": [
                                    {
                                        "kind": "WhitespaceTrivia",
                                        "text": " "
                                    }
                                ]
                            },
                            "identifier": {
                                "kind": "IdentifierName",
                                "fullStart": 671,
                                "fullEnd": 679,
                                "start": 671,
                                "end": 679,
                                "fullWidth": 8,
                                "width": 8,
                                "text": "get_Func",
                                "value": "get_Func",
                                "valueText": "get_Func"
                            },
                            "callSignature": {
                                "kind": "CallSignature",
                                "fullStart": 679,
                                "fullEnd": 682,
                                "start": 679,
                                "end": 681,
                                "fullWidth": 3,
                                "width": 2,
                                "parameterList": {
                                    "kind": "ParameterList",
                                    "fullStart": 679,
                                    "fullEnd": 682,
                                    "start": 679,
                                    "end": 681,
                                    "fullWidth": 3,
                                    "width": 2,
                                    "openParenToken": {
                                        "kind": "OpenParenToken",
                                        "fullStart": 679,
                                        "fullEnd": 680,
                                        "start": 679,
                                        "end": 680,
                                        "fullWidth": 1,
                                        "width": 1,
                                        "text": "(",
                                        "value": "(",
                                        "valueText": "("
                                    },
                                    "parameters": [],
                                    "closeParenToken": {
                                        "kind": "CloseParenToken",
                                        "fullStart": 680,
                                        "fullEnd": 682,
                                        "start": 680,
                                        "end": 681,
                                        "fullWidth": 2,
                                        "width": 1,
                                        "text": ")",
                                        "value": ")",
                                        "valueText": ")",
                                        "hasTrailingTrivia": true,
                                        "trailingTrivia": [
                                            {
                                                "kind": "WhitespaceTrivia",
                                                "text": " "
                                            }
                                        ]
                                    }
                                }
                            },
                            "block": {
                                "kind": "Block",
                                "fullStart": 682,
                                "fullEnd": 720,
                                "start": 682,
                                "end": 718,
                                "fullWidth": 38,
                                "width": 36,
                                "openBraceToken": {
                                    "kind": "OpenBraceToken",
                                    "fullStart": 682,
                                    "fullEnd": 685,
                                    "start": 682,
                                    "end": 683,
                                    "fullWidth": 3,
                                    "width": 1,
                                    "text": "{",
                                    "value": "{",
                                    "valueText": "{",
                                    "hasTrailingTrivia": true,
                                    "hasTrailingNewLine": true,
                                    "trailingTrivia": [
                                        {
                                            "kind": "NewLineTrivia",
                                            "text": "\r\n"
                                        }
                                    ]
                                },
                                "statements": [
                                    {
                                        "kind": "ReturnStatement",
                                        "fullStart": 685,
                                        "fullEnd": 709,
                                        "start": 697,
                                        "end": 707,
                                        "fullWidth": 24,
                                        "width": 10,
                                        "returnKeyword": {
                                            "kind": "ReturnKeyword",
                                            "fullStart": 685,
                                            "fullEnd": 704,
                                            "start": 697,
                                            "end": 703,
                                            "fullWidth": 19,
                                            "width": 6,
                                            "text": "return",
                                            "value": "return",
                                            "valueText": "return",
                                            "hasLeadingTrivia": true,
                                            "hasTrailingTrivia": true,
                                            "leadingTrivia": [
                                                {
                                                    "kind": "WhitespaceTrivia",
                                                    "text": "            "
                                                }
                                            ],
                                            "trailingTrivia": [
                                                {
                                                    "kind": "WhitespaceTrivia",
                                                    "text": " "
                                                }
                                            ]
                                        },
                                        "expression": {
                                            "kind": "NumericLiteral",
                                            "fullStart": 704,
                                            "fullEnd": 706,
                                            "start": 704,
                                            "end": 706,
                                            "fullWidth": 2,
                                            "width": 2,
                                            "text": "10",
                                            "value": 10,
                                            "valueText": "10"
                                        },
                                        "semicolonToken": {
                                            "kind": "SemicolonToken",
                                            "fullStart": 706,
                                            "fullEnd": 709,
                                            "start": 706,
                                            "end": 707,
                                            "fullWidth": 3,
                                            "width": 1,
                                            "text": ";",
                                            "value": ";",
                                            "valueText": ";",
                                            "hasTrailingTrivia": true,
                                            "hasTrailingNewLine": true,
                                            "trailingTrivia": [
                                                {
                                                    "kind": "NewLineTrivia",
                                                    "text": "\r\n"
                                                }
                                            ]
                                        }
                                    }
                                ],
                                "closeBraceToken": {
                                    "kind": "CloseBraceToken",
                                    "fullStart": 709,
                                    "fullEnd": 720,
                                    "start": 717,
                                    "end": 718,
                                    "fullWidth": 11,
                                    "width": 1,
                                    "text": "}",
                                    "value": "}",
                                    "valueText": "}",
                                    "hasLeadingTrivia": true,
                                    "hasTrailingTrivia": true,
                                    "hasTrailingNewLine": true,
                                    "leadingTrivia": [
                                        {
                                            "kind": "WhitespaceTrivia",
                                            "text": "        "
                                        }
                                    ],
                                    "trailingTrivia": [
                                        {
                                            "kind": "NewLineTrivia",
                                            "text": "\r\n"
                                        }
                                    ]
                                }
                            }
                        },
                        {
                            "kind": "ExpressionStatement",
                            "fullStart": 720,
                            "fullEnd": 841,
                            "start": 730,
                            "end": 839,
                            "fullWidth": 121,
                            "width": 109,
                            "isIncrementallyUnusable": true,
                            "expression": {
                                "kind": "InvocationExpression",
                                "fullStart": 720,
                                "fullEnd": 838,
                                "start": 730,
                                "end": 838,
                                "fullWidth": 118,
                                "width": 108,
                                "isIncrementallyUnusable": true,
                                "expression": {
                                    "kind": "MemberAccessExpression",
                                    "fullStart": 720,
                                    "fullEnd": 751,
                                    "start": 730,
                                    "end": 751,
                                    "fullWidth": 31,
                                    "width": 21,
                                    "expression": {
                                        "kind": "IdentifierName",
                                        "fullStart": 720,
                                        "fullEnd": 736,
                                        "start": 730,
                                        "end": 736,
                                        "fullWidth": 16,
                                        "width": 6,
                                        "text": "Object",
                                        "value": "Object",
                                        "valueText": "Object",
                                        "hasLeadingTrivia": true,
                                        "hasLeadingNewLine": true,
                                        "leadingTrivia": [
                                            {
                                                "kind": "NewLineTrivia",
                                                "text": "\r\n"
                                            },
                                            {
                                                "kind": "WhitespaceTrivia",
                                                "text": "        "
                                            }
                                        ]
                                    },
                                    "dotToken": {
                                        "kind": "DotToken",
                                        "fullStart": 736,
                                        "fullEnd": 737,
                                        "start": 736,
                                        "end": 737,
                                        "fullWidth": 1,
                                        "width": 1,
                                        "text": ".",
                                        "value": ".",
                                        "valueText": "."
                                    },
                                    "name": {
                                        "kind": "IdentifierName",
                                        "fullStart": 737,
                                        "fullEnd": 751,
                                        "start": 737,
                                        "end": 751,
                                        "fullWidth": 14,
                                        "width": 14,
                                        "text": "defineProperty",
                                        "value": "defineProperty",
                                        "valueText": "defineProperty"
                                    }
                                },
                                "argumentList": {
                                    "kind": "ArgumentList",
                                    "fullStart": 751,
                                    "fullEnd": 838,
                                    "start": 751,
                                    "end": 838,
                                    "fullWidth": 87,
                                    "width": 87,
                                    "isIncrementallyUnusable": true,
                                    "openParenToken": {
                                        "kind": "OpenParenToken",
                                        "fullStart": 751,
                                        "fullEnd": 752,
                                        "start": 751,
                                        "end": 752,
                                        "fullWidth": 1,
                                        "width": 1,
                                        "text": "(",
                                        "value": "(",
                                        "valueText": "("
                                    },
                                    "arguments": [
                                        {
                                            "kind": "IdentifierName",
                                            "fullStart": 752,
                                            "fullEnd": 755,
                                            "start": 752,
                                            "end": 755,
                                            "fullWidth": 3,
                                            "width": 3,
                                            "text": "obj",
                                            "value": "obj",
                                            "valueText": "obj"
                                        },
                                        {
                                            "kind": "CommaToken",
                                            "fullStart": 755,
                                            "fullEnd": 757,
                                            "start": 755,
                                            "end": 756,
                                            "fullWidth": 2,
                                            "width": 1,
                                            "text": ",",
                                            "value": ",",
                                            "valueText": ",",
                                            "hasTrailingTrivia": true,
                                            "trailingTrivia": [
                                                {
                                                    "kind": "WhitespaceTrivia",
                                                    "text": " "
                                                }
                                            ]
                                        },
                                        {
                                            "kind": "StringLiteral",
                                            "fullStart": 757,
                                            "fullEnd": 762,
                                            "start": 757,
                                            "end": 762,
                                            "fullWidth": 5,
                                            "width": 5,
                                            "text": "\"foo\"",
                                            "value": "foo",
                                            "valueText": "foo"
                                        },
                                        {
                                            "kind": "CommaToken",
                                            "fullStart": 762,
                                            "fullEnd": 764,
                                            "start": 762,
                                            "end": 763,
                                            "fullWidth": 2,
                                            "width": 1,
                                            "text": ",",
                                            "value": ",",
                                            "valueText": ",",
                                            "hasTrailingTrivia": true,
                                            "trailingTrivia": [
                                                {
                                                    "kind": "WhitespaceTrivia",
                                                    "text": " "
                                                }
                                            ]
                                        },
                                        {
                                            "kind": "ObjectLiteralExpression",
                                            "fullStart": 764,
                                            "fullEnd": 837,
                                            "start": 764,
                                            "end": 837,
                                            "fullWidth": 73,
                                            "width": 73,
                                            "isIncrementallyUnusable": true,
                                            "openBraceToken": {
                                                "kind": "OpenBraceToken",
                                                "fullStart": 764,
                                                "fullEnd": 767,
                                                "start": 764,
                                                "end": 765,
                                                "fullWidth": 3,
                                                "width": 1,
                                                "text": "{",
                                                "value": "{",
                                                "valueText": "{",
                                                "hasTrailingTrivia": true,
                                                "hasTrailingNewLine": true,
                                                "trailingTrivia": [
                                                    {
                                                        "kind": "NewLineTrivia",
                                                        "text": "\r\n"
                                                    }
                                                ]
                                            },
                                            "propertyAssignments": [
                                                {
                                                    "kind": "SimplePropertyAssignment",
                                                    "fullStart": 767,
                                                    "fullEnd": 792,
                                                    "start": 779,
                                                    "end": 792,
                                                    "fullWidth": 25,
                                                    "width": 13,
                                                    "isIncrementallyUnusable": true,
                                                    "propertyName": {
                                                        "kind": "IdentifierName",
                                                        "fullStart": 767,
                                                        "fullEnd": 782,
                                                        "start": 779,
                                                        "end": 782,
                                                        "fullWidth": 15,
                                                        "width": 3,
                                                        "text": "get",
                                                        "value": "get",
                                                        "valueText": "get",
                                                        "hasLeadingTrivia": true,
                                                        "leadingTrivia": [
                                                            {
                                                                "kind": "WhitespaceTrivia",
                                                                "text": "            "
                                                            }
                                                        ]
                                                    },
                                                    "colonToken": {
                                                        "kind": "ColonToken",
                                                        "fullStart": 782,
                                                        "fullEnd": 784,
                                                        "start": 782,
                                                        "end": 783,
                                                        "fullWidth": 2,
                                                        "width": 1,
                                                        "text": ":",
                                                        "value": ":",
                                                        "valueText": ":",
                                                        "hasTrailingTrivia": true,
                                                        "trailingTrivia": [
                                                            {
                                                                "kind": "WhitespaceTrivia",
                                                                "text": " "
                                                            }
                                                        ]
                                                    },
                                                    "expression": {
                                                        "kind": "IdentifierName",
                                                        "fullStart": 784,
                                                        "fullEnd": 792,
                                                        "start": 784,
                                                        "end": 792,
                                                        "fullWidth": 8,
                                                        "width": 8,
                                                        "text": "get_Func",
                                                        "value": "get_Func",
                                                        "valueText": "get_Func"
                                                    }
                                                },
                                                {
                                                    "kind": "CommaToken",
                                                    "fullStart": 792,
                                                    "fullEnd": 795,
                                                    "start": 792,
                                                    "end": 793,
                                                    "fullWidth": 3,
                                                    "width": 1,
                                                    "text": ",",
                                                    "value": ",",
                                                    "valueText": ",",
                                                    "hasTrailingTrivia": true,
                                                    "hasTrailingNewLine": true,
                                                    "trailingTrivia": [
                                                        {
                                                            "kind": "NewLineTrivia",
                                                            "text": "\r\n"
                                                        }
                                                    ]
                                                },
                                                {
                                                    "kind": "SimplePropertyAssignment",
                                                    "fullStart": 795,
                                                    "fullEnd": 828,
                                                    "start": 807,
                                                    "end": 826,
                                                    "fullWidth": 33,
                                                    "width": 19,
                                                    "propertyName": {
                                                        "kind": "IdentifierName",
                                                        "fullStart": 795,
                                                        "fullEnd": 819,
                                                        "start": 807,
                                                        "end": 819,
                                                        "fullWidth": 24,
                                                        "width": 12,
                                                        "text": "configurable",
                                                        "value": "configurable",
                                                        "valueText": "configurable",
                                                        "hasLeadingTrivia": true,
                                                        "leadingTrivia": [
                                                            {
                                                                "kind": "WhitespaceTrivia",
                                                                "text": "            "
                                                            }
                                                        ]
                                                    },
                                                    "colonToken": {
                                                        "kind": "ColonToken",
                                                        "fullStart": 819,
                                                        "fullEnd": 821,
                                                        "start": 819,
                                                        "end": 820,
                                                        "fullWidth": 2,
                                                        "width": 1,
                                                        "text": ":",
                                                        "value": ":",
                                                        "valueText": ":",
                                                        "hasTrailingTrivia": true,
                                                        "trailingTrivia": [
                                                            {
                                                                "kind": "WhitespaceTrivia",
                                                                "text": " "
                                                            }
                                                        ]
                                                    },
                                                    "expression": {
                                                        "kind": "FalseKeyword",
                                                        "fullStart": 821,
                                                        "fullEnd": 828,
                                                        "start": 821,
                                                        "end": 826,
                                                        "fullWidth": 7,
                                                        "width": 5,
                                                        "text": "false",
                                                        "value": false,
                                                        "valueText": "false",
                                                        "hasTrailingTrivia": true,
                                                        "hasTrailingNewLine": true,
                                                        "trailingTrivia": [
                                                            {
                                                                "kind": "NewLineTrivia",
                                                                "text": "\r\n"
                                                            }
                                                        ]
                                                    }
                                                }
                                            ],
                                            "closeBraceToken": {
                                                "kind": "CloseBraceToken",
                                                "fullStart": 828,
                                                "fullEnd": 837,
                                                "start": 836,
                                                "end": 837,
                                                "fullWidth": 9,
                                                "width": 1,
                                                "text": "}",
                                                "value": "}",
                                                "valueText": "}",
                                                "hasLeadingTrivia": true,
                                                "leadingTrivia": [
                                                    {
                                                        "kind": "WhitespaceTrivia",
                                                        "text": "        "
                                                    }
                                                ]
                                            }
                                        }
                                    ],
                                    "closeParenToken": {
                                        "kind": "CloseParenToken",
                                        "fullStart": 837,
                                        "fullEnd": 838,
                                        "start": 837,
                                        "end": 838,
                                        "fullWidth": 1,
                                        "width": 1,
                                        "text": ")",
                                        "value": ")",
                                        "valueText": ")"
                                    }
                                }
                            },
                            "semicolonToken": {
                                "kind": "SemicolonToken",
                                "fullStart": 838,
                                "fullEnd": 841,
                                "start": 838,
                                "end": 839,
                                "fullWidth": 3,
                                "width": 1,
                                "text": ";",
                                "value": ";",
                                "valueText": ";",
                                "hasTrailingTrivia": true,
                                "hasTrailingNewLine": true,
                                "trailingTrivia": [
                                    {
                                        "kind": "NewLineTrivia",
                                        "text": "\r\n"
                                    }
                                ]
                            }
                        },
                        {
                            "kind": "TryStatement",
                            "fullStart": 841,
                            "fullEnd": 1723,
                            "start": 851,
                            "end": 1721,
                            "fullWidth": 882,
                            "width": 870,
                            "isIncrementallyUnusable": true,
                            "tryKeyword": {
                                "kind": "TryKeyword",
                                "fullStart": 841,
                                "fullEnd": 855,
                                "start": 851,
                                "end": 854,
                                "fullWidth": 14,
                                "width": 3,
                                "text": "try",
                                "value": "try",
                                "valueText": "try",
                                "hasLeadingTrivia": true,
                                "hasLeadingNewLine": true,
                                "hasTrailingTrivia": true,
                                "leadingTrivia": [
                                    {
                                        "kind": "NewLineTrivia",
                                        "text": "\r\n"
                                    },
                                    {
                                        "kind": "WhitespaceTrivia",
                                        "text": "        "
                                    }
                                ],
                                "trailingTrivia": [
                                    {
                                        "kind": "WhitespaceTrivia",
                                        "text": " "
                                    }
                                ]
                            },
                            "block": {
                                "kind": "Block",
                                "fullStart": 855,
                                "fullEnd": 1030,
                                "start": 855,
                                "end": 1029,
                                "fullWidth": 175,
                                "width": 174,
                                "openBraceToken": {
                                    "kind": "OpenBraceToken",
                                    "fullStart": 855,
                                    "fullEnd": 858,
                                    "start": 855,
                                    "end": 856,
                                    "fullWidth": 3,
                                    "width": 1,
                                    "text": "{",
                                    "value": "{",
                                    "valueText": "{",
                                    "hasTrailingTrivia": true,
                                    "hasTrailingNewLine": true,
                                    "trailingTrivia": [
                                        {
                                            "kind": "NewLineTrivia",
                                            "text": "\r\n"
                                        }
                                    ]
                                },
                                "statements": [
                                    {
                                        "kind": "ExpressionStatement",
                                        "fullStart": 858,
                                        "fullEnd": 993,
                                        "start": 870,
                                        "end": 991,
                                        "fullWidth": 135,
                                        "width": 121,
                                        "expression": {
                                            "kind": "InvocationExpression",
                                            "fullStart": 858,
                                            "fullEnd": 990,
                                            "start": 870,
                                            "end": 990,
                                            "fullWidth": 132,
                                            "width": 120,
                                            "expression": {
                                                "kind": "MemberAccessExpression",
                                                "fullStart": 858,
                                                "fullEnd": 893,
                                                "start": 870,
                                                "end": 893,
                                                "fullWidth": 35,
                                                "width": 23,
                                                "expression": {
                                                    "kind": "IdentifierName",
                                                    "fullStart": 858,
                                                    "fullEnd": 876,
                                                    "start": 870,
                                                    "end": 876,
                                                    "fullWidth": 18,
                                                    "width": 6,
                                                    "text": "Object",
                                                    "value": "Object",
                                                    "valueText": "Object",
                                                    "hasLeadingTrivia": true,
                                                    "leadingTrivia": [
                                                        {
                                                            "kind": "WhitespaceTrivia",
                                                            "text": "            "
                                                        }
                                                    ]
                                                },
                                                "dotToken": {
                                                    "kind": "DotToken",
                                                    "fullStart": 876,
                                                    "fullEnd": 877,
                                                    "start": 876,
                                                    "end": 877,
                                                    "fullWidth": 1,
                                                    "width": 1,
                                                    "text": ".",
                                                    "value": ".",
                                                    "valueText": "."
                                                },
                                                "name": {
                                                    "kind": "IdentifierName",
                                                    "fullStart": 877,
                                                    "fullEnd": 893,
                                                    "start": 877,
                                                    "end": 893,
                                                    "fullWidth": 16,
                                                    "width": 16,
                                                    "text": "defineProperties",
                                                    "value": "defineProperties",
                                                    "valueText": "defineProperties"
                                                }
                                            },
                                            "argumentList": {
                                                "kind": "ArgumentList",
                                                "fullStart": 893,
                                                "fullEnd": 990,
                                                "start": 893,
                                                "end": 990,
                                                "fullWidth": 97,
                                                "width": 97,
                                                "openParenToken": {
                                                    "kind": "OpenParenToken",
                                                    "fullStart": 893,
                                                    "fullEnd": 894,
                                                    "start": 893,
                                                    "end": 894,
                                                    "fullWidth": 1,
                                                    "width": 1,
                                                    "text": "(",
                                                    "value": "(",
                                                    "valueText": "("
                                                },
                                                "arguments": [
                                                    {
                                                        "kind": "IdentifierName",
                                                        "fullStart": 894,
                                                        "fullEnd": 897,
                                                        "start": 894,
                                                        "end": 897,
                                                        "fullWidth": 3,
                                                        "width": 3,
                                                        "text": "obj",
                                                        "value": "obj",
                                                        "valueText": "obj"
                                                    },
                                                    {
                                                        "kind": "CommaToken",
                                                        "fullStart": 897,
                                                        "fullEnd": 899,
                                                        "start": 897,
                                                        "end": 898,
                                                        "fullWidth": 2,
                                                        "width": 1,
                                                        "text": ",",
                                                        "value": ",",
                                                        "valueText": ",",
                                                        "hasTrailingTrivia": true,
                                                        "trailingTrivia": [
                                                            {
                                                                "kind": "WhitespaceTrivia",
                                                                "text": " "
                                                            }
                                                        ]
                                                    },
                                                    {
                                                        "kind": "ObjectLiteralExpression",
                                                        "fullStart": 899,
                                                        "fullEnd": 989,
                                                        "start": 899,
                                                        "end": 989,
                                                        "fullWidth": 90,
                                                        "width": 90,
                                                        "openBraceToken": {
                                                            "kind": "OpenBraceToken",
                                                            "fullStart": 899,
                                                            "fullEnd": 902,
                                                            "start": 899,
                                                            "end": 900,
                                                            "fullWidth": 3,
                                                            "width": 1,
                                                            "text": "{",
                                                            "value": "{",
                                                            "valueText": "{",
                                                            "hasTrailingTrivia": true,
                                                            "hasTrailingNewLine": true,
                                                            "trailingTrivia": [
                                                                {
                                                                    "kind": "NewLineTrivia",
                                                                    "text": "\r\n"
                                                                }
                                                            ]
                                                        },
                                                        "propertyAssignments": [
                                                            {
                                                                "kind": "SimplePropertyAssignment",
                                                                "fullStart": 902,
                                                                "fullEnd": 976,
                                                                "start": 918,
                                                                "end": 974,
                                                                "fullWidth": 74,
                                                                "width": 56,
                                                                "propertyName": {
                                                                    "kind": "IdentifierName",
                                                                    "fullStart": 902,
                                                                    "fullEnd": 921,
                                                                    "start": 918,
                                                                    "end": 921,
                                                                    "fullWidth": 19,
                                                                    "width": 3,
                                                                    "text": "foo",
                                                                    "value": "foo",
                                                                    "valueText": "foo",
                                                                    "hasLeadingTrivia": true,
                                                                    "leadingTrivia": [
                                                                        {
                                                                            "kind": "WhitespaceTrivia",
                                                                            "text": "                "
                                                                        }
                                                                    ]
                                                                },
                                                                "colonToken": {
                                                                    "kind": "ColonToken",
                                                                    "fullStart": 921,
                                                                    "fullEnd": 923,
                                                                    "start": 921,
                                                                    "end": 922,
                                                                    "fullWidth": 2,
                                                                    "width": 1,
                                                                    "text": ":",
                                                                    "value": ":",
                                                                    "valueText": ":",
                                                                    "hasTrailingTrivia": true,
                                                                    "trailingTrivia": [
                                                                        {
                                                                            "kind": "WhitespaceTrivia",
                                                                            "text": " "
                                                                        }
                                                                    ]
                                                                },
                                                                "expression": {
                                                                    "kind": "ObjectLiteralExpression",
                                                                    "fullStart": 923,
                                                                    "fullEnd": 976,
                                                                    "start": 923,
                                                                    "end": 974,
                                                                    "fullWidth": 53,
                                                                    "width": 51,
                                                                    "openBraceToken": {
                                                                        "kind": "OpenBraceToken",
                                                                        "fullStart": 923,
                                                                        "fullEnd": 926,
                                                                        "start": 923,
                                                                        "end": 924,
                                                                        "fullWidth": 3,
                                                                        "width": 1,
                                                                        "text": "{",
                                                                        "value": "{",
                                                                        "valueText": "{",
                                                                        "hasTrailingTrivia": true,
                                                                        "hasTrailingNewLine": true,
                                                                        "trailingTrivia": [
                                                                            {
                                                                                "kind": "NewLineTrivia",
                                                                                "text": "\r\n"
                                                                            }
                                                                        ]
                                                                    },
                                                                    "propertyAssignments": [
                                                                        {
                                                                            "kind": "SimplePropertyAssignment",
                                                                            "fullStart": 926,
                                                                            "fullEnd": 957,
                                                                            "start": 946,
                                                                            "end": 955,
                                                                            "fullWidth": 31,
                                                                            "width": 9,
                                                                            "propertyName": {
                                                                                "kind": "IdentifierName",
                                                                                "fullStart": 926,
                                                                                "fullEnd": 951,
                                                                                "start": 946,
                                                                                "end": 951,
                                                                                "fullWidth": 25,
                                                                                "width": 5,
                                                                                "text": "value",
                                                                                "value": "value",
                                                                                "valueText": "value",
                                                                                "hasLeadingTrivia": true,
                                                                                "leadingTrivia": [
                                                                                    {
                                                                                        "kind": "WhitespaceTrivia",
                                                                                        "text": "                    "
                                                                                    }
                                                                                ]
                                                                            },
                                                                            "colonToken": {
                                                                                "kind": "ColonToken",
                                                                                "fullStart": 951,
                                                                                "fullEnd": 953,
                                                                                "start": 951,
                                                                                "end": 952,
                                                                                "fullWidth": 2,
                                                                                "width": 1,
                                                                                "text": ":",
                                                                                "value": ":",
                                                                                "valueText": ":",
                                                                                "hasTrailingTrivia": true,
                                                                                "trailingTrivia": [
                                                                                    {
                                                                                        "kind": "WhitespaceTrivia",
                                                                                        "text": " "
                                                                                    }
                                                                                ]
                                                                            },
                                                                            "expression": {
                                                                                "kind": "NumericLiteral",
                                                                                "fullStart": 953,
                                                                                "fullEnd": 957,
                                                                                "start": 953,
                                                                                "end": 955,
                                                                                "fullWidth": 4,
                                                                                "width": 2,
                                                                                "text": "11",
                                                                                "value": 11,
                                                                                "valueText": "11",
                                                                                "hasTrailingTrivia": true,
                                                                                "hasTrailingNewLine": true,
                                                                                "trailingTrivia": [
                                                                                    {
                                                                                        "kind": "NewLineTrivia",
                                                                                        "text": "\r\n"
                                                                                    }
                                                                                ]
                                                                            }
                                                                        }
                                                                    ],
                                                                    "closeBraceToken": {
                                                                        "kind": "CloseBraceToken",
                                                                        "fullStart": 957,
                                                                        "fullEnd": 976,
                                                                        "start": 973,
                                                                        "end": 974,
                                                                        "fullWidth": 19,
                                                                        "width": 1,
                                                                        "text": "}",
                                                                        "value": "}",
                                                                        "valueText": "}",
                                                                        "hasLeadingTrivia": true,
                                                                        "hasTrailingTrivia": true,
                                                                        "hasTrailingNewLine": true,
                                                                        "leadingTrivia": [
                                                                            {
                                                                                "kind": "WhitespaceTrivia",
                                                                                "text": "                "
                                                                            }
                                                                        ],
                                                                        "trailingTrivia": [
                                                                            {
                                                                                "kind": "NewLineTrivia",
                                                                                "text": "\r\n"
                                                                            }
                                                                        ]
                                                                    }
                                                                }
                                                            }
                                                        ],
                                                        "closeBraceToken": {
                                                            "kind": "CloseBraceToken",
                                                            "fullStart": 976,
                                                            "fullEnd": 989,
                                                            "start": 988,
                                                            "end": 989,
                                                            "fullWidth": 13,
                                                            "width": 1,
                                                            "text": "}",
                                                            "value": "}",
                                                            "valueText": "}",
                                                            "hasLeadingTrivia": true,
                                                            "leadingTrivia": [
                                                                {
                                                                    "kind": "WhitespaceTrivia",
                                                                    "text": "            "
                                                                }
                                                            ]
                                                        }
                                                    }
                                                ],
                                                "closeParenToken": {
                                                    "kind": "CloseParenToken",
                                                    "fullStart": 989,
                                                    "fullEnd": 990,
                                                    "start": 989,
                                                    "end": 990,
                                                    "fullWidth": 1,
                                                    "width": 1,
                                                    "text": ")",
                                                    "value": ")",
                                                    "valueText": ")"
                                                }
                                            }
                                        },
                                        "semicolonToken": {
                                            "kind": "SemicolonToken",
                                            "fullStart": 990,
                                            "fullEnd": 993,
                                            "start": 990,
                                            "end": 991,
                                            "fullWidth": 3,
                                            "width": 1,
                                            "text": ";",
                                            "value": ";",
                                            "valueText": ";",
                                            "hasTrailingTrivia": true,
                                            "hasTrailingNewLine": true,
                                            "trailingTrivia": [
                                                {
                                                    "kind": "NewLineTrivia",
                                                    "text": "\r\n"
                                                }
                                            ]
                                        }
                                    },
                                    {
                                        "kind": "ReturnStatement",
                                        "fullStart": 993,
                                        "fullEnd": 1020,
                                        "start": 1005,
                                        "end": 1018,
                                        "fullWidth": 27,
                                        "width": 13,
                                        "returnKeyword": {
                                            "kind": "ReturnKeyword",
                                            "fullStart": 993,
                                            "fullEnd": 1012,
                                            "start": 1005,
                                            "end": 1011,
                                            "fullWidth": 19,
                                            "width": 6,
                                            "text": "return",
                                            "value": "return",
                                            "valueText": "return",
                                            "hasLeadingTrivia": true,
                                            "hasTrailingTrivia": true,
                                            "leadingTrivia": [
                                                {
                                                    "kind": "WhitespaceTrivia",
                                                    "text": "            "
                                                }
                                            ],
                                            "trailingTrivia": [
                                                {
                                                    "kind": "WhitespaceTrivia",
                                                    "text": " "
                                                }
                                            ]
                                        },
                                        "expression": {
                                            "kind": "FalseKeyword",
                                            "fullStart": 1012,
                                            "fullEnd": 1017,
                                            "start": 1012,
                                            "end": 1017,
                                            "fullWidth": 5,
                                            "width": 5,
                                            "text": "false",
                                            "value": false,
                                            "valueText": "false"
                                        },
                                        "semicolonToken": {
                                            "kind": "SemicolonToken",
                                            "fullStart": 1017,
                                            "fullEnd": 1020,
                                            "start": 1017,
                                            "end": 1018,
                                            "fullWidth": 3,
                                            "width": 1,
                                            "text": ";",
                                            "value": ";",
                                            "valueText": ";",
                                            "hasTrailingTrivia": true,
                                            "hasTrailingNewLine": true,
                                            "trailingTrivia": [
                                                {
                                                    "kind": "NewLineTrivia",
                                                    "text": "\r\n"
                                                }
                                            ]
                                        }
                                    }
                                ],
                                "closeBraceToken": {
                                    "kind": "CloseBraceToken",
                                    "fullStart": 1020,
                                    "fullEnd": 1030,
                                    "start": 1028,
                                    "end": 1029,
                                    "fullWidth": 10,
                                    "width": 1,
                                    "text": "}",
                                    "value": "}",
                                    "valueText": "}",
                                    "hasLeadingTrivia": true,
                                    "hasTrailingTrivia": true,
                                    "leadingTrivia": [
                                        {
                                            "kind": "WhitespaceTrivia",
                                            "text": "        "
                                        }
                                    ],
                                    "trailingTrivia": [
                                        {
                                            "kind": "WhitespaceTrivia",
                                            "text": " "
                                        }
                                    ]
                                }
                            },
                            "catchClause": {
                                "kind": "CatchClause",
                                "fullStart": 1030,
                                "fullEnd": 1723,
                                "start": 1030,
                                "end": 1721,
                                "fullWidth": 693,
                                "width": 691,
                                "isIncrementallyUnusable": true,
                                "catchKeyword": {
                                    "kind": "CatchKeyword",
                                    "fullStart": 1030,
                                    "fullEnd": 1036,
                                    "start": 1030,
                                    "end": 1035,
                                    "fullWidth": 6,
                                    "width": 5,
                                    "text": "catch",
                                    "value": "catch",
                                    "valueText": "catch",
                                    "hasTrailingTrivia": true,
                                    "trailingTrivia": [
                                        {
                                            "kind": "WhitespaceTrivia",
                                            "text": " "
                                        }
                                    ]
                                },
                                "openParenToken": {
                                    "kind": "OpenParenToken",
                                    "fullStart": 1036,
                                    "fullEnd": 1037,
                                    "start": 1036,
                                    "end": 1037,
                                    "fullWidth": 1,
                                    "width": 1,
                                    "text": "(",
                                    "value": "(",
                                    "valueText": "("
                                },
                                "identifier": {
                                    "kind": "IdentifierName",
                                    "fullStart": 1037,
                                    "fullEnd": 1038,
                                    "start": 1037,
                                    "end": 1038,
                                    "fullWidth": 1,
                                    "width": 1,
                                    "text": "e",
                                    "value": "e",
                                    "valueText": "e"
                                },
                                "closeParenToken": {
                                    "kind": "CloseParenToken",
                                    "fullStart": 1038,
                                    "fullEnd": 1040,
                                    "start": 1038,
                                    "end": 1039,
                                    "fullWidth": 2,
                                    "width": 1,
                                    "text": ")",
                                    "value": ")",
                                    "valueText": ")",
                                    "hasTrailingTrivia": true,
                                    "trailingTrivia": [
                                        {
                                            "kind": "WhitespaceTrivia",
                                            "text": " "
                                        }
                                    ]
                                },
                                "block": {
                                    "kind": "Block",
                                    "fullStart": 1040,
                                    "fullEnd": 1723,
                                    "start": 1040,
                                    "end": 1721,
                                    "fullWidth": 683,
                                    "width": 681,
                                    "isIncrementallyUnusable": true,
                                    "openBraceToken": {
                                        "kind": "OpenBraceToken",
                                        "fullStart": 1040,
                                        "fullEnd": 1043,
                                        "start": 1040,
                                        "end": 1041,
                                        "fullWidth": 3,
                                        "width": 1,
                                        "text": "{",
                                        "value": "{",
                                        "valueText": "{",
                                        "hasTrailingTrivia": true,
                                        "hasTrailingNewLine": true,
                                        "trailingTrivia": [
                                            {
                                                "kind": "NewLineTrivia",
                                                "text": "\r\n"
                                            }
                                        ]
                                    },
                                    "statements": [
                                        {
                                            "kind": "VariableStatement",
                                            "fullStart": 1043,
                                            "fullEnd": 1086,
                                            "start": 1055,
                                            "end": 1084,
                                            "fullWidth": 43,
                                            "width": 29,
                                            "modifiers": [],
                                            "variableDeclaration": {
                                                "kind": "VariableDeclaration",
                                                "fullStart": 1043,
                                                "fullEnd": 1083,
                                                "start": 1055,
                                                "end": 1083,
                                                "fullWidth": 40,
                                                "width": 28,
                                                "varKeyword": {
                                                    "kind": "VarKeyword",
                                                    "fullStart": 1043,
                                                    "fullEnd": 1059,
                                                    "start": 1055,
                                                    "end": 1058,
                                                    "fullWidth": 16,
                                                    "width": 3,
                                                    "text": "var",
                                                    "value": "var",
                                                    "valueText": "var",
                                                    "hasLeadingTrivia": true,
                                                    "hasTrailingTrivia": true,
                                                    "leadingTrivia": [
                                                        {
                                                            "kind": "WhitespaceTrivia",
                                                            "text": "            "
                                                        }
                                                    ],
                                                    "trailingTrivia": [
                                                        {
                                                            "kind": "WhitespaceTrivia",
                                                            "text": " "
                                                        }
                                                    ]
                                                },
                                                "variableDeclarators": [
                                                    {
                                                        "kind": "VariableDeclarator",
                                                        "fullStart": 1059,
                                                        "fullEnd": 1083,
                                                        "start": 1059,
                                                        "end": 1083,
                                                        "fullWidth": 24,
<<<<<<< HEAD
                                                        "width": 24,
                                                        "identifier": {
=======
                                                        "propertyName": {
>>>>>>> 85e84683
                                                            "kind": "IdentifierName",
                                                            "fullStart": 1059,
                                                            "fullEnd": 1076,
                                                            "start": 1059,
                                                            "end": 1075,
                                                            "fullWidth": 17,
                                                            "width": 16,
                                                            "text": "verifyEnumerable",
                                                            "value": "verifyEnumerable",
                                                            "valueText": "verifyEnumerable",
                                                            "hasTrailingTrivia": true,
                                                            "trailingTrivia": [
                                                                {
                                                                    "kind": "WhitespaceTrivia",
                                                                    "text": " "
                                                                }
                                                            ]
                                                        },
                                                        "equalsValueClause": {
                                                            "kind": "EqualsValueClause",
                                                            "fullStart": 1076,
                                                            "fullEnd": 1083,
                                                            "start": 1076,
                                                            "end": 1083,
                                                            "fullWidth": 7,
                                                            "width": 7,
                                                            "equalsToken": {
                                                                "kind": "EqualsToken",
                                                                "fullStart": 1076,
                                                                "fullEnd": 1078,
                                                                "start": 1076,
                                                                "end": 1077,
                                                                "fullWidth": 2,
                                                                "width": 1,
                                                                "text": "=",
                                                                "value": "=",
                                                                "valueText": "=",
                                                                "hasTrailingTrivia": true,
                                                                "trailingTrivia": [
                                                                    {
                                                                        "kind": "WhitespaceTrivia",
                                                                        "text": " "
                                                                    }
                                                                ]
                                                            },
                                                            "value": {
                                                                "kind": "FalseKeyword",
                                                                "fullStart": 1078,
                                                                "fullEnd": 1083,
                                                                "start": 1078,
                                                                "end": 1083,
                                                                "fullWidth": 5,
                                                                "width": 5,
                                                                "text": "false",
                                                                "value": false,
                                                                "valueText": "false"
                                                            }
                                                        }
                                                    }
                                                ]
                                            },
                                            "semicolonToken": {
                                                "kind": "SemicolonToken",
                                                "fullStart": 1083,
                                                "fullEnd": 1086,
                                                "start": 1083,
                                                "end": 1084,
                                                "fullWidth": 3,
                                                "width": 1,
                                                "text": ";",
                                                "value": ";",
                                                "valueText": ";",
                                                "hasTrailingTrivia": true,
                                                "hasTrailingNewLine": true,
                                                "trailingTrivia": [
                                                    {
                                                        "kind": "NewLineTrivia",
                                                        "text": "\r\n"
                                                    }
                                                ]
                                            }
                                        },
                                        {
                                            "kind": "ForInStatement",
                                            "fullStart": 1086,
                                            "fullEnd": 1236,
                                            "start": 1098,
                                            "end": 1234,
                                            "fullWidth": 150,
                                            "width": 136,
                                            "forKeyword": {
                                                "kind": "ForKeyword",
                                                "fullStart": 1086,
                                                "fullEnd": 1102,
                                                "start": 1098,
                                                "end": 1101,
                                                "fullWidth": 16,
                                                "width": 3,
                                                "text": "for",
                                                "value": "for",
                                                "valueText": "for",
                                                "hasLeadingTrivia": true,
                                                "hasTrailingTrivia": true,
                                                "leadingTrivia": [
                                                    {
                                                        "kind": "WhitespaceTrivia",
                                                        "text": "            "
                                                    }
                                                ],
                                                "trailingTrivia": [
                                                    {
                                                        "kind": "WhitespaceTrivia",
                                                        "text": " "
                                                    }
                                                ]
                                            },
                                            "openParenToken": {
                                                "kind": "OpenParenToken",
                                                "fullStart": 1102,
                                                "fullEnd": 1103,
                                                "start": 1102,
                                                "end": 1103,
                                                "fullWidth": 1,
                                                "width": 1,
                                                "text": "(",
                                                "value": "(",
                                                "valueText": "("
                                            },
                                            "variableDeclaration": {
                                                "kind": "VariableDeclaration",
                                                "fullStart": 1103,
                                                "fullEnd": 1109,
                                                "start": 1103,
                                                "end": 1108,
                                                "fullWidth": 6,
                                                "width": 5,
                                                "varKeyword": {
                                                    "kind": "VarKeyword",
                                                    "fullStart": 1103,
                                                    "fullEnd": 1107,
                                                    "start": 1103,
                                                    "end": 1106,
                                                    "fullWidth": 4,
                                                    "width": 3,
                                                    "text": "var",
                                                    "value": "var",
                                                    "valueText": "var",
                                                    "hasTrailingTrivia": true,
                                                    "trailingTrivia": [
                                                        {
                                                            "kind": "WhitespaceTrivia",
                                                            "text": " "
                                                        }
                                                    ]
                                                },
                                                "variableDeclarators": [
                                                    {
                                                        "kind": "VariableDeclarator",
                                                        "fullStart": 1107,
                                                        "fullEnd": 1109,
                                                        "start": 1107,
                                                        "end": 1108,
                                                        "fullWidth": 2,
<<<<<<< HEAD
                                                        "width": 1,
                                                        "identifier": {
=======
                                                        "propertyName": {
>>>>>>> 85e84683
                                                            "kind": "IdentifierName",
                                                            "fullStart": 1107,
                                                            "fullEnd": 1109,
                                                            "start": 1107,
                                                            "end": 1108,
                                                            "fullWidth": 2,
                                                            "width": 1,
                                                            "text": "p",
                                                            "value": "p",
                                                            "valueText": "p",
                                                            "hasTrailingTrivia": true,
                                                            "trailingTrivia": [
                                                                {
                                                                    "kind": "WhitespaceTrivia",
                                                                    "text": " "
                                                                }
                                                            ]
                                                        }
                                                    }
                                                ]
                                            },
                                            "inKeyword": {
                                                "kind": "InKeyword",
                                                "fullStart": 1109,
                                                "fullEnd": 1112,
                                                "start": 1109,
                                                "end": 1111,
                                                "fullWidth": 3,
                                                "width": 2,
                                                "text": "in",
                                                "value": "in",
                                                "valueText": "in",
                                                "hasTrailingTrivia": true,
                                                "trailingTrivia": [
                                                    {
                                                        "kind": "WhitespaceTrivia",
                                                        "text": " "
                                                    }
                                                ]
                                            },
                                            "expression": {
                                                "kind": "IdentifierName",
                                                "fullStart": 1112,
                                                "fullEnd": 1115,
                                                "start": 1112,
                                                "end": 1115,
                                                "fullWidth": 3,
                                                "width": 3,
                                                "text": "obj",
                                                "value": "obj",
                                                "valueText": "obj"
                                            },
                                            "closeParenToken": {
                                                "kind": "CloseParenToken",
                                                "fullStart": 1115,
                                                "fullEnd": 1117,
                                                "start": 1115,
                                                "end": 1116,
                                                "fullWidth": 2,
                                                "width": 1,
                                                "text": ")",
                                                "value": ")",
                                                "valueText": ")",
                                                "hasTrailingTrivia": true,
                                                "trailingTrivia": [
                                                    {
                                                        "kind": "WhitespaceTrivia",
                                                        "text": " "
                                                    }
                                                ]
                                            },
                                            "statement": {
                                                "kind": "Block",
                                                "fullStart": 1117,
                                                "fullEnd": 1236,
                                                "start": 1117,
                                                "end": 1234,
                                                "fullWidth": 119,
                                                "width": 117,
                                                "openBraceToken": {
                                                    "kind": "OpenBraceToken",
                                                    "fullStart": 1117,
                                                    "fullEnd": 1120,
                                                    "start": 1117,
                                                    "end": 1118,
                                                    "fullWidth": 3,
                                                    "width": 1,
                                                    "text": "{",
                                                    "value": "{",
                                                    "valueText": "{",
                                                    "hasTrailingTrivia": true,
                                                    "hasTrailingNewLine": true,
                                                    "trailingTrivia": [
                                                        {
                                                            "kind": "NewLineTrivia",
                                                            "text": "\r\n"
                                                        }
                                                    ]
                                                },
                                                "statements": [
                                                    {
                                                        "kind": "IfStatement",
                                                        "fullStart": 1120,
                                                        "fullEnd": 1221,
                                                        "start": 1136,
                                                        "end": 1219,
                                                        "fullWidth": 101,
                                                        "width": 83,
                                                        "ifKeyword": {
                                                            "kind": "IfKeyword",
                                                            "fullStart": 1120,
                                                            "fullEnd": 1139,
                                                            "start": 1136,
                                                            "end": 1138,
                                                            "fullWidth": 19,
                                                            "width": 2,
                                                            "text": "if",
                                                            "value": "if",
                                                            "valueText": "if",
                                                            "hasLeadingTrivia": true,
                                                            "hasTrailingTrivia": true,
                                                            "leadingTrivia": [
                                                                {
                                                                    "kind": "WhitespaceTrivia",
                                                                    "text": "                "
                                                                }
                                                            ],
                                                            "trailingTrivia": [
                                                                {
                                                                    "kind": "WhitespaceTrivia",
                                                                    "text": " "
                                                                }
                                                            ]
                                                        },
                                                        "openParenToken": {
                                                            "kind": "OpenParenToken",
                                                            "fullStart": 1139,
                                                            "fullEnd": 1140,
                                                            "start": 1139,
                                                            "end": 1140,
                                                            "fullWidth": 1,
                                                            "width": 1,
                                                            "text": "(",
                                                            "value": "(",
                                                            "valueText": "("
                                                        },
                                                        "condition": {
                                                            "kind": "EqualsExpression",
                                                            "fullStart": 1140,
                                                            "fullEnd": 1151,
                                                            "start": 1140,
                                                            "end": 1151,
                                                            "fullWidth": 11,
                                                            "width": 11,
                                                            "left": {
                                                                "kind": "IdentifierName",
                                                                "fullStart": 1140,
                                                                "fullEnd": 1142,
                                                                "start": 1140,
                                                                "end": 1141,
                                                                "fullWidth": 2,
                                                                "width": 1,
                                                                "text": "p",
                                                                "value": "p",
                                                                "valueText": "p",
                                                                "hasTrailingTrivia": true,
                                                                "trailingTrivia": [
                                                                    {
                                                                        "kind": "WhitespaceTrivia",
                                                                        "text": " "
                                                                    }
                                                                ]
                                                            },
                                                            "operatorToken": {
                                                                "kind": "EqualsEqualsEqualsToken",
                                                                "fullStart": 1142,
                                                                "fullEnd": 1146,
                                                                "start": 1142,
                                                                "end": 1145,
                                                                "fullWidth": 4,
                                                                "width": 3,
                                                                "text": "===",
                                                                "value": "===",
                                                                "valueText": "===",
                                                                "hasTrailingTrivia": true,
                                                                "trailingTrivia": [
                                                                    {
                                                                        "kind": "WhitespaceTrivia",
                                                                        "text": " "
                                                                    }
                                                                ]
                                                            },
                                                            "right": {
                                                                "kind": "StringLiteral",
                                                                "fullStart": 1146,
                                                                "fullEnd": 1151,
                                                                "start": 1146,
                                                                "end": 1151,
                                                                "fullWidth": 5,
                                                                "width": 5,
                                                                "text": "\"foo\"",
                                                                "value": "foo",
                                                                "valueText": "foo"
                                                            }
                                                        },
                                                        "closeParenToken": {
                                                            "kind": "CloseParenToken",
                                                            "fullStart": 1151,
                                                            "fullEnd": 1153,
                                                            "start": 1151,
                                                            "end": 1152,
                                                            "fullWidth": 2,
                                                            "width": 1,
                                                            "text": ")",
                                                            "value": ")",
                                                            "valueText": ")",
                                                            "hasTrailingTrivia": true,
                                                            "trailingTrivia": [
                                                                {
                                                                    "kind": "WhitespaceTrivia",
                                                                    "text": " "
                                                                }
                                                            ]
                                                        },
                                                        "statement": {
                                                            "kind": "Block",
                                                            "fullStart": 1153,
                                                            "fullEnd": 1221,
                                                            "start": 1153,
                                                            "end": 1219,
                                                            "fullWidth": 68,
                                                            "width": 66,
                                                            "openBraceToken": {
                                                                "kind": "OpenBraceToken",
                                                                "fullStart": 1153,
                                                                "fullEnd": 1156,
                                                                "start": 1153,
                                                                "end": 1154,
                                                                "fullWidth": 3,
                                                                "width": 1,
                                                                "text": "{",
                                                                "value": "{",
                                                                "valueText": "{",
                                                                "hasTrailingTrivia": true,
                                                                "hasTrailingNewLine": true,
                                                                "trailingTrivia": [
                                                                    {
                                                                        "kind": "NewLineTrivia",
                                                                        "text": "\r\n"
                                                                    }
                                                                ]
                                                            },
                                                            "statements": [
                                                                {
                                                                    "kind": "ExpressionStatement",
                                                                    "fullStart": 1156,
                                                                    "fullEnd": 1202,
                                                                    "start": 1176,
                                                                    "end": 1200,
                                                                    "fullWidth": 46,
                                                                    "width": 24,
                                                                    "expression": {
                                                                        "kind": "AssignmentExpression",
                                                                        "fullStart": 1156,
                                                                        "fullEnd": 1199,
                                                                        "start": 1176,
                                                                        "end": 1199,
                                                                        "fullWidth": 43,
                                                                        "width": 23,
                                                                        "left": {
                                                                            "kind": "IdentifierName",
                                                                            "fullStart": 1156,
                                                                            "fullEnd": 1193,
                                                                            "start": 1176,
                                                                            "end": 1192,
                                                                            "fullWidth": 37,
                                                                            "width": 16,
                                                                            "text": "verifyEnumerable",
                                                                            "value": "verifyEnumerable",
                                                                            "valueText": "verifyEnumerable",
                                                                            "hasLeadingTrivia": true,
                                                                            "hasTrailingTrivia": true,
                                                                            "leadingTrivia": [
                                                                                {
                                                                                    "kind": "WhitespaceTrivia",
                                                                                    "text": "                    "
                                                                                }
                                                                            ],
                                                                            "trailingTrivia": [
                                                                                {
                                                                                    "kind": "WhitespaceTrivia",
                                                                                    "text": " "
                                                                                }
                                                                            ]
                                                                        },
                                                                        "operatorToken": {
                                                                            "kind": "EqualsToken",
                                                                            "fullStart": 1193,
                                                                            "fullEnd": 1195,
                                                                            "start": 1193,
                                                                            "end": 1194,
                                                                            "fullWidth": 2,
                                                                            "width": 1,
                                                                            "text": "=",
                                                                            "value": "=",
                                                                            "valueText": "=",
                                                                            "hasTrailingTrivia": true,
                                                                            "trailingTrivia": [
                                                                                {
                                                                                    "kind": "WhitespaceTrivia",
                                                                                    "text": " "
                                                                                }
                                                                            ]
                                                                        },
                                                                        "right": {
                                                                            "kind": "TrueKeyword",
                                                                            "fullStart": 1195,
                                                                            "fullEnd": 1199,
                                                                            "start": 1195,
                                                                            "end": 1199,
                                                                            "fullWidth": 4,
                                                                            "width": 4,
                                                                            "text": "true",
                                                                            "value": true,
                                                                            "valueText": "true"
                                                                        }
                                                                    },
                                                                    "semicolonToken": {
                                                                        "kind": "SemicolonToken",
                                                                        "fullStart": 1199,
                                                                        "fullEnd": 1202,
                                                                        "start": 1199,
                                                                        "end": 1200,
                                                                        "fullWidth": 3,
                                                                        "width": 1,
                                                                        "text": ";",
                                                                        "value": ";",
                                                                        "valueText": ";",
                                                                        "hasTrailingTrivia": true,
                                                                        "hasTrailingNewLine": true,
                                                                        "trailingTrivia": [
                                                                            {
                                                                                "kind": "NewLineTrivia",
                                                                                "text": "\r\n"
                                                                            }
                                                                        ]
                                                                    }
                                                                }
                                                            ],
                                                            "closeBraceToken": {
                                                                "kind": "CloseBraceToken",
                                                                "fullStart": 1202,
                                                                "fullEnd": 1221,
                                                                "start": 1218,
                                                                "end": 1219,
                                                                "fullWidth": 19,
                                                                "width": 1,
                                                                "text": "}",
                                                                "value": "}",
                                                                "valueText": "}",
                                                                "hasLeadingTrivia": true,
                                                                "hasTrailingTrivia": true,
                                                                "hasTrailingNewLine": true,
                                                                "leadingTrivia": [
                                                                    {
                                                                        "kind": "WhitespaceTrivia",
                                                                        "text": "                "
                                                                    }
                                                                ],
                                                                "trailingTrivia": [
                                                                    {
                                                                        "kind": "NewLineTrivia",
                                                                        "text": "\r\n"
                                                                    }
                                                                ]
                                                            }
                                                        }
                                                    }
                                                ],
                                                "closeBraceToken": {
                                                    "kind": "CloseBraceToken",
                                                    "fullStart": 1221,
                                                    "fullEnd": 1236,
                                                    "start": 1233,
                                                    "end": 1234,
                                                    "fullWidth": 15,
                                                    "width": 1,
                                                    "text": "}",
                                                    "value": "}",
                                                    "valueText": "}",
                                                    "hasLeadingTrivia": true,
                                                    "hasTrailingTrivia": true,
                                                    "hasTrailingNewLine": true,
                                                    "leadingTrivia": [
                                                        {
                                                            "kind": "WhitespaceTrivia",
                                                            "text": "            "
                                                        }
                                                    ],
                                                    "trailingTrivia": [
                                                        {
                                                            "kind": "NewLineTrivia",
                                                            "text": "\r\n"
                                                        }
                                                    ]
                                                }
                                            }
                                        },
                                        {
                                            "kind": "VariableStatement",
                                            "fullStart": 1236,
                                            "fullEnd": 1276,
                                            "start": 1250,
                                            "end": 1274,
                                            "fullWidth": 40,
                                            "width": 24,
                                            "modifiers": [],
                                            "variableDeclaration": {
                                                "kind": "VariableDeclaration",
                                                "fullStart": 1236,
                                                "fullEnd": 1273,
                                                "start": 1250,
                                                "end": 1273,
                                                "fullWidth": 37,
                                                "width": 23,
                                                "varKeyword": {
                                                    "kind": "VarKeyword",
                                                    "fullStart": 1236,
                                                    "fullEnd": 1254,
                                                    "start": 1250,
                                                    "end": 1253,
                                                    "fullWidth": 18,
                                                    "width": 3,
                                                    "text": "var",
                                                    "value": "var",
                                                    "valueText": "var",
                                                    "hasLeadingTrivia": true,
                                                    "hasLeadingNewLine": true,
                                                    "hasTrailingTrivia": true,
                                                    "leadingTrivia": [
                                                        {
                                                            "kind": "NewLineTrivia",
                                                            "text": "\r\n"
                                                        },
                                                        {
                                                            "kind": "WhitespaceTrivia",
                                                            "text": "            "
                                                        }
                                                    ],
                                                    "trailingTrivia": [
                                                        {
                                                            "kind": "WhitespaceTrivia",
                                                            "text": " "
                                                        }
                                                    ]
                                                },
                                                "variableDeclarators": [
                                                    {
                                                        "kind": "VariableDeclarator",
                                                        "fullStart": 1254,
                                                        "fullEnd": 1273,
                                                        "start": 1254,
                                                        "end": 1273,
                                                        "fullWidth": 19,
<<<<<<< HEAD
                                                        "width": 19,
                                                        "identifier": {
=======
                                                        "propertyName": {
>>>>>>> 85e84683
                                                            "kind": "IdentifierName",
                                                            "fullStart": 1254,
                                                            "fullEnd": 1266,
                                                            "start": 1254,
                                                            "end": 1265,
                                                            "fullWidth": 12,
                                                            "width": 11,
                                                            "text": "verifyValue",
                                                            "value": "verifyValue",
                                                            "valueText": "verifyValue",
                                                            "hasTrailingTrivia": true,
                                                            "trailingTrivia": [
                                                                {
                                                                    "kind": "WhitespaceTrivia",
                                                                    "text": " "
                                                                }
                                                            ]
                                                        },
                                                        "equalsValueClause": {
                                                            "kind": "EqualsValueClause",
                                                            "fullStart": 1266,
                                                            "fullEnd": 1273,
                                                            "start": 1266,
                                                            "end": 1273,
                                                            "fullWidth": 7,
                                                            "width": 7,
                                                            "equalsToken": {
                                                                "kind": "EqualsToken",
                                                                "fullStart": 1266,
                                                                "fullEnd": 1268,
                                                                "start": 1266,
                                                                "end": 1267,
                                                                "fullWidth": 2,
                                                                "width": 1,
                                                                "text": "=",
                                                                "value": "=",
                                                                "valueText": "=",
                                                                "hasTrailingTrivia": true,
                                                                "trailingTrivia": [
                                                                    {
                                                                        "kind": "WhitespaceTrivia",
                                                                        "text": " "
                                                                    }
                                                                ]
                                                            },
                                                            "value": {
                                                                "kind": "FalseKeyword",
                                                                "fullStart": 1268,
                                                                "fullEnd": 1273,
                                                                "start": 1268,
                                                                "end": 1273,
                                                                "fullWidth": 5,
                                                                "width": 5,
                                                                "text": "false",
                                                                "value": false,
                                                                "valueText": "false"
                                                            }
                                                        }
                                                    }
                                                ]
                                            },
                                            "semicolonToken": {
                                                "kind": "SemicolonToken",
                                                "fullStart": 1273,
                                                "fullEnd": 1276,
                                                "start": 1273,
                                                "end": 1274,
                                                "fullWidth": 3,
                                                "width": 1,
                                                "text": ";",
                                                "value": ";",
                                                "valueText": ";",
                                                "hasTrailingTrivia": true,
                                                "hasTrailingNewLine": true,
                                                "trailingTrivia": [
                                                    {
                                                        "kind": "NewLineTrivia",
                                                        "text": "\r\n"
                                                    }
                                                ]
                                            }
                                        },
                                        {
                                            "kind": "ExpressionStatement",
                                            "fullStart": 1276,
                                            "fullEnd": 1321,
                                            "start": 1288,
                                            "end": 1319,
                                            "fullWidth": 45,
                                            "width": 31,
                                            "expression": {
                                                "kind": "AssignmentExpression",
                                                "fullStart": 1276,
                                                "fullEnd": 1318,
                                                "start": 1288,
                                                "end": 1318,
                                                "fullWidth": 42,
                                                "width": 30,
                                                "left": {
                                                    "kind": "IdentifierName",
                                                    "fullStart": 1276,
                                                    "fullEnd": 1300,
                                                    "start": 1288,
                                                    "end": 1299,
                                                    "fullWidth": 24,
                                                    "width": 11,
                                                    "text": "verifyValue",
                                                    "value": "verifyValue",
                                                    "valueText": "verifyValue",
                                                    "hasLeadingTrivia": true,
                                                    "hasTrailingTrivia": true,
                                                    "leadingTrivia": [
                                                        {
                                                            "kind": "WhitespaceTrivia",
                                                            "text": "            "
                                                        }
                                                    ],
                                                    "trailingTrivia": [
                                                        {
                                                            "kind": "WhitespaceTrivia",
                                                            "text": " "
                                                        }
                                                    ]
                                                },
                                                "operatorToken": {
                                                    "kind": "EqualsToken",
                                                    "fullStart": 1300,
                                                    "fullEnd": 1302,
                                                    "start": 1300,
                                                    "end": 1301,
                                                    "fullWidth": 2,
                                                    "width": 1,
                                                    "text": "=",
                                                    "value": "=",
                                                    "valueText": "=",
                                                    "hasTrailingTrivia": true,
                                                    "trailingTrivia": [
                                                        {
                                                            "kind": "WhitespaceTrivia",
                                                            "text": " "
                                                        }
                                                    ]
                                                },
                                                "right": {
                                                    "kind": "ParenthesizedExpression",
                                                    "fullStart": 1302,
                                                    "fullEnd": 1318,
                                                    "start": 1302,
                                                    "end": 1318,
                                                    "fullWidth": 16,
                                                    "width": 16,
                                                    "openParenToken": {
                                                        "kind": "OpenParenToken",
                                                        "fullStart": 1302,
                                                        "fullEnd": 1303,
                                                        "start": 1302,
                                                        "end": 1303,
                                                        "fullWidth": 1,
                                                        "width": 1,
                                                        "text": "(",
                                                        "value": "(",
                                                        "valueText": "("
                                                    },
                                                    "expression": {
                                                        "kind": "EqualsExpression",
                                                        "fullStart": 1303,
                                                        "fullEnd": 1317,
                                                        "start": 1303,
                                                        "end": 1317,
                                                        "fullWidth": 14,
                                                        "width": 14,
                                                        "left": {
                                                            "kind": "MemberAccessExpression",
                                                            "fullStart": 1303,
                                                            "fullEnd": 1311,
                                                            "start": 1303,
                                                            "end": 1310,
                                                            "fullWidth": 8,
                                                            "width": 7,
                                                            "expression": {
                                                                "kind": "IdentifierName",
                                                                "fullStart": 1303,
                                                                "fullEnd": 1306,
                                                                "start": 1303,
                                                                "end": 1306,
                                                                "fullWidth": 3,
                                                                "width": 3,
                                                                "text": "obj",
                                                                "value": "obj",
                                                                "valueText": "obj"
                                                            },
                                                            "dotToken": {
                                                                "kind": "DotToken",
                                                                "fullStart": 1306,
                                                                "fullEnd": 1307,
                                                                "start": 1306,
                                                                "end": 1307,
                                                                "fullWidth": 1,
                                                                "width": 1,
                                                                "text": ".",
                                                                "value": ".",
                                                                "valueText": "."
                                                            },
                                                            "name": {
                                                                "kind": "IdentifierName",
                                                                "fullStart": 1307,
                                                                "fullEnd": 1311,
                                                                "start": 1307,
                                                                "end": 1310,
                                                                "fullWidth": 4,
                                                                "width": 3,
                                                                "text": "foo",
                                                                "value": "foo",
                                                                "valueText": "foo",
                                                                "hasTrailingTrivia": true,
                                                                "trailingTrivia": [
                                                                    {
                                                                        "kind": "WhitespaceTrivia",
                                                                        "text": " "
                                                                    }
                                                                ]
                                                            }
                                                        },
                                                        "operatorToken": {
                                                            "kind": "EqualsEqualsEqualsToken",
                                                            "fullStart": 1311,
                                                            "fullEnd": 1315,
                                                            "start": 1311,
                                                            "end": 1314,
                                                            "fullWidth": 4,
                                                            "width": 3,
                                                            "text": "===",
                                                            "value": "===",
                                                            "valueText": "===",
                                                            "hasTrailingTrivia": true,
                                                            "trailingTrivia": [
                                                                {
                                                                    "kind": "WhitespaceTrivia",
                                                                    "text": " "
                                                                }
                                                            ]
                                                        },
                                                        "right": {
                                                            "kind": "NumericLiteral",
                                                            "fullStart": 1315,
                                                            "fullEnd": 1317,
                                                            "start": 1315,
                                                            "end": 1317,
                                                            "fullWidth": 2,
                                                            "width": 2,
                                                            "text": "10",
                                                            "value": 10,
                                                            "valueText": "10"
                                                        }
                                                    },
                                                    "closeParenToken": {
                                                        "kind": "CloseParenToken",
                                                        "fullStart": 1317,
                                                        "fullEnd": 1318,
                                                        "start": 1317,
                                                        "end": 1318,
                                                        "fullWidth": 1,
                                                        "width": 1,
                                                        "text": ")",
                                                        "value": ")",
                                                        "valueText": ")"
                                                    }
                                                }
                                            },
                                            "semicolonToken": {
                                                "kind": "SemicolonToken",
                                                "fullStart": 1318,
                                                "fullEnd": 1321,
                                                "start": 1318,
                                                "end": 1319,
                                                "fullWidth": 3,
                                                "width": 1,
                                                "text": ";",
                                                "value": ";",
                                                "valueText": ";",
                                                "hasTrailingTrivia": true,
                                                "hasTrailingNewLine": true,
                                                "trailingTrivia": [
                                                    {
                                                        "kind": "NewLineTrivia",
                                                        "text": "\r\n"
                                                    }
                                                ]
                                            }
                                        },
                                        {
                                            "kind": "VariableStatement",
                                            "fullStart": 1321,
                                            "fullEnd": 1392,
                                            "start": 1335,
                                            "end": 1390,
                                            "fullWidth": 71,
                                            "width": 55,
                                            "modifiers": [],
                                            "variableDeclaration": {
                                                "kind": "VariableDeclaration",
                                                "fullStart": 1321,
                                                "fullEnd": 1389,
                                                "start": 1335,
                                                "end": 1389,
                                                "fullWidth": 68,
                                                "width": 54,
                                                "varKeyword": {
                                                    "kind": "VarKeyword",
                                                    "fullStart": 1321,
                                                    "fullEnd": 1339,
                                                    "start": 1335,
                                                    "end": 1338,
                                                    "fullWidth": 18,
                                                    "width": 3,
                                                    "text": "var",
                                                    "value": "var",
                                                    "valueText": "var",
                                                    "hasLeadingTrivia": true,
                                                    "hasLeadingNewLine": true,
                                                    "hasTrailingTrivia": true,
                                                    "leadingTrivia": [
                                                        {
                                                            "kind": "NewLineTrivia",
                                                            "text": "\r\n"
                                                        },
                                                        {
                                                            "kind": "WhitespaceTrivia",
                                                            "text": "            "
                                                        }
                                                    ],
                                                    "trailingTrivia": [
                                                        {
                                                            "kind": "WhitespaceTrivia",
                                                            "text": " "
                                                        }
                                                    ]
                                                },
                                                "variableDeclarators": [
                                                    {
                                                        "kind": "VariableDeclarator",
                                                        "fullStart": 1339,
                                                        "fullEnd": 1389,
                                                        "start": 1339,
                                                        "end": 1389,
                                                        "fullWidth": 50,
<<<<<<< HEAD
                                                        "width": 50,
                                                        "identifier": {
=======
                                                        "propertyName": {
>>>>>>> 85e84683
                                                            "kind": "IdentifierName",
                                                            "fullStart": 1339,
                                                            "fullEnd": 1344,
                                                            "start": 1339,
                                                            "end": 1343,
                                                            "fullWidth": 5,
                                                            "width": 4,
                                                            "text": "desc",
                                                            "value": "desc",
                                                            "valueText": "desc",
                                                            "hasTrailingTrivia": true,
                                                            "trailingTrivia": [
                                                                {
                                                                    "kind": "WhitespaceTrivia",
                                                                    "text": " "
                                                                }
                                                            ]
                                                        },
                                                        "equalsValueClause": {
                                                            "kind": "EqualsValueClause",
                                                            "fullStart": 1344,
                                                            "fullEnd": 1389,
                                                            "start": 1344,
                                                            "end": 1389,
                                                            "fullWidth": 45,
                                                            "width": 45,
                                                            "equalsToken": {
                                                                "kind": "EqualsToken",
                                                                "fullStart": 1344,
                                                                "fullEnd": 1346,
                                                                "start": 1344,
                                                                "end": 1345,
                                                                "fullWidth": 2,
                                                                "width": 1,
                                                                "text": "=",
                                                                "value": "=",
                                                                "valueText": "=",
                                                                "hasTrailingTrivia": true,
                                                                "trailingTrivia": [
                                                                    {
                                                                        "kind": "WhitespaceTrivia",
                                                                        "text": " "
                                                                    }
                                                                ]
                                                            },
                                                            "value": {
                                                                "kind": "InvocationExpression",
                                                                "fullStart": 1346,
                                                                "fullEnd": 1389,
                                                                "start": 1346,
                                                                "end": 1389,
                                                                "fullWidth": 43,
                                                                "width": 43,
                                                                "expression": {
                                                                    "kind": "MemberAccessExpression",
                                                                    "fullStart": 1346,
                                                                    "fullEnd": 1377,
                                                                    "start": 1346,
                                                                    "end": 1377,
                                                                    "fullWidth": 31,
                                                                    "width": 31,
                                                                    "expression": {
                                                                        "kind": "IdentifierName",
                                                                        "fullStart": 1346,
                                                                        "fullEnd": 1352,
                                                                        "start": 1346,
                                                                        "end": 1352,
                                                                        "fullWidth": 6,
                                                                        "width": 6,
                                                                        "text": "Object",
                                                                        "value": "Object",
                                                                        "valueText": "Object"
                                                                    },
                                                                    "dotToken": {
                                                                        "kind": "DotToken",
                                                                        "fullStart": 1352,
                                                                        "fullEnd": 1353,
                                                                        "start": 1352,
                                                                        "end": 1353,
                                                                        "fullWidth": 1,
                                                                        "width": 1,
                                                                        "text": ".",
                                                                        "value": ".",
                                                                        "valueText": "."
                                                                    },
                                                                    "name": {
                                                                        "kind": "IdentifierName",
                                                                        "fullStart": 1353,
                                                                        "fullEnd": 1377,
                                                                        "start": 1353,
                                                                        "end": 1377,
                                                                        "fullWidth": 24,
                                                                        "width": 24,
                                                                        "text": "getOwnPropertyDescriptor",
                                                                        "value": "getOwnPropertyDescriptor",
                                                                        "valueText": "getOwnPropertyDescriptor"
                                                                    }
                                                                },
                                                                "argumentList": {
                                                                    "kind": "ArgumentList",
                                                                    "fullStart": 1377,
                                                                    "fullEnd": 1389,
                                                                    "start": 1377,
                                                                    "end": 1389,
                                                                    "fullWidth": 12,
                                                                    "width": 12,
                                                                    "openParenToken": {
                                                                        "kind": "OpenParenToken",
                                                                        "fullStart": 1377,
                                                                        "fullEnd": 1378,
                                                                        "start": 1377,
                                                                        "end": 1378,
                                                                        "fullWidth": 1,
                                                                        "width": 1,
                                                                        "text": "(",
                                                                        "value": "(",
                                                                        "valueText": "("
                                                                    },
                                                                    "arguments": [
                                                                        {
                                                                            "kind": "IdentifierName",
                                                                            "fullStart": 1378,
                                                                            "fullEnd": 1381,
                                                                            "start": 1378,
                                                                            "end": 1381,
                                                                            "fullWidth": 3,
                                                                            "width": 3,
                                                                            "text": "obj",
                                                                            "value": "obj",
                                                                            "valueText": "obj"
                                                                        },
                                                                        {
                                                                            "kind": "CommaToken",
                                                                            "fullStart": 1381,
                                                                            "fullEnd": 1383,
                                                                            "start": 1381,
                                                                            "end": 1382,
                                                                            "fullWidth": 2,
                                                                            "width": 1,
                                                                            "text": ",",
                                                                            "value": ",",
                                                                            "valueText": ",",
                                                                            "hasTrailingTrivia": true,
                                                                            "trailingTrivia": [
                                                                                {
                                                                                    "kind": "WhitespaceTrivia",
                                                                                    "text": " "
                                                                                }
                                                                            ]
                                                                        },
                                                                        {
                                                                            "kind": "StringLiteral",
                                                                            "fullStart": 1383,
                                                                            "fullEnd": 1388,
                                                                            "start": 1383,
                                                                            "end": 1388,
                                                                            "fullWidth": 5,
                                                                            "width": 5,
                                                                            "text": "\"foo\"",
                                                                            "value": "foo",
                                                                            "valueText": "foo"
                                                                        }
                                                                    ],
                                                                    "closeParenToken": {
                                                                        "kind": "CloseParenToken",
                                                                        "fullStart": 1388,
                                                                        "fullEnd": 1389,
                                                                        "start": 1388,
                                                                        "end": 1389,
                                                                        "fullWidth": 1,
                                                                        "width": 1,
                                                                        "text": ")",
                                                                        "value": ")",
                                                                        "valueText": ")"
                                                                    }
                                                                }
                                                            }
                                                        }
                                                    }
                                                ]
                                            },
                                            "semicolonToken": {
                                                "kind": "SemicolonToken",
                                                "fullStart": 1389,
                                                "fullEnd": 1392,
                                                "start": 1389,
                                                "end": 1390,
                                                "fullWidth": 3,
                                                "width": 1,
                                                "text": ";",
                                                "value": ";",
                                                "valueText": ";",
                                                "hasTrailingTrivia": true,
                                                "hasTrailingNewLine": true,
                                                "trailingTrivia": [
                                                    {
                                                        "kind": "NewLineTrivia",
                                                        "text": "\r\n"
                                                    }
                                                ]
                                            }
                                        },
                                        {
                                            "kind": "VariableStatement",
                                            "fullStart": 1392,
                                            "fullEnd": 1439,
                                            "start": 1406,
                                            "end": 1437,
                                            "fullWidth": 47,
                                            "width": 31,
                                            "modifiers": [],
                                            "variableDeclaration": {
                                                "kind": "VariableDeclaration",
                                                "fullStart": 1392,
                                                "fullEnd": 1436,
                                                "start": 1406,
                                                "end": 1436,
                                                "fullWidth": 44,
                                                "width": 30,
                                                "varKeyword": {
                                                    "kind": "VarKeyword",
                                                    "fullStart": 1392,
                                                    "fullEnd": 1410,
                                                    "start": 1406,
                                                    "end": 1409,
                                                    "fullWidth": 18,
                                                    "width": 3,
                                                    "text": "var",
                                                    "value": "var",
                                                    "valueText": "var",
                                                    "hasLeadingTrivia": true,
                                                    "hasLeadingNewLine": true,
                                                    "hasTrailingTrivia": true,
                                                    "leadingTrivia": [
                                                        {
                                                            "kind": "NewLineTrivia",
                                                            "text": "\r\n"
                                                        },
                                                        {
                                                            "kind": "WhitespaceTrivia",
                                                            "text": "            "
                                                        }
                                                    ],
                                                    "trailingTrivia": [
                                                        {
                                                            "kind": "WhitespaceTrivia",
                                                            "text": " "
                                                        }
                                                    ]
                                                },
                                                "variableDeclarators": [
                                                    {
                                                        "kind": "VariableDeclarator",
                                                        "fullStart": 1410,
                                                        "fullEnd": 1436,
                                                        "start": 1410,
                                                        "end": 1436,
                                                        "fullWidth": 26,
<<<<<<< HEAD
                                                        "width": 26,
                                                        "identifier": {
=======
                                                        "propertyName": {
>>>>>>> 85e84683
                                                            "kind": "IdentifierName",
                                                            "fullStart": 1410,
                                                            "fullEnd": 1429,
                                                            "start": 1410,
                                                            "end": 1428,
                                                            "fullWidth": 19,
                                                            "width": 18,
                                                            "text": "verifyConfigurable",
                                                            "value": "verifyConfigurable",
                                                            "valueText": "verifyConfigurable",
                                                            "hasTrailingTrivia": true,
                                                            "trailingTrivia": [
                                                                {
                                                                    "kind": "WhitespaceTrivia",
                                                                    "text": " "
                                                                }
                                                            ]
                                                        },
                                                        "equalsValueClause": {
                                                            "kind": "EqualsValueClause",
                                                            "fullStart": 1429,
                                                            "fullEnd": 1436,
                                                            "start": 1429,
                                                            "end": 1436,
                                                            "fullWidth": 7,
                                                            "width": 7,
                                                            "equalsToken": {
                                                                "kind": "EqualsToken",
                                                                "fullStart": 1429,
                                                                "fullEnd": 1431,
                                                                "start": 1429,
                                                                "end": 1430,
                                                                "fullWidth": 2,
                                                                "width": 1,
                                                                "text": "=",
                                                                "value": "=",
                                                                "valueText": "=",
                                                                "hasTrailingTrivia": true,
                                                                "trailingTrivia": [
                                                                    {
                                                                        "kind": "WhitespaceTrivia",
                                                                        "text": " "
                                                                    }
                                                                ]
                                                            },
                                                            "value": {
                                                                "kind": "FalseKeyword",
                                                                "fullStart": 1431,
                                                                "fullEnd": 1436,
                                                                "start": 1431,
                                                                "end": 1436,
                                                                "fullWidth": 5,
                                                                "width": 5,
                                                                "text": "false",
                                                                "value": false,
                                                                "valueText": "false"
                                                            }
                                                        }
                                                    }
                                                ]
                                            },
                                            "semicolonToken": {
                                                "kind": "SemicolonToken",
                                                "fullStart": 1436,
                                                "fullEnd": 1439,
                                                "start": 1436,
                                                "end": 1437,
                                                "fullWidth": 3,
                                                "width": 1,
                                                "text": ";",
                                                "value": ";",
                                                "valueText": ";",
                                                "hasTrailingTrivia": true,
                                                "hasTrailingNewLine": true,
                                                "trailingTrivia": [
                                                    {
                                                        "kind": "NewLineTrivia",
                                                        "text": "\r\n"
                                                    }
                                                ]
                                            }
                                        },
                                        {
                                            "kind": "ExpressionStatement",
                                            "fullStart": 1439,
                                            "fullEnd": 1468,
                                            "start": 1451,
                                            "end": 1466,
                                            "fullWidth": 29,
                                            "width": 15,
                                            "expression": {
                                                "kind": "DeleteExpression",
                                                "fullStart": 1439,
                                                "fullEnd": 1465,
                                                "start": 1451,
                                                "end": 1465,
                                                "fullWidth": 26,
                                                "width": 14,
                                                "deleteKeyword": {
                                                    "kind": "DeleteKeyword",
                                                    "fullStart": 1439,
                                                    "fullEnd": 1458,
                                                    "start": 1451,
                                                    "end": 1457,
                                                    "fullWidth": 19,
                                                    "width": 6,
                                                    "text": "delete",
                                                    "value": "delete",
                                                    "valueText": "delete",
                                                    "hasLeadingTrivia": true,
                                                    "hasTrailingTrivia": true,
                                                    "leadingTrivia": [
                                                        {
                                                            "kind": "WhitespaceTrivia",
                                                            "text": "            "
                                                        }
                                                    ],
                                                    "trailingTrivia": [
                                                        {
                                                            "kind": "WhitespaceTrivia",
                                                            "text": " "
                                                        }
                                                    ]
                                                },
                                                "expression": {
                                                    "kind": "MemberAccessExpression",
                                                    "fullStart": 1458,
                                                    "fullEnd": 1465,
                                                    "start": 1458,
                                                    "end": 1465,
                                                    "fullWidth": 7,
                                                    "width": 7,
                                                    "expression": {
                                                        "kind": "IdentifierName",
                                                        "fullStart": 1458,
                                                        "fullEnd": 1461,
                                                        "start": 1458,
                                                        "end": 1461,
                                                        "fullWidth": 3,
                                                        "width": 3,
                                                        "text": "obj",
                                                        "value": "obj",
                                                        "valueText": "obj"
                                                    },
                                                    "dotToken": {
                                                        "kind": "DotToken",
                                                        "fullStart": 1461,
                                                        "fullEnd": 1462,
                                                        "start": 1461,
                                                        "end": 1462,
                                                        "fullWidth": 1,
                                                        "width": 1,
                                                        "text": ".",
                                                        "value": ".",
                                                        "valueText": "."
                                                    },
                                                    "name": {
                                                        "kind": "IdentifierName",
                                                        "fullStart": 1462,
                                                        "fullEnd": 1465,
                                                        "start": 1462,
                                                        "end": 1465,
                                                        "fullWidth": 3,
                                                        "width": 3,
                                                        "text": "foo",
                                                        "value": "foo",
                                                        "valueText": "foo"
                                                    }
                                                }
                                            },
                                            "semicolonToken": {
                                                "kind": "SemicolonToken",
                                                "fullStart": 1465,
                                                "fullEnd": 1468,
                                                "start": 1465,
                                                "end": 1466,
                                                "fullWidth": 3,
                                                "width": 1,
                                                "text": ";",
                                                "value": ";",
                                                "valueText": ";",
                                                "hasTrailingTrivia": true,
                                                "hasTrailingNewLine": true,
                                                "trailingTrivia": [
                                                    {
                                                        "kind": "NewLineTrivia",
                                                        "text": "\r\n"
                                                    }
                                                ]
                                            }
                                        },
                                        {
                                            "kind": "ExpressionStatement",
                                            "fullStart": 1468,
                                            "fullEnd": 1529,
                                            "start": 1480,
                                            "end": 1527,
                                            "fullWidth": 61,
                                            "width": 47,
                                            "expression": {
                                                "kind": "AssignmentExpression",
                                                "fullStart": 1468,
                                                "fullEnd": 1526,
                                                "start": 1480,
                                                "end": 1526,
                                                "fullWidth": 58,
                                                "width": 46,
                                                "left": {
                                                    "kind": "IdentifierName",
                                                    "fullStart": 1468,
                                                    "fullEnd": 1499,
                                                    "start": 1480,
                                                    "end": 1498,
                                                    "fullWidth": 31,
                                                    "width": 18,
                                                    "text": "verifyConfigurable",
                                                    "value": "verifyConfigurable",
                                                    "valueText": "verifyConfigurable",
                                                    "hasLeadingTrivia": true,
                                                    "hasTrailingTrivia": true,
                                                    "leadingTrivia": [
                                                        {
                                                            "kind": "WhitespaceTrivia",
                                                            "text": "            "
                                                        }
                                                    ],
                                                    "trailingTrivia": [
                                                        {
                                                            "kind": "WhitespaceTrivia",
                                                            "text": " "
                                                        }
                                                    ]
                                                },
                                                "operatorToken": {
                                                    "kind": "EqualsToken",
                                                    "fullStart": 1499,
                                                    "fullEnd": 1501,
                                                    "start": 1499,
                                                    "end": 1500,
                                                    "fullWidth": 2,
                                                    "width": 1,
                                                    "text": "=",
                                                    "value": "=",
                                                    "valueText": "=",
                                                    "hasTrailingTrivia": true,
                                                    "trailingTrivia": [
                                                        {
                                                            "kind": "WhitespaceTrivia",
                                                            "text": " "
                                                        }
                                                    ]
                                                },
                                                "right": {
                                                    "kind": "InvocationExpression",
                                                    "fullStart": 1501,
                                                    "fullEnd": 1526,
                                                    "start": 1501,
                                                    "end": 1526,
                                                    "fullWidth": 25,
                                                    "width": 25,
                                                    "expression": {
                                                        "kind": "MemberAccessExpression",
                                                        "fullStart": 1501,
                                                        "fullEnd": 1519,
                                                        "start": 1501,
                                                        "end": 1519,
                                                        "fullWidth": 18,
                                                        "width": 18,
                                                        "expression": {
                                                            "kind": "IdentifierName",
                                                            "fullStart": 1501,
                                                            "fullEnd": 1504,
                                                            "start": 1501,
                                                            "end": 1504,
                                                            "fullWidth": 3,
                                                            "width": 3,
                                                            "text": "obj",
                                                            "value": "obj",
                                                            "valueText": "obj"
                                                        },
                                                        "dotToken": {
                                                            "kind": "DotToken",
                                                            "fullStart": 1504,
                                                            "fullEnd": 1505,
                                                            "start": 1504,
                                                            "end": 1505,
                                                            "fullWidth": 1,
                                                            "width": 1,
                                                            "text": ".",
                                                            "value": ".",
                                                            "valueText": "."
                                                        },
                                                        "name": {
                                                            "kind": "IdentifierName",
                                                            "fullStart": 1505,
                                                            "fullEnd": 1519,
                                                            "start": 1505,
                                                            "end": 1519,
                                                            "fullWidth": 14,
                                                            "width": 14,
                                                            "text": "hasOwnProperty",
                                                            "value": "hasOwnProperty",
                                                            "valueText": "hasOwnProperty"
                                                        }
                                                    },
                                                    "argumentList": {
                                                        "kind": "ArgumentList",
                                                        "fullStart": 1519,
                                                        "fullEnd": 1526,
                                                        "start": 1519,
                                                        "end": 1526,
                                                        "fullWidth": 7,
                                                        "width": 7,
                                                        "openParenToken": {
                                                            "kind": "OpenParenToken",
                                                            "fullStart": 1519,
                                                            "fullEnd": 1520,
                                                            "start": 1519,
                                                            "end": 1520,
                                                            "fullWidth": 1,
                                                            "width": 1,
                                                            "text": "(",
                                                            "value": "(",
                                                            "valueText": "("
                                                        },
                                                        "arguments": [
                                                            {
                                                                "kind": "StringLiteral",
                                                                "fullStart": 1520,
                                                                "fullEnd": 1525,
                                                                "start": 1520,
                                                                "end": 1525,
                                                                "fullWidth": 5,
                                                                "width": 5,
                                                                "text": "\"foo\"",
                                                                "value": "foo",
                                                                "valueText": "foo"
                                                            }
                                                        ],
                                                        "closeParenToken": {
                                                            "kind": "CloseParenToken",
                                                            "fullStart": 1525,
                                                            "fullEnd": 1526,
                                                            "start": 1525,
                                                            "end": 1526,
                                                            "fullWidth": 1,
                                                            "width": 1,
                                                            "text": ")",
                                                            "value": ")",
                                                            "valueText": ")"
                                                        }
                                                    }
                                                }
                                            },
                                            "semicolonToken": {
                                                "kind": "SemicolonToken",
                                                "fullStart": 1526,
                                                "fullEnd": 1529,
                                                "start": 1526,
                                                "end": 1527,
                                                "fullWidth": 3,
                                                "width": 1,
                                                "text": ";",
                                                "value": ";",
                                                "valueText": ";",
                                                "hasTrailingTrivia": true,
                                                "hasTrailingNewLine": true,
                                                "trailingTrivia": [
                                                    {
                                                        "kind": "NewLineTrivia",
                                                        "text": "\r\n"
                                                    }
                                                ]
                                            }
                                        },
                                        {
                                            "kind": "ReturnStatement",
                                            "fullStart": 1529,
                                            "fullEnd": 1712,
                                            "start": 1543,
                                            "end": 1710,
                                            "fullWidth": 183,
                                            "width": 167,
                                            "isIncrementallyUnusable": true,
                                            "returnKeyword": {
                                                "kind": "ReturnKeyword",
                                                "fullStart": 1529,
                                                "fullEnd": 1550,
                                                "start": 1543,
                                                "end": 1549,
                                                "fullWidth": 21,
                                                "width": 6,
                                                "text": "return",
                                                "value": "return",
                                                "valueText": "return",
                                                "hasLeadingTrivia": true,
                                                "hasLeadingNewLine": true,
                                                "hasTrailingTrivia": true,
                                                "leadingTrivia": [
                                                    {
                                                        "kind": "NewLineTrivia",
                                                        "text": "\r\n"
                                                    },
                                                    {
                                                        "kind": "WhitespaceTrivia",
                                                        "text": "            "
                                                    }
                                                ],
                                                "trailingTrivia": [
                                                    {
                                                        "kind": "WhitespaceTrivia",
                                                        "text": " "
                                                    }
                                                ]
                                            },
                                            "expression": {
                                                "kind": "LogicalAndExpression",
                                                "fullStart": 1550,
                                                "fullEnd": 1709,
                                                "start": 1550,
                                                "end": 1709,
                                                "fullWidth": 159,
                                                "width": 159,
                                                "isIncrementallyUnusable": true,
                                                "left": {
                                                    "kind": "LogicalAndExpression",
                                                    "fullStart": 1550,
                                                    "fullEnd": 1685,
                                                    "start": 1550,
                                                    "end": 1684,
                                                    "fullWidth": 135,
                                                    "width": 134,
                                                    "isIncrementallyUnusable": true,
                                                    "left": {
                                                        "kind": "LogicalAndExpression",
                                                        "fullStart": 1550,
                                                        "fullEnd": 1648,
                                                        "start": 1550,
                                                        "end": 1647,
                                                        "fullWidth": 98,
                                                        "width": 97,
                                                        "left": {
                                                            "kind": "LogicalAndExpression",
                                                            "fullStart": 1550,
                                                            "fullEnd": 1616,
                                                            "start": 1550,
                                                            "end": 1615,
                                                            "fullWidth": 66,
                                                            "width": 65,
                                                            "left": {
                                                                "kind": "LogicalAndExpression",
                                                                "fullStart": 1550,
                                                                "fullEnd": 1595,
                                                                "start": 1550,
                                                                "end": 1594,
                                                                "fullWidth": 45,
                                                                "width": 44,
                                                                "left": {
                                                                    "kind": "InstanceOfExpression",
                                                                    "fullStart": 1550,
                                                                    "fullEnd": 1573,
                                                                    "start": 1550,
                                                                    "end": 1572,
                                                                    "fullWidth": 23,
                                                                    "width": 22,
                                                                    "left": {
                                                                        "kind": "IdentifierName",
                                                                        "fullStart": 1550,
                                                                        "fullEnd": 1552,
                                                                        "start": 1550,
                                                                        "end": 1551,
                                                                        "fullWidth": 2,
                                                                        "width": 1,
                                                                        "text": "e",
                                                                        "value": "e",
                                                                        "valueText": "e",
                                                                        "hasTrailingTrivia": true,
                                                                        "trailingTrivia": [
                                                                            {
                                                                                "kind": "WhitespaceTrivia",
                                                                                "text": " "
                                                                            }
                                                                        ]
                                                                    },
                                                                    "operatorToken": {
                                                                        "kind": "InstanceOfKeyword",
                                                                        "fullStart": 1552,
                                                                        "fullEnd": 1563,
                                                                        "start": 1552,
                                                                        "end": 1562,
                                                                        "fullWidth": 11,
                                                                        "width": 10,
                                                                        "text": "instanceof",
                                                                        "value": "instanceof",
                                                                        "valueText": "instanceof",
                                                                        "hasTrailingTrivia": true,
                                                                        "trailingTrivia": [
                                                                            {
                                                                                "kind": "WhitespaceTrivia",
                                                                                "text": " "
                                                                            }
                                                                        ]
                                                                    },
                                                                    "right": {
                                                                        "kind": "IdentifierName",
                                                                        "fullStart": 1563,
                                                                        "fullEnd": 1573,
                                                                        "start": 1563,
                                                                        "end": 1572,
                                                                        "fullWidth": 10,
                                                                        "width": 9,
                                                                        "text": "TypeError",
                                                                        "value": "TypeError",
                                                                        "valueText": "TypeError",
                                                                        "hasTrailingTrivia": true,
                                                                        "trailingTrivia": [
                                                                            {
                                                                                "kind": "WhitespaceTrivia",
                                                                                "text": " "
                                                                            }
                                                                        ]
                                                                    }
                                                                },
                                                                "operatorToken": {
                                                                    "kind": "AmpersandAmpersandToken",
                                                                    "fullStart": 1573,
                                                                    "fullEnd": 1576,
                                                                    "start": 1573,
                                                                    "end": 1575,
                                                                    "fullWidth": 3,
                                                                    "width": 2,
                                                                    "text": "&&",
                                                                    "value": "&&",
                                                                    "valueText": "&&",
                                                                    "hasTrailingTrivia": true,
                                                                    "trailingTrivia": [
                                                                        {
                                                                            "kind": "WhitespaceTrivia",
                                                                            "text": " "
                                                                        }
                                                                    ]
                                                                },
                                                                "right": {
                                                                    "kind": "IdentifierName",
                                                                    "fullStart": 1576,
                                                                    "fullEnd": 1595,
                                                                    "start": 1576,
                                                                    "end": 1594,
                                                                    "fullWidth": 19,
                                                                    "width": 18,
                                                                    "text": "verifyConfigurable",
                                                                    "value": "verifyConfigurable",
                                                                    "valueText": "verifyConfigurable",
                                                                    "hasTrailingTrivia": true,
                                                                    "trailingTrivia": [
                                                                        {
                                                                            "kind": "WhitespaceTrivia",
                                                                            "text": " "
                                                                        }
                                                                    ]
                                                                }
                                                            },
                                                            "operatorToken": {
                                                                "kind": "AmpersandAmpersandToken",
                                                                "fullStart": 1595,
                                                                "fullEnd": 1598,
                                                                "start": 1595,
                                                                "end": 1597,
                                                                "fullWidth": 3,
                                                                "width": 2,
                                                                "text": "&&",
                                                                "value": "&&",
                                                                "valueText": "&&",
                                                                "hasTrailingTrivia": true,
                                                                "trailingTrivia": [
                                                                    {
                                                                        "kind": "WhitespaceTrivia",
                                                                        "text": " "
                                                                    }
                                                                ]
                                                            },
                                                            "right": {
                                                                "kind": "LogicalNotExpression",
                                                                "fullStart": 1598,
                                                                "fullEnd": 1616,
                                                                "start": 1598,
                                                                "end": 1615,
                                                                "fullWidth": 18,
                                                                "width": 17,
                                                                "operatorToken": {
                                                                    "kind": "ExclamationToken",
                                                                    "fullStart": 1598,
                                                                    "fullEnd": 1599,
                                                                    "start": 1598,
                                                                    "end": 1599,
                                                                    "fullWidth": 1,
                                                                    "width": 1,
                                                                    "text": "!",
                                                                    "value": "!",
                                                                    "valueText": "!"
                                                                },
                                                                "operand": {
                                                                    "kind": "IdentifierName",
                                                                    "fullStart": 1599,
                                                                    "fullEnd": 1616,
                                                                    "start": 1599,
                                                                    "end": 1615,
                                                                    "fullWidth": 17,
                                                                    "width": 16,
                                                                    "text": "verifyEnumerable",
                                                                    "value": "verifyEnumerable",
                                                                    "valueText": "verifyEnumerable",
                                                                    "hasTrailingTrivia": true,
                                                                    "trailingTrivia": [
                                                                        {
                                                                            "kind": "WhitespaceTrivia",
                                                                            "text": " "
                                                                        }
                                                                    ]
                                                                }
                                                            }
                                                        },
                                                        "operatorToken": {
                                                            "kind": "AmpersandAmpersandToken",
                                                            "fullStart": 1616,
                                                            "fullEnd": 1620,
                                                            "start": 1616,
                                                            "end": 1618,
                                                            "fullWidth": 4,
                                                            "width": 2,
                                                            "text": "&&",
                                                            "value": "&&",
                                                            "valueText": "&&",
                                                            "hasTrailingTrivia": true,
                                                            "hasTrailingNewLine": true,
                                                            "trailingTrivia": [
                                                                {
                                                                    "kind": "NewLineTrivia",
                                                                    "text": "\r\n"
                                                                }
                                                            ]
                                                        },
                                                        "right": {
                                                            "kind": "IdentifierName",
                                                            "fullStart": 1620,
                                                            "fullEnd": 1648,
                                                            "start": 1636,
                                                            "end": 1647,
                                                            "fullWidth": 28,
                                                            "width": 11,
                                                            "text": "verifyValue",
                                                            "value": "verifyValue",
                                                            "valueText": "verifyValue",
                                                            "hasLeadingTrivia": true,
                                                            "hasTrailingTrivia": true,
                                                            "leadingTrivia": [
                                                                {
                                                                    "kind": "WhitespaceTrivia",
                                                                    "text": "                "
                                                                }
                                                            ],
                                                            "trailingTrivia": [
                                                                {
                                                                    "kind": "WhitespaceTrivia",
                                                                    "text": " "
                                                                }
                                                            ]
                                                        }
                                                    },
                                                    "operatorToken": {
                                                        "kind": "AmpersandAmpersandToken",
                                                        "fullStart": 1648,
                                                        "fullEnd": 1651,
                                                        "start": 1648,
                                                        "end": 1650,
                                                        "fullWidth": 3,
                                                        "width": 2,
                                                        "text": "&&",
                                                        "value": "&&",
                                                        "valueText": "&&",
                                                        "hasTrailingTrivia": true,
                                                        "trailingTrivia": [
                                                            {
                                                                "kind": "WhitespaceTrivia",
                                                                "text": " "
                                                            }
                                                        ]
                                                    },
                                                    "right": {
                                                        "kind": "EqualsExpression",
                                                        "fullStart": 1651,
                                                        "fullEnd": 1685,
                                                        "start": 1651,
                                                        "end": 1684,
                                                        "fullWidth": 34,
                                                        "width": 33,
                                                        "isIncrementallyUnusable": true,
                                                        "left": {
                                                            "kind": "TypeOfExpression",
                                                            "fullStart": 1651,
                                                            "fullEnd": 1669,
                                                            "start": 1651,
                                                            "end": 1668,
                                                            "fullWidth": 18,
                                                            "width": 17,
                                                            "isIncrementallyUnusable": true,
                                                            "typeOfKeyword": {
                                                                "kind": "TypeOfKeyword",
                                                                "fullStart": 1651,
                                                                "fullEnd": 1658,
                                                                "start": 1651,
                                                                "end": 1657,
                                                                "fullWidth": 7,
                                                                "width": 6,
                                                                "text": "typeof",
                                                                "value": "typeof",
                                                                "valueText": "typeof",
                                                                "hasTrailingTrivia": true,
                                                                "trailingTrivia": [
                                                                    {
                                                                        "kind": "WhitespaceTrivia",
                                                                        "text": " "
                                                                    }
                                                                ]
                                                            },
                                                            "expression": {
                                                                "kind": "ParenthesizedExpression",
                                                                "fullStart": 1658,
                                                                "fullEnd": 1669,
                                                                "start": 1658,
                                                                "end": 1668,
                                                                "fullWidth": 11,
                                                                "width": 10,
                                                                "isIncrementallyUnusable": true,
                                                                "openParenToken": {
                                                                    "kind": "OpenParenToken",
                                                                    "fullStart": 1658,
                                                                    "fullEnd": 1659,
                                                                    "start": 1658,
                                                                    "end": 1659,
                                                                    "fullWidth": 1,
                                                                    "width": 1,
                                                                    "text": "(",
                                                                    "value": "(",
                                                                    "valueText": "("
                                                                },
                                                                "expression": {
                                                                    "kind": "MemberAccessExpression",
                                                                    "fullStart": 1659,
                                                                    "fullEnd": 1667,
                                                                    "start": 1659,
                                                                    "end": 1667,
                                                                    "fullWidth": 8,
                                                                    "width": 8,
                                                                    "isIncrementallyUnusable": true,
                                                                    "expression": {
                                                                        "kind": "IdentifierName",
                                                                        "fullStart": 1659,
                                                                        "fullEnd": 1663,
                                                                        "start": 1659,
                                                                        "end": 1663,
                                                                        "fullWidth": 4,
                                                                        "width": 4,
                                                                        "text": "desc",
                                                                        "value": "desc",
                                                                        "valueText": "desc"
                                                                    },
                                                                    "dotToken": {
                                                                        "kind": "DotToken",
                                                                        "fullStart": 1663,
                                                                        "fullEnd": 1664,
                                                                        "start": 1663,
                                                                        "end": 1664,
                                                                        "fullWidth": 1,
                                                                        "width": 1,
                                                                        "text": ".",
                                                                        "value": ".",
                                                                        "valueText": "."
                                                                    },
                                                                    "name": {
                                                                        "kind": "IdentifierName",
                                                                        "fullStart": 1664,
                                                                        "fullEnd": 1667,
                                                                        "start": 1664,
                                                                        "end": 1667,
                                                                        "fullWidth": 3,
                                                                        "width": 3,
                                                                        "text": "set",
                                                                        "value": "set",
                                                                        "valueText": "set"
                                                                    }
                                                                },
                                                                "closeParenToken": {
                                                                    "kind": "CloseParenToken",
                                                                    "fullStart": 1667,
                                                                    "fullEnd": 1669,
                                                                    "start": 1667,
                                                                    "end": 1668,
                                                                    "fullWidth": 2,
                                                                    "width": 1,
                                                                    "text": ")",
                                                                    "value": ")",
                                                                    "valueText": ")",
                                                                    "hasTrailingTrivia": true,
                                                                    "trailingTrivia": [
                                                                        {
                                                                            "kind": "WhitespaceTrivia",
                                                                            "text": " "
                                                                        }
                                                                    ]
                                                                }
                                                            }
                                                        },
                                                        "operatorToken": {
                                                            "kind": "EqualsEqualsEqualsToken",
                                                            "fullStart": 1669,
                                                            "fullEnd": 1673,
                                                            "start": 1669,
                                                            "end": 1672,
                                                            "fullWidth": 4,
                                                            "width": 3,
                                                            "text": "===",
                                                            "value": "===",
                                                            "valueText": "===",
                                                            "hasTrailingTrivia": true,
                                                            "trailingTrivia": [
                                                                {
                                                                    "kind": "WhitespaceTrivia",
                                                                    "text": " "
                                                                }
                                                            ]
                                                        },
                                                        "right": {
                                                            "kind": "StringLiteral",
                                                            "fullStart": 1673,
                                                            "fullEnd": 1685,
                                                            "start": 1673,
                                                            "end": 1684,
                                                            "fullWidth": 12,
                                                            "width": 11,
                                                            "text": "\"undefined\"",
                                                            "value": "undefined",
                                                            "valueText": "undefined",
                                                            "hasTrailingTrivia": true,
                                                            "trailingTrivia": [
                                                                {
                                                                    "kind": "WhitespaceTrivia",
                                                                    "text": " "
                                                                }
                                                            ]
                                                        }
                                                    }
                                                },
                                                "operatorToken": {
                                                    "kind": "AmpersandAmpersandToken",
                                                    "fullStart": 1685,
                                                    "fullEnd": 1688,
                                                    "start": 1685,
                                                    "end": 1687,
                                                    "fullWidth": 3,
                                                    "width": 2,
                                                    "text": "&&",
                                                    "value": "&&",
                                                    "valueText": "&&",
                                                    "hasTrailingTrivia": true,
                                                    "trailingTrivia": [
                                                        {
                                                            "kind": "WhitespaceTrivia",
                                                            "text": " "
                                                        }
                                                    ]
                                                },
                                                "right": {
                                                    "kind": "EqualsExpression",
                                                    "fullStart": 1688,
                                                    "fullEnd": 1709,
                                                    "start": 1688,
                                                    "end": 1709,
                                                    "fullWidth": 21,
                                                    "width": 21,
                                                    "isIncrementallyUnusable": true,
                                                    "left": {
                                                        "kind": "MemberAccessExpression",
                                                        "fullStart": 1688,
                                                        "fullEnd": 1697,
                                                        "start": 1688,
                                                        "end": 1696,
                                                        "fullWidth": 9,
                                                        "width": 8,
                                                        "isIncrementallyUnusable": true,
                                                        "expression": {
                                                            "kind": "IdentifierName",
                                                            "fullStart": 1688,
                                                            "fullEnd": 1692,
                                                            "start": 1688,
                                                            "end": 1692,
                                                            "fullWidth": 4,
                                                            "width": 4,
                                                            "text": "desc",
                                                            "value": "desc",
                                                            "valueText": "desc"
                                                        },
                                                        "dotToken": {
                                                            "kind": "DotToken",
                                                            "fullStart": 1692,
                                                            "fullEnd": 1693,
                                                            "start": 1692,
                                                            "end": 1693,
                                                            "fullWidth": 1,
                                                            "width": 1,
                                                            "text": ".",
                                                            "value": ".",
                                                            "valueText": "."
                                                        },
                                                        "name": {
                                                            "kind": "IdentifierName",
                                                            "fullStart": 1693,
                                                            "fullEnd": 1697,
                                                            "start": 1693,
                                                            "end": 1696,
                                                            "fullWidth": 4,
                                                            "width": 3,
                                                            "text": "get",
                                                            "value": "get",
                                                            "valueText": "get",
                                                            "hasTrailingTrivia": true,
                                                            "trailingTrivia": [
                                                                {
                                                                    "kind": "WhitespaceTrivia",
                                                                    "text": " "
                                                                }
                                                            ]
                                                        }
                                                    },
                                                    "operatorToken": {
                                                        "kind": "EqualsEqualsEqualsToken",
                                                        "fullStart": 1697,
                                                        "fullEnd": 1701,
                                                        "start": 1697,
                                                        "end": 1700,
                                                        "fullWidth": 4,
                                                        "width": 3,
                                                        "text": "===",
                                                        "value": "===",
                                                        "valueText": "===",
                                                        "hasTrailingTrivia": true,
                                                        "trailingTrivia": [
                                                            {
                                                                "kind": "WhitespaceTrivia",
                                                                "text": " "
                                                            }
                                                        ]
                                                    },
                                                    "right": {
                                                        "kind": "IdentifierName",
                                                        "fullStart": 1701,
                                                        "fullEnd": 1709,
                                                        "start": 1701,
                                                        "end": 1709,
                                                        "fullWidth": 8,
                                                        "width": 8,
                                                        "text": "get_Func",
                                                        "value": "get_Func",
                                                        "valueText": "get_Func"
                                                    }
                                                }
                                            },
                                            "semicolonToken": {
                                                "kind": "SemicolonToken",
                                                "fullStart": 1709,
                                                "fullEnd": 1712,
                                                "start": 1709,
                                                "end": 1710,
                                                "fullWidth": 3,
                                                "width": 1,
                                                "text": ";",
                                                "value": ";",
                                                "valueText": ";",
                                                "hasTrailingTrivia": true,
                                                "hasTrailingNewLine": true,
                                                "trailingTrivia": [
                                                    {
                                                        "kind": "NewLineTrivia",
                                                        "text": "\r\n"
                                                    }
                                                ]
                                            }
                                        }
                                    ],
                                    "closeBraceToken": {
                                        "kind": "CloseBraceToken",
                                        "fullStart": 1712,
                                        "fullEnd": 1723,
                                        "start": 1720,
                                        "end": 1721,
                                        "fullWidth": 11,
                                        "width": 1,
                                        "text": "}",
                                        "value": "}",
                                        "valueText": "}",
                                        "hasLeadingTrivia": true,
                                        "hasTrailingTrivia": true,
                                        "hasTrailingNewLine": true,
                                        "leadingTrivia": [
                                            {
                                                "kind": "WhitespaceTrivia",
                                                "text": "        "
                                            }
                                        ],
                                        "trailingTrivia": [
                                            {
                                                "kind": "NewLineTrivia",
                                                "text": "\r\n"
                                            }
                                        ]
                                    }
                                }
                            }
                        }
                    ],
                    "closeBraceToken": {
                        "kind": "CloseBraceToken",
                        "fullStart": 1723,
                        "fullEnd": 1730,
                        "start": 1727,
                        "end": 1728,
                        "fullWidth": 7,
                        "width": 1,
                        "text": "}",
                        "value": "}",
                        "valueText": "}",
                        "hasLeadingTrivia": true,
                        "hasTrailingTrivia": true,
                        "hasTrailingNewLine": true,
                        "leadingTrivia": [
                            {
                                "kind": "WhitespaceTrivia",
                                "text": "    "
                            }
                        ],
                        "trailingTrivia": [
                            {
                                "kind": "NewLineTrivia",
                                "text": "\r\n"
                            }
                        ]
                    }
                }
            },
            {
                "kind": "ExpressionStatement",
                "fullStart": 1730,
                "fullEnd": 1754,
                "start": 1730,
                "end": 1752,
                "fullWidth": 24,
                "width": 22,
                "expression": {
                    "kind": "InvocationExpression",
                    "fullStart": 1730,
                    "fullEnd": 1751,
                    "start": 1730,
                    "end": 1751,
                    "fullWidth": 21,
                    "width": 21,
                    "expression": {
                        "kind": "IdentifierName",
                        "fullStart": 1730,
                        "fullEnd": 1741,
                        "start": 1730,
                        "end": 1741,
                        "fullWidth": 11,
                        "width": 11,
                        "text": "runTestCase",
                        "value": "runTestCase",
                        "valueText": "runTestCase"
                    },
                    "argumentList": {
                        "kind": "ArgumentList",
                        "fullStart": 1741,
                        "fullEnd": 1751,
                        "start": 1741,
                        "end": 1751,
                        "fullWidth": 10,
                        "width": 10,
                        "openParenToken": {
                            "kind": "OpenParenToken",
                            "fullStart": 1741,
                            "fullEnd": 1742,
                            "start": 1741,
                            "end": 1742,
                            "fullWidth": 1,
                            "width": 1,
                            "text": "(",
                            "value": "(",
                            "valueText": "("
                        },
                        "arguments": [
                            {
                                "kind": "IdentifierName",
                                "fullStart": 1742,
                                "fullEnd": 1750,
                                "start": 1742,
                                "end": 1750,
                                "fullWidth": 8,
                                "width": 8,
                                "text": "testcase",
                                "value": "testcase",
                                "valueText": "testcase"
                            }
                        ],
                        "closeParenToken": {
                            "kind": "CloseParenToken",
                            "fullStart": 1750,
                            "fullEnd": 1751,
                            "start": 1750,
                            "end": 1751,
                            "fullWidth": 1,
                            "width": 1,
                            "text": ")",
                            "value": ")",
                            "valueText": ")"
                        }
                    }
                },
                "semicolonToken": {
                    "kind": "SemicolonToken",
                    "fullStart": 1751,
                    "fullEnd": 1754,
                    "start": 1751,
                    "end": 1752,
                    "fullWidth": 3,
                    "width": 1,
                    "text": ";",
                    "value": ";",
                    "valueText": ";",
                    "hasTrailingTrivia": true,
                    "hasTrailingNewLine": true,
                    "trailingTrivia": [
                        {
                            "kind": "NewLineTrivia",
                            "text": "\r\n"
                        }
                    ]
                }
            }
        ],
        "endOfFileToken": {
            "kind": "EndOfFileToken",
            "fullStart": 1754,
            "fullEnd": 1754,
            "start": 1754,
            "end": 1754,
            "fullWidth": 0,
            "width": 0,
            "text": ""
        }
    },
    "lineMap": {
        "lineStarts": [
            0,
            67,
            152,
            232,
            308,
            380,
            385,
            440,
            595,
            600,
            602,
            604,
            627,
            629,
            652,
            654,
            685,
            709,
            720,
            722,
            767,
            795,
            828,
            841,
            843,
            858,
            902,
            926,
            957,
            976,
            993,
            1020,
            1043,
            1086,
            1120,
            1156,
            1202,
            1221,
            1236,
            1238,
            1276,
            1321,
            1323,
            1392,
            1394,
            1439,
            1468,
            1529,
            1531,
            1620,
            1712,
            1723,
            1730,
            1754
        ],
        "length": 1754
    }
}<|MERGE_RESOLUTION|>--- conflicted
+++ resolved
@@ -252,12 +252,8 @@
                                         "start": 641,
                                         "end": 649,
                                         "fullWidth": 8,
-<<<<<<< HEAD
                                         "width": 8,
-                                        "identifier": {
-=======
                                         "propertyName": {
->>>>>>> 85e84683
                                             "kind": "IdentifierName",
                                             "fullStart": 641,
                                             "fullEnd": 645,
@@ -1677,12 +1673,8 @@
                                                         "start": 1059,
                                                         "end": 1083,
                                                         "fullWidth": 24,
-<<<<<<< HEAD
                                                         "width": 24,
-                                                        "identifier": {
-=======
                                                         "propertyName": {
->>>>>>> 85e84683
                                                             "kind": "IdentifierName",
                                                             "fullStart": 1059,
                                                             "fullEnd": 1076,
@@ -1846,12 +1838,8 @@
                                                         "start": 1107,
                                                         "end": 1108,
                                                         "fullWidth": 2,
-<<<<<<< HEAD
                                                         "width": 1,
-                                                        "identifier": {
-=======
                                                         "propertyName": {
->>>>>>> 85e84683
                                                             "kind": "IdentifierName",
                                                             "fullStart": 1107,
                                                             "fullEnd": 1109,
@@ -2316,12 +2304,8 @@
                                                         "start": 1254,
                                                         "end": 1273,
                                                         "fullWidth": 19,
-<<<<<<< HEAD
                                                         "width": 19,
-                                                        "identifier": {
-=======
                                                         "propertyName": {
->>>>>>> 85e84683
                                                             "kind": "IdentifierName",
                                                             "fullStart": 1254,
                                                             "fullEnd": 1266,
@@ -2668,12 +2652,8 @@
                                                         "start": 1339,
                                                         "end": 1389,
                                                         "fullWidth": 50,
-<<<<<<< HEAD
                                                         "width": 50,
-                                                        "identifier": {
-=======
                                                         "propertyName": {
->>>>>>> 85e84683
                                                             "kind": "IdentifierName",
                                                             "fullStart": 1339,
                                                             "fullEnd": 1344,
@@ -2932,12 +2912,8 @@
                                                         "start": 1410,
                                                         "end": 1436,
                                                         "fullWidth": 26,
-<<<<<<< HEAD
                                                         "width": 26,
-                                                        "identifier": {
-=======
                                                         "propertyName": {
->>>>>>> 85e84683
                                                             "kind": "IdentifierName",
                                                             "fullStart": 1410,
                                                             "fullEnd": 1429,
