--- conflicted
+++ resolved
@@ -250,12 +250,8 @@
                                         "start": 632,
                                         "end": 649,
                                         "fullWidth": 17,
-<<<<<<< HEAD
                                         "width": 17,
-                                        "identifier": {
-=======
                                         "propertyName": {
->>>>>>> 85e84683
                                             "kind": "IdentifierName",
                                             "fullStart": 632,
                                             "fullEnd": 636,
