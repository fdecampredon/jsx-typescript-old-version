--- conflicted
+++ resolved
@@ -250,12 +250,8 @@
                                         "start": 619,
                                         "end": 627,
                                         "fullWidth": 8,
-<<<<<<< HEAD
                                         "width": 8,
-                                        "identifier": {
-=======
                                         "propertyName": {
->>>>>>> 85e84683
                                             "kind": "IdentifierName",
                                             "fullStart": 619,
                                             "fullEnd": 623,
@@ -416,12 +412,8 @@
                                         "start": 644,
                                         "end": 690,
                                         "fullWidth": 46,
-<<<<<<< HEAD
                                         "width": 46,
-                                        "identifier": {
-=======
                                         "propertyName": {
->>>>>>> 85e84683
                                             "kind": "IdentifierName",
                                             "fullStart": 644,
                                             "fullEnd": 649,
