--- conflicted
+++ resolved
@@ -247,12 +247,8 @@
                                         "start": 643,
                                         "end": 651,
                                         "fullWidth": 8,
-<<<<<<< HEAD
                                         "width": 8,
-                                        "identifier": {
-=======
                                         "propertyName": {
->>>>>>> 85e84683
                                             "kind": "IdentifierName",
                                             "fullStart": 643,
                                             "fullEnd": 647,
@@ -413,12 +409,8 @@
                                         "start": 668,
                                         "end": 678,
                                         "fullWidth": 10,
-<<<<<<< HEAD
                                         "width": 10,
-                                        "identifier": {
-=======
                                         "propertyName": {
->>>>>>> 85e84683
                                             "kind": "IdentifierName",
                                             "fullStart": 668,
                                             "fullEnd": 674,
@@ -1076,12 +1068,8 @@
                                         "start": 859,
                                         "end": 880,
                                         "fullWidth": 21,
-<<<<<<< HEAD
                                         "width": 21,
-                                        "identifier": {
-=======
                                         "propertyName": {
->>>>>>> 85e84683
                                             "kind": "IdentifierName",
                                             "fullStart": 859,
                                             "fullEnd": 863,
@@ -1455,12 +1443,8 @@
                                         "start": 929,
                                         "end": 948,
                                         "fullWidth": 19,
-<<<<<<< HEAD
                                         "width": 19,
-                                        "identifier": {
-=======
                                         "propertyName": {
->>>>>>> 85e84683
                                             "kind": "IdentifierName",
                                             "fullStart": 929,
                                             "fullEnd": 937,
