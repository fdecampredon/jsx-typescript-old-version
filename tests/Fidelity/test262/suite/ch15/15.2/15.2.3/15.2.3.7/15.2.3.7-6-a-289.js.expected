--- conflicted
+++ resolved
@@ -412,11 +412,8 @@
                                                         "start": 830,
                                                         "end": 831,
                                                         "fullWidth": 1,
-<<<<<<< HEAD
                                                         "width": 1,
-=======
                                                         "modifiers": [],
->>>>>>> e3c38734
                                                         "identifier": {
                                                             "kind": "IdentifierName",
                                                             "fullStart": 830,
@@ -456,11 +453,8 @@
                                                         "start": 833,
                                                         "end": 834,
                                                         "fullWidth": 1,
-<<<<<<< HEAD
                                                         "width": 1,
-=======
                                                         "modifiers": [],
->>>>>>> e3c38734
                                                         "identifier": {
                                                             "kind": "IdentifierName",
                                                             "fullStart": 833,
@@ -500,11 +494,8 @@
                                                         "start": 836,
                                                         "end": 837,
                                                         "fullWidth": 1,
-<<<<<<< HEAD
                                                         "width": 1,
-=======
                                                         "modifiers": [],
->>>>>>> e3c38734
                                                         "identifier": {
                                                             "kind": "IdentifierName",
                                                             "fullStart": 836,
