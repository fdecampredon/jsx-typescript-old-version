{
    "isDeclaration": false,
    "languageVersion": "EcmaScript5",
    "parseOptions": {
        "allowAutomaticSemicolonInsertion": true
    },
    "sourceUnit": {
        "kind": "SourceUnit",
        "fullStart": 0,
        "fullEnd": 1442,
        "start": 757,
        "end": 1442,
        "fullWidth": 1442,
        "width": 685,
        "isIncrementallyUnusable": true,
        "moduleElements": [
            {
                "kind": "FunctionDeclaration",
                "fullStart": 0,
                "fullEnd": 1418,
                "start": 757,
                "end": 1416,
                "fullWidth": 1418,
                "width": 659,
                "modifiers": [],
                "functionKeyword": {
                    "kind": "FunctionKeyword",
                    "fullStart": 0,
                    "fullEnd": 766,
                    "start": 757,
                    "end": 765,
                    "fullWidth": 766,
                    "width": 8,
                    "text": "function",
                    "value": "function",
                    "valueText": "function",
                    "hasLeadingTrivia": true,
                    "hasLeadingComment": true,
                    "hasLeadingNewLine": true,
                    "hasTrailingTrivia": true,
                    "leadingTrivia": [
                        {
                            "kind": "SingleLineCommentTrivia",
                            "text": "/// Copyright (c) 2012 Ecma International.  All rights reserved. "
                        },
                        {
                            "kind": "NewLineTrivia",
                            "text": "\r\n"
                        },
                        {
                            "kind": "SingleLineCommentTrivia",
                            "text": "/// Ecma International makes this code available under the terms and conditions set"
                        },
                        {
                            "kind": "NewLineTrivia",
                            "text": "\r\n"
                        },
                        {
                            "kind": "SingleLineCommentTrivia",
                            "text": "/// forth on http://hg.ecmascript.org/tests/test262/raw-file/tip/LICENSE (the "
                        },
                        {
                            "kind": "NewLineTrivia",
                            "text": "\r\n"
                        },
                        {
                            "kind": "SingleLineCommentTrivia",
                            "text": "/// \"Use Terms\").   Any redistribution of this code must retain the above "
                        },
                        {
                            "kind": "NewLineTrivia",
                            "text": "\r\n"
                        },
                        {
                            "kind": "SingleLineCommentTrivia",
                            "text": "/// copyright and this notice and otherwise comply with the Use Terms."
                        },
                        {
                            "kind": "NewLineTrivia",
                            "text": "\r\n"
                        },
                        {
                            "kind": "MultiLineCommentTrivia",
                            "text": "/**\r\n * @path ch15/15.2/15.2.3/15.2.3.7/15.2.3.7-6-a-284.js\r\n * @description Object.defineProperties - 'O' is an Arguments object, 'P' is own data property of 'O' which is also defined in [[ParameterMap]] of 'O', test TypeError is thrown when updating the [[Enumerable]] attribute value of 'P' which is defined as non-configurable (10.6 [[DefineOwnProperty]] step 4)\r\n */"
                        },
                        {
                            "kind": "NewLineTrivia",
                            "text": "\r\n"
                        },
                        {
                            "kind": "NewLineTrivia",
                            "text": "\r\n"
                        },
                        {
                            "kind": "NewLineTrivia",
                            "text": "\r\n"
                        }
                    ],
                    "trailingTrivia": [
                        {
                            "kind": "WhitespaceTrivia",
                            "text": " "
                        }
                    ]
                },
                "identifier": {
                    "kind": "IdentifierName",
                    "fullStart": 766,
                    "fullEnd": 774,
                    "start": 766,
                    "end": 774,
                    "fullWidth": 8,
                    "width": 8,
                    "text": "testcase",
                    "value": "testcase",
                    "valueText": "testcase"
                },
                "callSignature": {
                    "kind": "CallSignature",
                    "fullStart": 774,
                    "fullEnd": 777,
                    "start": 774,
                    "end": 776,
                    "fullWidth": 3,
                    "width": 2,
                    "parameterList": {
                        "kind": "ParameterList",
                        "fullStart": 774,
                        "fullEnd": 777,
                        "start": 774,
                        "end": 776,
                        "fullWidth": 3,
                        "width": 2,
                        "openParenToken": {
                            "kind": "OpenParenToken",
                            "fullStart": 774,
                            "fullEnd": 775,
                            "start": 774,
                            "end": 775,
                            "fullWidth": 1,
                            "width": 1,
                            "text": "(",
                            "value": "(",
                            "valueText": "("
                        },
                        "parameters": [],
                        "closeParenToken": {
                            "kind": "CloseParenToken",
                            "fullStart": 775,
                            "fullEnd": 777,
                            "start": 775,
                            "end": 776,
                            "fullWidth": 2,
                            "width": 1,
                            "text": ")",
                            "value": ")",
                            "valueText": ")",
                            "hasTrailingTrivia": true,
                            "trailingTrivia": [
                                {
                                    "kind": "WhitespaceTrivia",
                                    "text": " "
                                }
                            ]
                        }
                    }
                },
                "block": {
                    "kind": "Block",
                    "fullStart": 777,
                    "fullEnd": 1418,
                    "start": 777,
                    "end": 1416,
                    "fullWidth": 641,
                    "width": 639,
                    "openBraceToken": {
                        "kind": "OpenBraceToken",
                        "fullStart": 777,
                        "fullEnd": 780,
                        "start": 777,
                        "end": 778,
                        "fullWidth": 3,
                        "width": 1,
                        "text": "{",
                        "value": "{",
                        "valueText": "{",
                        "hasTrailingTrivia": true,
                        "hasTrailingNewLine": true,
                        "trailingTrivia": [
                            {
                                "kind": "NewLineTrivia",
                                "text": "\r\n"
                            }
                        ]
                    },
                    "statements": [
                        {
                            "kind": "VariableStatement",
                            "fullStart": 780,
                            "fullEnd": 800,
                            "start": 790,
                            "end": 798,
                            "fullWidth": 20,
                            "width": 8,
                            "modifiers": [],
                            "variableDeclaration": {
                                "kind": "VariableDeclaration",
                                "fullStart": 780,
                                "fullEnd": 797,
                                "start": 790,
                                "end": 797,
                                "fullWidth": 17,
                                "width": 7,
                                "varKeyword": {
                                    "kind": "VarKeyword",
                                    "fullStart": 780,
                                    "fullEnd": 794,
                                    "start": 790,
                                    "end": 793,
                                    "fullWidth": 14,
                                    "width": 3,
                                    "text": "var",
                                    "value": "var",
                                    "valueText": "var",
                                    "hasLeadingTrivia": true,
                                    "hasLeadingNewLine": true,
                                    "hasTrailingTrivia": true,
                                    "leadingTrivia": [
                                        {
                                            "kind": "NewLineTrivia",
                                            "text": "\r\n"
                                        },
                                        {
                                            "kind": "WhitespaceTrivia",
                                            "text": "        "
                                        }
                                    ],
                                    "trailingTrivia": [
                                        {
                                            "kind": "WhitespaceTrivia",
                                            "text": " "
                                        }
                                    ]
                                },
                                "variableDeclarators": [
                                    {
                                        "kind": "VariableDeclarator",
                                        "fullStart": 794,
                                        "fullEnd": 797,
                                        "start": 794,
                                        "end": 797,
                                        "fullWidth": 3,
                                        "width": 3,
                                        "identifier": {
                                            "kind": "IdentifierName",
                                            "fullStart": 794,
                                            "fullEnd": 797,
                                            "start": 794,
                                            "end": 797,
                                            "fullWidth": 3,
                                            "width": 3,
                                            "text": "arg",
                                            "value": "arg",
                                            "valueText": "arg"
                                        }
                                    }
                                ]
                            },
                            "semicolonToken": {
                                "kind": "SemicolonToken",
                                "fullStart": 797,
                                "fullEnd": 800,
                                "start": 797,
                                "end": 798,
                                "fullWidth": 3,
                                "width": 1,
                                "text": ";",
                                "value": ";",
                                "valueText": ";",
                                "hasTrailingTrivia": true,
                                "hasTrailingNewLine": true,
                                "trailingTrivia": [
                                    {
                                        "kind": "NewLineTrivia",
                                        "text": "\r\n"
                                    }
                                ]
                            }
                        },
                        {
                            "kind": "ExpressionStatement",
                            "fullStart": 800,
                            "fullEnd": 888,
                            "start": 810,
                            "end": 886,
                            "fullWidth": 88,
                            "width": 76,
                            "expression": {
                                "kind": "ParenthesizedExpression",
                                "fullStart": 800,
                                "fullEnd": 885,
                                "start": 810,
                                "end": 885,
                                "fullWidth": 85,
                                "width": 75,
                                "openParenToken": {
                                    "kind": "OpenParenToken",
                                    "fullStart": 800,
                                    "fullEnd": 811,
                                    "start": 810,
                                    "end": 811,
                                    "fullWidth": 11,
                                    "width": 1,
                                    "text": "(",
                                    "value": "(",
                                    "valueText": "(",
                                    "hasLeadingTrivia": true,
                                    "hasLeadingNewLine": true,
                                    "leadingTrivia": [
                                        {
                                            "kind": "NewLineTrivia",
                                            "text": "\r\n"
                                        },
                                        {
                                            "kind": "WhitespaceTrivia",
                                            "text": "        "
                                        }
                                    ]
                                },
                                "expression": {
                                    "kind": "InvocationExpression",
                                    "fullStart": 811,
                                    "fullEnd": 884,
                                    "start": 811,
                                    "end": 884,
                                    "fullWidth": 73,
                                    "width": 73,
                                    "expression": {
                                        "kind": "FunctionExpression",
                                        "fullStart": 811,
                                        "fullEnd": 875,
                                        "start": 811,
                                        "end": 875,
                                        "fullWidth": 64,
                                        "width": 64,
                                        "functionKeyword": {
                                            "kind": "FunctionKeyword",
                                            "fullStart": 811,
                                            "fullEnd": 820,
                                            "start": 811,
                                            "end": 819,
                                            "fullWidth": 9,
                                            "width": 8,
                                            "text": "function",
                                            "value": "function",
                                            "valueText": "function",
                                            "hasTrailingTrivia": true,
                                            "trailingTrivia": [
                                                {
                                                    "kind": "WhitespaceTrivia",
                                                    "text": " "
                                                }
                                            ]
                                        },
                                        "identifier": {
                                            "kind": "IdentifierName",
                                            "fullStart": 820,
                                            "fullEnd": 823,
                                            "start": 820,
                                            "end": 823,
                                            "fullWidth": 3,
                                            "width": 3,
                                            "text": "fun",
                                            "value": "fun",
                                            "valueText": "fun"
                                        },
                                        "callSignature": {
                                            "kind": "CallSignature",
                                            "fullStart": 823,
                                            "fullEnd": 833,
                                            "start": 823,
                                            "end": 832,
                                            "fullWidth": 10,
                                            "width": 9,
                                            "parameterList": {
                                                "kind": "ParameterList",
                                                "fullStart": 823,
                                                "fullEnd": 833,
                                                "start": 823,
                                                "end": 832,
                                                "fullWidth": 10,
                                                "width": 9,
                                                "openParenToken": {
                                                    "kind": "OpenParenToken",
                                                    "fullStart": 823,
                                                    "fullEnd": 824,
                                                    "start": 823,
                                                    "end": 824,
                                                    "fullWidth": 1,
                                                    "width": 1,
                                                    "text": "(",
                                                    "value": "(",
                                                    "valueText": "("
                                                },
                                                "parameters": [
                                                    {
                                                        "kind": "Parameter",
                                                        "fullStart": 824,
                                                        "fullEnd": 825,
                                                        "start": 824,
                                                        "end": 825,
                                                        "fullWidth": 1,
<<<<<<< HEAD
                                                        "width": 1,
=======
                                                        "modifiers": [],
>>>>>>> e3c38734
                                                        "identifier": {
                                                            "kind": "IdentifierName",
                                                            "fullStart": 824,
                                                            "fullEnd": 825,
                                                            "start": 824,
                                                            "end": 825,
                                                            "fullWidth": 1,
                                                            "width": 1,
                                                            "text": "a",
                                                            "value": "a",
                                                            "valueText": "a"
                                                        }
                                                    },
                                                    {
                                                        "kind": "CommaToken",
                                                        "fullStart": 825,
                                                        "fullEnd": 827,
                                                        "start": 825,
                                                        "end": 826,
                                                        "fullWidth": 2,
                                                        "width": 1,
                                                        "text": ",",
                                                        "value": ",",
                                                        "valueText": ",",
                                                        "hasTrailingTrivia": true,
                                                        "trailingTrivia": [
                                                            {
                                                                "kind": "WhitespaceTrivia",
                                                                "text": " "
                                                            }
                                                        ]
                                                    },
                                                    {
                                                        "kind": "Parameter",
                                                        "fullStart": 827,
                                                        "fullEnd": 828,
                                                        "start": 827,
                                                        "end": 828,
                                                        "fullWidth": 1,
<<<<<<< HEAD
                                                        "width": 1,
=======
                                                        "modifiers": [],
>>>>>>> e3c38734
                                                        "identifier": {
                                                            "kind": "IdentifierName",
                                                            "fullStart": 827,
                                                            "fullEnd": 828,
                                                            "start": 827,
                                                            "end": 828,
                                                            "fullWidth": 1,
                                                            "width": 1,
                                                            "text": "b",
                                                            "value": "b",
                                                            "valueText": "b"
                                                        }
                                                    },
                                                    {
                                                        "kind": "CommaToken",
                                                        "fullStart": 828,
                                                        "fullEnd": 830,
                                                        "start": 828,
                                                        "end": 829,
                                                        "fullWidth": 2,
                                                        "width": 1,
                                                        "text": ",",
                                                        "value": ",",
                                                        "valueText": ",",
                                                        "hasTrailingTrivia": true,
                                                        "trailingTrivia": [
                                                            {
                                                                "kind": "WhitespaceTrivia",
                                                                "text": " "
                                                            }
                                                        ]
                                                    },
                                                    {
                                                        "kind": "Parameter",
                                                        "fullStart": 830,
                                                        "fullEnd": 831,
                                                        "start": 830,
                                                        "end": 831,
                                                        "fullWidth": 1,
<<<<<<< HEAD
                                                        "width": 1,
=======
                                                        "modifiers": [],
>>>>>>> e3c38734
                                                        "identifier": {
                                                            "kind": "IdentifierName",
                                                            "fullStart": 830,
                                                            "fullEnd": 831,
                                                            "start": 830,
                                                            "end": 831,
                                                            "fullWidth": 1,
                                                            "width": 1,
                                                            "text": "c",
                                                            "value": "c",
                                                            "valueText": "c"
                                                        }
                                                    }
                                                ],
                                                "closeParenToken": {
                                                    "kind": "CloseParenToken",
                                                    "fullStart": 831,
                                                    "fullEnd": 833,
                                                    "start": 831,
                                                    "end": 832,
                                                    "fullWidth": 2,
                                                    "width": 1,
                                                    "text": ")",
                                                    "value": ")",
                                                    "valueText": ")",
                                                    "hasTrailingTrivia": true,
                                                    "trailingTrivia": [
                                                        {
                                                            "kind": "WhitespaceTrivia",
                                                            "text": " "
                                                        }
                                                    ]
                                                }
                                            }
                                        },
                                        "block": {
                                            "kind": "Block",
                                            "fullStart": 833,
                                            "fullEnd": 875,
                                            "start": 833,
                                            "end": 875,
                                            "fullWidth": 42,
                                            "width": 42,
                                            "openBraceToken": {
                                                "kind": "OpenBraceToken",
                                                "fullStart": 833,
                                                "fullEnd": 836,
                                                "start": 833,
                                                "end": 834,
                                                "fullWidth": 3,
                                                "width": 1,
                                                "text": "{",
                                                "value": "{",
                                                "valueText": "{",
                                                "hasTrailingTrivia": true,
                                                "hasTrailingNewLine": true,
                                                "trailingTrivia": [
                                                    {
                                                        "kind": "NewLineTrivia",
                                                        "text": "\r\n"
                                                    }
                                                ]
                                            },
                                            "statements": [
                                                {
                                                    "kind": "ExpressionStatement",
                                                    "fullStart": 836,
                                                    "fullEnd": 866,
                                                    "start": 848,
                                                    "end": 864,
                                                    "fullWidth": 30,
                                                    "width": 16,
                                                    "expression": {
                                                        "kind": "AssignmentExpression",
                                                        "fullStart": 836,
                                                        "fullEnd": 863,
                                                        "start": 848,
                                                        "end": 863,
                                                        "fullWidth": 27,
                                                        "width": 15,
                                                        "left": {
                                                            "kind": "IdentifierName",
                                                            "fullStart": 836,
                                                            "fullEnd": 852,
                                                            "start": 848,
                                                            "end": 851,
                                                            "fullWidth": 16,
                                                            "width": 3,
                                                            "text": "arg",
                                                            "value": "arg",
                                                            "valueText": "arg",
                                                            "hasLeadingTrivia": true,
                                                            "hasTrailingTrivia": true,
                                                            "leadingTrivia": [
                                                                {
                                                                    "kind": "WhitespaceTrivia",
                                                                    "text": "            "
                                                                }
                                                            ],
                                                            "trailingTrivia": [
                                                                {
                                                                    "kind": "WhitespaceTrivia",
                                                                    "text": " "
                                                                }
                                                            ]
                                                        },
                                                        "operatorToken": {
                                                            "kind": "EqualsToken",
                                                            "fullStart": 852,
                                                            "fullEnd": 854,
                                                            "start": 852,
                                                            "end": 853,
                                                            "fullWidth": 2,
                                                            "width": 1,
                                                            "text": "=",
                                                            "value": "=",
                                                            "valueText": "=",
                                                            "hasTrailingTrivia": true,
                                                            "trailingTrivia": [
                                                                {
                                                                    "kind": "WhitespaceTrivia",
                                                                    "text": " "
                                                                }
                                                            ]
                                                        },
                                                        "right": {
                                                            "kind": "IdentifierName",
                                                            "fullStart": 854,
                                                            "fullEnd": 863,
                                                            "start": 854,
                                                            "end": 863,
                                                            "fullWidth": 9,
                                                            "width": 9,
                                                            "text": "arguments",
                                                            "value": "arguments",
                                                            "valueText": "arguments"
                                                        }
                                                    },
                                                    "semicolonToken": {
                                                        "kind": "SemicolonToken",
                                                        "fullStart": 863,
                                                        "fullEnd": 866,
                                                        "start": 863,
                                                        "end": 864,
                                                        "fullWidth": 3,
                                                        "width": 1,
                                                        "text": ";",
                                                        "value": ";",
                                                        "valueText": ";",
                                                        "hasTrailingTrivia": true,
                                                        "hasTrailingNewLine": true,
                                                        "trailingTrivia": [
                                                            {
                                                                "kind": "NewLineTrivia",
                                                                "text": "\r\n"
                                                            }
                                                        ]
                                                    }
                                                }
                                            ],
                                            "closeBraceToken": {
                                                "kind": "CloseBraceToken",
                                                "fullStart": 866,
                                                "fullEnd": 875,
                                                "start": 874,
                                                "end": 875,
                                                "fullWidth": 9,
                                                "width": 1,
                                                "text": "}",
                                                "value": "}",
                                                "valueText": "}",
                                                "hasLeadingTrivia": true,
                                                "leadingTrivia": [
                                                    {
                                                        "kind": "WhitespaceTrivia",
                                                        "text": "        "
                                                    }
                                                ]
                                            }
                                        }
                                    },
                                    "argumentList": {
                                        "kind": "ArgumentList",
                                        "fullStart": 875,
                                        "fullEnd": 884,
                                        "start": 875,
                                        "end": 884,
                                        "fullWidth": 9,
                                        "width": 9,
                                        "openParenToken": {
                                            "kind": "OpenParenToken",
                                            "fullStart": 875,
                                            "fullEnd": 876,
                                            "start": 875,
                                            "end": 876,
                                            "fullWidth": 1,
                                            "width": 1,
                                            "text": "(",
                                            "value": "(",
                                            "valueText": "("
                                        },
                                        "arguments": [
                                            {
                                                "kind": "NumericLiteral",
                                                "fullStart": 876,
                                                "fullEnd": 877,
                                                "start": 876,
                                                "end": 877,
                                                "fullWidth": 1,
                                                "width": 1,
                                                "text": "0",
                                                "value": 0,
                                                "valueText": "0"
                                            },
                                            {
                                                "kind": "CommaToken",
                                                "fullStart": 877,
                                                "fullEnd": 879,
                                                "start": 877,
                                                "end": 878,
                                                "fullWidth": 2,
                                                "width": 1,
                                                "text": ",",
                                                "value": ",",
                                                "valueText": ",",
                                                "hasTrailingTrivia": true,
                                                "trailingTrivia": [
                                                    {
                                                        "kind": "WhitespaceTrivia",
                                                        "text": " "
                                                    }
                                                ]
                                            },
                                            {
                                                "kind": "NumericLiteral",
                                                "fullStart": 879,
                                                "fullEnd": 880,
                                                "start": 879,
                                                "end": 880,
                                                "fullWidth": 1,
                                                "width": 1,
                                                "text": "1",
                                                "value": 1,
                                                "valueText": "1"
                                            },
                                            {
                                                "kind": "CommaToken",
                                                "fullStart": 880,
                                                "fullEnd": 882,
                                                "start": 880,
                                                "end": 881,
                                                "fullWidth": 2,
                                                "width": 1,
                                                "text": ",",
                                                "value": ",",
                                                "valueText": ",",
                                                "hasTrailingTrivia": true,
                                                "trailingTrivia": [
                                                    {
                                                        "kind": "WhitespaceTrivia",
                                                        "text": " "
                                                    }
                                                ]
                                            },
                                            {
                                                "kind": "NumericLiteral",
                                                "fullStart": 882,
                                                "fullEnd": 883,
                                                "start": 882,
                                                "end": 883,
                                                "fullWidth": 1,
                                                "width": 1,
                                                "text": "2",
                                                "value": 2,
                                                "valueText": "2"
                                            }
                                        ],
                                        "closeParenToken": {
                                            "kind": "CloseParenToken",
                                            "fullStart": 883,
                                            "fullEnd": 884,
                                            "start": 883,
                                            "end": 884,
                                            "fullWidth": 1,
                                            "width": 1,
                                            "text": ")",
                                            "value": ")",
                                            "valueText": ")"
                                        }
                                    }
                                },
                                "closeParenToken": {
                                    "kind": "CloseParenToken",
                                    "fullStart": 884,
                                    "fullEnd": 885,
                                    "start": 884,
                                    "end": 885,
                                    "fullWidth": 1,
                                    "width": 1,
                                    "text": ")",
                                    "value": ")",
                                    "valueText": ")"
                                }
                            },
                            "semicolonToken": {
                                "kind": "SemicolonToken",
                                "fullStart": 885,
                                "fullEnd": 888,
                                "start": 885,
                                "end": 886,
                                "fullWidth": 3,
                                "width": 1,
                                "text": ";",
                                "value": ";",
                                "valueText": ";",
                                "hasTrailingTrivia": true,
                                "hasTrailingNewLine": true,
                                "trailingTrivia": [
                                    {
                                        "kind": "NewLineTrivia",
                                        "text": "\r\n"
                                    }
                                ]
                            }
                        },
                        {
                            "kind": "ExpressionStatement",
                            "fullStart": 888,
                            "fullEnd": 1063,
                            "start": 898,
                            "end": 1061,
                            "fullWidth": 175,
                            "width": 163,
                            "expression": {
                                "kind": "InvocationExpression",
                                "fullStart": 888,
                                "fullEnd": 1060,
                                "start": 898,
                                "end": 1060,
                                "fullWidth": 172,
                                "width": 162,
                                "expression": {
                                    "kind": "MemberAccessExpression",
                                    "fullStart": 888,
                                    "fullEnd": 919,
                                    "start": 898,
                                    "end": 919,
                                    "fullWidth": 31,
                                    "width": 21,
                                    "expression": {
                                        "kind": "IdentifierName",
                                        "fullStart": 888,
                                        "fullEnd": 904,
                                        "start": 898,
                                        "end": 904,
                                        "fullWidth": 16,
                                        "width": 6,
                                        "text": "Object",
                                        "value": "Object",
                                        "valueText": "Object",
                                        "hasLeadingTrivia": true,
                                        "hasLeadingNewLine": true,
                                        "leadingTrivia": [
                                            {
                                                "kind": "NewLineTrivia",
                                                "text": "\r\n"
                                            },
                                            {
                                                "kind": "WhitespaceTrivia",
                                                "text": "        "
                                            }
                                        ]
                                    },
                                    "dotToken": {
                                        "kind": "DotToken",
                                        "fullStart": 904,
                                        "fullEnd": 905,
                                        "start": 904,
                                        "end": 905,
                                        "fullWidth": 1,
                                        "width": 1,
                                        "text": ".",
                                        "value": ".",
                                        "valueText": "."
                                    },
                                    "name": {
                                        "kind": "IdentifierName",
                                        "fullStart": 905,
                                        "fullEnd": 919,
                                        "start": 905,
                                        "end": 919,
                                        "fullWidth": 14,
                                        "width": 14,
                                        "text": "defineProperty",
                                        "value": "defineProperty",
                                        "valueText": "defineProperty"
                                    }
                                },
                                "argumentList": {
                                    "kind": "ArgumentList",
                                    "fullStart": 919,
                                    "fullEnd": 1060,
                                    "start": 919,
                                    "end": 1060,
                                    "fullWidth": 141,
                                    "width": 141,
                                    "openParenToken": {
                                        "kind": "OpenParenToken",
                                        "fullStart": 919,
                                        "fullEnd": 920,
                                        "start": 919,
                                        "end": 920,
                                        "fullWidth": 1,
                                        "width": 1,
                                        "text": "(",
                                        "value": "(",
                                        "valueText": "("
                                    },
                                    "arguments": [
                                        {
                                            "kind": "IdentifierName",
                                            "fullStart": 920,
                                            "fullEnd": 923,
                                            "start": 920,
                                            "end": 923,
                                            "fullWidth": 3,
                                            "width": 3,
                                            "text": "arg",
                                            "value": "arg",
                                            "valueText": "arg"
                                        },
                                        {
                                            "kind": "CommaToken",
                                            "fullStart": 923,
                                            "fullEnd": 925,
                                            "start": 923,
                                            "end": 924,
                                            "fullWidth": 2,
                                            "width": 1,
                                            "text": ",",
                                            "value": ",",
                                            "valueText": ",",
                                            "hasTrailingTrivia": true,
                                            "trailingTrivia": [
                                                {
                                                    "kind": "WhitespaceTrivia",
                                                    "text": " "
                                                }
                                            ]
                                        },
                                        {
                                            "kind": "StringLiteral",
                                            "fullStart": 925,
                                            "fullEnd": 928,
                                            "start": 925,
                                            "end": 928,
                                            "fullWidth": 3,
                                            "width": 3,
                                            "text": "\"0\"",
                                            "value": "0",
                                            "valueText": "0"
                                        },
                                        {
                                            "kind": "CommaToken",
                                            "fullStart": 928,
                                            "fullEnd": 930,
                                            "start": 928,
                                            "end": 929,
                                            "fullWidth": 2,
                                            "width": 1,
                                            "text": ",",
                                            "value": ",",
                                            "valueText": ",",
                                            "hasTrailingTrivia": true,
                                            "trailingTrivia": [
                                                {
                                                    "kind": "WhitespaceTrivia",
                                                    "text": " "
                                                }
                                            ]
                                        },
                                        {
                                            "kind": "ObjectLiteralExpression",
                                            "fullStart": 930,
                                            "fullEnd": 1059,
                                            "start": 930,
                                            "end": 1059,
                                            "fullWidth": 129,
                                            "width": 129,
                                            "openBraceToken": {
                                                "kind": "OpenBraceToken",
                                                "fullStart": 930,
                                                "fullEnd": 933,
                                                "start": 930,
                                                "end": 931,
                                                "fullWidth": 3,
                                                "width": 1,
                                                "text": "{",
                                                "value": "{",
                                                "valueText": "{",
                                                "hasTrailingTrivia": true,
                                                "hasTrailingNewLine": true,
                                                "trailingTrivia": [
                                                    {
                                                        "kind": "NewLineTrivia",
                                                        "text": "\r\n"
                                                    }
                                                ]
                                            },
                                            "propertyAssignments": [
                                                {
                                                    "kind": "SimplePropertyAssignment",
                                                    "fullStart": 933,
                                                    "fullEnd": 953,
                                                    "start": 945,
                                                    "end": 953,
                                                    "fullWidth": 20,
                                                    "width": 8,
                                                    "propertyName": {
                                                        "kind": "IdentifierName",
                                                        "fullStart": 933,
                                                        "fullEnd": 950,
                                                        "start": 945,
                                                        "end": 950,
                                                        "fullWidth": 17,
                                                        "width": 5,
                                                        "text": "value",
                                                        "value": "value",
                                                        "valueText": "value",
                                                        "hasLeadingTrivia": true,
                                                        "leadingTrivia": [
                                                            {
                                                                "kind": "WhitespaceTrivia",
                                                                "text": "            "
                                                            }
                                                        ]
                                                    },
                                                    "colonToken": {
                                                        "kind": "ColonToken",
                                                        "fullStart": 950,
                                                        "fullEnd": 952,
                                                        "start": 950,
                                                        "end": 951,
                                                        "fullWidth": 2,
                                                        "width": 1,
                                                        "text": ":",
                                                        "value": ":",
                                                        "valueText": ":",
                                                        "hasTrailingTrivia": true,
                                                        "trailingTrivia": [
                                                            {
                                                                "kind": "WhitespaceTrivia",
                                                                "text": " "
                                                            }
                                                        ]
                                                    },
                                                    "expression": {
                                                        "kind": "NumericLiteral",
                                                        "fullStart": 952,
                                                        "fullEnd": 953,
                                                        "start": 952,
                                                        "end": 953,
                                                        "fullWidth": 1,
                                                        "width": 1,
                                                        "text": "0",
                                                        "value": 0,
                                                        "valueText": "0"
                                                    }
                                                },
                                                {
                                                    "kind": "CommaToken",
                                                    "fullStart": 953,
                                                    "fullEnd": 956,
                                                    "start": 953,
                                                    "end": 954,
                                                    "fullWidth": 3,
                                                    "width": 1,
                                                    "text": ",",
                                                    "value": ",",
                                                    "valueText": ",",
                                                    "hasTrailingTrivia": true,
                                                    "hasTrailingNewLine": true,
                                                    "trailingTrivia": [
                                                        {
                                                            "kind": "NewLineTrivia",
                                                            "text": "\r\n"
                                                        }
                                                    ]
                                                },
                                                {
                                                    "kind": "SimplePropertyAssignment",
                                                    "fullStart": 956,
                                                    "fullEnd": 983,
                                                    "start": 968,
                                                    "end": 983,
                                                    "fullWidth": 27,
                                                    "width": 15,
                                                    "propertyName": {
                                                        "kind": "IdentifierName",
                                                        "fullStart": 956,
                                                        "fullEnd": 976,
                                                        "start": 968,
                                                        "end": 976,
                                                        "fullWidth": 20,
                                                        "width": 8,
                                                        "text": "writable",
                                                        "value": "writable",
                                                        "valueText": "writable",
                                                        "hasLeadingTrivia": true,
                                                        "leadingTrivia": [
                                                            {
                                                                "kind": "WhitespaceTrivia",
                                                                "text": "            "
                                                            }
                                                        ]
                                                    },
                                                    "colonToken": {
                                                        "kind": "ColonToken",
                                                        "fullStart": 976,
                                                        "fullEnd": 978,
                                                        "start": 976,
                                                        "end": 977,
                                                        "fullWidth": 2,
                                                        "width": 1,
                                                        "text": ":",
                                                        "value": ":",
                                                        "valueText": ":",
                                                        "hasTrailingTrivia": true,
                                                        "trailingTrivia": [
                                                            {
                                                                "kind": "WhitespaceTrivia",
                                                                "text": " "
                                                            }
                                                        ]
                                                    },
                                                    "expression": {
                                                        "kind": "FalseKeyword",
                                                        "fullStart": 978,
                                                        "fullEnd": 983,
                                                        "start": 978,
                                                        "end": 983,
                                                        "fullWidth": 5,
                                                        "width": 5,
                                                        "text": "false",
                                                        "value": false,
                                                        "valueText": "false"
                                                    }
                                                },
                                                {
                                                    "kind": "CommaToken",
                                                    "fullStart": 983,
                                                    "fullEnd": 986,
                                                    "start": 983,
                                                    "end": 984,
                                                    "fullWidth": 3,
                                                    "width": 1,
                                                    "text": ",",
                                                    "value": ",",
                                                    "valueText": ",",
                                                    "hasTrailingTrivia": true,
                                                    "hasTrailingNewLine": true,
                                                    "trailingTrivia": [
                                                        {
                                                            "kind": "NewLineTrivia",
                                                            "text": "\r\n"
                                                        }
                                                    ]
                                                },
                                                {
                                                    "kind": "SimplePropertyAssignment",
                                                    "fullStart": 986,
                                                    "fullEnd": 1014,
                                                    "start": 998,
                                                    "end": 1014,
                                                    "fullWidth": 28,
                                                    "width": 16,
                                                    "propertyName": {
                                                        "kind": "IdentifierName",
                                                        "fullStart": 986,
                                                        "fullEnd": 1008,
                                                        "start": 998,
                                                        "end": 1008,
                                                        "fullWidth": 22,
                                                        "width": 10,
                                                        "text": "enumerable",
                                                        "value": "enumerable",
                                                        "valueText": "enumerable",
                                                        "hasLeadingTrivia": true,
                                                        "leadingTrivia": [
                                                            {
                                                                "kind": "WhitespaceTrivia",
                                                                "text": "            "
                                                            }
                                                        ]
                                                    },
                                                    "colonToken": {
                                                        "kind": "ColonToken",
                                                        "fullStart": 1008,
                                                        "fullEnd": 1010,
                                                        "start": 1008,
                                                        "end": 1009,
                                                        "fullWidth": 2,
                                                        "width": 1,
                                                        "text": ":",
                                                        "value": ":",
                                                        "valueText": ":",
                                                        "hasTrailingTrivia": true,
                                                        "trailingTrivia": [
                                                            {
                                                                "kind": "WhitespaceTrivia",
                                                                "text": " "
                                                            }
                                                        ]
                                                    },
                                                    "expression": {
                                                        "kind": "TrueKeyword",
                                                        "fullStart": 1010,
                                                        "fullEnd": 1014,
                                                        "start": 1010,
                                                        "end": 1014,
                                                        "fullWidth": 4,
                                                        "width": 4,
                                                        "text": "true",
                                                        "value": true,
                                                        "valueText": "true"
                                                    }
                                                },
                                                {
                                                    "kind": "CommaToken",
                                                    "fullStart": 1014,
                                                    "fullEnd": 1017,
                                                    "start": 1014,
                                                    "end": 1015,
                                                    "fullWidth": 3,
                                                    "width": 1,
                                                    "text": ",",
                                                    "value": ",",
                                                    "valueText": ",",
                                                    "hasTrailingTrivia": true,
                                                    "hasTrailingNewLine": true,
                                                    "trailingTrivia": [
                                                        {
                                                            "kind": "NewLineTrivia",
                                                            "text": "\r\n"
                                                        }
                                                    ]
                                                },
                                                {
                                                    "kind": "SimplePropertyAssignment",
                                                    "fullStart": 1017,
                                                    "fullEnd": 1050,
                                                    "start": 1029,
                                                    "end": 1048,
                                                    "fullWidth": 33,
                                                    "width": 19,
                                                    "propertyName": {
                                                        "kind": "IdentifierName",
                                                        "fullStart": 1017,
                                                        "fullEnd": 1041,
                                                        "start": 1029,
                                                        "end": 1041,
                                                        "fullWidth": 24,
                                                        "width": 12,
                                                        "text": "configurable",
                                                        "value": "configurable",
                                                        "valueText": "configurable",
                                                        "hasLeadingTrivia": true,
                                                        "leadingTrivia": [
                                                            {
                                                                "kind": "WhitespaceTrivia",
                                                                "text": "            "
                                                            }
                                                        ]
                                                    },
                                                    "colonToken": {
                                                        "kind": "ColonToken",
                                                        "fullStart": 1041,
                                                        "fullEnd": 1043,
                                                        "start": 1041,
                                                        "end": 1042,
                                                        "fullWidth": 2,
                                                        "width": 1,
                                                        "text": ":",
                                                        "value": ":",
                                                        "valueText": ":",
                                                        "hasTrailingTrivia": true,
                                                        "trailingTrivia": [
                                                            {
                                                                "kind": "WhitespaceTrivia",
                                                                "text": " "
                                                            }
                                                        ]
                                                    },
                                                    "expression": {
                                                        "kind": "FalseKeyword",
                                                        "fullStart": 1043,
                                                        "fullEnd": 1050,
                                                        "start": 1043,
                                                        "end": 1048,
                                                        "fullWidth": 7,
                                                        "width": 5,
                                                        "text": "false",
                                                        "value": false,
                                                        "valueText": "false",
                                                        "hasTrailingTrivia": true,
                                                        "hasTrailingNewLine": true,
                                                        "trailingTrivia": [
                                                            {
                                                                "kind": "NewLineTrivia",
                                                                "text": "\r\n"
                                                            }
                                                        ]
                                                    }
                                                }
                                            ],
                                            "closeBraceToken": {
                                                "kind": "CloseBraceToken",
                                                "fullStart": 1050,
                                                "fullEnd": 1059,
                                                "start": 1058,
                                                "end": 1059,
                                                "fullWidth": 9,
                                                "width": 1,
                                                "text": "}",
                                                "value": "}",
                                                "valueText": "}",
                                                "hasLeadingTrivia": true,
                                                "leadingTrivia": [
                                                    {
                                                        "kind": "WhitespaceTrivia",
                                                        "text": "        "
                                                    }
                                                ]
                                            }
                                        }
                                    ],
                                    "closeParenToken": {
                                        "kind": "CloseParenToken",
                                        "fullStart": 1059,
                                        "fullEnd": 1060,
                                        "start": 1059,
                                        "end": 1060,
                                        "fullWidth": 1,
                                        "width": 1,
                                        "text": ")",
                                        "value": ")",
                                        "valueText": ")"
                                    }
                                }
                            },
                            "semicolonToken": {
                                "kind": "SemicolonToken",
                                "fullStart": 1060,
                                "fullEnd": 1063,
                                "start": 1060,
                                "end": 1061,
                                "fullWidth": 3,
                                "width": 1,
                                "text": ";",
                                "value": ";",
                                "valueText": ";",
                                "hasTrailingTrivia": true,
                                "hasTrailingNewLine": true,
                                "trailingTrivia": [
                                    {
                                        "kind": "NewLineTrivia",
                                        "text": "\r\n"
                                    }
                                ]
                            }
                        },
                        {
                            "kind": "TryStatement",
                            "fullStart": 1063,
                            "fullEnd": 1411,
                            "start": 1073,
                            "end": 1409,
                            "fullWidth": 348,
                            "width": 336,
                            "tryKeyword": {
                                "kind": "TryKeyword",
                                "fullStart": 1063,
                                "fullEnd": 1077,
                                "start": 1073,
                                "end": 1076,
                                "fullWidth": 14,
                                "width": 3,
                                "text": "try",
                                "value": "try",
                                "valueText": "try",
                                "hasLeadingTrivia": true,
                                "hasLeadingNewLine": true,
                                "hasTrailingTrivia": true,
                                "leadingTrivia": [
                                    {
                                        "kind": "NewLineTrivia",
                                        "text": "\r\n"
                                    },
                                    {
                                        "kind": "WhitespaceTrivia",
                                        "text": "        "
                                    }
                                ],
                                "trailingTrivia": [
                                    {
                                        "kind": "WhitespaceTrivia",
                                        "text": " "
                                    }
                                ]
                            },
                            "block": {
                                "kind": "Block",
                                "fullStart": 1077,
                                "fullEnd": 1272,
                                "start": 1077,
                                "end": 1271,
                                "fullWidth": 195,
                                "width": 194,
                                "openBraceToken": {
                                    "kind": "OpenBraceToken",
                                    "fullStart": 1077,
                                    "fullEnd": 1080,
                                    "start": 1077,
                                    "end": 1078,
                                    "fullWidth": 3,
                                    "width": 1,
                                    "text": "{",
                                    "value": "{",
                                    "valueText": "{",
                                    "hasTrailingTrivia": true,
                                    "hasTrailingNewLine": true,
                                    "trailingTrivia": [
                                        {
                                            "kind": "NewLineTrivia",
                                            "text": "\r\n"
                                        }
                                    ]
                                },
                                "statements": [
                                    {
                                        "kind": "ExpressionStatement",
                                        "fullStart": 1080,
                                        "fullEnd": 1223,
                                        "start": 1092,
                                        "end": 1221,
                                        "fullWidth": 143,
                                        "width": 129,
                                        "expression": {
                                            "kind": "InvocationExpression",
                                            "fullStart": 1080,
                                            "fullEnd": 1220,
                                            "start": 1092,
                                            "end": 1220,
                                            "fullWidth": 140,
                                            "width": 128,
                                            "expression": {
                                                "kind": "MemberAccessExpression",
                                                "fullStart": 1080,
                                                "fullEnd": 1115,
                                                "start": 1092,
                                                "end": 1115,
                                                "fullWidth": 35,
                                                "width": 23,
                                                "expression": {
                                                    "kind": "IdentifierName",
                                                    "fullStart": 1080,
                                                    "fullEnd": 1098,
                                                    "start": 1092,
                                                    "end": 1098,
                                                    "fullWidth": 18,
                                                    "width": 6,
                                                    "text": "Object",
                                                    "value": "Object",
                                                    "valueText": "Object",
                                                    "hasLeadingTrivia": true,
                                                    "leadingTrivia": [
                                                        {
                                                            "kind": "WhitespaceTrivia",
                                                            "text": "            "
                                                        }
                                                    ]
                                                },
                                                "dotToken": {
                                                    "kind": "DotToken",
                                                    "fullStart": 1098,
                                                    "fullEnd": 1099,
                                                    "start": 1098,
                                                    "end": 1099,
                                                    "fullWidth": 1,
                                                    "width": 1,
                                                    "text": ".",
                                                    "value": ".",
                                                    "valueText": "."
                                                },
                                                "name": {
                                                    "kind": "IdentifierName",
                                                    "fullStart": 1099,
                                                    "fullEnd": 1115,
                                                    "start": 1099,
                                                    "end": 1115,
                                                    "fullWidth": 16,
                                                    "width": 16,
                                                    "text": "defineProperties",
                                                    "value": "defineProperties",
                                                    "valueText": "defineProperties"
                                                }
                                            },
                                            "argumentList": {
                                                "kind": "ArgumentList",
                                                "fullStart": 1115,
                                                "fullEnd": 1220,
                                                "start": 1115,
                                                "end": 1220,
                                                "fullWidth": 105,
                                                "width": 105,
                                                "openParenToken": {
                                                    "kind": "OpenParenToken",
                                                    "fullStart": 1115,
                                                    "fullEnd": 1116,
                                                    "start": 1115,
                                                    "end": 1116,
                                                    "fullWidth": 1,
                                                    "width": 1,
                                                    "text": "(",
                                                    "value": "(",
                                                    "valueText": "("
                                                },
                                                "arguments": [
                                                    {
                                                        "kind": "IdentifierName",
                                                        "fullStart": 1116,
                                                        "fullEnd": 1119,
                                                        "start": 1116,
                                                        "end": 1119,
                                                        "fullWidth": 3,
                                                        "width": 3,
                                                        "text": "arg",
                                                        "value": "arg",
                                                        "valueText": "arg"
                                                    },
                                                    {
                                                        "kind": "CommaToken",
                                                        "fullStart": 1119,
                                                        "fullEnd": 1121,
                                                        "start": 1119,
                                                        "end": 1120,
                                                        "fullWidth": 2,
                                                        "width": 1,
                                                        "text": ",",
                                                        "value": ",",
                                                        "valueText": ",",
                                                        "hasTrailingTrivia": true,
                                                        "trailingTrivia": [
                                                            {
                                                                "kind": "WhitespaceTrivia",
                                                                "text": " "
                                                            }
                                                        ]
                                                    },
                                                    {
                                                        "kind": "ObjectLiteralExpression",
                                                        "fullStart": 1121,
                                                        "fullEnd": 1219,
                                                        "start": 1121,
                                                        "end": 1219,
                                                        "fullWidth": 98,
                                                        "width": 98,
                                                        "openBraceToken": {
                                                            "kind": "OpenBraceToken",
                                                            "fullStart": 1121,
                                                            "fullEnd": 1124,
                                                            "start": 1121,
                                                            "end": 1122,
                                                            "fullWidth": 3,
                                                            "width": 1,
                                                            "text": "{",
                                                            "value": "{",
                                                            "valueText": "{",
                                                            "hasTrailingTrivia": true,
                                                            "hasTrailingNewLine": true,
                                                            "trailingTrivia": [
                                                                {
                                                                    "kind": "NewLineTrivia",
                                                                    "text": "\r\n"
                                                                }
                                                            ]
                                                        },
                                                        "propertyAssignments": [
                                                            {
                                                                "kind": "SimplePropertyAssignment",
                                                                "fullStart": 1124,
                                                                "fullEnd": 1206,
                                                                "start": 1140,
                                                                "end": 1204,
                                                                "fullWidth": 82,
                                                                "width": 64,
                                                                "propertyName": {
                                                                    "kind": "StringLiteral",
                                                                    "fullStart": 1124,
                                                                    "fullEnd": 1143,
                                                                    "start": 1140,
                                                                    "end": 1143,
                                                                    "fullWidth": 19,
                                                                    "width": 3,
                                                                    "text": "\"0\"",
                                                                    "value": "0",
                                                                    "valueText": "0",
                                                                    "hasLeadingTrivia": true,
                                                                    "leadingTrivia": [
                                                                        {
                                                                            "kind": "WhitespaceTrivia",
                                                                            "text": "                "
                                                                        }
                                                                    ]
                                                                },
                                                                "colonToken": {
                                                                    "kind": "ColonToken",
                                                                    "fullStart": 1143,
                                                                    "fullEnd": 1145,
                                                                    "start": 1143,
                                                                    "end": 1144,
                                                                    "fullWidth": 2,
                                                                    "width": 1,
                                                                    "text": ":",
                                                                    "value": ":",
                                                                    "valueText": ":",
                                                                    "hasTrailingTrivia": true,
                                                                    "trailingTrivia": [
                                                                        {
                                                                            "kind": "WhitespaceTrivia",
                                                                            "text": " "
                                                                        }
                                                                    ]
                                                                },
                                                                "expression": {
                                                                    "kind": "ObjectLiteralExpression",
                                                                    "fullStart": 1145,
                                                                    "fullEnd": 1206,
                                                                    "start": 1145,
                                                                    "end": 1204,
                                                                    "fullWidth": 61,
                                                                    "width": 59,
                                                                    "openBraceToken": {
                                                                        "kind": "OpenBraceToken",
                                                                        "fullStart": 1145,
                                                                        "fullEnd": 1148,
                                                                        "start": 1145,
                                                                        "end": 1146,
                                                                        "fullWidth": 3,
                                                                        "width": 1,
                                                                        "text": "{",
                                                                        "value": "{",
                                                                        "valueText": "{",
                                                                        "hasTrailingTrivia": true,
                                                                        "hasTrailingNewLine": true,
                                                                        "trailingTrivia": [
                                                                            {
                                                                                "kind": "NewLineTrivia",
                                                                                "text": "\r\n"
                                                                            }
                                                                        ]
                                                                    },
                                                                    "propertyAssignments": [
                                                                        {
                                                                            "kind": "SimplePropertyAssignment",
                                                                            "fullStart": 1148,
                                                                            "fullEnd": 1187,
                                                                            "start": 1168,
                                                                            "end": 1185,
                                                                            "fullWidth": 39,
                                                                            "width": 17,
                                                                            "propertyName": {
                                                                                "kind": "IdentifierName",
                                                                                "fullStart": 1148,
                                                                                "fullEnd": 1178,
                                                                                "start": 1168,
                                                                                "end": 1178,
                                                                                "fullWidth": 30,
                                                                                "width": 10,
                                                                                "text": "enumerable",
                                                                                "value": "enumerable",
                                                                                "valueText": "enumerable",
                                                                                "hasLeadingTrivia": true,
                                                                                "leadingTrivia": [
                                                                                    {
                                                                                        "kind": "WhitespaceTrivia",
                                                                                        "text": "                    "
                                                                                    }
                                                                                ]
                                                                            },
                                                                            "colonToken": {
                                                                                "kind": "ColonToken",
                                                                                "fullStart": 1178,
                                                                                "fullEnd": 1180,
                                                                                "start": 1178,
                                                                                "end": 1179,
                                                                                "fullWidth": 2,
                                                                                "width": 1,
                                                                                "text": ":",
                                                                                "value": ":",
                                                                                "valueText": ":",
                                                                                "hasTrailingTrivia": true,
                                                                                "trailingTrivia": [
                                                                                    {
                                                                                        "kind": "WhitespaceTrivia",
                                                                                        "text": " "
                                                                                    }
                                                                                ]
                                                                            },
                                                                            "expression": {
                                                                                "kind": "FalseKeyword",
                                                                                "fullStart": 1180,
                                                                                "fullEnd": 1187,
                                                                                "start": 1180,
                                                                                "end": 1185,
                                                                                "fullWidth": 7,
                                                                                "width": 5,
                                                                                "text": "false",
                                                                                "value": false,
                                                                                "valueText": "false",
                                                                                "hasTrailingTrivia": true,
                                                                                "hasTrailingNewLine": true,
                                                                                "trailingTrivia": [
                                                                                    {
                                                                                        "kind": "NewLineTrivia",
                                                                                        "text": "\r\n"
                                                                                    }
                                                                                ]
                                                                            }
                                                                        }
                                                                    ],
                                                                    "closeBraceToken": {
                                                                        "kind": "CloseBraceToken",
                                                                        "fullStart": 1187,
                                                                        "fullEnd": 1206,
                                                                        "start": 1203,
                                                                        "end": 1204,
                                                                        "fullWidth": 19,
                                                                        "width": 1,
                                                                        "text": "}",
                                                                        "value": "}",
                                                                        "valueText": "}",
                                                                        "hasLeadingTrivia": true,
                                                                        "hasTrailingTrivia": true,
                                                                        "hasTrailingNewLine": true,
                                                                        "leadingTrivia": [
                                                                            {
                                                                                "kind": "WhitespaceTrivia",
                                                                                "text": "                "
                                                                            }
                                                                        ],
                                                                        "trailingTrivia": [
                                                                            {
                                                                                "kind": "NewLineTrivia",
                                                                                "text": "\r\n"
                                                                            }
                                                                        ]
                                                                    }
                                                                }
                                                            }
                                                        ],
                                                        "closeBraceToken": {
                                                            "kind": "CloseBraceToken",
                                                            "fullStart": 1206,
                                                            "fullEnd": 1219,
                                                            "start": 1218,
                                                            "end": 1219,
                                                            "fullWidth": 13,
                                                            "width": 1,
                                                            "text": "}",
                                                            "value": "}",
                                                            "valueText": "}",
                                                            "hasLeadingTrivia": true,
                                                            "leadingTrivia": [
                                                                {
                                                                    "kind": "WhitespaceTrivia",
                                                                    "text": "            "
                                                                }
                                                            ]
                                                        }
                                                    }
                                                ],
                                                "closeParenToken": {
                                                    "kind": "CloseParenToken",
                                                    "fullStart": 1219,
                                                    "fullEnd": 1220,
                                                    "start": 1219,
                                                    "end": 1220,
                                                    "fullWidth": 1,
                                                    "width": 1,
                                                    "text": ")",
                                                    "value": ")",
                                                    "valueText": ")"
                                                }
                                            }
                                        },
                                        "semicolonToken": {
                                            "kind": "SemicolonToken",
                                            "fullStart": 1220,
                                            "fullEnd": 1223,
                                            "start": 1220,
                                            "end": 1221,
                                            "fullWidth": 3,
                                            "width": 1,
                                            "text": ";",
                                            "value": ";",
                                            "valueText": ";",
                                            "hasTrailingTrivia": true,
                                            "hasTrailingNewLine": true,
                                            "trailingTrivia": [
                                                {
                                                    "kind": "NewLineTrivia",
                                                    "text": "\r\n"
                                                }
                                            ]
                                        }
                                    },
                                    {
                                        "kind": "ReturnStatement",
                                        "fullStart": 1223,
                                        "fullEnd": 1262,
                                        "start": 1237,
                                        "end": 1250,
                                        "fullWidth": 39,
                                        "width": 13,
                                        "returnKeyword": {
                                            "kind": "ReturnKeyword",
                                            "fullStart": 1223,
                                            "fullEnd": 1244,
                                            "start": 1237,
                                            "end": 1243,
                                            "fullWidth": 21,
                                            "width": 6,
                                            "text": "return",
                                            "value": "return",
                                            "valueText": "return",
                                            "hasLeadingTrivia": true,
                                            "hasLeadingNewLine": true,
                                            "hasTrailingTrivia": true,
                                            "leadingTrivia": [
                                                {
                                                    "kind": "NewLineTrivia",
                                                    "text": "\r\n"
                                                },
                                                {
                                                    "kind": "WhitespaceTrivia",
                                                    "text": "            "
                                                }
                                            ],
                                            "trailingTrivia": [
                                                {
                                                    "kind": "WhitespaceTrivia",
                                                    "text": " "
                                                }
                                            ]
                                        },
                                        "expression": {
                                            "kind": "FalseKeyword",
                                            "fullStart": 1244,
                                            "fullEnd": 1249,
                                            "start": 1244,
                                            "end": 1249,
                                            "fullWidth": 5,
                                            "width": 5,
                                            "text": "false",
                                            "value": false,
                                            "valueText": "false"
                                        },
                                        "semicolonToken": {
                                            "kind": "SemicolonToken",
                                            "fullStart": 1249,
                                            "fullEnd": 1262,
                                            "start": 1249,
                                            "end": 1250,
                                            "fullWidth": 13,
                                            "width": 1,
                                            "text": ";",
                                            "value": ";",
                                            "valueText": ";",
                                            "hasTrailingTrivia": true,
                                            "hasTrailingNewLine": true,
                                            "trailingTrivia": [
                                                {
                                                    "kind": "WhitespaceTrivia",
                                                    "text": "          "
                                                },
                                                {
                                                    "kind": "NewLineTrivia",
                                                    "text": "\r\n"
                                                }
                                            ]
                                        }
                                    }
                                ],
                                "closeBraceToken": {
                                    "kind": "CloseBraceToken",
                                    "fullStart": 1262,
                                    "fullEnd": 1272,
                                    "start": 1270,
                                    "end": 1271,
                                    "fullWidth": 10,
                                    "width": 1,
                                    "text": "}",
                                    "value": "}",
                                    "valueText": "}",
                                    "hasLeadingTrivia": true,
                                    "hasTrailingTrivia": true,
                                    "leadingTrivia": [
                                        {
                                            "kind": "WhitespaceTrivia",
                                            "text": "        "
                                        }
                                    ],
                                    "trailingTrivia": [
                                        {
                                            "kind": "WhitespaceTrivia",
                                            "text": " "
                                        }
                                    ]
                                }
                            },
                            "catchClause": {
                                "kind": "CatchClause",
                                "fullStart": 1272,
                                "fullEnd": 1411,
                                "start": 1272,
                                "end": 1409,
                                "fullWidth": 139,
                                "width": 137,
                                "catchKeyword": {
                                    "kind": "CatchKeyword",
                                    "fullStart": 1272,
                                    "fullEnd": 1278,
                                    "start": 1272,
                                    "end": 1277,
                                    "fullWidth": 6,
                                    "width": 5,
                                    "text": "catch",
                                    "value": "catch",
                                    "valueText": "catch",
                                    "hasTrailingTrivia": true,
                                    "trailingTrivia": [
                                        {
                                            "kind": "WhitespaceTrivia",
                                            "text": " "
                                        }
                                    ]
                                },
                                "openParenToken": {
                                    "kind": "OpenParenToken",
                                    "fullStart": 1278,
                                    "fullEnd": 1279,
                                    "start": 1278,
                                    "end": 1279,
                                    "fullWidth": 1,
                                    "width": 1,
                                    "text": "(",
                                    "value": "(",
                                    "valueText": "("
                                },
                                "identifier": {
                                    "kind": "IdentifierName",
                                    "fullStart": 1279,
                                    "fullEnd": 1280,
                                    "start": 1279,
                                    "end": 1280,
                                    "fullWidth": 1,
                                    "width": 1,
                                    "text": "e",
                                    "value": "e",
                                    "valueText": "e"
                                },
                                "closeParenToken": {
                                    "kind": "CloseParenToken",
                                    "fullStart": 1280,
                                    "fullEnd": 1282,
                                    "start": 1280,
                                    "end": 1281,
                                    "fullWidth": 2,
                                    "width": 1,
                                    "text": ")",
                                    "value": ")",
                                    "valueText": ")",
                                    "hasTrailingTrivia": true,
                                    "trailingTrivia": [
                                        {
                                            "kind": "WhitespaceTrivia",
                                            "text": " "
                                        }
                                    ]
                                },
                                "block": {
                                    "kind": "Block",
                                    "fullStart": 1282,
                                    "fullEnd": 1411,
                                    "start": 1282,
                                    "end": 1409,
                                    "fullWidth": 129,
                                    "width": 127,
                                    "openBraceToken": {
                                        "kind": "OpenBraceToken",
                                        "fullStart": 1282,
                                        "fullEnd": 1285,
                                        "start": 1282,
                                        "end": 1283,
                                        "fullWidth": 3,
                                        "width": 1,
                                        "text": "{",
                                        "value": "{",
                                        "valueText": "{",
                                        "hasTrailingTrivia": true,
                                        "hasTrailingNewLine": true,
                                        "trailingTrivia": [
                                            {
                                                "kind": "NewLineTrivia",
                                                "text": "\r\n"
                                            }
                                        ]
                                    },
                                    "statements": [
                                        {
                                            "kind": "ReturnStatement",
                                            "fullStart": 1285,
                                            "fullEnd": 1400,
                                            "start": 1297,
                                            "end": 1398,
                                            "fullWidth": 115,
                                            "width": 101,
                                            "returnKeyword": {
                                                "kind": "ReturnKeyword",
                                                "fullStart": 1285,
                                                "fullEnd": 1304,
                                                "start": 1297,
                                                "end": 1303,
                                                "fullWidth": 19,
                                                "width": 6,
                                                "text": "return",
                                                "value": "return",
                                                "valueText": "return",
                                                "hasLeadingTrivia": true,
                                                "hasTrailingTrivia": true,
                                                "leadingTrivia": [
                                                    {
                                                        "kind": "WhitespaceTrivia",
                                                        "text": "            "
                                                    }
                                                ],
                                                "trailingTrivia": [
                                                    {
                                                        "kind": "WhitespaceTrivia",
                                                        "text": " "
                                                    }
                                                ]
                                            },
                                            "expression": {
                                                "kind": "LogicalAndExpression",
                                                "fullStart": 1304,
                                                "fullEnd": 1397,
                                                "start": 1304,
                                                "end": 1397,
                                                "fullWidth": 93,
                                                "width": 93,
                                                "left": {
                                                    "kind": "ParenthesizedExpression",
                                                    "fullStart": 1304,
                                                    "fullEnd": 1329,
                                                    "start": 1304,
                                                    "end": 1328,
                                                    "fullWidth": 25,
                                                    "width": 24,
                                                    "openParenToken": {
                                                        "kind": "OpenParenToken",
                                                        "fullStart": 1304,
                                                        "fullEnd": 1305,
                                                        "start": 1304,
                                                        "end": 1305,
                                                        "fullWidth": 1,
                                                        "width": 1,
                                                        "text": "(",
                                                        "value": "(",
                                                        "valueText": "("
                                                    },
                                                    "expression": {
                                                        "kind": "InstanceOfExpression",
                                                        "fullStart": 1305,
                                                        "fullEnd": 1327,
                                                        "start": 1305,
                                                        "end": 1327,
                                                        "fullWidth": 22,
                                                        "width": 22,
                                                        "left": {
                                                            "kind": "IdentifierName",
                                                            "fullStart": 1305,
                                                            "fullEnd": 1307,
                                                            "start": 1305,
                                                            "end": 1306,
                                                            "fullWidth": 2,
                                                            "width": 1,
                                                            "text": "e",
                                                            "value": "e",
                                                            "valueText": "e",
                                                            "hasTrailingTrivia": true,
                                                            "trailingTrivia": [
                                                                {
                                                                    "kind": "WhitespaceTrivia",
                                                                    "text": " "
                                                                }
                                                            ]
                                                        },
                                                        "operatorToken": {
                                                            "kind": "InstanceOfKeyword",
                                                            "fullStart": 1307,
                                                            "fullEnd": 1318,
                                                            "start": 1307,
                                                            "end": 1317,
                                                            "fullWidth": 11,
                                                            "width": 10,
                                                            "text": "instanceof",
                                                            "value": "instanceof",
                                                            "valueText": "instanceof",
                                                            "hasTrailingTrivia": true,
                                                            "trailingTrivia": [
                                                                {
                                                                    "kind": "WhitespaceTrivia",
                                                                    "text": " "
                                                                }
                                                            ]
                                                        },
                                                        "right": {
                                                            "kind": "IdentifierName",
                                                            "fullStart": 1318,
                                                            "fullEnd": 1327,
                                                            "start": 1318,
                                                            "end": 1327,
                                                            "fullWidth": 9,
                                                            "width": 9,
                                                            "text": "TypeError",
                                                            "value": "TypeError",
                                                            "valueText": "TypeError"
                                                        }
                                                    },
                                                    "closeParenToken": {
                                                        "kind": "CloseParenToken",
                                                        "fullStart": 1327,
                                                        "fullEnd": 1329,
                                                        "start": 1327,
                                                        "end": 1328,
                                                        "fullWidth": 2,
                                                        "width": 1,
                                                        "text": ")",
                                                        "value": ")",
                                                        "valueText": ")",
                                                        "hasTrailingTrivia": true,
                                                        "trailingTrivia": [
                                                            {
                                                                "kind": "WhitespaceTrivia",
                                                                "text": " "
                                                            }
                                                        ]
                                                    }
                                                },
                                                "operatorToken": {
                                                    "kind": "AmpersandAmpersandToken",
                                                    "fullStart": 1329,
                                                    "fullEnd": 1332,
                                                    "start": 1329,
                                                    "end": 1331,
                                                    "fullWidth": 3,
                                                    "width": 2,
                                                    "text": "&&",
                                                    "value": "&&",
                                                    "valueText": "&&",
                                                    "hasTrailingTrivia": true,
                                                    "trailingTrivia": [
                                                        {
                                                            "kind": "WhitespaceTrivia",
                                                            "text": " "
                                                        }
                                                    ]
                                                },
                                                "right": {
                                                    "kind": "InvocationExpression",
                                                    "fullStart": 1332,
                                                    "fullEnd": 1397,
                                                    "start": 1332,
                                                    "end": 1397,
                                                    "fullWidth": 65,
                                                    "width": 65,
                                                    "expression": {
                                                        "kind": "IdentifierName",
                                                        "fullStart": 1332,
                                                        "fullEnd": 1364,
                                                        "start": 1332,
                                                        "end": 1364,
                                                        "fullWidth": 32,
                                                        "width": 32,
                                                        "text": "dataPropertyAttributesAreCorrect",
                                                        "value": "dataPropertyAttributesAreCorrect",
                                                        "valueText": "dataPropertyAttributesAreCorrect"
                                                    },
                                                    "argumentList": {
                                                        "kind": "ArgumentList",
                                                        "fullStart": 1364,
                                                        "fullEnd": 1397,
                                                        "start": 1364,
                                                        "end": 1397,
                                                        "fullWidth": 33,
                                                        "width": 33,
                                                        "openParenToken": {
                                                            "kind": "OpenParenToken",
                                                            "fullStart": 1364,
                                                            "fullEnd": 1365,
                                                            "start": 1364,
                                                            "end": 1365,
                                                            "fullWidth": 1,
                                                            "width": 1,
                                                            "text": "(",
                                                            "value": "(",
                                                            "valueText": "("
                                                        },
                                                        "arguments": [
                                                            {
                                                                "kind": "IdentifierName",
                                                                "fullStart": 1365,
                                                                "fullEnd": 1368,
                                                                "start": 1365,
                                                                "end": 1368,
                                                                "fullWidth": 3,
                                                                "width": 3,
                                                                "text": "arg",
                                                                "value": "arg",
                                                                "valueText": "arg"
                                                            },
                                                            {
                                                                "kind": "CommaToken",
                                                                "fullStart": 1368,
                                                                "fullEnd": 1370,
                                                                "start": 1368,
                                                                "end": 1369,
                                                                "fullWidth": 2,
                                                                "width": 1,
                                                                "text": ",",
                                                                "value": ",",
                                                                "valueText": ",",
                                                                "hasTrailingTrivia": true,
                                                                "trailingTrivia": [
                                                                    {
                                                                        "kind": "WhitespaceTrivia",
                                                                        "text": " "
                                                                    }
                                                                ]
                                                            },
                                                            {
                                                                "kind": "StringLiteral",
                                                                "fullStart": 1370,
                                                                "fullEnd": 1373,
                                                                "start": 1370,
                                                                "end": 1373,
                                                                "fullWidth": 3,
                                                                "width": 3,
                                                                "text": "\"0\"",
                                                                "value": "0",
                                                                "valueText": "0"
                                                            },
                                                            {
                                                                "kind": "CommaToken",
                                                                "fullStart": 1373,
                                                                "fullEnd": 1375,
                                                                "start": 1373,
                                                                "end": 1374,
                                                                "fullWidth": 2,
                                                                "width": 1,
                                                                "text": ",",
                                                                "value": ",",
                                                                "valueText": ",",
                                                                "hasTrailingTrivia": true,
                                                                "trailingTrivia": [
                                                                    {
                                                                        "kind": "WhitespaceTrivia",
                                                                        "text": " "
                                                                    }
                                                                ]
                                                            },
                                                            {
                                                                "kind": "NumericLiteral",
                                                                "fullStart": 1375,
                                                                "fullEnd": 1376,
                                                                "start": 1375,
                                                                "end": 1376,
                                                                "fullWidth": 1,
                                                                "width": 1,
                                                                "text": "0",
                                                                "value": 0,
                                                                "valueText": "0"
                                                            },
                                                            {
                                                                "kind": "CommaToken",
                                                                "fullStart": 1376,
                                                                "fullEnd": 1378,
                                                                "start": 1376,
                                                                "end": 1377,
                                                                "fullWidth": 2,
                                                                "width": 1,
                                                                "text": ",",
                                                                "value": ",",
                                                                "valueText": ",",
                                                                "hasTrailingTrivia": true,
                                                                "trailingTrivia": [
                                                                    {
                                                                        "kind": "WhitespaceTrivia",
                                                                        "text": " "
                                                                    }
                                                                ]
                                                            },
                                                            {
                                                                "kind": "FalseKeyword",
                                                                "fullStart": 1378,
                                                                "fullEnd": 1383,
                                                                "start": 1378,
                                                                "end": 1383,
                                                                "fullWidth": 5,
                                                                "width": 5,
                                                                "text": "false",
                                                                "value": false,
                                                                "valueText": "false"
                                                            },
                                                            {
                                                                "kind": "CommaToken",
                                                                "fullStart": 1383,
                                                                "fullEnd": 1385,
                                                                "start": 1383,
                                                                "end": 1384,
                                                                "fullWidth": 2,
                                                                "width": 1,
                                                                "text": ",",
                                                                "value": ",",
                                                                "valueText": ",",
                                                                "hasTrailingTrivia": true,
                                                                "trailingTrivia": [
                                                                    {
                                                                        "kind": "WhitespaceTrivia",
                                                                        "text": " "
                                                                    }
                                                                ]
                                                            },
                                                            {
                                                                "kind": "TrueKeyword",
                                                                "fullStart": 1385,
                                                                "fullEnd": 1389,
                                                                "start": 1385,
                                                                "end": 1389,
                                                                "fullWidth": 4,
                                                                "width": 4,
                                                                "text": "true",
                                                                "value": true,
                                                                "valueText": "true"
                                                            },
                                                            {
                                                                "kind": "CommaToken",
                                                                "fullStart": 1389,
                                                                "fullEnd": 1391,
                                                                "start": 1389,
                                                                "end": 1390,
                                                                "fullWidth": 2,
                                                                "width": 1,
                                                                "text": ",",
                                                                "value": ",",
                                                                "valueText": ",",
                                                                "hasTrailingTrivia": true,
                                                                "trailingTrivia": [
                                                                    {
                                                                        "kind": "WhitespaceTrivia",
                                                                        "text": " "
                                                                    }
                                                                ]
                                                            },
                                                            {
                                                                "kind": "FalseKeyword",
                                                                "fullStart": 1391,
                                                                "fullEnd": 1396,
                                                                "start": 1391,
                                                                "end": 1396,
                                                                "fullWidth": 5,
                                                                "width": 5,
                                                                "text": "false",
                                                                "value": false,
                                                                "valueText": "false"
                                                            }
                                                        ],
                                                        "closeParenToken": {
                                                            "kind": "CloseParenToken",
                                                            "fullStart": 1396,
                                                            "fullEnd": 1397,
                                                            "start": 1396,
                                                            "end": 1397,
                                                            "fullWidth": 1,
                                                            "width": 1,
                                                            "text": ")",
                                                            "value": ")",
                                                            "valueText": ")"
                                                        }
                                                    }
                                                }
                                            },
                                            "semicolonToken": {
                                                "kind": "SemicolonToken",
                                                "fullStart": 1397,
                                                "fullEnd": 1400,
                                                "start": 1397,
                                                "end": 1398,
                                                "fullWidth": 3,
                                                "width": 1,
                                                "text": ";",
                                                "value": ";",
                                                "valueText": ";",
                                                "hasTrailingTrivia": true,
                                                "hasTrailingNewLine": true,
                                                "trailingTrivia": [
                                                    {
                                                        "kind": "NewLineTrivia",
                                                        "text": "\r\n"
                                                    }
                                                ]
                                            }
                                        }
                                    ],
                                    "closeBraceToken": {
                                        "kind": "CloseBraceToken",
                                        "fullStart": 1400,
                                        "fullEnd": 1411,
                                        "start": 1408,
                                        "end": 1409,
                                        "fullWidth": 11,
                                        "width": 1,
                                        "text": "}",
                                        "value": "}",
                                        "valueText": "}",
                                        "hasLeadingTrivia": true,
                                        "hasTrailingTrivia": true,
                                        "hasTrailingNewLine": true,
                                        "leadingTrivia": [
                                            {
                                                "kind": "WhitespaceTrivia",
                                                "text": "        "
                                            }
                                        ],
                                        "trailingTrivia": [
                                            {
                                                "kind": "NewLineTrivia",
                                                "text": "\r\n"
                                            }
                                        ]
                                    }
                                }
                            }
                        }
                    ],
                    "closeBraceToken": {
                        "kind": "CloseBraceToken",
                        "fullStart": 1411,
                        "fullEnd": 1418,
                        "start": 1415,
                        "end": 1416,
                        "fullWidth": 7,
                        "width": 1,
                        "text": "}",
                        "value": "}",
                        "valueText": "}",
                        "hasLeadingTrivia": true,
                        "hasTrailingTrivia": true,
                        "hasTrailingNewLine": true,
                        "leadingTrivia": [
                            {
                                "kind": "WhitespaceTrivia",
                                "text": "    "
                            }
                        ],
                        "trailingTrivia": [
                            {
                                "kind": "NewLineTrivia",
                                "text": "\r\n"
                            }
                        ]
                    }
                }
            },
            {
                "kind": "ExpressionStatement",
                "fullStart": 1418,
                "fullEnd": 1442,
                "start": 1418,
                "end": 1440,
                "fullWidth": 24,
                "width": 22,
                "expression": {
                    "kind": "InvocationExpression",
                    "fullStart": 1418,
                    "fullEnd": 1439,
                    "start": 1418,
                    "end": 1439,
                    "fullWidth": 21,
                    "width": 21,
                    "expression": {
                        "kind": "IdentifierName",
                        "fullStart": 1418,
                        "fullEnd": 1429,
                        "start": 1418,
                        "end": 1429,
                        "fullWidth": 11,
                        "width": 11,
                        "text": "runTestCase",
                        "value": "runTestCase",
                        "valueText": "runTestCase"
                    },
                    "argumentList": {
                        "kind": "ArgumentList",
                        "fullStart": 1429,
                        "fullEnd": 1439,
                        "start": 1429,
                        "end": 1439,
                        "fullWidth": 10,
                        "width": 10,
                        "openParenToken": {
                            "kind": "OpenParenToken",
                            "fullStart": 1429,
                            "fullEnd": 1430,
                            "start": 1429,
                            "end": 1430,
                            "fullWidth": 1,
                            "width": 1,
                            "text": "(",
                            "value": "(",
                            "valueText": "("
                        },
                        "arguments": [
                            {
                                "kind": "IdentifierName",
                                "fullStart": 1430,
                                "fullEnd": 1438,
                                "start": 1430,
                                "end": 1438,
                                "fullWidth": 8,
                                "width": 8,
                                "text": "testcase",
                                "value": "testcase",
                                "valueText": "testcase"
                            }
                        ],
                        "closeParenToken": {
                            "kind": "CloseParenToken",
                            "fullStart": 1438,
                            "fullEnd": 1439,
                            "start": 1438,
                            "end": 1439,
                            "fullWidth": 1,
                            "width": 1,
                            "text": ")",
                            "value": ")",
                            "valueText": ")"
                        }
                    }
                },
                "semicolonToken": {
                    "kind": "SemicolonToken",
                    "fullStart": 1439,
                    "fullEnd": 1442,
                    "start": 1439,
                    "end": 1440,
                    "fullWidth": 3,
                    "width": 1,
                    "text": ";",
                    "value": ";",
                    "valueText": ";",
                    "hasTrailingTrivia": true,
                    "hasTrailingNewLine": true,
                    "trailingTrivia": [
                        {
                            "kind": "NewLineTrivia",
                            "text": "\r\n"
                        }
                    ]
                }
            }
        ],
        "endOfFileToken": {
            "kind": "EndOfFileToken",
            "fullStart": 1442,
            "fullEnd": 1442,
            "start": 1442,
            "end": 1442,
            "fullWidth": 0,
            "width": 0,
            "text": ""
        }
    },
    "lineMap": {
        "lineStarts": [
            0,
            67,
            152,
            232,
            308,
            380,
            385,
            441,
            748,
            753,
            755,
            757,
            780,
            782,
            800,
            802,
            836,
            866,
            888,
            890,
            933,
            956,
            986,
            1017,
            1050,
            1063,
            1065,
            1080,
            1124,
            1148,
            1187,
            1206,
            1223,
            1225,
            1262,
            1285,
            1400,
            1411,
            1418,
            1442
        ],
        "length": 1442
    }
}<|MERGE_RESOLUTION|>--- conflicted
+++ resolved
@@ -410,11 +410,8 @@
                                                         "start": 824,
                                                         "end": 825,
                                                         "fullWidth": 1,
-<<<<<<< HEAD
                                                         "width": 1,
-=======
                                                         "modifiers": [],
->>>>>>> e3c38734
                                                         "identifier": {
                                                             "kind": "IdentifierName",
                                                             "fullStart": 824,
@@ -454,11 +451,8 @@
                                                         "start": 827,
                                                         "end": 828,
                                                         "fullWidth": 1,
-<<<<<<< HEAD
                                                         "width": 1,
-=======
                                                         "modifiers": [],
->>>>>>> e3c38734
                                                         "identifier": {
                                                             "kind": "IdentifierName",
                                                             "fullStart": 827,
@@ -498,11 +492,8 @@
                                                         "start": 830,
                                                         "end": 831,
                                                         "fullWidth": 1,
-<<<<<<< HEAD
                                                         "width": 1,
-=======
                                                         "modifiers": [],
->>>>>>> e3c38734
                                                         "identifier": {
                                                             "kind": "IdentifierName",
                                                             "fullStart": 830,
