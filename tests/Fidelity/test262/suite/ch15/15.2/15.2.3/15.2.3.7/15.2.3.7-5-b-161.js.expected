--- conflicted
+++ resolved
@@ -245,12 +245,8 @@
                                         "start": 647,
                                         "end": 655,
                                         "fullWidth": 8,
-<<<<<<< HEAD
                                         "width": 8,
-                                        "identifier": {
-=======
                                         "propertyName": {
->>>>>>> 85e84683
                                             "kind": "IdentifierName",
                                             "fullStart": 647,
                                             "fullEnd": 651,
@@ -411,12 +407,8 @@
                                         "start": 672,
                                         "end": 987,
                                         "fullWidth": 315,
-<<<<<<< HEAD
                                         "width": 315,
-                                        "identifier": {
-=======
                                         "propertyName": {
->>>>>>> 85e84683
                                             "kind": "IdentifierName",
                                             "fullStart": 672,
                                             "fullEnd": 677,
