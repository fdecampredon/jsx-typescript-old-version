{
    "isDeclaration": false,
    "languageVersion": "EcmaScript5",
    "parseOptions": {
        "allowAutomaticSemicolonInsertion": true
    },
    "sourceUnit": {
        "kind": "SourceUnit",
        "fullStart": 0,
        "fullEnd": 1253,
        "start": 728,
        "end": 1253,
        "fullWidth": 1253,
        "width": 525,
        "isIncrementallyUnusable": true,
        "moduleElements": [
            {
                "kind": "FunctionDeclaration",
                "fullStart": 0,
                "fullEnd": 1229,
                "start": 728,
                "end": 1227,
                "fullWidth": 1229,
                "width": 499,
                "modifiers": [],
                "functionKeyword": {
                    "kind": "FunctionKeyword",
                    "fullStart": 0,
                    "fullEnd": 737,
                    "start": 728,
                    "end": 736,
                    "fullWidth": 737,
                    "width": 8,
                    "text": "function",
                    "value": "function",
                    "valueText": "function",
                    "hasLeadingTrivia": true,
                    "hasLeadingComment": true,
                    "hasLeadingNewLine": true,
                    "hasTrailingTrivia": true,
                    "leadingTrivia": [
                        {
                            "kind": "SingleLineCommentTrivia",
                            "text": "/// Copyright (c) 2012 Ecma International.  All rights reserved. "
                        },
                        {
                            "kind": "NewLineTrivia",
                            "text": "\r\n"
                        },
                        {
                            "kind": "SingleLineCommentTrivia",
                            "text": "/// Ecma International makes this code available under the terms and conditions set"
                        },
                        {
                            "kind": "NewLineTrivia",
                            "text": "\r\n"
                        },
                        {
                            "kind": "SingleLineCommentTrivia",
                            "text": "/// forth on http://hg.ecmascript.org/tests/test262/raw-file/tip/LICENSE (the "
                        },
                        {
                            "kind": "NewLineTrivia",
                            "text": "\r\n"
                        },
                        {
                            "kind": "SingleLineCommentTrivia",
                            "text": "/// \"Use Terms\").   Any redistribution of this code must retain the above "
                        },
                        {
                            "kind": "NewLineTrivia",
                            "text": "\r\n"
                        },
                        {
                            "kind": "SingleLineCommentTrivia",
                            "text": "/// copyright and this notice and otherwise comply with the Use Terms."
                        },
                        {
                            "kind": "NewLineTrivia",
                            "text": "\r\n"
                        },
                        {
                            "kind": "MultiLineCommentTrivia",
                            "text": "/**\r\n * @path ch15/15.2/15.2.3/15.2.3.7/15.2.3.7-6-a-197.js\r\n * @description Object.defineProperties - 'O' is an Array, 'P' is an array index named property, 'P' property doesn't exist in 'O', test [[Writable]] of 'P' property in 'Attributes' is set as false value if [[Writable]] is absent in data descriptor 'desc'  (15.4.5.1 step 4.c)\r\n */"
                        },
                        {
                            "kind": "NewLineTrivia",
                            "text": "\r\n"
                        },
                        {
                            "kind": "NewLineTrivia",
                            "text": "\r\n"
                        },
                        {
                            "kind": "NewLineTrivia",
                            "text": "\r\n"
                        }
                    ],
                    "trailingTrivia": [
                        {
                            "kind": "WhitespaceTrivia",
                            "text": " "
                        }
                    ]
                },
                "identifier": {
                    "kind": "IdentifierName",
                    "fullStart": 737,
                    "fullEnd": 745,
                    "start": 737,
                    "end": 745,
                    "fullWidth": 8,
                    "width": 8,
                    "text": "testcase",
                    "value": "testcase",
                    "valueText": "testcase"
                },
                "callSignature": {
                    "kind": "CallSignature",
                    "fullStart": 745,
                    "fullEnd": 748,
                    "start": 745,
                    "end": 747,
                    "fullWidth": 3,
                    "width": 2,
                    "parameterList": {
                        "kind": "ParameterList",
                        "fullStart": 745,
                        "fullEnd": 748,
                        "start": 745,
                        "end": 747,
                        "fullWidth": 3,
                        "width": 2,
                        "openParenToken": {
                            "kind": "OpenParenToken",
                            "fullStart": 745,
                            "fullEnd": 746,
                            "start": 745,
                            "end": 746,
                            "fullWidth": 1,
                            "width": 1,
                            "text": "(",
                            "value": "(",
                            "valueText": "("
                        },
                        "parameters": [],
                        "closeParenToken": {
                            "kind": "CloseParenToken",
                            "fullStart": 746,
                            "fullEnd": 748,
                            "start": 746,
                            "end": 747,
                            "fullWidth": 2,
                            "width": 1,
                            "text": ")",
                            "value": ")",
                            "valueText": ")",
                            "hasTrailingTrivia": true,
                            "trailingTrivia": [
                                {
                                    "kind": "WhitespaceTrivia",
                                    "text": " "
                                }
                            ]
                        }
                    }
                },
                "block": {
                    "kind": "Block",
                    "fullStart": 748,
                    "fullEnd": 1229,
                    "start": 748,
                    "end": 1227,
                    "fullWidth": 481,
                    "width": 479,
                    "openBraceToken": {
                        "kind": "OpenBraceToken",
                        "fullStart": 748,
                        "fullEnd": 751,
                        "start": 748,
                        "end": 749,
                        "fullWidth": 3,
                        "width": 1,
                        "text": "{",
                        "value": "{",
                        "valueText": "{",
                        "hasTrailingTrivia": true,
                        "hasTrailingNewLine": true,
                        "trailingTrivia": [
                            {
                                "kind": "NewLineTrivia",
                                "text": "\r\n"
                            }
                        ]
                    },
                    "statements": [
                        {
                            "kind": "VariableStatement",
                            "fullStart": 751,
                            "fullEnd": 774,
                            "start": 759,
                            "end": 772,
                            "fullWidth": 23,
                            "width": 13,
                            "modifiers": [],
                            "variableDeclaration": {
                                "kind": "VariableDeclaration",
                                "fullStart": 751,
                                "fullEnd": 771,
                                "start": 759,
                                "end": 771,
                                "fullWidth": 20,
                                "width": 12,
                                "varKeyword": {
                                    "kind": "VarKeyword",
                                    "fullStart": 751,
                                    "fullEnd": 763,
                                    "start": 759,
                                    "end": 762,
                                    "fullWidth": 12,
                                    "width": 3,
                                    "text": "var",
                                    "value": "var",
                                    "valueText": "var",
                                    "hasLeadingTrivia": true,
                                    "hasTrailingTrivia": true,
                                    "leadingTrivia": [
                                        {
                                            "kind": "WhitespaceTrivia",
                                            "text": "        "
                                        }
                                    ],
                                    "trailingTrivia": [
                                        {
                                            "kind": "WhitespaceTrivia",
                                            "text": " "
                                        }
                                    ]
                                },
                                "variableDeclarators": [
                                    {
                                        "kind": "VariableDeclarator",
                                        "fullStart": 763,
                                        "fullEnd": 771,
                                        "start": 763,
                                        "end": 771,
                                        "fullWidth": 8,
<<<<<<< HEAD
                                        "width": 8,
                                        "identifier": {
=======
                                        "propertyName": {
>>>>>>> 85e84683
                                            "kind": "IdentifierName",
                                            "fullStart": 763,
                                            "fullEnd": 767,
                                            "start": 763,
                                            "end": 766,
                                            "fullWidth": 4,
                                            "width": 3,
                                            "text": "arr",
                                            "value": "arr",
                                            "valueText": "arr",
                                            "hasTrailingTrivia": true,
                                            "trailingTrivia": [
                                                {
                                                    "kind": "WhitespaceTrivia",
                                                    "text": " "
                                                }
                                            ]
                                        },
                                        "equalsValueClause": {
                                            "kind": "EqualsValueClause",
                                            "fullStart": 767,
                                            "fullEnd": 771,
                                            "start": 767,
                                            "end": 771,
                                            "fullWidth": 4,
                                            "width": 4,
                                            "equalsToken": {
                                                "kind": "EqualsToken",
                                                "fullStart": 767,
                                                "fullEnd": 769,
                                                "start": 767,
                                                "end": 768,
                                                "fullWidth": 2,
                                                "width": 1,
                                                "text": "=",
                                                "value": "=",
                                                "valueText": "=",
                                                "hasTrailingTrivia": true,
                                                "trailingTrivia": [
                                                    {
                                                        "kind": "WhitespaceTrivia",
                                                        "text": " "
                                                    }
                                                ]
                                            },
                                            "value": {
                                                "kind": "ArrayLiteralExpression",
                                                "fullStart": 769,
                                                "fullEnd": 771,
                                                "start": 769,
                                                "end": 771,
                                                "fullWidth": 2,
                                                "width": 2,
                                                "openBracketToken": {
                                                    "kind": "OpenBracketToken",
                                                    "fullStart": 769,
                                                    "fullEnd": 770,
                                                    "start": 769,
                                                    "end": 770,
                                                    "fullWidth": 1,
                                                    "width": 1,
                                                    "text": "[",
                                                    "value": "[",
                                                    "valueText": "["
                                                },
                                                "expressions": [],
                                                "closeBracketToken": {
                                                    "kind": "CloseBracketToken",
                                                    "fullStart": 770,
                                                    "fullEnd": 771,
                                                    "start": 770,
                                                    "end": 771,
                                                    "fullWidth": 1,
                                                    "width": 1,
                                                    "text": "]",
                                                    "value": "]",
                                                    "valueText": "]"
                                                }
                                            }
                                        }
                                    }
                                ]
                            },
                            "semicolonToken": {
                                "kind": "SemicolonToken",
                                "fullStart": 771,
                                "fullEnd": 774,
                                "start": 771,
                                "end": 772,
                                "fullWidth": 3,
                                "width": 1,
                                "text": ";",
                                "value": ";",
                                "valueText": ";",
                                "hasTrailingTrivia": true,
                                "hasTrailingNewLine": true,
                                "trailingTrivia": [
                                    {
                                        "kind": "NewLineTrivia",
                                        "text": "\r\n"
                                    }
                                ]
                            }
                        },
                        {
                            "kind": "VariableStatement",
                            "fullStart": 774,
                            "fullEnd": 810,
                            "start": 782,
                            "end": 808,
                            "fullWidth": 36,
                            "width": 26,
                            "modifiers": [],
                            "variableDeclaration": {
                                "kind": "VariableDeclaration",
                                "fullStart": 774,
                                "fullEnd": 807,
                                "start": 782,
                                "end": 807,
                                "fullWidth": 33,
                                "width": 25,
                                "varKeyword": {
                                    "kind": "VarKeyword",
                                    "fullStart": 774,
                                    "fullEnd": 786,
                                    "start": 782,
                                    "end": 785,
                                    "fullWidth": 12,
                                    "width": 3,
                                    "text": "var",
                                    "value": "var",
                                    "valueText": "var",
                                    "hasLeadingTrivia": true,
                                    "hasTrailingTrivia": true,
                                    "leadingTrivia": [
                                        {
                                            "kind": "WhitespaceTrivia",
                                            "text": "        "
                                        }
                                    ],
                                    "trailingTrivia": [
                                        {
                                            "kind": "WhitespaceTrivia",
                                            "text": " "
                                        }
                                    ]
                                },
                                "variableDeclarators": [
                                    {
                                        "kind": "VariableDeclarator",
                                        "fullStart": 786,
                                        "fullEnd": 807,
                                        "start": 786,
                                        "end": 807,
                                        "fullWidth": 21,
<<<<<<< HEAD
                                        "width": 21,
                                        "identifier": {
=======
                                        "propertyName": {
>>>>>>> 85e84683
                                            "kind": "IdentifierName",
                                            "fullStart": 786,
                                            "fullEnd": 800,
                                            "start": 786,
                                            "end": 799,
                                            "fullWidth": 14,
                                            "width": 13,
                                            "text": "isOwnProperty",
                                            "value": "isOwnProperty",
                                            "valueText": "isOwnProperty",
                                            "hasTrailingTrivia": true,
                                            "trailingTrivia": [
                                                {
                                                    "kind": "WhitespaceTrivia",
                                                    "text": " "
                                                }
                                            ]
                                        },
                                        "equalsValueClause": {
                                            "kind": "EqualsValueClause",
                                            "fullStart": 800,
                                            "fullEnd": 807,
                                            "start": 800,
                                            "end": 807,
                                            "fullWidth": 7,
                                            "width": 7,
                                            "equalsToken": {
                                                "kind": "EqualsToken",
                                                "fullStart": 800,
                                                "fullEnd": 802,
                                                "start": 800,
                                                "end": 801,
                                                "fullWidth": 2,
                                                "width": 1,
                                                "text": "=",
                                                "value": "=",
                                                "valueText": "=",
                                                "hasTrailingTrivia": true,
                                                "trailingTrivia": [
                                                    {
                                                        "kind": "WhitespaceTrivia",
                                                        "text": " "
                                                    }
                                                ]
                                            },
                                            "value": {
                                                "kind": "FalseKeyword",
                                                "fullStart": 802,
                                                "fullEnd": 807,
                                                "start": 802,
                                                "end": 807,
                                                "fullWidth": 5,
                                                "width": 5,
                                                "text": "false",
                                                "value": false,
                                                "valueText": "false"
                                            }
                                        }
                                    }
                                ]
                            },
                            "semicolonToken": {
                                "kind": "SemicolonToken",
                                "fullStart": 807,
                                "fullEnd": 810,
                                "start": 807,
                                "end": 808,
                                "fullWidth": 3,
                                "width": 1,
                                "text": ";",
                                "value": ";",
                                "valueText": ";",
                                "hasTrailingTrivia": true,
                                "hasTrailingNewLine": true,
                                "trailingTrivia": [
                                    {
                                        "kind": "NewLineTrivia",
                                        "text": "\r\n"
                                    }
                                ]
                            }
                        },
                        {
                            "kind": "VariableStatement",
                            "fullStart": 810,
                            "fullEnd": 844,
                            "start": 818,
                            "end": 842,
                            "fullWidth": 34,
                            "width": 24,
                            "modifiers": [],
                            "variableDeclaration": {
                                "kind": "VariableDeclaration",
                                "fullStart": 810,
                                "fullEnd": 841,
                                "start": 818,
                                "end": 841,
                                "fullWidth": 31,
                                "width": 23,
                                "varKeyword": {
                                    "kind": "VarKeyword",
                                    "fullStart": 810,
                                    "fullEnd": 822,
                                    "start": 818,
                                    "end": 821,
                                    "fullWidth": 12,
                                    "width": 3,
                                    "text": "var",
                                    "value": "var",
                                    "valueText": "var",
                                    "hasLeadingTrivia": true,
                                    "hasTrailingTrivia": true,
                                    "leadingTrivia": [
                                        {
                                            "kind": "WhitespaceTrivia",
                                            "text": "        "
                                        }
                                    ],
                                    "trailingTrivia": [
                                        {
                                            "kind": "WhitespaceTrivia",
                                            "text": " "
                                        }
                                    ]
                                },
                                "variableDeclarators": [
                                    {
                                        "kind": "VariableDeclarator",
                                        "fullStart": 822,
                                        "fullEnd": 841,
                                        "start": 822,
                                        "end": 841,
                                        "fullWidth": 19,
<<<<<<< HEAD
                                        "width": 19,
                                        "identifier": {
=======
                                        "propertyName": {
>>>>>>> 85e84683
                                            "kind": "IdentifierName",
                                            "fullStart": 822,
                                            "fullEnd": 834,
                                            "start": 822,
                                            "end": 833,
                                            "fullWidth": 12,
                                            "width": 11,
                                            "text": "canWritable",
                                            "value": "canWritable",
                                            "valueText": "canWritable",
                                            "hasTrailingTrivia": true,
                                            "trailingTrivia": [
                                                {
                                                    "kind": "WhitespaceTrivia",
                                                    "text": " "
                                                }
                                            ]
                                        },
                                        "equalsValueClause": {
                                            "kind": "EqualsValueClause",
                                            "fullStart": 834,
                                            "fullEnd": 841,
                                            "start": 834,
                                            "end": 841,
                                            "fullWidth": 7,
                                            "width": 7,
                                            "equalsToken": {
                                                "kind": "EqualsToken",
                                                "fullStart": 834,
                                                "fullEnd": 836,
                                                "start": 834,
                                                "end": 835,
                                                "fullWidth": 2,
                                                "width": 1,
                                                "text": "=",
                                                "value": "=",
                                                "valueText": "=",
                                                "hasTrailingTrivia": true,
                                                "trailingTrivia": [
                                                    {
                                                        "kind": "WhitespaceTrivia",
                                                        "text": " "
                                                    }
                                                ]
                                            },
                                            "value": {
                                                "kind": "FalseKeyword",
                                                "fullStart": 836,
                                                "fullEnd": 841,
                                                "start": 836,
                                                "end": 841,
                                                "fullWidth": 5,
                                                "width": 5,
                                                "text": "false",
                                                "value": false,
                                                "valueText": "false"
                                            }
                                        }
                                    }
                                ]
                            },
                            "semicolonToken": {
                                "kind": "SemicolonToken",
                                "fullStart": 841,
                                "fullEnd": 844,
                                "start": 841,
                                "end": 842,
                                "fullWidth": 3,
                                "width": 1,
                                "text": ";",
                                "value": ";",
                                "valueText": ";",
                                "hasTrailingTrivia": true,
                                "hasTrailingNewLine": true,
                                "trailingTrivia": [
                                    {
                                        "kind": "NewLineTrivia",
                                        "text": "\r\n"
                                    }
                                ]
                            }
                        },
                        {
                            "kind": "ExpressionStatement",
                            "fullStart": 844,
                            "fullEnd": 1036,
                            "start": 854,
                            "end": 1034,
                            "fullWidth": 192,
                            "width": 180,
                            "expression": {
                                "kind": "InvocationExpression",
                                "fullStart": 844,
                                "fullEnd": 1033,
                                "start": 854,
                                "end": 1033,
                                "fullWidth": 189,
                                "width": 179,
                                "expression": {
                                    "kind": "MemberAccessExpression",
                                    "fullStart": 844,
                                    "fullEnd": 877,
                                    "start": 854,
                                    "end": 877,
                                    "fullWidth": 33,
                                    "width": 23,
                                    "expression": {
                                        "kind": "IdentifierName",
                                        "fullStart": 844,
                                        "fullEnd": 860,
                                        "start": 854,
                                        "end": 860,
                                        "fullWidth": 16,
                                        "width": 6,
                                        "text": "Object",
                                        "value": "Object",
                                        "valueText": "Object",
                                        "hasLeadingTrivia": true,
                                        "hasLeadingNewLine": true,
                                        "leadingTrivia": [
                                            {
                                                "kind": "NewLineTrivia",
                                                "text": "\r\n"
                                            },
                                            {
                                                "kind": "WhitespaceTrivia",
                                                "text": "        "
                                            }
                                        ]
                                    },
                                    "dotToken": {
                                        "kind": "DotToken",
                                        "fullStart": 860,
                                        "fullEnd": 861,
                                        "start": 860,
                                        "end": 861,
                                        "fullWidth": 1,
                                        "width": 1,
                                        "text": ".",
                                        "value": ".",
                                        "valueText": "."
                                    },
                                    "name": {
                                        "kind": "IdentifierName",
                                        "fullStart": 861,
                                        "fullEnd": 877,
                                        "start": 861,
                                        "end": 877,
                                        "fullWidth": 16,
                                        "width": 16,
                                        "text": "defineProperties",
                                        "value": "defineProperties",
                                        "valueText": "defineProperties"
                                    }
                                },
                                "argumentList": {
                                    "kind": "ArgumentList",
                                    "fullStart": 877,
                                    "fullEnd": 1033,
                                    "start": 877,
                                    "end": 1033,
                                    "fullWidth": 156,
                                    "width": 156,
                                    "openParenToken": {
                                        "kind": "OpenParenToken",
                                        "fullStart": 877,
                                        "fullEnd": 878,
                                        "start": 877,
                                        "end": 878,
                                        "fullWidth": 1,
                                        "width": 1,
                                        "text": "(",
                                        "value": "(",
                                        "valueText": "("
                                    },
                                    "arguments": [
                                        {
                                            "kind": "IdentifierName",
                                            "fullStart": 878,
                                            "fullEnd": 881,
                                            "start": 878,
                                            "end": 881,
                                            "fullWidth": 3,
                                            "width": 3,
                                            "text": "arr",
                                            "value": "arr",
                                            "valueText": "arr"
                                        },
                                        {
                                            "kind": "CommaToken",
                                            "fullStart": 881,
                                            "fullEnd": 883,
                                            "start": 881,
                                            "end": 882,
                                            "fullWidth": 2,
                                            "width": 1,
                                            "text": ",",
                                            "value": ",",
                                            "valueText": ",",
                                            "hasTrailingTrivia": true,
                                            "trailingTrivia": [
                                                {
                                                    "kind": "WhitespaceTrivia",
                                                    "text": " "
                                                }
                                            ]
                                        },
                                        {
                                            "kind": "ObjectLiteralExpression",
                                            "fullStart": 883,
                                            "fullEnd": 1032,
                                            "start": 883,
                                            "end": 1032,
                                            "fullWidth": 149,
                                            "width": 149,
                                            "openBraceToken": {
                                                "kind": "OpenBraceToken",
                                                "fullStart": 883,
                                                "fullEnd": 886,
                                                "start": 883,
                                                "end": 884,
                                                "fullWidth": 3,
                                                "width": 1,
                                                "text": "{",
                                                "value": "{",
                                                "valueText": "{",
                                                "hasTrailingTrivia": true,
                                                "hasTrailingNewLine": true,
                                                "trailingTrivia": [
                                                    {
                                                        "kind": "NewLineTrivia",
                                                        "text": "\r\n"
                                                    }
                                                ]
                                            },
                                            "propertyAssignments": [
                                                {
                                                    "kind": "SimplePropertyAssignment",
                                                    "fullStart": 886,
                                                    "fullEnd": 1023,
                                                    "start": 898,
                                                    "end": 1021,
                                                    "fullWidth": 137,
                                                    "width": 123,
                                                    "propertyName": {
                                                        "kind": "StringLiteral",
                                                        "fullStart": 886,
                                                        "fullEnd": 901,
                                                        "start": 898,
                                                        "end": 901,
                                                        "fullWidth": 15,
                                                        "width": 3,
                                                        "text": "\"0\"",
                                                        "value": "0",
                                                        "valueText": "0",
                                                        "hasLeadingTrivia": true,
                                                        "leadingTrivia": [
                                                            {
                                                                "kind": "WhitespaceTrivia",
                                                                "text": "            "
                                                            }
                                                        ]
                                                    },
                                                    "colonToken": {
                                                        "kind": "ColonToken",
                                                        "fullStart": 901,
                                                        "fullEnd": 903,
                                                        "start": 901,
                                                        "end": 902,
                                                        "fullWidth": 2,
                                                        "width": 1,
                                                        "text": ":",
                                                        "value": ":",
                                                        "valueText": ":",
                                                        "hasTrailingTrivia": true,
                                                        "trailingTrivia": [
                                                            {
                                                                "kind": "WhitespaceTrivia",
                                                                "text": " "
                                                            }
                                                        ]
                                                    },
                                                    "expression": {
                                                        "kind": "ObjectLiteralExpression",
                                                        "fullStart": 903,
                                                        "fullEnd": 1023,
                                                        "start": 903,
                                                        "end": 1021,
                                                        "fullWidth": 120,
                                                        "width": 118,
                                                        "openBraceToken": {
                                                            "kind": "OpenBraceToken",
                                                            "fullStart": 903,
                                                            "fullEnd": 906,
                                                            "start": 903,
                                                            "end": 904,
                                                            "fullWidth": 3,
                                                            "width": 1,
                                                            "text": "{",
                                                            "value": "{",
                                                            "valueText": "{",
                                                            "hasTrailingTrivia": true,
                                                            "hasTrailingNewLine": true,
                                                            "trailingTrivia": [
                                                                {
                                                                    "kind": "NewLineTrivia",
                                                                    "text": "\r\n"
                                                                }
                                                            ]
                                                        },
                                                        "propertyAssignments": [
                                                            {
                                                                "kind": "SimplePropertyAssignment",
                                                                "fullStart": 906,
                                                                "fullEnd": 933,
                                                                "start": 922,
                                                                "end": 933,
                                                                "fullWidth": 27,
                                                                "width": 11,
                                                                "propertyName": {
                                                                    "kind": "IdentifierName",
                                                                    "fullStart": 906,
                                                                    "fullEnd": 927,
                                                                    "start": 922,
                                                                    "end": 927,
                                                                    "fullWidth": 21,
                                                                    "width": 5,
                                                                    "text": "value",
                                                                    "value": "value",
                                                                    "valueText": "value",
                                                                    "hasLeadingTrivia": true,
                                                                    "leadingTrivia": [
                                                                        {
                                                                            "kind": "WhitespaceTrivia",
                                                                            "text": "                "
                                                                        }
                                                                    ]
                                                                },
                                                                "colonToken": {
                                                                    "kind": "ColonToken",
                                                                    "fullStart": 927,
                                                                    "fullEnd": 929,
                                                                    "start": 927,
                                                                    "end": 928,
                                                                    "fullWidth": 2,
                                                                    "width": 1,
                                                                    "text": ":",
                                                                    "value": ":",
                                                                    "valueText": ":",
                                                                    "hasTrailingTrivia": true,
                                                                    "trailingTrivia": [
                                                                        {
                                                                            "kind": "WhitespaceTrivia",
                                                                            "text": " "
                                                                        }
                                                                    ]
                                                                },
                                                                "expression": {
                                                                    "kind": "NumericLiteral",
                                                                    "fullStart": 929,
                                                                    "fullEnd": 933,
                                                                    "start": 929,
                                                                    "end": 933,
                                                                    "fullWidth": 4,
                                                                    "width": 4,
                                                                    "text": "1001",
                                                                    "value": 1001,
                                                                    "valueText": "1001"
                                                                }
                                                            },
                                                            {
                                                                "kind": "CommaToken",
                                                                "fullStart": 933,
                                                                "fullEnd": 936,
                                                                "start": 933,
                                                                "end": 934,
                                                                "fullWidth": 3,
                                                                "width": 1,
                                                                "text": ",",
                                                                "value": ",",
                                                                "valueText": ",",
                                                                "hasTrailingTrivia": true,
                                                                "hasTrailingNewLine": true,
                                                                "trailingTrivia": [
                                                                    {
                                                                        "kind": "NewLineTrivia",
                                                                        "text": "\r\n"
                                                                    }
                                                                ]
                                                            },
                                                            {
                                                                "kind": "SimplePropertyAssignment",
                                                                "fullStart": 936,
                                                                "fullEnd": 968,
                                                                "start": 952,
                                                                "end": 968,
                                                                "fullWidth": 32,
                                                                "width": 16,
                                                                "propertyName": {
                                                                    "kind": "IdentifierName",
                                                                    "fullStart": 936,
                                                                    "fullEnd": 962,
                                                                    "start": 952,
                                                                    "end": 962,
                                                                    "fullWidth": 26,
                                                                    "width": 10,
                                                                    "text": "enumerable",
                                                                    "value": "enumerable",
                                                                    "valueText": "enumerable",
                                                                    "hasLeadingTrivia": true,
                                                                    "leadingTrivia": [
                                                                        {
                                                                            "kind": "WhitespaceTrivia",
                                                                            "text": "                "
                                                                        }
                                                                    ]
                                                                },
                                                                "colonToken": {
                                                                    "kind": "ColonToken",
                                                                    "fullStart": 962,
                                                                    "fullEnd": 964,
                                                                    "start": 962,
                                                                    "end": 963,
                                                                    "fullWidth": 2,
                                                                    "width": 1,
                                                                    "text": ":",
                                                                    "value": ":",
                                                                    "valueText": ":",
                                                                    "hasTrailingTrivia": true,
                                                                    "trailingTrivia": [
                                                                        {
                                                                            "kind": "WhitespaceTrivia",
                                                                            "text": " "
                                                                        }
                                                                    ]
                                                                },
                                                                "expression": {
                                                                    "kind": "TrueKeyword",
                                                                    "fullStart": 964,
                                                                    "fullEnd": 968,
                                                                    "start": 964,
                                                                    "end": 968,
                                                                    "fullWidth": 4,
                                                                    "width": 4,
                                                                    "text": "true",
                                                                    "value": true,
                                                                    "valueText": "true"
                                                                }
                                                            },
                                                            {
                                                                "kind": "CommaToken",
                                                                "fullStart": 968,
                                                                "fullEnd": 971,
                                                                "start": 968,
                                                                "end": 969,
                                                                "fullWidth": 3,
                                                                "width": 1,
                                                                "text": ",",
                                                                "value": ",",
                                                                "valueText": ",",
                                                                "hasTrailingTrivia": true,
                                                                "hasTrailingNewLine": true,
                                                                "trailingTrivia": [
                                                                    {
                                                                        "kind": "NewLineTrivia",
                                                                        "text": "\r\n"
                                                                    }
                                                                ]
                                                            },
                                                            {
                                                                "kind": "SimplePropertyAssignment",
                                                                "fullStart": 971,
                                                                "fullEnd": 1008,
                                                                "start": 987,
                                                                "end": 1006,
                                                                "fullWidth": 37,
                                                                "width": 19,
                                                                "propertyName": {
                                                                    "kind": "IdentifierName",
                                                                    "fullStart": 971,
                                                                    "fullEnd": 999,
                                                                    "start": 987,
                                                                    "end": 999,
                                                                    "fullWidth": 28,
                                                                    "width": 12,
                                                                    "text": "configurable",
                                                                    "value": "configurable",
                                                                    "valueText": "configurable",
                                                                    "hasLeadingTrivia": true,
                                                                    "leadingTrivia": [
                                                                        {
                                                                            "kind": "WhitespaceTrivia",
                                                                            "text": "                "
                                                                        }
                                                                    ]
                                                                },
                                                                "colonToken": {
                                                                    "kind": "ColonToken",
                                                                    "fullStart": 999,
                                                                    "fullEnd": 1001,
                                                                    "start": 999,
                                                                    "end": 1000,
                                                                    "fullWidth": 2,
                                                                    "width": 1,
                                                                    "text": ":",
                                                                    "value": ":",
                                                                    "valueText": ":",
                                                                    "hasTrailingTrivia": true,
                                                                    "trailingTrivia": [
                                                                        {
                                                                            "kind": "WhitespaceTrivia",
                                                                            "text": " "
                                                                        }
                                                                    ]
                                                                },
                                                                "expression": {
                                                                    "kind": "FalseKeyword",
                                                                    "fullStart": 1001,
                                                                    "fullEnd": 1008,
                                                                    "start": 1001,
                                                                    "end": 1006,
                                                                    "fullWidth": 7,
                                                                    "width": 5,
                                                                    "text": "false",
                                                                    "value": false,
                                                                    "valueText": "false",
                                                                    "hasTrailingTrivia": true,
                                                                    "hasTrailingNewLine": true,
                                                                    "trailingTrivia": [
                                                                        {
                                                                            "kind": "NewLineTrivia",
                                                                            "text": "\r\n"
                                                                        }
                                                                    ]
                                                                }
                                                            }
                                                        ],
                                                        "closeBraceToken": {
                                                            "kind": "CloseBraceToken",
                                                            "fullStart": 1008,
                                                            "fullEnd": 1023,
                                                            "start": 1020,
                                                            "end": 1021,
                                                            "fullWidth": 15,
                                                            "width": 1,
                                                            "text": "}",
                                                            "value": "}",
                                                            "valueText": "}",
                                                            "hasLeadingTrivia": true,
                                                            "hasTrailingTrivia": true,
                                                            "hasTrailingNewLine": true,
                                                            "leadingTrivia": [
                                                                {
                                                                    "kind": "WhitespaceTrivia",
                                                                    "text": "            "
                                                                }
                                                            ],
                                                            "trailingTrivia": [
                                                                {
                                                                    "kind": "NewLineTrivia",
                                                                    "text": "\r\n"
                                                                }
                                                            ]
                                                        }
                                                    }
                                                }
                                            ],
                                            "closeBraceToken": {
                                                "kind": "CloseBraceToken",
                                                "fullStart": 1023,
                                                "fullEnd": 1032,
                                                "start": 1031,
                                                "end": 1032,
                                                "fullWidth": 9,
                                                "width": 1,
                                                "text": "}",
                                                "value": "}",
                                                "valueText": "}",
                                                "hasLeadingTrivia": true,
                                                "leadingTrivia": [
                                                    {
                                                        "kind": "WhitespaceTrivia",
                                                        "text": "        "
                                                    }
                                                ]
                                            }
                                        }
                                    ],
                                    "closeParenToken": {
                                        "kind": "CloseParenToken",
                                        "fullStart": 1032,
                                        "fullEnd": 1033,
                                        "start": 1032,
                                        "end": 1033,
                                        "fullWidth": 1,
                                        "width": 1,
                                        "text": ")",
                                        "value": ")",
                                        "valueText": ")"
                                    }
                                }
                            },
                            "semicolonToken": {
                                "kind": "SemicolonToken",
                                "fullStart": 1033,
                                "fullEnd": 1036,
                                "start": 1033,
                                "end": 1034,
                                "fullWidth": 3,
                                "width": 1,
                                "text": ";",
                                "value": ";",
                                "valueText": ";",
                                "hasTrailingTrivia": true,
                                "hasTrailingNewLine": true,
                                "trailingTrivia": [
                                    {
                                        "kind": "NewLineTrivia",
                                        "text": "\r\n"
                                    }
                                ]
                            }
                        },
                        {
                            "kind": "ExpressionStatement",
                            "fullStart": 1036,
                            "fullEnd": 1088,
                            "start": 1046,
                            "end": 1086,
                            "fullWidth": 52,
                            "width": 40,
                            "expression": {
                                "kind": "AssignmentExpression",
                                "fullStart": 1036,
                                "fullEnd": 1085,
                                "start": 1046,
                                "end": 1085,
                                "fullWidth": 49,
                                "width": 39,
                                "left": {
                                    "kind": "IdentifierName",
                                    "fullStart": 1036,
                                    "fullEnd": 1060,
                                    "start": 1046,
                                    "end": 1059,
                                    "fullWidth": 24,
                                    "width": 13,
                                    "text": "isOwnProperty",
                                    "value": "isOwnProperty",
                                    "valueText": "isOwnProperty",
                                    "hasLeadingTrivia": true,
                                    "hasLeadingNewLine": true,
                                    "hasTrailingTrivia": true,
                                    "leadingTrivia": [
                                        {
                                            "kind": "NewLineTrivia",
                                            "text": "\r\n"
                                        },
                                        {
                                            "kind": "WhitespaceTrivia",
                                            "text": "        "
                                        }
                                    ],
                                    "trailingTrivia": [
                                        {
                                            "kind": "WhitespaceTrivia",
                                            "text": " "
                                        }
                                    ]
                                },
                                "operatorToken": {
                                    "kind": "EqualsToken",
                                    "fullStart": 1060,
                                    "fullEnd": 1062,
                                    "start": 1060,
                                    "end": 1061,
                                    "fullWidth": 2,
                                    "width": 1,
                                    "text": "=",
                                    "value": "=",
                                    "valueText": "=",
                                    "hasTrailingTrivia": true,
                                    "trailingTrivia": [
                                        {
                                            "kind": "WhitespaceTrivia",
                                            "text": " "
                                        }
                                    ]
                                },
                                "right": {
                                    "kind": "InvocationExpression",
                                    "fullStart": 1062,
                                    "fullEnd": 1085,
                                    "start": 1062,
                                    "end": 1085,
                                    "fullWidth": 23,
                                    "width": 23,
                                    "expression": {
                                        "kind": "MemberAccessExpression",
                                        "fullStart": 1062,
                                        "fullEnd": 1080,
                                        "start": 1062,
                                        "end": 1080,
                                        "fullWidth": 18,
                                        "width": 18,
                                        "expression": {
                                            "kind": "IdentifierName",
                                            "fullStart": 1062,
                                            "fullEnd": 1065,
                                            "start": 1062,
                                            "end": 1065,
                                            "fullWidth": 3,
                                            "width": 3,
                                            "text": "arr",
                                            "value": "arr",
                                            "valueText": "arr"
                                        },
                                        "dotToken": {
                                            "kind": "DotToken",
                                            "fullStart": 1065,
                                            "fullEnd": 1066,
                                            "start": 1065,
                                            "end": 1066,
                                            "fullWidth": 1,
                                            "width": 1,
                                            "text": ".",
                                            "value": ".",
                                            "valueText": "."
                                        },
                                        "name": {
                                            "kind": "IdentifierName",
                                            "fullStart": 1066,
                                            "fullEnd": 1080,
                                            "start": 1066,
                                            "end": 1080,
                                            "fullWidth": 14,
                                            "width": 14,
                                            "text": "hasOwnProperty",
                                            "value": "hasOwnProperty",
                                            "valueText": "hasOwnProperty"
                                        }
                                    },
                                    "argumentList": {
                                        "kind": "ArgumentList",
                                        "fullStart": 1080,
                                        "fullEnd": 1085,
                                        "start": 1080,
                                        "end": 1085,
                                        "fullWidth": 5,
                                        "width": 5,
                                        "openParenToken": {
                                            "kind": "OpenParenToken",
                                            "fullStart": 1080,
                                            "fullEnd": 1081,
                                            "start": 1080,
                                            "end": 1081,
                                            "fullWidth": 1,
                                            "width": 1,
                                            "text": "(",
                                            "value": "(",
                                            "valueText": "("
                                        },
                                        "arguments": [
                                            {
                                                "kind": "StringLiteral",
                                                "fullStart": 1081,
                                                "fullEnd": 1084,
                                                "start": 1081,
                                                "end": 1084,
                                                "fullWidth": 3,
                                                "width": 3,
                                                "text": "\"0\"",
                                                "value": "0",
                                                "valueText": "0"
                                            }
                                        ],
                                        "closeParenToken": {
                                            "kind": "CloseParenToken",
                                            "fullStart": 1084,
                                            "fullEnd": 1085,
                                            "start": 1084,
                                            "end": 1085,
                                            "fullWidth": 1,
                                            "width": 1,
                                            "text": ")",
                                            "value": ")",
                                            "valueText": ")"
                                        }
                                    }
                                }
                            },
                            "semicolonToken": {
                                "kind": "SemicolonToken",
                                "fullStart": 1085,
                                "fullEnd": 1088,
                                "start": 1085,
                                "end": 1086,
                                "fullWidth": 3,
                                "width": 1,
                                "text": ";",
                                "value": ";",
                                "valueText": ";",
                                "hasTrailingTrivia": true,
                                "hasTrailingNewLine": true,
                                "trailingTrivia": [
                                    {
                                        "kind": "NewLineTrivia",
                                        "text": "\r\n"
                                    }
                                ]
                            }
                        },
                        {
                            "kind": "ExpressionStatement",
                            "fullStart": 1088,
                            "fullEnd": 1112,
                            "start": 1098,
                            "end": 1110,
                            "fullWidth": 24,
                            "width": 12,
                            "expression": {
                                "kind": "AssignmentExpression",
                                "fullStart": 1088,
                                "fullEnd": 1109,
                                "start": 1098,
                                "end": 1109,
                                "fullWidth": 21,
                                "width": 11,
                                "left": {
                                    "kind": "ElementAccessExpression",
                                    "fullStart": 1088,
                                    "fullEnd": 1105,
                                    "start": 1098,
                                    "end": 1104,
                                    "fullWidth": 17,
                                    "width": 6,
                                    "expression": {
                                        "kind": "IdentifierName",
                                        "fullStart": 1088,
                                        "fullEnd": 1101,
                                        "start": 1098,
                                        "end": 1101,
                                        "fullWidth": 13,
                                        "width": 3,
                                        "text": "arr",
                                        "value": "arr",
                                        "valueText": "arr",
                                        "hasLeadingTrivia": true,
                                        "hasLeadingNewLine": true,
                                        "leadingTrivia": [
                                            {
                                                "kind": "NewLineTrivia",
                                                "text": "\r\n"
                                            },
                                            {
                                                "kind": "WhitespaceTrivia",
                                                "text": "        "
                                            }
                                        ]
                                    },
                                    "openBracketToken": {
                                        "kind": "OpenBracketToken",
                                        "fullStart": 1101,
                                        "fullEnd": 1102,
                                        "start": 1101,
                                        "end": 1102,
                                        "fullWidth": 1,
                                        "width": 1,
                                        "text": "[",
                                        "value": "[",
                                        "valueText": "["
                                    },
                                    "argumentExpression": {
                                        "kind": "NumericLiteral",
                                        "fullStart": 1102,
                                        "fullEnd": 1103,
                                        "start": 1102,
                                        "end": 1103,
                                        "fullWidth": 1,
                                        "width": 1,
                                        "text": "0",
                                        "value": 0,
                                        "valueText": "0"
                                    },
                                    "closeBracketToken": {
                                        "kind": "CloseBracketToken",
                                        "fullStart": 1103,
                                        "fullEnd": 1105,
                                        "start": 1103,
                                        "end": 1104,
                                        "fullWidth": 2,
                                        "width": 1,
                                        "text": "]",
                                        "value": "]",
                                        "valueText": "]",
                                        "hasTrailingTrivia": true,
                                        "trailingTrivia": [
                                            {
                                                "kind": "WhitespaceTrivia",
                                                "text": " "
                                            }
                                        ]
                                    }
                                },
                                "operatorToken": {
                                    "kind": "EqualsToken",
                                    "fullStart": 1105,
                                    "fullEnd": 1107,
                                    "start": 1105,
                                    "end": 1106,
                                    "fullWidth": 2,
                                    "width": 1,
                                    "text": "=",
                                    "value": "=",
                                    "valueText": "=",
                                    "hasTrailingTrivia": true,
                                    "trailingTrivia": [
                                        {
                                            "kind": "WhitespaceTrivia",
                                            "text": " "
                                        }
                                    ]
                                },
                                "right": {
                                    "kind": "NumericLiteral",
                                    "fullStart": 1107,
                                    "fullEnd": 1109,
                                    "start": 1107,
                                    "end": 1109,
                                    "fullWidth": 2,
                                    "width": 2,
                                    "text": "12",
                                    "value": 12,
                                    "valueText": "12"
                                }
                            },
                            "semicolonToken": {
                                "kind": "SemicolonToken",
                                "fullStart": 1109,
                                "fullEnd": 1112,
                                "start": 1109,
                                "end": 1110,
                                "fullWidth": 3,
                                "width": 1,
                                "text": ";",
                                "value": ";",
                                "valueText": ";",
                                "hasTrailingTrivia": true,
                                "hasTrailingNewLine": true,
                                "trailingTrivia": [
                                    {
                                        "kind": "NewLineTrivia",
                                        "text": "\r\n"
                                    }
                                ]
                            }
                        },
                        {
                            "kind": "ExpressionStatement",
                            "fullStart": 1112,
                            "fullEnd": 1154,
                            "start": 1122,
                            "end": 1152,
                            "fullWidth": 42,
                            "width": 30,
                            "expression": {
                                "kind": "AssignmentExpression",
                                "fullStart": 1112,
                                "fullEnd": 1151,
                                "start": 1122,
                                "end": 1151,
                                "fullWidth": 39,
                                "width": 29,
                                "left": {
                                    "kind": "IdentifierName",
                                    "fullStart": 1112,
                                    "fullEnd": 1134,
                                    "start": 1122,
                                    "end": 1133,
                                    "fullWidth": 22,
                                    "width": 11,
                                    "text": "canWritable",
                                    "value": "canWritable",
                                    "valueText": "canWritable",
                                    "hasLeadingTrivia": true,
                                    "hasLeadingNewLine": true,
                                    "hasTrailingTrivia": true,
                                    "leadingTrivia": [
                                        {
                                            "kind": "NewLineTrivia",
                                            "text": "\r\n"
                                        },
                                        {
                                            "kind": "WhitespaceTrivia",
                                            "text": "        "
                                        }
                                    ],
                                    "trailingTrivia": [
                                        {
                                            "kind": "WhitespaceTrivia",
                                            "text": " "
                                        }
                                    ]
                                },
                                "operatorToken": {
                                    "kind": "EqualsToken",
                                    "fullStart": 1134,
                                    "fullEnd": 1136,
                                    "start": 1134,
                                    "end": 1135,
                                    "fullWidth": 2,
                                    "width": 1,
                                    "text": "=",
                                    "value": "=",
                                    "valueText": "=",
                                    "hasTrailingTrivia": true,
                                    "trailingTrivia": [
                                        {
                                            "kind": "WhitespaceTrivia",
                                            "text": " "
                                        }
                                    ]
                                },
                                "right": {
                                    "kind": "ParenthesizedExpression",
                                    "fullStart": 1136,
                                    "fullEnd": 1151,
                                    "start": 1136,
                                    "end": 1151,
                                    "fullWidth": 15,
                                    "width": 15,
                                    "openParenToken": {
                                        "kind": "OpenParenToken",
                                        "fullStart": 1136,
                                        "fullEnd": 1137,
                                        "start": 1136,
                                        "end": 1137,
                                        "fullWidth": 1,
                                        "width": 1,
                                        "text": "(",
                                        "value": "(",
                                        "valueText": "("
                                    },
                                    "expression": {
                                        "kind": "EqualsExpression",
                                        "fullStart": 1137,
                                        "fullEnd": 1150,
                                        "start": 1137,
                                        "end": 1150,
                                        "fullWidth": 13,
                                        "width": 13,
                                        "left": {
                                            "kind": "ElementAccessExpression",
                                            "fullStart": 1137,
                                            "fullEnd": 1144,
                                            "start": 1137,
                                            "end": 1143,
                                            "fullWidth": 7,
                                            "width": 6,
                                            "expression": {
                                                "kind": "IdentifierName",
                                                "fullStart": 1137,
                                                "fullEnd": 1140,
                                                "start": 1137,
                                                "end": 1140,
                                                "fullWidth": 3,
                                                "width": 3,
                                                "text": "arr",
                                                "value": "arr",
                                                "valueText": "arr"
                                            },
                                            "openBracketToken": {
                                                "kind": "OpenBracketToken",
                                                "fullStart": 1140,
                                                "fullEnd": 1141,
                                                "start": 1140,
                                                "end": 1141,
                                                "fullWidth": 1,
                                                "width": 1,
                                                "text": "[",
                                                "value": "[",
                                                "valueText": "["
                                            },
                                            "argumentExpression": {
                                                "kind": "NumericLiteral",
                                                "fullStart": 1141,
                                                "fullEnd": 1142,
                                                "start": 1141,
                                                "end": 1142,
                                                "fullWidth": 1,
                                                "width": 1,
                                                "text": "0",
                                                "value": 0,
                                                "valueText": "0"
                                            },
                                            "closeBracketToken": {
                                                "kind": "CloseBracketToken",
                                                "fullStart": 1142,
                                                "fullEnd": 1144,
                                                "start": 1142,
                                                "end": 1143,
                                                "fullWidth": 2,
                                                "width": 1,
                                                "text": "]",
                                                "value": "]",
                                                "valueText": "]",
                                                "hasTrailingTrivia": true,
                                                "trailingTrivia": [
                                                    {
                                                        "kind": "WhitespaceTrivia",
                                                        "text": " "
                                                    }
                                                ]
                                            }
                                        },
                                        "operatorToken": {
                                            "kind": "EqualsEqualsEqualsToken",
                                            "fullStart": 1144,
                                            "fullEnd": 1148,
                                            "start": 1144,
                                            "end": 1147,
                                            "fullWidth": 4,
                                            "width": 3,
                                            "text": "===",
                                            "value": "===",
                                            "valueText": "===",
                                            "hasTrailingTrivia": true,
                                            "trailingTrivia": [
                                                {
                                                    "kind": "WhitespaceTrivia",
                                                    "text": " "
                                                }
                                            ]
                                        },
                                        "right": {
                                            "kind": "NumericLiteral",
                                            "fullStart": 1148,
                                            "fullEnd": 1150,
                                            "start": 1148,
                                            "end": 1150,
                                            "fullWidth": 2,
                                            "width": 2,
                                            "text": "12",
                                            "value": 12,
                                            "valueText": "12"
                                        }
                                    },
                                    "closeParenToken": {
                                        "kind": "CloseParenToken",
                                        "fullStart": 1150,
                                        "fullEnd": 1151,
                                        "start": 1150,
                                        "end": 1151,
                                        "fullWidth": 1,
                                        "width": 1,
                                        "text": ")",
                                        "value": ")",
                                        "valueText": ")"
                                    }
                                }
                            },
                            "semicolonToken": {
                                "kind": "SemicolonToken",
                                "fullStart": 1151,
                                "fullEnd": 1154,
                                "start": 1151,
                                "end": 1152,
                                "fullWidth": 3,
                                "width": 1,
                                "text": ";",
                                "value": ";",
                                "valueText": ";",
                                "hasTrailingTrivia": true,
                                "hasTrailingNewLine": true,
                                "trailingTrivia": [
                                    {
                                        "kind": "NewLineTrivia",
                                        "text": "\r\n"
                                    }
                                ]
                            }
                        },
                        {
                            "kind": "ReturnStatement",
                            "fullStart": 1154,
                            "fullEnd": 1222,
                            "start": 1164,
                            "end": 1220,
                            "fullWidth": 68,
                            "width": 56,
                            "returnKeyword": {
                                "kind": "ReturnKeyword",
                                "fullStart": 1154,
                                "fullEnd": 1171,
                                "start": 1164,
                                "end": 1170,
                                "fullWidth": 17,
                                "width": 6,
                                "text": "return",
                                "value": "return",
                                "valueText": "return",
                                "hasLeadingTrivia": true,
                                "hasLeadingNewLine": true,
                                "hasTrailingTrivia": true,
                                "leadingTrivia": [
                                    {
                                        "kind": "NewLineTrivia",
                                        "text": "\r\n"
                                    },
                                    {
                                        "kind": "WhitespaceTrivia",
                                        "text": "        "
                                    }
                                ],
                                "trailingTrivia": [
                                    {
                                        "kind": "WhitespaceTrivia",
                                        "text": " "
                                    }
                                ]
                            },
                            "expression": {
                                "kind": "LogicalAndExpression",
                                "fullStart": 1171,
                                "fullEnd": 1219,
                                "start": 1171,
                                "end": 1219,
                                "fullWidth": 48,
                                "width": 48,
                                "left": {
                                    "kind": "LogicalAndExpression",
                                    "fullStart": 1171,
                                    "fullEnd": 1201,
                                    "start": 1171,
                                    "end": 1200,
                                    "fullWidth": 30,
                                    "width": 29,
                                    "left": {
                                        "kind": "IdentifierName",
                                        "fullStart": 1171,
                                        "fullEnd": 1185,
                                        "start": 1171,
                                        "end": 1184,
                                        "fullWidth": 14,
                                        "width": 13,
                                        "text": "isOwnProperty",
                                        "value": "isOwnProperty",
                                        "valueText": "isOwnProperty",
                                        "hasTrailingTrivia": true,
                                        "trailingTrivia": [
                                            {
                                                "kind": "WhitespaceTrivia",
                                                "text": " "
                                            }
                                        ]
                                    },
                                    "operatorToken": {
                                        "kind": "AmpersandAmpersandToken",
                                        "fullStart": 1185,
                                        "fullEnd": 1188,
                                        "start": 1185,
                                        "end": 1187,
                                        "fullWidth": 3,
                                        "width": 2,
                                        "text": "&&",
                                        "value": "&&",
                                        "valueText": "&&",
                                        "hasTrailingTrivia": true,
                                        "trailingTrivia": [
                                            {
                                                "kind": "WhitespaceTrivia",
                                                "text": " "
                                            }
                                        ]
                                    },
                                    "right": {
                                        "kind": "LogicalNotExpression",
                                        "fullStart": 1188,
                                        "fullEnd": 1201,
                                        "start": 1188,
                                        "end": 1200,
                                        "fullWidth": 13,
                                        "width": 12,
                                        "operatorToken": {
                                            "kind": "ExclamationToken",
                                            "fullStart": 1188,
                                            "fullEnd": 1189,
                                            "start": 1188,
                                            "end": 1189,
                                            "fullWidth": 1,
                                            "width": 1,
                                            "text": "!",
                                            "value": "!",
                                            "valueText": "!"
                                        },
                                        "operand": {
                                            "kind": "IdentifierName",
                                            "fullStart": 1189,
                                            "fullEnd": 1201,
                                            "start": 1189,
                                            "end": 1200,
                                            "fullWidth": 12,
                                            "width": 11,
                                            "text": "canWritable",
                                            "value": "canWritable",
                                            "valueText": "canWritable",
                                            "hasTrailingTrivia": true,
                                            "trailingTrivia": [
                                                {
                                                    "kind": "WhitespaceTrivia",
                                                    "text": " "
                                                }
                                            ]
                                        }
                                    }
                                },
                                "operatorToken": {
                                    "kind": "AmpersandAmpersandToken",
                                    "fullStart": 1201,
                                    "fullEnd": 1204,
                                    "start": 1201,
                                    "end": 1203,
                                    "fullWidth": 3,
                                    "width": 2,
                                    "text": "&&",
                                    "value": "&&",
                                    "valueText": "&&",
                                    "hasTrailingTrivia": true,
                                    "trailingTrivia": [
                                        {
                                            "kind": "WhitespaceTrivia",
                                            "text": " "
                                        }
                                    ]
                                },
                                "right": {
                                    "kind": "EqualsExpression",
                                    "fullStart": 1204,
                                    "fullEnd": 1219,
                                    "start": 1204,
                                    "end": 1219,
                                    "fullWidth": 15,
                                    "width": 15,
                                    "left": {
                                        "kind": "ElementAccessExpression",
                                        "fullStart": 1204,
                                        "fullEnd": 1211,
                                        "start": 1204,
                                        "end": 1210,
                                        "fullWidth": 7,
                                        "width": 6,
                                        "expression": {
                                            "kind": "IdentifierName",
                                            "fullStart": 1204,
                                            "fullEnd": 1207,
                                            "start": 1204,
                                            "end": 1207,
                                            "fullWidth": 3,
                                            "width": 3,
                                            "text": "arr",
                                            "value": "arr",
                                            "valueText": "arr"
                                        },
                                        "openBracketToken": {
                                            "kind": "OpenBracketToken",
                                            "fullStart": 1207,
                                            "fullEnd": 1208,
                                            "start": 1207,
                                            "end": 1208,
                                            "fullWidth": 1,
                                            "width": 1,
                                            "text": "[",
                                            "value": "[",
                                            "valueText": "["
                                        },
                                        "argumentExpression": {
                                            "kind": "NumericLiteral",
                                            "fullStart": 1208,
                                            "fullEnd": 1209,
                                            "start": 1208,
                                            "end": 1209,
                                            "fullWidth": 1,
                                            "width": 1,
                                            "text": "0",
                                            "value": 0,
                                            "valueText": "0"
                                        },
                                        "closeBracketToken": {
                                            "kind": "CloseBracketToken",
                                            "fullStart": 1209,
                                            "fullEnd": 1211,
                                            "start": 1209,
                                            "end": 1210,
                                            "fullWidth": 2,
                                            "width": 1,
                                            "text": "]",
                                            "value": "]",
                                            "valueText": "]",
                                            "hasTrailingTrivia": true,
                                            "trailingTrivia": [
                                                {
                                                    "kind": "WhitespaceTrivia",
                                                    "text": " "
                                                }
                                            ]
                                        }
                                    },
                                    "operatorToken": {
                                        "kind": "EqualsEqualsEqualsToken",
                                        "fullStart": 1211,
                                        "fullEnd": 1215,
                                        "start": 1211,
                                        "end": 1214,
                                        "fullWidth": 4,
                                        "width": 3,
                                        "text": "===",
                                        "value": "===",
                                        "valueText": "===",
                                        "hasTrailingTrivia": true,
                                        "trailingTrivia": [
                                            {
                                                "kind": "WhitespaceTrivia",
                                                "text": " "
                                            }
                                        ]
                                    },
                                    "right": {
                                        "kind": "NumericLiteral",
                                        "fullStart": 1215,
                                        "fullEnd": 1219,
                                        "start": 1215,
                                        "end": 1219,
                                        "fullWidth": 4,
                                        "width": 4,
                                        "text": "1001",
                                        "value": 1001,
                                        "valueText": "1001"
                                    }
                                }
                            },
                            "semicolonToken": {
                                "kind": "SemicolonToken",
                                "fullStart": 1219,
                                "fullEnd": 1222,
                                "start": 1219,
                                "end": 1220,
                                "fullWidth": 3,
                                "width": 1,
                                "text": ";",
                                "value": ";",
                                "valueText": ";",
                                "hasTrailingTrivia": true,
                                "hasTrailingNewLine": true,
                                "trailingTrivia": [
                                    {
                                        "kind": "NewLineTrivia",
                                        "text": "\r\n"
                                    }
                                ]
                            }
                        }
                    ],
                    "closeBraceToken": {
                        "kind": "CloseBraceToken",
                        "fullStart": 1222,
                        "fullEnd": 1229,
                        "start": 1226,
                        "end": 1227,
                        "fullWidth": 7,
                        "width": 1,
                        "text": "}",
                        "value": "}",
                        "valueText": "}",
                        "hasLeadingTrivia": true,
                        "hasTrailingTrivia": true,
                        "hasTrailingNewLine": true,
                        "leadingTrivia": [
                            {
                                "kind": "WhitespaceTrivia",
                                "text": "    "
                            }
                        ],
                        "trailingTrivia": [
                            {
                                "kind": "NewLineTrivia",
                                "text": "\r\n"
                            }
                        ]
                    }
                }
            },
            {
                "kind": "ExpressionStatement",
                "fullStart": 1229,
                "fullEnd": 1253,
                "start": 1229,
                "end": 1251,
                "fullWidth": 24,
                "width": 22,
                "expression": {
                    "kind": "InvocationExpression",
                    "fullStart": 1229,
                    "fullEnd": 1250,
                    "start": 1229,
                    "end": 1250,
                    "fullWidth": 21,
                    "width": 21,
                    "expression": {
                        "kind": "IdentifierName",
                        "fullStart": 1229,
                        "fullEnd": 1240,
                        "start": 1229,
                        "end": 1240,
                        "fullWidth": 11,
                        "width": 11,
                        "text": "runTestCase",
                        "value": "runTestCase",
                        "valueText": "runTestCase"
                    },
                    "argumentList": {
                        "kind": "ArgumentList",
                        "fullStart": 1240,
                        "fullEnd": 1250,
                        "start": 1240,
                        "end": 1250,
                        "fullWidth": 10,
                        "width": 10,
                        "openParenToken": {
                            "kind": "OpenParenToken",
                            "fullStart": 1240,
                            "fullEnd": 1241,
                            "start": 1240,
                            "end": 1241,
                            "fullWidth": 1,
                            "width": 1,
                            "text": "(",
                            "value": "(",
                            "valueText": "("
                        },
                        "arguments": [
                            {
                                "kind": "IdentifierName",
                                "fullStart": 1241,
                                "fullEnd": 1249,
                                "start": 1241,
                                "end": 1249,
                                "fullWidth": 8,
                                "width": 8,
                                "text": "testcase",
                                "value": "testcase",
                                "valueText": "testcase"
                            }
                        ],
                        "closeParenToken": {
                            "kind": "CloseParenToken",
                            "fullStart": 1249,
                            "fullEnd": 1250,
                            "start": 1249,
                            "end": 1250,
                            "fullWidth": 1,
                            "width": 1,
                            "text": ")",
                            "value": ")",
                            "valueText": ")"
                        }
                    }
                },
                "semicolonToken": {
                    "kind": "SemicolonToken",
                    "fullStart": 1250,
                    "fullEnd": 1253,
                    "start": 1250,
                    "end": 1251,
                    "fullWidth": 3,
                    "width": 1,
                    "text": ";",
                    "value": ";",
                    "valueText": ";",
                    "hasTrailingTrivia": true,
                    "hasTrailingNewLine": true,
                    "trailingTrivia": [
                        {
                            "kind": "NewLineTrivia",
                            "text": "\r\n"
                        }
                    ]
                }
            }
        ],
        "endOfFileToken": {
            "kind": "EndOfFileToken",
            "fullStart": 1253,
            "fullEnd": 1253,
            "start": 1253,
            "end": 1253,
            "fullWidth": 0,
            "width": 0,
            "text": ""
        }
    },
    "lineMap": {
        "lineStarts": [
            0,
            67,
            152,
            232,
            308,
            380,
            385,
            441,
            719,
            724,
            726,
            728,
            751,
            774,
            810,
            844,
            846,
            886,
            906,
            936,
            971,
            1008,
            1023,
            1036,
            1038,
            1088,
            1090,
            1112,
            1114,
            1154,
            1156,
            1222,
            1229,
            1253
        ],
        "length": 1253
    }
}<|MERGE_RESOLUTION|>--- conflicted
+++ resolved
@@ -245,12 +245,8 @@
                                         "start": 763,
                                         "end": 771,
                                         "fullWidth": 8,
-<<<<<<< HEAD
                                         "width": 8,
-                                        "identifier": {
-=======
                                         "propertyName": {
->>>>>>> 85e84683
                                             "kind": "IdentifierName",
                                             "fullStart": 763,
                                             "fullEnd": 767,
@@ -406,12 +402,8 @@
                                         "start": 786,
                                         "end": 807,
                                         "fullWidth": 21,
-<<<<<<< HEAD
                                         "width": 21,
-                                        "identifier": {
-=======
                                         "propertyName": {
->>>>>>> 85e84683
                                             "kind": "IdentifierName",
                                             "fullStart": 786,
                                             "fullEnd": 800,
@@ -545,12 +537,8 @@
                                         "start": 822,
                                         "end": 841,
                                         "fullWidth": 19,
-<<<<<<< HEAD
                                         "width": 19,
-                                        "identifier": {
-=======
                                         "propertyName": {
->>>>>>> 85e84683
                                             "kind": "IdentifierName",
                                             "fullStart": 822,
                                             "fullEnd": 834,
