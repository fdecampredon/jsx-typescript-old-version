--- conflicted
+++ resolved
@@ -252,12 +252,8 @@
                                         "start": 670,
                                         "end": 725,
                                         "fullWidth": 55,
-<<<<<<< HEAD
                                         "width": 55,
-                                        "identifier": {
-=======
                                         "propertyName": {
->>>>>>> 85e84683
                                             "kind": "IdentifierName",
                                             "fullStart": 670,
                                             "fullEnd": 674,
@@ -578,12 +574,8 @@
                                         "start": 740,
                                         "end": 750,
                                         "fullWidth": 10,
-<<<<<<< HEAD
                                         "width": 10,
-                                        "identifier": {
-=======
                                         "propertyName": {
->>>>>>> 85e84683
                                             "kind": "IdentifierName",
                                             "fullStart": 740,
                                             "fullEnd": 746,
@@ -1419,12 +1411,8 @@
                                         "start": 971,
                                         "end": 992,
                                         "fullWidth": 21,
-<<<<<<< HEAD
                                         "width": 21,
-                                        "identifier": {
-=======
                                         "propertyName": {
->>>>>>> 85e84683
                                             "kind": "IdentifierName",
                                             "fullStart": 971,
                                             "fullEnd": 975,
@@ -1798,12 +1786,8 @@
                                         "start": 1041,
                                         "end": 1060,
                                         "fullWidth": 19,
-<<<<<<< HEAD
                                         "width": 19,
-                                        "identifier": {
-=======
                                         "propertyName": {
->>>>>>> 85e84683
                                             "kind": "IdentifierName",
                                             "fullStart": 1041,
                                             "fullEnd": 1049,
@@ -2556,12 +2540,8 @@
                                         "start": 1203,
                                         "end": 1211,
                                         "fullWidth": 8,
-<<<<<<< HEAD
                                         "width": 8,
-                                        "identifier": {
-=======
                                         "propertyName": {
->>>>>>> 85e84683
                                             "kind": "IdentifierName",
                                             "fullStart": 1203,
                                             "fullEnd": 1207,
@@ -3000,12 +2980,8 @@
                                         "start": 1310,
                                         "end": 1361,
                                         "fullWidth": 51,
-<<<<<<< HEAD
                                         "width": 51,
-                                        "identifier": {
-=======
                                         "propertyName": {
->>>>>>> 85e84683
                                             "kind": "IdentifierName",
                                             "fullStart": 1310,
                                             "fullEnd": 1315,
