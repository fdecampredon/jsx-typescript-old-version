{
    "isDeclaration": false,
    "languageVersion": "EcmaScript5",
    "parseOptions": {
        "allowAutomaticSemicolonInsertion": true
    },
    "sourceUnit": {
        "kind": "SourceUnit",
        "fullStart": 0,
        "fullEnd": 1161,
        "start": 588,
        "end": 1161,
        "fullWidth": 1161,
        "width": 573,
        "isIncrementallyUnusable": true,
        "moduleElements": [
            {
                "kind": "FunctionDeclaration",
                "fullStart": 0,
                "fullEnd": 1137,
                "start": 588,
                "end": 1135,
                "fullWidth": 1137,
                "width": 547,
                "isIncrementallyUnusable": true,
                "modifiers": [],
                "functionKeyword": {
                    "kind": "FunctionKeyword",
                    "fullStart": 0,
                    "fullEnd": 597,
                    "start": 588,
                    "end": 596,
                    "fullWidth": 597,
                    "width": 8,
                    "text": "function",
                    "value": "function",
                    "valueText": "function",
                    "hasLeadingTrivia": true,
                    "hasLeadingComment": true,
                    "hasLeadingNewLine": true,
                    "hasTrailingTrivia": true,
                    "leadingTrivia": [
                        {
                            "kind": "SingleLineCommentTrivia",
                            "text": "/// Copyright (c) 2012 Ecma International.  All rights reserved. "
                        },
                        {
                            "kind": "NewLineTrivia",
                            "text": "\r\n"
                        },
                        {
                            "kind": "SingleLineCommentTrivia",
                            "text": "/// Ecma International makes this code available under the terms and conditions set"
                        },
                        {
                            "kind": "NewLineTrivia",
                            "text": "\r\n"
                        },
                        {
                            "kind": "SingleLineCommentTrivia",
                            "text": "/// forth on http://hg.ecmascript.org/tests/test262/raw-file/tip/LICENSE (the "
                        },
                        {
                            "kind": "NewLineTrivia",
                            "text": "\r\n"
                        },
                        {
                            "kind": "SingleLineCommentTrivia",
                            "text": "/// \"Use Terms\").   Any redistribution of this code must retain the above "
                        },
                        {
                            "kind": "NewLineTrivia",
                            "text": "\r\n"
                        },
                        {
                            "kind": "SingleLineCommentTrivia",
                            "text": "/// copyright and this notice and otherwise comply with the Use Terms."
                        },
                        {
                            "kind": "NewLineTrivia",
                            "text": "\r\n"
                        },
                        {
                            "kind": "MultiLineCommentTrivia",
                            "text": "/**\r\n * @path ch15/15.2/15.2.3/15.2.3.7/15.2.3.7-6-a-60.js\r\n * @description Object.defineProperties - desc.[[Set]] and P.[[Set]] are two objects which refer to the different objects (8.12.9 step 6)\r\n */"
                        },
                        {
                            "kind": "NewLineTrivia",
                            "text": "\r\n"
                        },
                        {
                            "kind": "NewLineTrivia",
                            "text": "\r\n"
                        },
                        {
                            "kind": "NewLineTrivia",
                            "text": "\r\n"
                        }
                    ],
                    "trailingTrivia": [
                        {
                            "kind": "WhitespaceTrivia",
                            "text": " "
                        }
                    ]
                },
                "identifier": {
                    "kind": "IdentifierName",
                    "fullStart": 597,
                    "fullEnd": 605,
                    "start": 597,
                    "end": 605,
                    "fullWidth": 8,
                    "width": 8,
                    "text": "testcase",
                    "value": "testcase",
                    "valueText": "testcase"
                },
                "callSignature": {
                    "kind": "CallSignature",
                    "fullStart": 605,
                    "fullEnd": 608,
                    "start": 605,
                    "end": 607,
                    "fullWidth": 3,
                    "width": 2,
                    "parameterList": {
                        "kind": "ParameterList",
                        "fullStart": 605,
                        "fullEnd": 608,
                        "start": 605,
                        "end": 607,
                        "fullWidth": 3,
                        "width": 2,
                        "openParenToken": {
                            "kind": "OpenParenToken",
                            "fullStart": 605,
                            "fullEnd": 606,
                            "start": 605,
                            "end": 606,
                            "fullWidth": 1,
                            "width": 1,
                            "text": "(",
                            "value": "(",
                            "valueText": "("
                        },
                        "parameters": [],
                        "closeParenToken": {
                            "kind": "CloseParenToken",
                            "fullStart": 606,
                            "fullEnd": 608,
                            "start": 606,
                            "end": 607,
                            "fullWidth": 2,
                            "width": 1,
                            "text": ")",
                            "value": ")",
                            "valueText": ")",
                            "hasTrailingTrivia": true,
                            "trailingTrivia": [
                                {
                                    "kind": "WhitespaceTrivia",
                                    "text": " "
                                }
                            ]
                        }
                    }
                },
                "block": {
                    "kind": "Block",
                    "fullStart": 608,
                    "fullEnd": 1137,
                    "start": 608,
                    "end": 1135,
                    "fullWidth": 529,
                    "width": 527,
                    "isIncrementallyUnusable": true,
                    "openBraceToken": {
                        "kind": "OpenBraceToken",
                        "fullStart": 608,
                        "fullEnd": 611,
                        "start": 608,
                        "end": 609,
                        "fullWidth": 3,
                        "width": 1,
                        "text": "{",
                        "value": "{",
                        "valueText": "{",
                        "hasTrailingTrivia": true,
                        "hasTrailingNewLine": true,
                        "trailingTrivia": [
                            {
                                "kind": "NewLineTrivia",
                                "text": "\r\n"
                            }
                        ]
                    },
                    "statements": [
                        {
                            "kind": "VariableStatement",
                            "fullStart": 611,
                            "fullEnd": 636,
                            "start": 621,
                            "end": 634,
                            "fullWidth": 25,
                            "width": 13,
                            "modifiers": [],
                            "variableDeclaration": {
                                "kind": "VariableDeclaration",
                                "fullStart": 611,
                                "fullEnd": 633,
                                "start": 621,
                                "end": 633,
                                "fullWidth": 22,
                                "width": 12,
                                "varKeyword": {
                                    "kind": "VarKeyword",
                                    "fullStart": 611,
                                    "fullEnd": 625,
                                    "start": 621,
                                    "end": 624,
                                    "fullWidth": 14,
                                    "width": 3,
                                    "text": "var",
                                    "value": "var",
                                    "valueText": "var",
                                    "hasLeadingTrivia": true,
                                    "hasLeadingNewLine": true,
                                    "hasTrailingTrivia": true,
                                    "leadingTrivia": [
                                        {
                                            "kind": "NewLineTrivia",
                                            "text": "\r\n"
                                        },
                                        {
                                            "kind": "WhitespaceTrivia",
                                            "text": "        "
                                        }
                                    ],
                                    "trailingTrivia": [
                                        {
                                            "kind": "WhitespaceTrivia",
                                            "text": " "
                                        }
                                    ]
                                },
                                "variableDeclarators": [
                                    {
                                        "kind": "VariableDeclarator",
                                        "fullStart": 625,
                                        "fullEnd": 633,
                                        "start": 625,
                                        "end": 633,
                                        "fullWidth": 8,
                                        "width": 8,
                                        "identifier": {
                                            "kind": "IdentifierName",
                                            "fullStart": 625,
                                            "fullEnd": 629,
                                            "start": 625,
                                            "end": 628,
                                            "fullWidth": 4,
                                            "width": 3,
                                            "text": "obj",
                                            "value": "obj",
                                            "valueText": "obj",
                                            "hasTrailingTrivia": true,
                                            "trailingTrivia": [
                                                {
                                                    "kind": "WhitespaceTrivia",
                                                    "text": " "
                                                }
                                            ]
                                        },
                                        "equalsValueClause": {
                                            "kind": "EqualsValueClause",
                                            "fullStart": 629,
                                            "fullEnd": 633,
                                            "start": 629,
                                            "end": 633,
                                            "fullWidth": 4,
                                            "width": 4,
                                            "equalsToken": {
                                                "kind": "EqualsToken",
                                                "fullStart": 629,
                                                "fullEnd": 631,
                                                "start": 629,
                                                "end": 630,
                                                "fullWidth": 2,
                                                "width": 1,
                                                "text": "=",
                                                "value": "=",
                                                "valueText": "=",
                                                "hasTrailingTrivia": true,
                                                "trailingTrivia": [
                                                    {
                                                        "kind": "WhitespaceTrivia",
                                                        "text": " "
                                                    }
                                                ]
                                            },
                                            "value": {
                                                "kind": "ObjectLiteralExpression",
                                                "fullStart": 631,
                                                "fullEnd": 633,
                                                "start": 631,
                                                "end": 633,
                                                "fullWidth": 2,
                                                "width": 2,
                                                "openBraceToken": {
                                                    "kind": "OpenBraceToken",
                                                    "fullStart": 631,
                                                    "fullEnd": 632,
                                                    "start": 631,
                                                    "end": 632,
                                                    "fullWidth": 1,
                                                    "width": 1,
                                                    "text": "{",
                                                    "value": "{",
                                                    "valueText": "{"
                                                },
                                                "propertyAssignments": [],
                                                "closeBraceToken": {
                                                    "kind": "CloseBraceToken",
                                                    "fullStart": 632,
                                                    "fullEnd": 633,
                                                    "start": 632,
                                                    "end": 633,
                                                    "fullWidth": 1,
                                                    "width": 1,
                                                    "text": "}",
                                                    "value": "}",
                                                    "valueText": "}"
                                                }
                                            }
                                        }
                                    }
                                ]
                            },
                            "semicolonToken": {
                                "kind": "SemicolonToken",
                                "fullStart": 633,
                                "fullEnd": 636,
                                "start": 633,
                                "end": 634,
                                "fullWidth": 3,
                                "width": 1,
                                "text": ";",
                                "value": ";",
                                "valueText": ";",
                                "hasTrailingTrivia": true,
                                "hasTrailingNewLine": true,
                                "trailingTrivia": [
                                    {
                                        "kind": "NewLineTrivia",
                                        "text": "\r\n"
                                    }
                                ]
                            }
                        },
                        {
                            "kind": "FunctionDeclaration",
                            "fullStart": 636,
                            "fullEnd": 671,
                            "start": 646,
                            "end": 669,
                            "fullWidth": 35,
                            "width": 23,
                            "modifiers": [],
                            "functionKeyword": {
                                "kind": "FunctionKeyword",
                                "fullStart": 636,
                                "fullEnd": 655,
                                "start": 646,
                                "end": 654,
                                "fullWidth": 19,
                                "width": 8,
                                "text": "function",
                                "value": "function",
                                "valueText": "function",
                                "hasLeadingTrivia": true,
                                "hasLeadingNewLine": true,
                                "hasTrailingTrivia": true,
                                "leadingTrivia": [
                                    {
                                        "kind": "NewLineTrivia",
                                        "text": "\r\n"
                                    },
                                    {
                                        "kind": "WhitespaceTrivia",
                                        "text": "        "
                                    }
                                ],
                                "trailingTrivia": [
                                    {
                                        "kind": "WhitespaceTrivia",
                                        "text": " "
                                    }
                                ]
                            },
                            "identifier": {
                                "kind": "IdentifierName",
                                "fullStart": 655,
                                "fullEnd": 664,
                                "start": 655,
                                "end": 664,
                                "fullWidth": 9,
                                "width": 9,
                                "text": "set_func1",
                                "value": "set_func1",
                                "valueText": "set_func1"
                            },
                            "callSignature": {
                                "kind": "CallSignature",
                                "fullStart": 664,
                                "fullEnd": 667,
                                "start": 664,
                                "end": 666,
                                "fullWidth": 3,
                                "width": 2,
                                "parameterList": {
                                    "kind": "ParameterList",
                                    "fullStart": 664,
                                    "fullEnd": 667,
                                    "start": 664,
                                    "end": 666,
                                    "fullWidth": 3,
                                    "width": 2,
                                    "openParenToken": {
                                        "kind": "OpenParenToken",
                                        "fullStart": 664,
                                        "fullEnd": 665,
                                        "start": 664,
                                        "end": 665,
                                        "fullWidth": 1,
                                        "width": 1,
                                        "text": "(",
                                        "value": "(",
                                        "valueText": "("
                                    },
                                    "parameters": [],
                                    "closeParenToken": {
                                        "kind": "CloseParenToken",
                                        "fullStart": 665,
                                        "fullEnd": 667,
                                        "start": 665,
                                        "end": 666,
                                        "fullWidth": 2,
                                        "width": 1,
                                        "text": ")",
                                        "value": ")",
                                        "valueText": ")",
                                        "hasTrailingTrivia": true,
                                        "trailingTrivia": [
                                            {
                                                "kind": "WhitespaceTrivia",
                                                "text": " "
                                            }
                                        ]
                                    }
                                }
                            },
                            "block": {
                                "kind": "Block",
                                "fullStart": 667,
                                "fullEnd": 671,
                                "start": 667,
                                "end": 669,
                                "fullWidth": 4,
                                "width": 2,
                                "openBraceToken": {
                                    "kind": "OpenBraceToken",
                                    "fullStart": 667,
                                    "fullEnd": 668,
                                    "start": 667,
                                    "end": 668,
                                    "fullWidth": 1,
                                    "width": 1,
                                    "text": "{",
                                    "value": "{",
                                    "valueText": "{"
                                },
                                "statements": [],
                                "closeBraceToken": {
                                    "kind": "CloseBraceToken",
                                    "fullStart": 668,
                                    "fullEnd": 671,
                                    "start": 668,
                                    "end": 669,
                                    "fullWidth": 3,
                                    "width": 1,
                                    "text": "}",
                                    "value": "}",
                                    "valueText": "}",
                                    "hasTrailingTrivia": true,
                                    "hasTrailingNewLine": true,
                                    "trailingTrivia": [
                                        {
                                            "kind": "NewLineTrivia",
                                            "text": "\r\n"
                                        }
                                    ]
                                }
                            }
                        },
                        {
                            "kind": "ExpressionStatement",
                            "fullStart": 671,
                            "fullEnd": 792,
                            "start": 681,
                            "end": 790,
                            "fullWidth": 121,
                            "width": 109,
                            "isIncrementallyUnusable": true,
                            "expression": {
                                "kind": "InvocationExpression",
                                "fullStart": 671,
                                "fullEnd": 789,
                                "start": 681,
                                "end": 789,
                                "fullWidth": 118,
                                "width": 108,
                                "isIncrementallyUnusable": true,
                                "expression": {
                                    "kind": "MemberAccessExpression",
                                    "fullStart": 671,
                                    "fullEnd": 702,
                                    "start": 681,
                                    "end": 702,
                                    "fullWidth": 31,
                                    "width": 21,
                                    "expression": {
                                        "kind": "IdentifierName",
                                        "fullStart": 671,
                                        "fullEnd": 687,
                                        "start": 681,
                                        "end": 687,
                                        "fullWidth": 16,
                                        "width": 6,
                                        "text": "Object",
                                        "value": "Object",
                                        "valueText": "Object",
                                        "hasLeadingTrivia": true,
                                        "hasLeadingNewLine": true,
                                        "leadingTrivia": [
                                            {
                                                "kind": "NewLineTrivia",
                                                "text": "\r\n"
                                            },
                                            {
                                                "kind": "WhitespaceTrivia",
                                                "text": "        "
                                            }
                                        ]
                                    },
                                    "dotToken": {
                                        "kind": "DotToken",
                                        "fullStart": 687,
                                        "fullEnd": 688,
                                        "start": 687,
                                        "end": 688,
                                        "fullWidth": 1,
                                        "width": 1,
                                        "text": ".",
                                        "value": ".",
                                        "valueText": "."
                                    },
                                    "name": {
                                        "kind": "IdentifierName",
                                        "fullStart": 688,
                                        "fullEnd": 702,
                                        "start": 688,
                                        "end": 702,
                                        "fullWidth": 14,
                                        "width": 14,
                                        "text": "defineProperty",
                                        "value": "defineProperty",
                                        "valueText": "defineProperty"
                                    }
                                },
                                "argumentList": {
                                    "kind": "ArgumentList",
                                    "fullStart": 702,
                                    "fullEnd": 789,
                                    "start": 702,
                                    "end": 789,
                                    "fullWidth": 87,
                                    "width": 87,
                                    "isIncrementallyUnusable": true,
                                    "openParenToken": {
                                        "kind": "OpenParenToken",
                                        "fullStart": 702,
                                        "fullEnd": 703,
                                        "start": 702,
                                        "end": 703,
                                        "fullWidth": 1,
                                        "width": 1,
                                        "text": "(",
                                        "value": "(",
                                        "valueText": "("
                                    },
                                    "arguments": [
                                        {
                                            "kind": "IdentifierName",
                                            "fullStart": 703,
                                            "fullEnd": 706,
                                            "start": 703,
                                            "end": 706,
                                            "fullWidth": 3,
                                            "width": 3,
                                            "text": "obj",
                                            "value": "obj",
                                            "valueText": "obj"
                                        },
                                        {
                                            "kind": "CommaToken",
                                            "fullStart": 706,
                                            "fullEnd": 708,
                                            "start": 706,
                                            "end": 707,
                                            "fullWidth": 2,
                                            "width": 1,
                                            "text": ",",
                                            "value": ",",
                                            "valueText": ",",
                                            "hasTrailingTrivia": true,
                                            "trailingTrivia": [
                                                {
                                                    "kind": "WhitespaceTrivia",
                                                    "text": " "
                                                }
                                            ]
                                        },
                                        {
                                            "kind": "StringLiteral",
                                            "fullStart": 708,
                                            "fullEnd": 713,
                                            "start": 708,
                                            "end": 713,
                                            "fullWidth": 5,
                                            "width": 5,
                                            "text": "\"foo\"",
                                            "value": "foo",
                                            "valueText": "foo"
                                        },
                                        {
                                            "kind": "CommaToken",
                                            "fullStart": 713,
                                            "fullEnd": 715,
                                            "start": 713,
                                            "end": 714,
                                            "fullWidth": 2,
                                            "width": 1,
                                            "text": ",",
                                            "value": ",",
                                            "valueText": ",",
                                            "hasTrailingTrivia": true,
                                            "trailingTrivia": [
                                                {
                                                    "kind": "WhitespaceTrivia",
                                                    "text": " "
                                                }
                                            ]
                                        },
                                        {
                                            "kind": "ObjectLiteralExpression",
                                            "fullStart": 715,
                                            "fullEnd": 788,
                                            "start": 715,
                                            "end": 788,
                                            "fullWidth": 73,
                                            "width": 73,
                                            "isIncrementallyUnusable": true,
                                            "openBraceToken": {
                                                "kind": "OpenBraceToken",
                                                "fullStart": 715,
                                                "fullEnd": 718,
                                                "start": 715,
                                                "end": 716,
                                                "fullWidth": 3,
                                                "width": 1,
                                                "text": "{",
                                                "value": "{",
                                                "valueText": "{",
                                                "hasTrailingTrivia": true,
                                                "hasTrailingNewLine": true,
                                                "trailingTrivia": [
                                                    {
                                                        "kind": "NewLineTrivia",
                                                        "text": "\r\n"
                                                    }
                                                ]
                                            },
                                            "propertyAssignments": [
                                                {
                                                    "kind": "SimplePropertyAssignment",
                                                    "fullStart": 718,
                                                    "fullEnd": 744,
                                                    "start": 730,
                                                    "end": 744,
                                                    "fullWidth": 26,
                                                    "width": 14,
                                                    "isIncrementallyUnusable": true,
                                                    "propertyName": {
                                                        "kind": "IdentifierName",
                                                        "fullStart": 718,
                                                        "fullEnd": 733,
                                                        "start": 730,
                                                        "end": 733,
                                                        "fullWidth": 15,
                                                        "width": 3,
                                                        "text": "set",
                                                        "value": "set",
                                                        "valueText": "set",
                                                        "hasLeadingTrivia": true,
                                                        "leadingTrivia": [
                                                            {
                                                                "kind": "WhitespaceTrivia",
                                                                "text": "            "
                                                            }
                                                        ]
                                                    },
                                                    "colonToken": {
                                                        "kind": "ColonToken",
                                                        "fullStart": 733,
                                                        "fullEnd": 735,
                                                        "start": 733,
                                                        "end": 734,
                                                        "fullWidth": 2,
                                                        "width": 1,
                                                        "text": ":",
                                                        "value": ":",
                                                        "valueText": ":",
                                                        "hasTrailingTrivia": true,
                                                        "trailingTrivia": [
                                                            {
                                                                "kind": "WhitespaceTrivia",
                                                                "text": " "
                                                            }
                                                        ]
                                                    },
                                                    "expression": {
                                                        "kind": "IdentifierName",
                                                        "fullStart": 735,
                                                        "fullEnd": 744,
                                                        "start": 735,
                                                        "end": 744,
                                                        "fullWidth": 9,
                                                        "width": 9,
                                                        "text": "set_func1",
                                                        "value": "set_func1",
                                                        "valueText": "set_func1"
                                                    }
                                                },
                                                {
                                                    "kind": "CommaToken",
                                                    "fullStart": 744,
                                                    "fullEnd": 747,
                                                    "start": 744,
                                                    "end": 745,
                                                    "fullWidth": 3,
                                                    "width": 1,
                                                    "text": ",",
                                                    "value": ",",
                                                    "valueText": ",",
                                                    "hasTrailingTrivia": true,
                                                    "hasTrailingNewLine": true,
                                                    "trailingTrivia": [
                                                        {
                                                            "kind": "NewLineTrivia",
                                                            "text": "\r\n"
                                                        }
                                                    ]
                                                },
                                                {
                                                    "kind": "SimplePropertyAssignment",
                                                    "fullStart": 747,
                                                    "fullEnd": 779,
                                                    "start": 759,
                                                    "end": 777,
                                                    "fullWidth": 32,
                                                    "width": 18,
                                                    "propertyName": {
                                                        "kind": "IdentifierName",
                                                        "fullStart": 747,
                                                        "fullEnd": 771,
                                                        "start": 759,
                                                        "end": 771,
                                                        "fullWidth": 24,
                                                        "width": 12,
                                                        "text": "configurable",
                                                        "value": "configurable",
                                                        "valueText": "configurable",
                                                        "hasLeadingTrivia": true,
                                                        "leadingTrivia": [
                                                            {
                                                                "kind": "WhitespaceTrivia",
                                                                "text": "            "
                                                            }
                                                        ]
                                                    },
                                                    "colonToken": {
                                                        "kind": "ColonToken",
                                                        "fullStart": 771,
                                                        "fullEnd": 773,
                                                        "start": 771,
                                                        "end": 772,
                                                        "fullWidth": 2,
                                                        "width": 1,
                                                        "text": ":",
                                                        "value": ":",
                                                        "valueText": ":",
                                                        "hasTrailingTrivia": true,
                                                        "trailingTrivia": [
                                                            {
                                                                "kind": "WhitespaceTrivia",
                                                                "text": " "
                                                            }
                                                        ]
                                                    },
                                                    "expression": {
                                                        "kind": "TrueKeyword",
                                                        "fullStart": 773,
                                                        "fullEnd": 779,
                                                        "start": 773,
                                                        "end": 777,
                                                        "fullWidth": 6,
                                                        "width": 4,
                                                        "text": "true",
                                                        "value": true,
                                                        "valueText": "true",
                                                        "hasTrailingTrivia": true,
                                                        "hasTrailingNewLine": true,
                                                        "trailingTrivia": [
                                                            {
                                                                "kind": "NewLineTrivia",
                                                                "text": "\r\n"
                                                            }
                                                        ]
                                                    }
                                                }
                                            ],
                                            "closeBraceToken": {
                                                "kind": "CloseBraceToken",
                                                "fullStart": 779,
                                                "fullEnd": 788,
                                                "start": 787,
                                                "end": 788,
                                                "fullWidth": 9,
                                                "width": 1,
                                                "text": "}",
                                                "value": "}",
                                                "valueText": "}",
                                                "hasLeadingTrivia": true,
                                                "leadingTrivia": [
                                                    {
                                                        "kind": "WhitespaceTrivia",
                                                        "text": "        "
                                                    }
                                                ]
                                            }
                                        }
                                    ],
                                    "closeParenToken": {
                                        "kind": "CloseParenToken",
                                        "fullStart": 788,
                                        "fullEnd": 789,
                                        "start": 788,
                                        "end": 789,
                                        "fullWidth": 1,
                                        "width": 1,
                                        "text": ")",
                                        "value": ")",
                                        "valueText": ")"
                                    }
                                }
                            },
                            "semicolonToken": {
                                "kind": "SemicolonToken",
                                "fullStart": 789,
                                "fullEnd": 792,
                                "start": 789,
                                "end": 790,
                                "fullWidth": 3,
                                "width": 1,
                                "text": ";",
                                "value": ";",
                                "valueText": ";",
                                "hasTrailingTrivia": true,
                                "hasTrailingNewLine": true,
                                "trailingTrivia": [
                                    {
                                        "kind": "NewLineTrivia",
                                        "text": "\r\n"
                                    }
                                ]
                            }
                        },
                        {
                            "kind": "FunctionDeclaration",
                            "fullStart": 792,
                            "fullEnd": 886,
                            "start": 802,
                            "end": 884,
                            "fullWidth": 94,
                            "width": 82,
                            "modifiers": [],
                            "functionKeyword": {
                                "kind": "FunctionKeyword",
                                "fullStart": 792,
                                "fullEnd": 811,
                                "start": 802,
                                "end": 810,
                                "fullWidth": 19,
                                "width": 8,
                                "text": "function",
                                "value": "function",
                                "valueText": "function",
                                "hasLeadingTrivia": true,
                                "hasLeadingNewLine": true,
                                "hasTrailingTrivia": true,
                                "leadingTrivia": [
                                    {
                                        "kind": "NewLineTrivia",
                                        "text": "\r\n"
                                    },
                                    {
                                        "kind": "WhitespaceTrivia",
                                        "text": "        "
                                    }
                                ],
                                "trailingTrivia": [
                                    {
                                        "kind": "WhitespaceTrivia",
                                        "text": " "
                                    }
                                ]
                            },
                            "identifier": {
                                "kind": "IdentifierName",
                                "fullStart": 811,
                                "fullEnd": 820,
                                "start": 811,
                                "end": 820,
                                "fullWidth": 9,
                                "width": 9,
                                "text": "set_func2",
                                "value": "set_func2",
                                "valueText": "set_func2"
                            },
                            "callSignature": {
                                "kind": "CallSignature",
                                "fullStart": 820,
                                "fullEnd": 828,
                                "start": 820,
                                "end": 827,
                                "fullWidth": 8,
                                "width": 7,
                                "parameterList": {
                                    "kind": "ParameterList",
                                    "fullStart": 820,
                                    "fullEnd": 828,
                                    "start": 820,
                                    "end": 827,
                                    "fullWidth": 8,
                                    "width": 7,
                                    "openParenToken": {
                                        "kind": "OpenParenToken",
                                        "fullStart": 820,
                                        "fullEnd": 821,
                                        "start": 820,
                                        "end": 821,
                                        "fullWidth": 1,
                                        "width": 1,
                                        "text": "(",
                                        "value": "(",
                                        "valueText": "("
                                    },
                                    "parameters": [
                                        {
                                            "kind": "Parameter",
                                            "fullStart": 821,
                                            "fullEnd": 826,
                                            "start": 821,
                                            "end": 826,
                                            "fullWidth": 5,
<<<<<<< HEAD
                                            "width": 5,
=======
                                            "modifiers": [],
>>>>>>> e3c38734
                                            "identifier": {
                                                "kind": "IdentifierName",
                                                "fullStart": 821,
                                                "fullEnd": 826,
                                                "start": 821,
                                                "end": 826,
                                                "fullWidth": 5,
                                                "width": 5,
                                                "text": "value",
                                                "value": "value",
                                                "valueText": "value"
                                            }
                                        }
                                    ],
                                    "closeParenToken": {
                                        "kind": "CloseParenToken",
                                        "fullStart": 826,
                                        "fullEnd": 828,
                                        "start": 826,
                                        "end": 827,
                                        "fullWidth": 2,
                                        "width": 1,
                                        "text": ")",
                                        "value": ")",
                                        "valueText": ")",
                                        "hasTrailingTrivia": true,
                                        "trailingTrivia": [
                                            {
                                                "kind": "WhitespaceTrivia",
                                                "text": " "
                                            }
                                        ]
                                    }
                                }
                            },
                            "block": {
                                "kind": "Block",
                                "fullStart": 828,
                                "fullEnd": 886,
                                "start": 828,
                                "end": 884,
                                "fullWidth": 58,
                                "width": 56,
                                "openBraceToken": {
                                    "kind": "OpenBraceToken",
                                    "fullStart": 828,
                                    "fullEnd": 831,
                                    "start": 828,
                                    "end": 829,
                                    "fullWidth": 3,
                                    "width": 1,
                                    "text": "{",
                                    "value": "{",
                                    "valueText": "{",
                                    "hasTrailingTrivia": true,
                                    "hasTrailingNewLine": true,
                                    "trailingTrivia": [
                                        {
                                            "kind": "NewLineTrivia",
                                            "text": "\r\n"
                                        }
                                    ]
                                },
                                "statements": [
                                    {
                                        "kind": "ExpressionStatement",
                                        "fullStart": 831,
                                        "fullEnd": 875,
                                        "start": 843,
                                        "end": 873,
                                        "fullWidth": 44,
                                        "width": 30,
                                        "expression": {
                                            "kind": "AssignmentExpression",
                                            "fullStart": 831,
                                            "fullEnd": 872,
                                            "start": 843,
                                            "end": 872,
                                            "fullWidth": 41,
                                            "width": 29,
                                            "left": {
                                                "kind": "MemberAccessExpression",
                                                "fullStart": 831,
                                                "fullEnd": 865,
                                                "start": 843,
                                                "end": 864,
                                                "fullWidth": 34,
                                                "width": 21,
                                                "expression": {
                                                    "kind": "IdentifierName",
                                                    "fullStart": 831,
                                                    "fullEnd": 846,
                                                    "start": 843,
                                                    "end": 846,
                                                    "fullWidth": 15,
                                                    "width": 3,
                                                    "text": "obj",
                                                    "value": "obj",
                                                    "valueText": "obj",
                                                    "hasLeadingTrivia": true,
                                                    "leadingTrivia": [
                                                        {
                                                            "kind": "WhitespaceTrivia",
                                                            "text": "            "
                                                        }
                                                    ]
                                                },
                                                "dotToken": {
                                                    "kind": "DotToken",
                                                    "fullStart": 846,
                                                    "fullEnd": 847,
                                                    "start": 846,
                                                    "end": 847,
                                                    "fullWidth": 1,
                                                    "width": 1,
                                                    "text": ".",
                                                    "value": ".",
                                                    "valueText": "."
                                                },
                                                "name": {
                                                    "kind": "IdentifierName",
                                                    "fullStart": 847,
                                                    "fullEnd": 865,
                                                    "start": 847,
                                                    "end": 864,
                                                    "fullWidth": 18,
                                                    "width": 17,
                                                    "text": "setVerifyHelpProp",
                                                    "value": "setVerifyHelpProp",
                                                    "valueText": "setVerifyHelpProp",
                                                    "hasTrailingTrivia": true,
                                                    "trailingTrivia": [
                                                        {
                                                            "kind": "WhitespaceTrivia",
                                                            "text": " "
                                                        }
                                                    ]
                                                }
                                            },
                                            "operatorToken": {
                                                "kind": "EqualsToken",
                                                "fullStart": 865,
                                                "fullEnd": 867,
                                                "start": 865,
                                                "end": 866,
                                                "fullWidth": 2,
                                                "width": 1,
                                                "text": "=",
                                                "value": "=",
                                                "valueText": "=",
                                                "hasTrailingTrivia": true,
                                                "trailingTrivia": [
                                                    {
                                                        "kind": "WhitespaceTrivia",
                                                        "text": " "
                                                    }
                                                ]
                                            },
                                            "right": {
                                                "kind": "IdentifierName",
                                                "fullStart": 867,
                                                "fullEnd": 872,
                                                "start": 867,
                                                "end": 872,
                                                "fullWidth": 5,
                                                "width": 5,
                                                "text": "value",
                                                "value": "value",
                                                "valueText": "value"
                                            }
                                        },
                                        "semicolonToken": {
                                            "kind": "SemicolonToken",
                                            "fullStart": 872,
                                            "fullEnd": 875,
                                            "start": 872,
                                            "end": 873,
                                            "fullWidth": 3,
                                            "width": 1,
                                            "text": ";",
                                            "value": ";",
                                            "valueText": ";",
                                            "hasTrailingTrivia": true,
                                            "hasTrailingNewLine": true,
                                            "trailingTrivia": [
                                                {
                                                    "kind": "NewLineTrivia",
                                                    "text": "\r\n"
                                                }
                                            ]
                                        }
                                    }
                                ],
                                "closeBraceToken": {
                                    "kind": "CloseBraceToken",
                                    "fullStart": 875,
                                    "fullEnd": 886,
                                    "start": 883,
                                    "end": 884,
                                    "fullWidth": 11,
                                    "width": 1,
                                    "text": "}",
                                    "value": "}",
                                    "valueText": "}",
                                    "hasLeadingTrivia": true,
                                    "hasTrailingTrivia": true,
                                    "hasTrailingNewLine": true,
                                    "leadingTrivia": [
                                        {
                                            "kind": "WhitespaceTrivia",
                                            "text": "        "
                                        }
                                    ],
                                    "trailingTrivia": [
                                        {
                                            "kind": "NewLineTrivia",
                                            "text": "\r\n"
                                        }
                                    ]
                                }
                            }
                        },
                        {
                            "kind": "ExpressionStatement",
                            "fullStart": 886,
                            "fullEnd": 1008,
                            "start": 896,
                            "end": 1006,
                            "fullWidth": 122,
                            "width": 110,
                            "isIncrementallyUnusable": true,
                            "expression": {
                                "kind": "InvocationExpression",
                                "fullStart": 886,
                                "fullEnd": 1005,
                                "start": 896,
                                "end": 1005,
                                "fullWidth": 119,
                                "width": 109,
                                "isIncrementallyUnusable": true,
                                "expression": {
                                    "kind": "MemberAccessExpression",
                                    "fullStart": 886,
                                    "fullEnd": 919,
                                    "start": 896,
                                    "end": 919,
                                    "fullWidth": 33,
                                    "width": 23,
                                    "expression": {
                                        "kind": "IdentifierName",
                                        "fullStart": 886,
                                        "fullEnd": 902,
                                        "start": 896,
                                        "end": 902,
                                        "fullWidth": 16,
                                        "width": 6,
                                        "text": "Object",
                                        "value": "Object",
                                        "valueText": "Object",
                                        "hasLeadingTrivia": true,
                                        "hasLeadingNewLine": true,
                                        "leadingTrivia": [
                                            {
                                                "kind": "NewLineTrivia",
                                                "text": "\r\n"
                                            },
                                            {
                                                "kind": "WhitespaceTrivia",
                                                "text": "        "
                                            }
                                        ]
                                    },
                                    "dotToken": {
                                        "kind": "DotToken",
                                        "fullStart": 902,
                                        "fullEnd": 903,
                                        "start": 902,
                                        "end": 903,
                                        "fullWidth": 1,
                                        "width": 1,
                                        "text": ".",
                                        "value": ".",
                                        "valueText": "."
                                    },
                                    "name": {
                                        "kind": "IdentifierName",
                                        "fullStart": 903,
                                        "fullEnd": 919,
                                        "start": 903,
                                        "end": 919,
                                        "fullWidth": 16,
                                        "width": 16,
                                        "text": "defineProperties",
                                        "value": "defineProperties",
                                        "valueText": "defineProperties"
                                    }
                                },
                                "argumentList": {
                                    "kind": "ArgumentList",
                                    "fullStart": 919,
                                    "fullEnd": 1005,
                                    "start": 919,
                                    "end": 1005,
                                    "fullWidth": 86,
                                    "width": 86,
                                    "isIncrementallyUnusable": true,
                                    "openParenToken": {
                                        "kind": "OpenParenToken",
                                        "fullStart": 919,
                                        "fullEnd": 920,
                                        "start": 919,
                                        "end": 920,
                                        "fullWidth": 1,
                                        "width": 1,
                                        "text": "(",
                                        "value": "(",
                                        "valueText": "("
                                    },
                                    "arguments": [
                                        {
                                            "kind": "IdentifierName",
                                            "fullStart": 920,
                                            "fullEnd": 923,
                                            "start": 920,
                                            "end": 923,
                                            "fullWidth": 3,
                                            "width": 3,
                                            "text": "obj",
                                            "value": "obj",
                                            "valueText": "obj"
                                        },
                                        {
                                            "kind": "CommaToken",
                                            "fullStart": 923,
                                            "fullEnd": 925,
                                            "start": 923,
                                            "end": 924,
                                            "fullWidth": 2,
                                            "width": 1,
                                            "text": ",",
                                            "value": ",",
                                            "valueText": ",",
                                            "hasTrailingTrivia": true,
                                            "trailingTrivia": [
                                                {
                                                    "kind": "WhitespaceTrivia",
                                                    "text": " "
                                                }
                                            ]
                                        },
                                        {
                                            "kind": "ObjectLiteralExpression",
                                            "fullStart": 925,
                                            "fullEnd": 1004,
                                            "start": 925,
                                            "end": 1004,
                                            "fullWidth": 79,
                                            "width": 79,
                                            "isIncrementallyUnusable": true,
                                            "openBraceToken": {
                                                "kind": "OpenBraceToken",
                                                "fullStart": 925,
                                                "fullEnd": 928,
                                                "start": 925,
                                                "end": 926,
                                                "fullWidth": 3,
                                                "width": 1,
                                                "text": "{",
                                                "value": "{",
                                                "valueText": "{",
                                                "hasTrailingTrivia": true,
                                                "hasTrailingNewLine": true,
                                                "trailingTrivia": [
                                                    {
                                                        "kind": "NewLineTrivia",
                                                        "text": "\r\n"
                                                    }
                                                ]
                                            },
                                            "propertyAssignments": [
                                                {
                                                    "kind": "SimplePropertyAssignment",
                                                    "fullStart": 928,
                                                    "fullEnd": 995,
                                                    "start": 940,
                                                    "end": 993,
                                                    "fullWidth": 67,
                                                    "width": 53,
                                                    "isIncrementallyUnusable": true,
                                                    "propertyName": {
                                                        "kind": "IdentifierName",
                                                        "fullStart": 928,
                                                        "fullEnd": 943,
                                                        "start": 940,
                                                        "end": 943,
                                                        "fullWidth": 15,
                                                        "width": 3,
                                                        "text": "foo",
                                                        "value": "foo",
                                                        "valueText": "foo",
                                                        "hasLeadingTrivia": true,
                                                        "leadingTrivia": [
                                                            {
                                                                "kind": "WhitespaceTrivia",
                                                                "text": "            "
                                                            }
                                                        ]
                                                    },
                                                    "colonToken": {
                                                        "kind": "ColonToken",
                                                        "fullStart": 943,
                                                        "fullEnd": 945,
                                                        "start": 943,
                                                        "end": 944,
                                                        "fullWidth": 2,
                                                        "width": 1,
                                                        "text": ":",
                                                        "value": ":",
                                                        "valueText": ":",
                                                        "hasTrailingTrivia": true,
                                                        "trailingTrivia": [
                                                            {
                                                                "kind": "WhitespaceTrivia",
                                                                "text": " "
                                                            }
                                                        ]
                                                    },
                                                    "expression": {
                                                        "kind": "ObjectLiteralExpression",
                                                        "fullStart": 945,
                                                        "fullEnd": 995,
                                                        "start": 945,
                                                        "end": 993,
                                                        "fullWidth": 50,
                                                        "width": 48,
                                                        "isIncrementallyUnusable": true,
                                                        "openBraceToken": {
                                                            "kind": "OpenBraceToken",
                                                            "fullStart": 945,
                                                            "fullEnd": 948,
                                                            "start": 945,
                                                            "end": 946,
                                                            "fullWidth": 3,
                                                            "width": 1,
                                                            "text": "{",
                                                            "value": "{",
                                                            "valueText": "{",
                                                            "hasTrailingTrivia": true,
                                                            "hasTrailingNewLine": true,
                                                            "trailingTrivia": [
                                                                {
                                                                    "kind": "NewLineTrivia",
                                                                    "text": "\r\n"
                                                                }
                                                            ]
                                                        },
                                                        "propertyAssignments": [
                                                            {
                                                                "kind": "SimplePropertyAssignment",
                                                                "fullStart": 948,
                                                                "fullEnd": 980,
                                                                "start": 964,
                                                                "end": 978,
                                                                "fullWidth": 32,
                                                                "width": 14,
                                                                "isIncrementallyUnusable": true,
                                                                "propertyName": {
                                                                    "kind": "IdentifierName",
                                                                    "fullStart": 948,
                                                                    "fullEnd": 967,
                                                                    "start": 964,
                                                                    "end": 967,
                                                                    "fullWidth": 19,
                                                                    "width": 3,
                                                                    "text": "set",
                                                                    "value": "set",
                                                                    "valueText": "set",
                                                                    "hasLeadingTrivia": true,
                                                                    "leadingTrivia": [
                                                                        {
                                                                            "kind": "WhitespaceTrivia",
                                                                            "text": "                "
                                                                        }
                                                                    ]
                                                                },
                                                                "colonToken": {
                                                                    "kind": "ColonToken",
                                                                    "fullStart": 967,
                                                                    "fullEnd": 969,
                                                                    "start": 967,
                                                                    "end": 968,
                                                                    "fullWidth": 2,
                                                                    "width": 1,
                                                                    "text": ":",
                                                                    "value": ":",
                                                                    "valueText": ":",
                                                                    "hasTrailingTrivia": true,
                                                                    "trailingTrivia": [
                                                                        {
                                                                            "kind": "WhitespaceTrivia",
                                                                            "text": " "
                                                                        }
                                                                    ]
                                                                },
                                                                "expression": {
                                                                    "kind": "IdentifierName",
                                                                    "fullStart": 969,
                                                                    "fullEnd": 980,
                                                                    "start": 969,
                                                                    "end": 978,
                                                                    "fullWidth": 11,
                                                                    "width": 9,
                                                                    "text": "set_func2",
                                                                    "value": "set_func2",
                                                                    "valueText": "set_func2",
                                                                    "hasTrailingTrivia": true,
                                                                    "hasTrailingNewLine": true,
                                                                    "trailingTrivia": [
                                                                        {
                                                                            "kind": "NewLineTrivia",
                                                                            "text": "\r\n"
                                                                        }
                                                                    ]
                                                                }
                                                            }
                                                        ],
                                                        "closeBraceToken": {
                                                            "kind": "CloseBraceToken",
                                                            "fullStart": 980,
                                                            "fullEnd": 995,
                                                            "start": 992,
                                                            "end": 993,
                                                            "fullWidth": 15,
                                                            "width": 1,
                                                            "text": "}",
                                                            "value": "}",
                                                            "valueText": "}",
                                                            "hasLeadingTrivia": true,
                                                            "hasTrailingTrivia": true,
                                                            "hasTrailingNewLine": true,
                                                            "leadingTrivia": [
                                                                {
                                                                    "kind": "WhitespaceTrivia",
                                                                    "text": "            "
                                                                }
                                                            ],
                                                            "trailingTrivia": [
                                                                {
                                                                    "kind": "NewLineTrivia",
                                                                    "text": "\r\n"
                                                                }
                                                            ]
                                                        }
                                                    }
                                                }
                                            ],
                                            "closeBraceToken": {
                                                "kind": "CloseBraceToken",
                                                "fullStart": 995,
                                                "fullEnd": 1004,
                                                "start": 1003,
                                                "end": 1004,
                                                "fullWidth": 9,
                                                "width": 1,
                                                "text": "}",
                                                "value": "}",
                                                "valueText": "}",
                                                "hasLeadingTrivia": true,
                                                "leadingTrivia": [
                                                    {
                                                        "kind": "WhitespaceTrivia",
                                                        "text": "        "
                                                    }
                                                ]
                                            }
                                        }
                                    ],
                                    "closeParenToken": {
                                        "kind": "CloseParenToken",
                                        "fullStart": 1004,
                                        "fullEnd": 1005,
                                        "start": 1004,
                                        "end": 1005,
                                        "fullWidth": 1,
                                        "width": 1,
                                        "text": ")",
                                        "value": ")",
                                        "valueText": ")"
                                    }
                                }
                            },
                            "semicolonToken": {
                                "kind": "SemicolonToken",
                                "fullStart": 1005,
                                "fullEnd": 1008,
                                "start": 1005,
                                "end": 1006,
                                "fullWidth": 3,
                                "width": 1,
                                "text": ";",
                                "value": ";",
                                "valueText": ";",
                                "hasTrailingTrivia": true,
                                "hasTrailingNewLine": true,
                                "trailingTrivia": [
                                    {
                                        "kind": "NewLineTrivia",
                                        "text": "\r\n"
                                    }
                                ]
                            }
                        },
                        {
                            "kind": "ReturnStatement",
                            "fullStart": 1008,
                            "fullEnd": 1130,
                            "start": 1016,
                            "end": 1128,
                            "fullWidth": 122,
                            "width": 112,
                            "returnKeyword": {
                                "kind": "ReturnKeyword",
                                "fullStart": 1008,
                                "fullEnd": 1023,
                                "start": 1016,
                                "end": 1022,
                                "fullWidth": 15,
                                "width": 6,
                                "text": "return",
                                "value": "return",
                                "valueText": "return",
                                "hasLeadingTrivia": true,
                                "hasTrailingTrivia": true,
                                "leadingTrivia": [
                                    {
                                        "kind": "WhitespaceTrivia",
                                        "text": "        "
                                    }
                                ],
                                "trailingTrivia": [
                                    {
                                        "kind": "WhitespaceTrivia",
                                        "text": " "
                                    }
                                ]
                            },
                            "expression": {
                                "kind": "InvocationExpression",
                                "fullStart": 1023,
                                "fullEnd": 1127,
                                "start": 1023,
                                "end": 1127,
                                "fullWidth": 104,
                                "width": 104,
                                "expression": {
                                    "kind": "IdentifierName",
                                    "fullStart": 1023,
                                    "fullEnd": 1059,
                                    "start": 1023,
                                    "end": 1059,
                                    "fullWidth": 36,
                                    "width": 36,
                                    "text": "accessorPropertyAttributesAreCorrect",
                                    "value": "accessorPropertyAttributesAreCorrect",
                                    "valueText": "accessorPropertyAttributesAreCorrect"
                                },
                                "argumentList": {
                                    "kind": "ArgumentList",
                                    "fullStart": 1059,
                                    "fullEnd": 1127,
                                    "start": 1059,
                                    "end": 1127,
                                    "fullWidth": 68,
                                    "width": 68,
                                    "openParenToken": {
                                        "kind": "OpenParenToken",
                                        "fullStart": 1059,
                                        "fullEnd": 1060,
                                        "start": 1059,
                                        "end": 1060,
                                        "fullWidth": 1,
                                        "width": 1,
                                        "text": "(",
                                        "value": "(",
                                        "valueText": "("
                                    },
                                    "arguments": [
                                        {
                                            "kind": "IdentifierName",
                                            "fullStart": 1060,
                                            "fullEnd": 1063,
                                            "start": 1060,
                                            "end": 1063,
                                            "fullWidth": 3,
                                            "width": 3,
                                            "text": "obj",
                                            "value": "obj",
                                            "valueText": "obj"
                                        },
                                        {
                                            "kind": "CommaToken",
                                            "fullStart": 1063,
                                            "fullEnd": 1065,
                                            "start": 1063,
                                            "end": 1064,
                                            "fullWidth": 2,
                                            "width": 1,
                                            "text": ",",
                                            "value": ",",
                                            "valueText": ",",
                                            "hasTrailingTrivia": true,
                                            "trailingTrivia": [
                                                {
                                                    "kind": "WhitespaceTrivia",
                                                    "text": " "
                                                }
                                            ]
                                        },
                                        {
                                            "kind": "StringLiteral",
                                            "fullStart": 1065,
                                            "fullEnd": 1070,
                                            "start": 1065,
                                            "end": 1070,
                                            "fullWidth": 5,
                                            "width": 5,
                                            "text": "\"foo\"",
                                            "value": "foo",
                                            "valueText": "foo"
                                        },
                                        {
                                            "kind": "CommaToken",
                                            "fullStart": 1070,
                                            "fullEnd": 1072,
                                            "start": 1070,
                                            "end": 1071,
                                            "fullWidth": 2,
                                            "width": 1,
                                            "text": ",",
                                            "value": ",",
                                            "valueText": ",",
                                            "hasTrailingTrivia": true,
                                            "trailingTrivia": [
                                                {
                                                    "kind": "WhitespaceTrivia",
                                                    "text": " "
                                                }
                                            ]
                                        },
                                        {
                                            "kind": "IdentifierName",
                                            "fullStart": 1072,
                                            "fullEnd": 1081,
                                            "start": 1072,
                                            "end": 1081,
                                            "fullWidth": 9,
                                            "width": 9,
                                            "text": "undefined",
                                            "value": "undefined",
                                            "valueText": "undefined"
                                        },
                                        {
                                            "kind": "CommaToken",
                                            "fullStart": 1081,
                                            "fullEnd": 1083,
                                            "start": 1081,
                                            "end": 1082,
                                            "fullWidth": 2,
                                            "width": 1,
                                            "text": ",",
                                            "value": ",",
                                            "valueText": ",",
                                            "hasTrailingTrivia": true,
                                            "trailingTrivia": [
                                                {
                                                    "kind": "WhitespaceTrivia",
                                                    "text": " "
                                                }
                                            ]
                                        },
                                        {
                                            "kind": "IdentifierName",
                                            "fullStart": 1083,
                                            "fullEnd": 1092,
                                            "start": 1083,
                                            "end": 1092,
                                            "fullWidth": 9,
                                            "width": 9,
                                            "text": "set_func2",
                                            "value": "set_func2",
                                            "valueText": "set_func2"
                                        },
                                        {
                                            "kind": "CommaToken",
                                            "fullStart": 1092,
                                            "fullEnd": 1094,
                                            "start": 1092,
                                            "end": 1093,
                                            "fullWidth": 2,
                                            "width": 1,
                                            "text": ",",
                                            "value": ",",
                                            "valueText": ",",
                                            "hasTrailingTrivia": true,
                                            "trailingTrivia": [
                                                {
                                                    "kind": "WhitespaceTrivia",
                                                    "text": " "
                                                }
                                            ]
                                        },
                                        {
                                            "kind": "StringLiteral",
                                            "fullStart": 1094,
                                            "fullEnd": 1113,
                                            "start": 1094,
                                            "end": 1113,
                                            "fullWidth": 19,
                                            "width": 19,
                                            "text": "\"setVerifyHelpProp\"",
                                            "value": "setVerifyHelpProp",
                                            "valueText": "setVerifyHelpProp"
                                        },
                                        {
                                            "kind": "CommaToken",
                                            "fullStart": 1113,
                                            "fullEnd": 1115,
                                            "start": 1113,
                                            "end": 1114,
                                            "fullWidth": 2,
                                            "width": 1,
                                            "text": ",",
                                            "value": ",",
                                            "valueText": ",",
                                            "hasTrailingTrivia": true,
                                            "trailingTrivia": [
                                                {
                                                    "kind": "WhitespaceTrivia",
                                                    "text": " "
                                                }
                                            ]
                                        },
                                        {
                                            "kind": "FalseKeyword",
                                            "fullStart": 1115,
                                            "fullEnd": 1120,
                                            "start": 1115,
                                            "end": 1120,
                                            "fullWidth": 5,
                                            "width": 5,
                                            "text": "false",
                                            "value": false,
                                            "valueText": "false"
                                        },
                                        {
                                            "kind": "CommaToken",
                                            "fullStart": 1120,
                                            "fullEnd": 1122,
                                            "start": 1120,
                                            "end": 1121,
                                            "fullWidth": 2,
                                            "width": 1,
                                            "text": ",",
                                            "value": ",",
                                            "valueText": ",",
                                            "hasTrailingTrivia": true,
                                            "trailingTrivia": [
                                                {
                                                    "kind": "WhitespaceTrivia",
                                                    "text": " "
                                                }
                                            ]
                                        },
                                        {
                                            "kind": "TrueKeyword",
                                            "fullStart": 1122,
                                            "fullEnd": 1126,
                                            "start": 1122,
                                            "end": 1126,
                                            "fullWidth": 4,
                                            "width": 4,
                                            "text": "true",
                                            "value": true,
                                            "valueText": "true"
                                        }
                                    ],
                                    "closeParenToken": {
                                        "kind": "CloseParenToken",
                                        "fullStart": 1126,
                                        "fullEnd": 1127,
                                        "start": 1126,
                                        "end": 1127,
                                        "fullWidth": 1,
                                        "width": 1,
                                        "text": ")",
                                        "value": ")",
                                        "valueText": ")"
                                    }
                                }
                            },
                            "semicolonToken": {
                                "kind": "SemicolonToken",
                                "fullStart": 1127,
                                "fullEnd": 1130,
                                "start": 1127,
                                "end": 1128,
                                "fullWidth": 3,
                                "width": 1,
                                "text": ";",
                                "value": ";",
                                "valueText": ";",
                                "hasTrailingTrivia": true,
                                "hasTrailingNewLine": true,
                                "trailingTrivia": [
                                    {
                                        "kind": "NewLineTrivia",
                                        "text": "\r\n"
                                    }
                                ]
                            }
                        }
                    ],
                    "closeBraceToken": {
                        "kind": "CloseBraceToken",
                        "fullStart": 1130,
                        "fullEnd": 1137,
                        "start": 1134,
                        "end": 1135,
                        "fullWidth": 7,
                        "width": 1,
                        "text": "}",
                        "value": "}",
                        "valueText": "}",
                        "hasLeadingTrivia": true,
                        "hasTrailingTrivia": true,
                        "hasTrailingNewLine": true,
                        "leadingTrivia": [
                            {
                                "kind": "WhitespaceTrivia",
                                "text": "    "
                            }
                        ],
                        "trailingTrivia": [
                            {
                                "kind": "NewLineTrivia",
                                "text": "\r\n"
                            }
                        ]
                    }
                }
            },
            {
                "kind": "ExpressionStatement",
                "fullStart": 1137,
                "fullEnd": 1161,
                "start": 1137,
                "end": 1159,
                "fullWidth": 24,
                "width": 22,
                "expression": {
                    "kind": "InvocationExpression",
                    "fullStart": 1137,
                    "fullEnd": 1158,
                    "start": 1137,
                    "end": 1158,
                    "fullWidth": 21,
                    "width": 21,
                    "expression": {
                        "kind": "IdentifierName",
                        "fullStart": 1137,
                        "fullEnd": 1148,
                        "start": 1137,
                        "end": 1148,
                        "fullWidth": 11,
                        "width": 11,
                        "text": "runTestCase",
                        "value": "runTestCase",
                        "valueText": "runTestCase"
                    },
                    "argumentList": {
                        "kind": "ArgumentList",
                        "fullStart": 1148,
                        "fullEnd": 1158,
                        "start": 1148,
                        "end": 1158,
                        "fullWidth": 10,
                        "width": 10,
                        "openParenToken": {
                            "kind": "OpenParenToken",
                            "fullStart": 1148,
                            "fullEnd": 1149,
                            "start": 1148,
                            "end": 1149,
                            "fullWidth": 1,
                            "width": 1,
                            "text": "(",
                            "value": "(",
                            "valueText": "("
                        },
                        "arguments": [
                            {
                                "kind": "IdentifierName",
                                "fullStart": 1149,
                                "fullEnd": 1157,
                                "start": 1149,
                                "end": 1157,
                                "fullWidth": 8,
                                "width": 8,
                                "text": "testcase",
                                "value": "testcase",
                                "valueText": "testcase"
                            }
                        ],
                        "closeParenToken": {
                            "kind": "CloseParenToken",
                            "fullStart": 1157,
                            "fullEnd": 1158,
                            "start": 1157,
                            "end": 1158,
                            "fullWidth": 1,
                            "width": 1,
                            "text": ")",
                            "value": ")",
                            "valueText": ")"
                        }
                    }
                },
                "semicolonToken": {
                    "kind": "SemicolonToken",
                    "fullStart": 1158,
                    "fullEnd": 1161,
                    "start": 1158,
                    "end": 1159,
                    "fullWidth": 3,
                    "width": 1,
                    "text": ";",
                    "value": ";",
                    "valueText": ";",
                    "hasTrailingTrivia": true,
                    "hasTrailingNewLine": true,
                    "trailingTrivia": [
                        {
                            "kind": "NewLineTrivia",
                            "text": "\r\n"
                        }
                    ]
                }
            }
        ],
        "endOfFileToken": {
            "kind": "EndOfFileToken",
            "fullStart": 1161,
            "fullEnd": 1161,
            "start": 1161,
            "end": 1161,
            "fullWidth": 0,
            "width": 0,
            "text": ""
        }
    },
    "lineMap": {
        "lineStarts": [
            0,
            67,
            152,
            232,
            308,
            380,
            385,
            440,
            579,
            584,
            586,
            588,
            611,
            613,
            636,
            638,
            671,
            673,
            718,
            747,
            779,
            792,
            794,
            831,
            875,
            886,
            888,
            928,
            948,
            980,
            995,
            1008,
            1130,
            1137,
            1161
        ],
        "length": 1161
    }
}<|MERGE_RESOLUTION|>--- conflicted
+++ resolved
@@ -984,11 +984,8 @@
                                             "start": 821,
                                             "end": 826,
                                             "fullWidth": 5,
-<<<<<<< HEAD
                                             "width": 5,
-=======
                                             "modifiers": [],
->>>>>>> e3c38734
                                             "identifier": {
                                                 "kind": "IdentifierName",
                                                 "fullStart": 821,
