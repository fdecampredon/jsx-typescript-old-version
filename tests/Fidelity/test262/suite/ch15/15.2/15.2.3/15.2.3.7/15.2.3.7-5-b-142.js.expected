{
    "isDeclaration": false,
    "languageVersion": "EcmaScript5",
    "parseOptions": {
        "allowAutomaticSemicolonInsertion": true
    },
    "sourceUnit": {
        "kind": "SourceUnit",
        "fullStart": 0,
        "fullEnd": 1109,
        "start": 607,
        "end": 1109,
        "fullWidth": 1109,
        "width": 502,
        "isIncrementallyUnusable": true,
        "moduleElements": [
            {
                "kind": "FunctionDeclaration",
                "fullStart": 0,
                "fullEnd": 1085,
                "start": 607,
                "end": 1083,
                "fullWidth": 1085,
                "width": 476,
                "modifiers": [],
                "functionKeyword": {
                    "kind": "FunctionKeyword",
                    "fullStart": 0,
                    "fullEnd": 616,
                    "start": 607,
                    "end": 615,
                    "fullWidth": 616,
                    "width": 8,
                    "text": "function",
                    "value": "function",
                    "valueText": "function",
                    "hasLeadingTrivia": true,
                    "hasLeadingComment": true,
                    "hasLeadingNewLine": true,
                    "hasTrailingTrivia": true,
                    "leadingTrivia": [
                        {
                            "kind": "SingleLineCommentTrivia",
                            "text": "/// Copyright (c) 2012 Ecma International.  All rights reserved. "
                        },
                        {
                            "kind": "NewLineTrivia",
                            "text": "\r\n"
                        },
                        {
                            "kind": "SingleLineCommentTrivia",
                            "text": "/// Ecma International makes this code available under the terms and conditions set"
                        },
                        {
                            "kind": "NewLineTrivia",
                            "text": "\r\n"
                        },
                        {
                            "kind": "SingleLineCommentTrivia",
                            "text": "/// forth on http://hg.ecmascript.org/tests/test262/raw-file/tip/LICENSE (the "
                        },
                        {
                            "kind": "NewLineTrivia",
                            "text": "\r\n"
                        },
                        {
                            "kind": "SingleLineCommentTrivia",
                            "text": "/// \"Use Terms\").   Any redistribution of this code must retain the above "
                        },
                        {
                            "kind": "NewLineTrivia",
                            "text": "\r\n"
                        },
                        {
                            "kind": "SingleLineCommentTrivia",
                            "text": "/// copyright and this notice and otherwise comply with the Use Terms."
                        },
                        {
                            "kind": "NewLineTrivia",
                            "text": "\r\n"
                        },
                        {
                            "kind": "MultiLineCommentTrivia",
                            "text": "/**\r\n * @path ch15/15.2/15.2.3/15.2.3.7/15.2.3.7-5-b-142.js\r\n * @description Object.defineProperties - 'writable' property of 'descObj' is own data property that overrides an inherited data property (8.10.5 step 6.a)\r\n */"
                        },
                        {
                            "kind": "NewLineTrivia",
                            "text": "\r\n"
                        },
                        {
                            "kind": "NewLineTrivia",
                            "text": "\r\n"
                        },
                        {
                            "kind": "NewLineTrivia",
                            "text": "\r\n"
                        }
                    ],
                    "trailingTrivia": [
                        {
                            "kind": "WhitespaceTrivia",
                            "text": " "
                        }
                    ]
                },
                "identifier": {
                    "kind": "IdentifierName",
                    "fullStart": 616,
                    "fullEnd": 624,
                    "start": 616,
                    "end": 624,
                    "fullWidth": 8,
                    "width": 8,
                    "text": "testcase",
                    "value": "testcase",
                    "valueText": "testcase"
                },
                "callSignature": {
                    "kind": "CallSignature",
                    "fullStart": 624,
                    "fullEnd": 627,
                    "start": 624,
                    "end": 626,
                    "fullWidth": 3,
                    "width": 2,
                    "parameterList": {
                        "kind": "ParameterList",
                        "fullStart": 624,
                        "fullEnd": 627,
                        "start": 624,
                        "end": 626,
                        "fullWidth": 3,
                        "width": 2,
                        "openParenToken": {
                            "kind": "OpenParenToken",
                            "fullStart": 624,
                            "fullEnd": 625,
                            "start": 624,
                            "end": 625,
                            "fullWidth": 1,
                            "width": 1,
                            "text": "(",
                            "value": "(",
                            "valueText": "("
                        },
                        "parameters": [],
                        "closeParenToken": {
                            "kind": "CloseParenToken",
                            "fullStart": 625,
                            "fullEnd": 627,
                            "start": 625,
                            "end": 626,
                            "fullWidth": 2,
                            "width": 1,
                            "text": ")",
                            "value": ")",
                            "valueText": ")",
                            "hasTrailingTrivia": true,
                            "trailingTrivia": [
                                {
                                    "kind": "WhitespaceTrivia",
                                    "text": " "
                                }
                            ]
                        }
                    }
                },
                "block": {
                    "kind": "Block",
                    "fullStart": 627,
                    "fullEnd": 1085,
                    "start": 627,
                    "end": 1083,
                    "fullWidth": 458,
                    "width": 456,
                    "openBraceToken": {
                        "kind": "OpenBraceToken",
                        "fullStart": 627,
                        "fullEnd": 630,
                        "start": 627,
                        "end": 628,
                        "fullWidth": 3,
                        "width": 1,
                        "text": "{",
                        "value": "{",
                        "valueText": "{",
                        "hasTrailingTrivia": true,
                        "hasTrailingNewLine": true,
                        "trailingTrivia": [
                            {
                                "kind": "NewLineTrivia",
                                "text": "\r\n"
                            }
                        ]
                    },
                    "statements": [
                        {
                            "kind": "VariableStatement",
                            "fullStart": 630,
                            "fullEnd": 653,
                            "start": 638,
                            "end": 651,
                            "fullWidth": 23,
                            "width": 13,
                            "modifiers": [],
                            "variableDeclaration": {
                                "kind": "VariableDeclaration",
                                "fullStart": 630,
                                "fullEnd": 650,
                                "start": 638,
                                "end": 650,
                                "fullWidth": 20,
                                "width": 12,
                                "varKeyword": {
                                    "kind": "VarKeyword",
                                    "fullStart": 630,
                                    "fullEnd": 642,
                                    "start": 638,
                                    "end": 641,
                                    "fullWidth": 12,
                                    "width": 3,
                                    "text": "var",
                                    "value": "var",
                                    "valueText": "var",
                                    "hasLeadingTrivia": true,
                                    "hasTrailingTrivia": true,
                                    "leadingTrivia": [
                                        {
                                            "kind": "WhitespaceTrivia",
                                            "text": "        "
                                        }
                                    ],
                                    "trailingTrivia": [
                                        {
                                            "kind": "WhitespaceTrivia",
                                            "text": " "
                                        }
                                    ]
                                },
                                "variableDeclarators": [
                                    {
                                        "kind": "VariableDeclarator",
                                        "fullStart": 642,
                                        "fullEnd": 650,
                                        "start": 642,
                                        "end": 650,
                                        "fullWidth": 8,
<<<<<<< HEAD
                                        "width": 8,
                                        "identifier": {
=======
                                        "propertyName": {
>>>>>>> 85e84683
                                            "kind": "IdentifierName",
                                            "fullStart": 642,
                                            "fullEnd": 646,
                                            "start": 642,
                                            "end": 645,
                                            "fullWidth": 4,
                                            "width": 3,
                                            "text": "obj",
                                            "value": "obj",
                                            "valueText": "obj",
                                            "hasTrailingTrivia": true,
                                            "trailingTrivia": [
                                                {
                                                    "kind": "WhitespaceTrivia",
                                                    "text": " "
                                                }
                                            ]
                                        },
                                        "equalsValueClause": {
                                            "kind": "EqualsValueClause",
                                            "fullStart": 646,
                                            "fullEnd": 650,
                                            "start": 646,
                                            "end": 650,
                                            "fullWidth": 4,
                                            "width": 4,
                                            "equalsToken": {
                                                "kind": "EqualsToken",
                                                "fullStart": 646,
                                                "fullEnd": 648,
                                                "start": 646,
                                                "end": 647,
                                                "fullWidth": 2,
                                                "width": 1,
                                                "text": "=",
                                                "value": "=",
                                                "valueText": "=",
                                                "hasTrailingTrivia": true,
                                                "trailingTrivia": [
                                                    {
                                                        "kind": "WhitespaceTrivia",
                                                        "text": " "
                                                    }
                                                ]
                                            },
                                            "value": {
                                                "kind": "ObjectLiteralExpression",
                                                "fullStart": 648,
                                                "fullEnd": 650,
                                                "start": 648,
                                                "end": 650,
                                                "fullWidth": 2,
                                                "width": 2,
                                                "openBraceToken": {
                                                    "kind": "OpenBraceToken",
                                                    "fullStart": 648,
                                                    "fullEnd": 649,
                                                    "start": 648,
                                                    "end": 649,
                                                    "fullWidth": 1,
                                                    "width": 1,
                                                    "text": "{",
                                                    "value": "{",
                                                    "valueText": "{"
                                                },
                                                "propertyAssignments": [],
                                                "closeBraceToken": {
                                                    "kind": "CloseBraceToken",
                                                    "fullStart": 649,
                                                    "fullEnd": 650,
                                                    "start": 649,
                                                    "end": 650,
                                                    "fullWidth": 1,
                                                    "width": 1,
                                                    "text": "}",
                                                    "value": "}",
                                                    "valueText": "}"
                                                }
                                            }
                                        }
                                    }
                                ]
                            },
                            "semicolonToken": {
                                "kind": "SemicolonToken",
                                "fullStart": 650,
                                "fullEnd": 653,
                                "start": 650,
                                "end": 651,
                                "fullWidth": 3,
                                "width": 1,
                                "text": ";",
                                "value": ";",
                                "valueText": ";",
                                "hasTrailingTrivia": true,
                                "hasTrailingNewLine": true,
                                "trailingTrivia": [
                                    {
                                        "kind": "NewLineTrivia",
                                        "text": "\r\n"
                                    }
                                ]
                            }
                        },
                        {
                            "kind": "VariableStatement",
                            "fullStart": 653,
                            "fullEnd": 718,
                            "start": 663,
                            "end": 716,
                            "fullWidth": 65,
                            "width": 53,
                            "modifiers": [],
                            "variableDeclaration": {
                                "kind": "VariableDeclaration",
                                "fullStart": 653,
                                "fullEnd": 715,
                                "start": 663,
                                "end": 715,
                                "fullWidth": 62,
                                "width": 52,
                                "varKeyword": {
                                    "kind": "VarKeyword",
                                    "fullStart": 653,
                                    "fullEnd": 667,
                                    "start": 663,
                                    "end": 666,
                                    "fullWidth": 14,
                                    "width": 3,
                                    "text": "var",
                                    "value": "var",
                                    "valueText": "var",
                                    "hasLeadingTrivia": true,
                                    "hasLeadingNewLine": true,
                                    "hasTrailingTrivia": true,
                                    "leadingTrivia": [
                                        {
                                            "kind": "NewLineTrivia",
                                            "text": "\r\n"
                                        },
                                        {
                                            "kind": "WhitespaceTrivia",
                                            "text": "        "
                                        }
                                    ],
                                    "trailingTrivia": [
                                        {
                                            "kind": "WhitespaceTrivia",
                                            "text": " "
                                        }
                                    ]
                                },
                                "variableDeclarators": [
                                    {
                                        "kind": "VariableDeclarator",
                                        "fullStart": 667,
                                        "fullEnd": 715,
                                        "start": 667,
                                        "end": 715,
                                        "fullWidth": 48,
<<<<<<< HEAD
                                        "width": 48,
                                        "identifier": {
=======
                                        "propertyName": {
>>>>>>> 85e84683
                                            "kind": "IdentifierName",
                                            "fullStart": 667,
                                            "fullEnd": 673,
                                            "start": 667,
                                            "end": 672,
                                            "fullWidth": 6,
                                            "width": 5,
                                            "text": "proto",
                                            "value": "proto",
                                            "valueText": "proto",
                                            "hasTrailingTrivia": true,
                                            "trailingTrivia": [
                                                {
                                                    "kind": "WhitespaceTrivia",
                                                    "text": " "
                                                }
                                            ]
                                        },
                                        "equalsValueClause": {
                                            "kind": "EqualsValueClause",
                                            "fullStart": 673,
                                            "fullEnd": 715,
                                            "start": 673,
                                            "end": 715,
                                            "fullWidth": 42,
                                            "width": 42,
                                            "equalsToken": {
                                                "kind": "EqualsToken",
                                                "fullStart": 673,
                                                "fullEnd": 675,
                                                "start": 673,
                                                "end": 674,
                                                "fullWidth": 2,
                                                "width": 1,
                                                "text": "=",
                                                "value": "=",
                                                "valueText": "=",
                                                "hasTrailingTrivia": true,
                                                "trailingTrivia": [
                                                    {
                                                        "kind": "WhitespaceTrivia",
                                                        "text": " "
                                                    }
                                                ]
                                            },
                                            "value": {
                                                "kind": "ObjectLiteralExpression",
                                                "fullStart": 675,
                                                "fullEnd": 715,
                                                "start": 675,
                                                "end": 715,
                                                "fullWidth": 40,
                                                "width": 40,
                                                "openBraceToken": {
                                                    "kind": "OpenBraceToken",
                                                    "fullStart": 675,
                                                    "fullEnd": 678,
                                                    "start": 675,
                                                    "end": 676,
                                                    "fullWidth": 3,
                                                    "width": 1,
                                                    "text": "{",
                                                    "value": "{",
                                                    "valueText": "{",
                                                    "hasTrailingTrivia": true,
                                                    "hasTrailingNewLine": true,
                                                    "trailingTrivia": [
                                                        {
                                                            "kind": "NewLineTrivia",
                                                            "text": "\r\n"
                                                        }
                                                    ]
                                                },
                                                "propertyAssignments": [
                                                    {
                                                        "kind": "SimplePropertyAssignment",
                                                        "fullStart": 678,
                                                        "fullEnd": 706,
                                                        "start": 690,
                                                        "end": 704,
                                                        "fullWidth": 28,
                                                        "width": 14,
                                                        "propertyName": {
                                                            "kind": "IdentifierName",
                                                            "fullStart": 678,
                                                            "fullEnd": 698,
                                                            "start": 690,
                                                            "end": 698,
                                                            "fullWidth": 20,
                                                            "width": 8,
                                                            "text": "writable",
                                                            "value": "writable",
                                                            "valueText": "writable",
                                                            "hasLeadingTrivia": true,
                                                            "leadingTrivia": [
                                                                {
                                                                    "kind": "WhitespaceTrivia",
                                                                    "text": "            "
                                                                }
                                                            ]
                                                        },
                                                        "colonToken": {
                                                            "kind": "ColonToken",
                                                            "fullStart": 698,
                                                            "fullEnd": 700,
                                                            "start": 698,
                                                            "end": 699,
                                                            "fullWidth": 2,
                                                            "width": 1,
                                                            "text": ":",
                                                            "value": ":",
                                                            "valueText": ":",
                                                            "hasTrailingTrivia": true,
                                                            "trailingTrivia": [
                                                                {
                                                                    "kind": "WhitespaceTrivia",
                                                                    "text": " "
                                                                }
                                                            ]
                                                        },
                                                        "expression": {
                                                            "kind": "TrueKeyword",
                                                            "fullStart": 700,
                                                            "fullEnd": 706,
                                                            "start": 700,
                                                            "end": 704,
                                                            "fullWidth": 6,
                                                            "width": 4,
                                                            "text": "true",
                                                            "value": true,
                                                            "valueText": "true",
                                                            "hasTrailingTrivia": true,
                                                            "hasTrailingNewLine": true,
                                                            "trailingTrivia": [
                                                                {
                                                                    "kind": "NewLineTrivia",
                                                                    "text": "\r\n"
                                                                }
                                                            ]
                                                        }
                                                    }
                                                ],
                                                "closeBraceToken": {
                                                    "kind": "CloseBraceToken",
                                                    "fullStart": 706,
                                                    "fullEnd": 715,
                                                    "start": 714,
                                                    "end": 715,
                                                    "fullWidth": 9,
                                                    "width": 1,
                                                    "text": "}",
                                                    "value": "}",
                                                    "valueText": "}",
                                                    "hasLeadingTrivia": true,
                                                    "leadingTrivia": [
                                                        {
                                                            "kind": "WhitespaceTrivia",
                                                            "text": "        "
                                                        }
                                                    ]
                                                }
                                            }
                                        }
                                    }
                                ]
                            },
                            "semicolonToken": {
                                "kind": "SemicolonToken",
                                "fullStart": 715,
                                "fullEnd": 718,
                                "start": 715,
                                "end": 716,
                                "fullWidth": 3,
                                "width": 1,
                                "text": ";",
                                "value": ";",
                                "valueText": ";",
                                "hasTrailingTrivia": true,
                                "hasTrailingNewLine": true,
                                "trailingTrivia": [
                                    {
                                        "kind": "NewLineTrivia",
                                        "text": "\r\n"
                                    }
                                ]
                            }
                        },
                        {
                            "kind": "VariableStatement",
                            "fullStart": 718,
                            "fullEnd": 756,
                            "start": 728,
                            "end": 754,
                            "fullWidth": 38,
                            "width": 26,
                            "modifiers": [],
                            "variableDeclaration": {
                                "kind": "VariableDeclaration",
                                "fullStart": 718,
                                "fullEnd": 753,
                                "start": 728,
                                "end": 753,
                                "fullWidth": 35,
                                "width": 25,
                                "varKeyword": {
                                    "kind": "VarKeyword",
                                    "fullStart": 718,
                                    "fullEnd": 732,
                                    "start": 728,
                                    "end": 731,
                                    "fullWidth": 14,
                                    "width": 3,
                                    "text": "var",
                                    "value": "var",
                                    "valueText": "var",
                                    "hasLeadingTrivia": true,
                                    "hasLeadingNewLine": true,
                                    "hasTrailingTrivia": true,
                                    "leadingTrivia": [
                                        {
                                            "kind": "NewLineTrivia",
                                            "text": "\r\n"
                                        },
                                        {
                                            "kind": "WhitespaceTrivia",
                                            "text": "        "
                                        }
                                    ],
                                    "trailingTrivia": [
                                        {
                                            "kind": "WhitespaceTrivia",
                                            "text": " "
                                        }
                                    ]
                                },
                                "variableDeclarators": [
                                    {
                                        "kind": "VariableDeclarator",
                                        "fullStart": 732,
                                        "fullEnd": 753,
                                        "start": 732,
                                        "end": 753,
                                        "fullWidth": 21,
<<<<<<< HEAD
                                        "width": 21,
                                        "identifier": {
=======
                                        "propertyName": {
>>>>>>> 85e84683
                                            "kind": "IdentifierName",
                                            "fullStart": 732,
                                            "fullEnd": 736,
                                            "start": 732,
                                            "end": 735,
                                            "fullWidth": 4,
                                            "width": 3,
                                            "text": "Con",
                                            "value": "Con",
                                            "valueText": "Con",
                                            "hasTrailingTrivia": true,
                                            "trailingTrivia": [
                                                {
                                                    "kind": "WhitespaceTrivia",
                                                    "text": " "
                                                }
                                            ]
                                        },
                                        "equalsValueClause": {
                                            "kind": "EqualsValueClause",
                                            "fullStart": 736,
                                            "fullEnd": 753,
                                            "start": 736,
                                            "end": 753,
                                            "fullWidth": 17,
                                            "width": 17,
                                            "equalsToken": {
                                                "kind": "EqualsToken",
                                                "fullStart": 736,
                                                "fullEnd": 738,
                                                "start": 736,
                                                "end": 737,
                                                "fullWidth": 2,
                                                "width": 1,
                                                "text": "=",
                                                "value": "=",
                                                "valueText": "=",
                                                "hasTrailingTrivia": true,
                                                "trailingTrivia": [
                                                    {
                                                        "kind": "WhitespaceTrivia",
                                                        "text": " "
                                                    }
                                                ]
                                            },
                                            "value": {
                                                "kind": "FunctionExpression",
                                                "fullStart": 738,
                                                "fullEnd": 753,
                                                "start": 738,
                                                "end": 753,
                                                "fullWidth": 15,
                                                "width": 15,
                                                "functionKeyword": {
                                                    "kind": "FunctionKeyword",
                                                    "fullStart": 738,
                                                    "fullEnd": 747,
                                                    "start": 738,
                                                    "end": 746,
                                                    "fullWidth": 9,
                                                    "width": 8,
                                                    "text": "function",
                                                    "value": "function",
                                                    "valueText": "function",
                                                    "hasTrailingTrivia": true,
                                                    "trailingTrivia": [
                                                        {
                                                            "kind": "WhitespaceTrivia",
                                                            "text": " "
                                                        }
                                                    ]
                                                },
                                                "callSignature": {
                                                    "kind": "CallSignature",
                                                    "fullStart": 747,
                                                    "fullEnd": 750,
                                                    "start": 747,
                                                    "end": 749,
                                                    "fullWidth": 3,
                                                    "width": 2,
                                                    "parameterList": {
                                                        "kind": "ParameterList",
                                                        "fullStart": 747,
                                                        "fullEnd": 750,
                                                        "start": 747,
                                                        "end": 749,
                                                        "fullWidth": 3,
                                                        "width": 2,
                                                        "openParenToken": {
                                                            "kind": "OpenParenToken",
                                                            "fullStart": 747,
                                                            "fullEnd": 748,
                                                            "start": 747,
                                                            "end": 748,
                                                            "fullWidth": 1,
                                                            "width": 1,
                                                            "text": "(",
                                                            "value": "(",
                                                            "valueText": "("
                                                        },
                                                        "parameters": [],
                                                        "closeParenToken": {
                                                            "kind": "CloseParenToken",
                                                            "fullStart": 748,
                                                            "fullEnd": 750,
                                                            "start": 748,
                                                            "end": 749,
                                                            "fullWidth": 2,
                                                            "width": 1,
                                                            "text": ")",
                                                            "value": ")",
                                                            "valueText": ")",
                                                            "hasTrailingTrivia": true,
                                                            "trailingTrivia": [
                                                                {
                                                                    "kind": "WhitespaceTrivia",
                                                                    "text": " "
                                                                }
                                                            ]
                                                        }
                                                    }
                                                },
                                                "block": {
                                                    "kind": "Block",
                                                    "fullStart": 750,
                                                    "fullEnd": 753,
                                                    "start": 750,
                                                    "end": 753,
                                                    "fullWidth": 3,
                                                    "width": 3,
                                                    "openBraceToken": {
                                                        "kind": "OpenBraceToken",
                                                        "fullStart": 750,
                                                        "fullEnd": 752,
                                                        "start": 750,
                                                        "end": 751,
                                                        "fullWidth": 2,
                                                        "width": 1,
                                                        "text": "{",
                                                        "value": "{",
                                                        "valueText": "{",
                                                        "hasTrailingTrivia": true,
                                                        "trailingTrivia": [
                                                            {
                                                                "kind": "WhitespaceTrivia",
                                                                "text": " "
                                                            }
                                                        ]
                                                    },
                                                    "statements": [],
                                                    "closeBraceToken": {
                                                        "kind": "CloseBraceToken",
                                                        "fullStart": 752,
                                                        "fullEnd": 753,
                                                        "start": 752,
                                                        "end": 753,
                                                        "fullWidth": 1,
                                                        "width": 1,
                                                        "text": "}",
                                                        "value": "}",
                                                        "valueText": "}"
                                                    }
                                                }
                                            }
                                        }
                                    }
                                ]
                            },
                            "semicolonToken": {
                                "kind": "SemicolonToken",
                                "fullStart": 753,
                                "fullEnd": 756,
                                "start": 753,
                                "end": 754,
                                "fullWidth": 3,
                                "width": 1,
                                "text": ";",
                                "value": ";",
                                "valueText": ";",
                                "hasTrailingTrivia": true,
                                "hasTrailingNewLine": true,
                                "trailingTrivia": [
                                    {
                                        "kind": "NewLineTrivia",
                                        "text": "\r\n"
                                    }
                                ]
                            }
                        },
                        {
                            "kind": "ExpressionStatement",
                            "fullStart": 756,
                            "fullEnd": 788,
                            "start": 764,
                            "end": 786,
                            "fullWidth": 32,
                            "width": 22,
                            "expression": {
                                "kind": "AssignmentExpression",
                                "fullStart": 756,
                                "fullEnd": 785,
                                "start": 764,
                                "end": 785,
                                "fullWidth": 29,
                                "width": 21,
                                "left": {
                                    "kind": "MemberAccessExpression",
                                    "fullStart": 756,
                                    "fullEnd": 778,
                                    "start": 764,
                                    "end": 777,
                                    "fullWidth": 22,
                                    "width": 13,
                                    "expression": {
                                        "kind": "IdentifierName",
                                        "fullStart": 756,
                                        "fullEnd": 767,
                                        "start": 764,
                                        "end": 767,
                                        "fullWidth": 11,
                                        "width": 3,
                                        "text": "Con",
                                        "value": "Con",
                                        "valueText": "Con",
                                        "hasLeadingTrivia": true,
                                        "leadingTrivia": [
                                            {
                                                "kind": "WhitespaceTrivia",
                                                "text": "        "
                                            }
                                        ]
                                    },
                                    "dotToken": {
                                        "kind": "DotToken",
                                        "fullStart": 767,
                                        "fullEnd": 768,
                                        "start": 767,
                                        "end": 768,
                                        "fullWidth": 1,
                                        "width": 1,
                                        "text": ".",
                                        "value": ".",
                                        "valueText": "."
                                    },
                                    "name": {
                                        "kind": "IdentifierName",
                                        "fullStart": 768,
                                        "fullEnd": 778,
                                        "start": 768,
                                        "end": 777,
                                        "fullWidth": 10,
                                        "width": 9,
                                        "text": "prototype",
                                        "value": "prototype",
                                        "valueText": "prototype",
                                        "hasTrailingTrivia": true,
                                        "trailingTrivia": [
                                            {
                                                "kind": "WhitespaceTrivia",
                                                "text": " "
                                            }
                                        ]
                                    }
                                },
                                "operatorToken": {
                                    "kind": "EqualsToken",
                                    "fullStart": 778,
                                    "fullEnd": 780,
                                    "start": 778,
                                    "end": 779,
                                    "fullWidth": 2,
                                    "width": 1,
                                    "text": "=",
                                    "value": "=",
                                    "valueText": "=",
                                    "hasTrailingTrivia": true,
                                    "trailingTrivia": [
                                        {
                                            "kind": "WhitespaceTrivia",
                                            "text": " "
                                        }
                                    ]
                                },
                                "right": {
                                    "kind": "IdentifierName",
                                    "fullStart": 780,
                                    "fullEnd": 785,
                                    "start": 780,
                                    "end": 785,
                                    "fullWidth": 5,
                                    "width": 5,
                                    "text": "proto",
                                    "value": "proto",
                                    "valueText": "proto"
                                }
                            },
                            "semicolonToken": {
                                "kind": "SemicolonToken",
                                "fullStart": 785,
                                "fullEnd": 788,
                                "start": 785,
                                "end": 786,
                                "fullWidth": 3,
                                "width": 1,
                                "text": ";",
                                "value": ";",
                                "valueText": ";",
                                "hasTrailingTrivia": true,
                                "hasTrailingNewLine": true,
                                "trailingTrivia": [
                                    {
                                        "kind": "NewLineTrivia",
                                        "text": "\r\n"
                                    }
                                ]
                            }
                        },
                        {
                            "kind": "VariableStatement",
                            "fullStart": 788,
                            "fullEnd": 824,
                            "start": 798,
                            "end": 822,
                            "fullWidth": 36,
                            "width": 24,
                            "modifiers": [],
                            "variableDeclaration": {
                                "kind": "VariableDeclaration",
                                "fullStart": 788,
                                "fullEnd": 821,
                                "start": 798,
                                "end": 821,
                                "fullWidth": 33,
                                "width": 23,
                                "varKeyword": {
                                    "kind": "VarKeyword",
                                    "fullStart": 788,
                                    "fullEnd": 802,
                                    "start": 798,
                                    "end": 801,
                                    "fullWidth": 14,
                                    "width": 3,
                                    "text": "var",
                                    "value": "var",
                                    "valueText": "var",
                                    "hasLeadingTrivia": true,
                                    "hasLeadingNewLine": true,
                                    "hasTrailingTrivia": true,
                                    "leadingTrivia": [
                                        {
                                            "kind": "NewLineTrivia",
                                            "text": "\r\n"
                                        },
                                        {
                                            "kind": "WhitespaceTrivia",
                                            "text": "        "
                                        }
                                    ],
                                    "trailingTrivia": [
                                        {
                                            "kind": "WhitespaceTrivia",
                                            "text": " "
                                        }
                                    ]
                                },
                                "variableDeclarators": [
                                    {
                                        "kind": "VariableDeclarator",
                                        "fullStart": 802,
                                        "fullEnd": 821,
                                        "start": 802,
                                        "end": 821,
                                        "fullWidth": 19,
<<<<<<< HEAD
                                        "width": 19,
                                        "identifier": {
=======
                                        "propertyName": {
>>>>>>> 85e84683
                                            "kind": "IdentifierName",
                                            "fullStart": 802,
                                            "fullEnd": 810,
                                            "start": 802,
                                            "end": 809,
                                            "fullWidth": 8,
                                            "width": 7,
                                            "text": "descObj",
                                            "value": "descObj",
                                            "valueText": "descObj",
                                            "hasTrailingTrivia": true,
                                            "trailingTrivia": [
                                                {
                                                    "kind": "WhitespaceTrivia",
                                                    "text": " "
                                                }
                                            ]
                                        },
                                        "equalsValueClause": {
                                            "kind": "EqualsValueClause",
                                            "fullStart": 810,
                                            "fullEnd": 821,
                                            "start": 810,
                                            "end": 821,
                                            "fullWidth": 11,
                                            "width": 11,
                                            "equalsToken": {
                                                "kind": "EqualsToken",
                                                "fullStart": 810,
                                                "fullEnd": 812,
                                                "start": 810,
                                                "end": 811,
                                                "fullWidth": 2,
                                                "width": 1,
                                                "text": "=",
                                                "value": "=",
                                                "valueText": "=",
                                                "hasTrailingTrivia": true,
                                                "trailingTrivia": [
                                                    {
                                                        "kind": "WhitespaceTrivia",
                                                        "text": " "
                                                    }
                                                ]
                                            },
                                            "value": {
                                                "kind": "ObjectCreationExpression",
                                                "fullStart": 812,
                                                "fullEnd": 821,
                                                "start": 812,
                                                "end": 821,
                                                "fullWidth": 9,
                                                "width": 9,
                                                "newKeyword": {
                                                    "kind": "NewKeyword",
                                                    "fullStart": 812,
                                                    "fullEnd": 816,
                                                    "start": 812,
                                                    "end": 815,
                                                    "fullWidth": 4,
                                                    "width": 3,
                                                    "text": "new",
                                                    "value": "new",
                                                    "valueText": "new",
                                                    "hasTrailingTrivia": true,
                                                    "trailingTrivia": [
                                                        {
                                                            "kind": "WhitespaceTrivia",
                                                            "text": " "
                                                        }
                                                    ]
                                                },
                                                "expression": {
                                                    "kind": "IdentifierName",
                                                    "fullStart": 816,
                                                    "fullEnd": 819,
                                                    "start": 816,
                                                    "end": 819,
                                                    "fullWidth": 3,
                                                    "width": 3,
                                                    "text": "Con",
                                                    "value": "Con",
                                                    "valueText": "Con"
                                                },
                                                "argumentList": {
                                                    "kind": "ArgumentList",
                                                    "fullStart": 819,
                                                    "fullEnd": 821,
                                                    "start": 819,
                                                    "end": 821,
                                                    "fullWidth": 2,
                                                    "width": 2,
                                                    "openParenToken": {
                                                        "kind": "OpenParenToken",
                                                        "fullStart": 819,
                                                        "fullEnd": 820,
                                                        "start": 819,
                                                        "end": 820,
                                                        "fullWidth": 1,
                                                        "width": 1,
                                                        "text": "(",
                                                        "value": "(",
                                                        "valueText": "("
                                                    },
                                                    "arguments": [],
                                                    "closeParenToken": {
                                                        "kind": "CloseParenToken",
                                                        "fullStart": 820,
                                                        "fullEnd": 821,
                                                        "start": 820,
                                                        "end": 821,
                                                        "fullWidth": 1,
                                                        "width": 1,
                                                        "text": ")",
                                                        "value": ")",
                                                        "valueText": ")"
                                                    }
                                                }
                                            }
                                        }
                                    }
                                ]
                            },
                            "semicolonToken": {
                                "kind": "SemicolonToken",
                                "fullStart": 821,
                                "fullEnd": 824,
                                "start": 821,
                                "end": 822,
                                "fullWidth": 3,
                                "width": 1,
                                "text": ";",
                                "value": ";",
                                "valueText": ";",
                                "hasTrailingTrivia": true,
                                "hasTrailingNewLine": true,
                                "trailingTrivia": [
                                    {
                                        "kind": "NewLineTrivia",
                                        "text": "\r\n"
                                    }
                                ]
                            }
                        },
                        {
                            "kind": "ExpressionStatement",
                            "fullStart": 824,
                            "fullEnd": 861,
                            "start": 834,
                            "end": 859,
                            "fullWidth": 37,
                            "width": 25,
                            "expression": {
                                "kind": "AssignmentExpression",
                                "fullStart": 824,
                                "fullEnd": 858,
                                "start": 834,
                                "end": 858,
                                "fullWidth": 34,
                                "width": 24,
                                "left": {
                                    "kind": "MemberAccessExpression",
                                    "fullStart": 824,
                                    "fullEnd": 851,
                                    "start": 834,
                                    "end": 850,
                                    "fullWidth": 27,
                                    "width": 16,
                                    "expression": {
                                        "kind": "IdentifierName",
                                        "fullStart": 824,
                                        "fullEnd": 841,
                                        "start": 834,
                                        "end": 841,
                                        "fullWidth": 17,
                                        "width": 7,
                                        "text": "descObj",
                                        "value": "descObj",
                                        "valueText": "descObj",
                                        "hasLeadingTrivia": true,
                                        "hasLeadingNewLine": true,
                                        "leadingTrivia": [
                                            {
                                                "kind": "NewLineTrivia",
                                                "text": "\r\n"
                                            },
                                            {
                                                "kind": "WhitespaceTrivia",
                                                "text": "        "
                                            }
                                        ]
                                    },
                                    "dotToken": {
                                        "kind": "DotToken",
                                        "fullStart": 841,
                                        "fullEnd": 842,
                                        "start": 841,
                                        "end": 842,
                                        "fullWidth": 1,
                                        "width": 1,
                                        "text": ".",
                                        "value": ".",
                                        "valueText": "."
                                    },
                                    "name": {
                                        "kind": "IdentifierName",
                                        "fullStart": 842,
                                        "fullEnd": 851,
                                        "start": 842,
                                        "end": 850,
                                        "fullWidth": 9,
                                        "width": 8,
                                        "text": "writable",
                                        "value": "writable",
                                        "valueText": "writable",
                                        "hasTrailingTrivia": true,
                                        "trailingTrivia": [
                                            {
                                                "kind": "WhitespaceTrivia",
                                                "text": " "
                                            }
                                        ]
                                    }
                                },
                                "operatorToken": {
                                    "kind": "EqualsToken",
                                    "fullStart": 851,
                                    "fullEnd": 853,
                                    "start": 851,
                                    "end": 852,
                                    "fullWidth": 2,
                                    "width": 1,
                                    "text": "=",
                                    "value": "=",
                                    "valueText": "=",
                                    "hasTrailingTrivia": true,
                                    "trailingTrivia": [
                                        {
                                            "kind": "WhitespaceTrivia",
                                            "text": " "
                                        }
                                    ]
                                },
                                "right": {
                                    "kind": "FalseKeyword",
                                    "fullStart": 853,
                                    "fullEnd": 858,
                                    "start": 853,
                                    "end": 858,
                                    "fullWidth": 5,
                                    "width": 5,
                                    "text": "false",
                                    "value": false,
                                    "valueText": "false"
                                }
                            },
                            "semicolonToken": {
                                "kind": "SemicolonToken",
                                "fullStart": 858,
                                "fullEnd": 861,
                                "start": 858,
                                "end": 859,
                                "fullWidth": 3,
                                "width": 1,
                                "text": ";",
                                "value": ";",
                                "valueText": ";",
                                "hasTrailingTrivia": true,
                                "hasTrailingNewLine": true,
                                "trailingTrivia": [
                                    {
                                        "kind": "NewLineTrivia",
                                        "text": "\r\n"
                                    }
                                ]
                            }
                        },
                        {
                            "kind": "ExpressionStatement",
                            "fullStart": 861,
                            "fullEnd": 947,
                            "start": 871,
                            "end": 945,
                            "fullWidth": 86,
                            "width": 74,
                            "expression": {
                                "kind": "InvocationExpression",
                                "fullStart": 861,
                                "fullEnd": 944,
                                "start": 871,
                                "end": 944,
                                "fullWidth": 83,
                                "width": 73,
                                "expression": {
                                    "kind": "MemberAccessExpression",
                                    "fullStart": 861,
                                    "fullEnd": 894,
                                    "start": 871,
                                    "end": 894,
                                    "fullWidth": 33,
                                    "width": 23,
                                    "expression": {
                                        "kind": "IdentifierName",
                                        "fullStart": 861,
                                        "fullEnd": 877,
                                        "start": 871,
                                        "end": 877,
                                        "fullWidth": 16,
                                        "width": 6,
                                        "text": "Object",
                                        "value": "Object",
                                        "valueText": "Object",
                                        "hasLeadingTrivia": true,
                                        "hasLeadingNewLine": true,
                                        "leadingTrivia": [
                                            {
                                                "kind": "NewLineTrivia",
                                                "text": "\r\n"
                                            },
                                            {
                                                "kind": "WhitespaceTrivia",
                                                "text": "        "
                                            }
                                        ]
                                    },
                                    "dotToken": {
                                        "kind": "DotToken",
                                        "fullStart": 877,
                                        "fullEnd": 878,
                                        "start": 877,
                                        "end": 878,
                                        "fullWidth": 1,
                                        "width": 1,
                                        "text": ".",
                                        "value": ".",
                                        "valueText": "."
                                    },
                                    "name": {
                                        "kind": "IdentifierName",
                                        "fullStart": 878,
                                        "fullEnd": 894,
                                        "start": 878,
                                        "end": 894,
                                        "fullWidth": 16,
                                        "width": 16,
                                        "text": "defineProperties",
                                        "value": "defineProperties",
                                        "valueText": "defineProperties"
                                    }
                                },
                                "argumentList": {
                                    "kind": "ArgumentList",
                                    "fullStart": 894,
                                    "fullEnd": 944,
                                    "start": 894,
                                    "end": 944,
                                    "fullWidth": 50,
                                    "width": 50,
                                    "openParenToken": {
                                        "kind": "OpenParenToken",
                                        "fullStart": 894,
                                        "fullEnd": 895,
                                        "start": 894,
                                        "end": 895,
                                        "fullWidth": 1,
                                        "width": 1,
                                        "text": "(",
                                        "value": "(",
                                        "valueText": "("
                                    },
                                    "arguments": [
                                        {
                                            "kind": "IdentifierName",
                                            "fullStart": 895,
                                            "fullEnd": 898,
                                            "start": 895,
                                            "end": 898,
                                            "fullWidth": 3,
                                            "width": 3,
                                            "text": "obj",
                                            "value": "obj",
                                            "valueText": "obj"
                                        },
                                        {
                                            "kind": "CommaToken",
                                            "fullStart": 898,
                                            "fullEnd": 900,
                                            "start": 898,
                                            "end": 899,
                                            "fullWidth": 2,
                                            "width": 1,
                                            "text": ",",
                                            "value": ",",
                                            "valueText": ",",
                                            "hasTrailingTrivia": true,
                                            "trailingTrivia": [
                                                {
                                                    "kind": "WhitespaceTrivia",
                                                    "text": " "
                                                }
                                            ]
                                        },
                                        {
                                            "kind": "ObjectLiteralExpression",
                                            "fullStart": 900,
                                            "fullEnd": 943,
                                            "start": 900,
                                            "end": 943,
                                            "fullWidth": 43,
                                            "width": 43,
                                            "openBraceToken": {
                                                "kind": "OpenBraceToken",
                                                "fullStart": 900,
                                                "fullEnd": 903,
                                                "start": 900,
                                                "end": 901,
                                                "fullWidth": 3,
                                                "width": 1,
                                                "text": "{",
                                                "value": "{",
                                                "valueText": "{",
                                                "hasTrailingTrivia": true,
                                                "hasTrailingNewLine": true,
                                                "trailingTrivia": [
                                                    {
                                                        "kind": "NewLineTrivia",
                                                        "text": "\r\n"
                                                    }
                                                ]
                                            },
                                            "propertyAssignments": [
                                                {
                                                    "kind": "SimplePropertyAssignment",
                                                    "fullStart": 903,
                                                    "fullEnd": 934,
                                                    "start": 915,
                                                    "end": 932,
                                                    "fullWidth": 31,
                                                    "width": 17,
                                                    "propertyName": {
                                                        "kind": "IdentifierName",
                                                        "fullStart": 903,
                                                        "fullEnd": 923,
                                                        "start": 915,
                                                        "end": 923,
                                                        "fullWidth": 20,
                                                        "width": 8,
                                                        "text": "property",
                                                        "value": "property",
                                                        "valueText": "property",
                                                        "hasLeadingTrivia": true,
                                                        "leadingTrivia": [
                                                            {
                                                                "kind": "WhitespaceTrivia",
                                                                "text": "            "
                                                            }
                                                        ]
                                                    },
                                                    "colonToken": {
                                                        "kind": "ColonToken",
                                                        "fullStart": 923,
                                                        "fullEnd": 925,
                                                        "start": 923,
                                                        "end": 924,
                                                        "fullWidth": 2,
                                                        "width": 1,
                                                        "text": ":",
                                                        "value": ":",
                                                        "valueText": ":",
                                                        "hasTrailingTrivia": true,
                                                        "trailingTrivia": [
                                                            {
                                                                "kind": "WhitespaceTrivia",
                                                                "text": " "
                                                            }
                                                        ]
                                                    },
                                                    "expression": {
                                                        "kind": "IdentifierName",
                                                        "fullStart": 925,
                                                        "fullEnd": 934,
                                                        "start": 925,
                                                        "end": 932,
                                                        "fullWidth": 9,
                                                        "width": 7,
                                                        "text": "descObj",
                                                        "value": "descObj",
                                                        "valueText": "descObj",
                                                        "hasTrailingTrivia": true,
                                                        "hasTrailingNewLine": true,
                                                        "trailingTrivia": [
                                                            {
                                                                "kind": "NewLineTrivia",
                                                                "text": "\r\n"
                                                            }
                                                        ]
                                                    }
                                                }
                                            ],
                                            "closeBraceToken": {
                                                "kind": "CloseBraceToken",
                                                "fullStart": 934,
                                                "fullEnd": 943,
                                                "start": 942,
                                                "end": 943,
                                                "fullWidth": 9,
                                                "width": 1,
                                                "text": "}",
                                                "value": "}",
                                                "valueText": "}",
                                                "hasLeadingTrivia": true,
                                                "leadingTrivia": [
                                                    {
                                                        "kind": "WhitespaceTrivia",
                                                        "text": "        "
                                                    }
                                                ]
                                            }
                                        }
                                    ],
                                    "closeParenToken": {
                                        "kind": "CloseParenToken",
                                        "fullStart": 943,
                                        "fullEnd": 944,
                                        "start": 943,
                                        "end": 944,
                                        "fullWidth": 1,
                                        "width": 1,
                                        "text": ")",
                                        "value": ")",
                                        "valueText": ")"
                                    }
                                }
                            },
                            "semicolonToken": {
                                "kind": "SemicolonToken",
                                "fullStart": 944,
                                "fullEnd": 947,
                                "start": 944,
                                "end": 945,
                                "fullWidth": 3,
                                "width": 1,
                                "text": ";",
                                "value": ";",
                                "valueText": ";",
                                "hasTrailingTrivia": true,
                                "hasTrailingNewLine": true,
                                "trailingTrivia": [
                                    {
                                        "kind": "NewLineTrivia",
                                        "text": "\r\n"
                                    }
                                ]
                            }
                        },
                        {
                            "kind": "ExpressionStatement",
                            "fullStart": 947,
                            "fullEnd": 987,
                            "start": 957,
                            "end": 985,
                            "fullWidth": 40,
                            "width": 28,
                            "expression": {
                                "kind": "AssignmentExpression",
                                "fullStart": 947,
                                "fullEnd": 984,
                                "start": 957,
                                "end": 984,
                                "fullWidth": 37,
                                "width": 27,
                                "left": {
                                    "kind": "MemberAccessExpression",
                                    "fullStart": 947,
                                    "fullEnd": 970,
                                    "start": 957,
                                    "end": 969,
                                    "fullWidth": 23,
                                    "width": 12,
                                    "expression": {
                                        "kind": "IdentifierName",
                                        "fullStart": 947,
                                        "fullEnd": 960,
                                        "start": 957,
                                        "end": 960,
                                        "fullWidth": 13,
                                        "width": 3,
                                        "text": "obj",
                                        "value": "obj",
                                        "valueText": "obj",
                                        "hasLeadingTrivia": true,
                                        "hasLeadingNewLine": true,
                                        "leadingTrivia": [
                                            {
                                                "kind": "NewLineTrivia",
                                                "text": "\r\n"
                                            },
                                            {
                                                "kind": "WhitespaceTrivia",
                                                "text": "        "
                                            }
                                        ]
                                    },
                                    "dotToken": {
                                        "kind": "DotToken",
                                        "fullStart": 960,
                                        "fullEnd": 961,
                                        "start": 960,
                                        "end": 961,
                                        "fullWidth": 1,
                                        "width": 1,
                                        "text": ".",
                                        "value": ".",
                                        "valueText": "."
                                    },
                                    "name": {
                                        "kind": "IdentifierName",
                                        "fullStart": 961,
                                        "fullEnd": 970,
                                        "start": 961,
                                        "end": 969,
                                        "fullWidth": 9,
                                        "width": 8,
                                        "text": "property",
                                        "value": "property",
                                        "valueText": "property",
                                        "hasTrailingTrivia": true,
                                        "trailingTrivia": [
                                            {
                                                "kind": "WhitespaceTrivia",
                                                "text": " "
                                            }
                                        ]
                                    }
                                },
                                "operatorToken": {
                                    "kind": "EqualsToken",
                                    "fullStart": 970,
                                    "fullEnd": 972,
                                    "start": 970,
                                    "end": 971,
                                    "fullWidth": 2,
                                    "width": 1,
                                    "text": "=",
                                    "value": "=",
                                    "valueText": "=",
                                    "hasTrailingTrivia": true,
                                    "trailingTrivia": [
                                        {
                                            "kind": "WhitespaceTrivia",
                                            "text": " "
                                        }
                                    ]
                                },
                                "right": {
                                    "kind": "StringLiteral",
                                    "fullStart": 972,
                                    "fullEnd": 984,
                                    "start": 972,
                                    "end": 984,
                                    "fullWidth": 12,
                                    "width": 12,
                                    "text": "\"isWritable\"",
                                    "value": "isWritable",
                                    "valueText": "isWritable"
                                }
                            },
                            "semicolonToken": {
                                "kind": "SemicolonToken",
                                "fullStart": 984,
                                "fullEnd": 987,
                                "start": 984,
                                "end": 985,
                                "fullWidth": 3,
                                "width": 1,
                                "text": ";",
                                "value": ";",
                                "valueText": ";",
                                "hasTrailingTrivia": true,
                                "hasTrailingNewLine": true,
                                "trailingTrivia": [
                                    {
                                        "kind": "NewLineTrivia",
                                        "text": "\r\n"
                                    }
                                ]
                            }
                        },
                        {
                            "kind": "ReturnStatement",
                            "fullStart": 987,
                            "fullEnd": 1078,
                            "start": 997,
                            "end": 1076,
                            "fullWidth": 91,
                            "width": 79,
                            "returnKeyword": {
                                "kind": "ReturnKeyword",
                                "fullStart": 987,
                                "fullEnd": 1004,
                                "start": 997,
                                "end": 1003,
                                "fullWidth": 17,
                                "width": 6,
                                "text": "return",
                                "value": "return",
                                "valueText": "return",
                                "hasLeadingTrivia": true,
                                "hasLeadingNewLine": true,
                                "hasTrailingTrivia": true,
                                "leadingTrivia": [
                                    {
                                        "kind": "NewLineTrivia",
                                        "text": "\r\n"
                                    },
                                    {
                                        "kind": "WhitespaceTrivia",
                                        "text": "        "
                                    }
                                ],
                                "trailingTrivia": [
                                    {
                                        "kind": "WhitespaceTrivia",
                                        "text": " "
                                    }
                                ]
                            },
                            "expression": {
                                "kind": "LogicalAndExpression",
                                "fullStart": 1004,
                                "fullEnd": 1075,
                                "start": 1004,
                                "end": 1075,
                                "fullWidth": 71,
                                "width": 71,
                                "left": {
                                    "kind": "InvocationExpression",
                                    "fullStart": 1004,
                                    "fullEnd": 1035,
                                    "start": 1004,
                                    "end": 1034,
                                    "fullWidth": 31,
                                    "width": 30,
                                    "expression": {
                                        "kind": "MemberAccessExpression",
                                        "fullStart": 1004,
                                        "fullEnd": 1022,
                                        "start": 1004,
                                        "end": 1022,
                                        "fullWidth": 18,
                                        "width": 18,
                                        "expression": {
                                            "kind": "IdentifierName",
                                            "fullStart": 1004,
                                            "fullEnd": 1007,
                                            "start": 1004,
                                            "end": 1007,
                                            "fullWidth": 3,
                                            "width": 3,
                                            "text": "obj",
                                            "value": "obj",
                                            "valueText": "obj"
                                        },
                                        "dotToken": {
                                            "kind": "DotToken",
                                            "fullStart": 1007,
                                            "fullEnd": 1008,
                                            "start": 1007,
                                            "end": 1008,
                                            "fullWidth": 1,
                                            "width": 1,
                                            "text": ".",
                                            "value": ".",
                                            "valueText": "."
                                        },
                                        "name": {
                                            "kind": "IdentifierName",
                                            "fullStart": 1008,
                                            "fullEnd": 1022,
                                            "start": 1008,
                                            "end": 1022,
                                            "fullWidth": 14,
                                            "width": 14,
                                            "text": "hasOwnProperty",
                                            "value": "hasOwnProperty",
                                            "valueText": "hasOwnProperty"
                                        }
                                    },
                                    "argumentList": {
                                        "kind": "ArgumentList",
                                        "fullStart": 1022,
                                        "fullEnd": 1035,
                                        "start": 1022,
                                        "end": 1034,
                                        "fullWidth": 13,
                                        "width": 12,
                                        "openParenToken": {
                                            "kind": "OpenParenToken",
                                            "fullStart": 1022,
                                            "fullEnd": 1023,
                                            "start": 1022,
                                            "end": 1023,
                                            "fullWidth": 1,
                                            "width": 1,
                                            "text": "(",
                                            "value": "(",
                                            "valueText": "("
                                        },
                                        "arguments": [
                                            {
                                                "kind": "StringLiteral",
                                                "fullStart": 1023,
                                                "fullEnd": 1033,
                                                "start": 1023,
                                                "end": 1033,
                                                "fullWidth": 10,
                                                "width": 10,
                                                "text": "\"property\"",
                                                "value": "property",
                                                "valueText": "property"
                                            }
                                        ],
                                        "closeParenToken": {
                                            "kind": "CloseParenToken",
                                            "fullStart": 1033,
                                            "fullEnd": 1035,
                                            "start": 1033,
                                            "end": 1034,
                                            "fullWidth": 2,
                                            "width": 1,
                                            "text": ")",
                                            "value": ")",
                                            "valueText": ")",
                                            "hasTrailingTrivia": true,
                                            "trailingTrivia": [
                                                {
                                                    "kind": "WhitespaceTrivia",
                                                    "text": " "
                                                }
                                            ]
                                        }
                                    }
                                },
                                "operatorToken": {
                                    "kind": "AmpersandAmpersandToken",
                                    "fullStart": 1035,
                                    "fullEnd": 1038,
                                    "start": 1035,
                                    "end": 1037,
                                    "fullWidth": 3,
                                    "width": 2,
                                    "text": "&&",
                                    "value": "&&",
                                    "valueText": "&&",
                                    "hasTrailingTrivia": true,
                                    "trailingTrivia": [
                                        {
                                            "kind": "WhitespaceTrivia",
                                            "text": " "
                                        }
                                    ]
                                },
                                "right": {
                                    "kind": "EqualsExpression",
                                    "fullStart": 1038,
                                    "fullEnd": 1075,
                                    "start": 1038,
                                    "end": 1075,
                                    "fullWidth": 37,
                                    "width": 37,
                                    "left": {
                                        "kind": "TypeOfExpression",
                                        "fullStart": 1038,
                                        "fullEnd": 1060,
                                        "start": 1038,
                                        "end": 1059,
                                        "fullWidth": 22,
                                        "width": 21,
                                        "typeOfKeyword": {
                                            "kind": "TypeOfKeyword",
                                            "fullStart": 1038,
                                            "fullEnd": 1045,
                                            "start": 1038,
                                            "end": 1044,
                                            "fullWidth": 7,
                                            "width": 6,
                                            "text": "typeof",
                                            "value": "typeof",
                                            "valueText": "typeof",
                                            "hasTrailingTrivia": true,
                                            "trailingTrivia": [
                                                {
                                                    "kind": "WhitespaceTrivia",
                                                    "text": " "
                                                }
                                            ]
                                        },
                                        "expression": {
                                            "kind": "ParenthesizedExpression",
                                            "fullStart": 1045,
                                            "fullEnd": 1060,
                                            "start": 1045,
                                            "end": 1059,
                                            "fullWidth": 15,
                                            "width": 14,
                                            "openParenToken": {
                                                "kind": "OpenParenToken",
                                                "fullStart": 1045,
                                                "fullEnd": 1046,
                                                "start": 1045,
                                                "end": 1046,
                                                "fullWidth": 1,
                                                "width": 1,
                                                "text": "(",
                                                "value": "(",
                                                "valueText": "("
                                            },
                                            "expression": {
                                                "kind": "MemberAccessExpression",
                                                "fullStart": 1046,
                                                "fullEnd": 1058,
                                                "start": 1046,
                                                "end": 1058,
                                                "fullWidth": 12,
                                                "width": 12,
                                                "expression": {
                                                    "kind": "IdentifierName",
                                                    "fullStart": 1046,
                                                    "fullEnd": 1049,
                                                    "start": 1046,
                                                    "end": 1049,
                                                    "fullWidth": 3,
                                                    "width": 3,
                                                    "text": "obj",
                                                    "value": "obj",
                                                    "valueText": "obj"
                                                },
                                                "dotToken": {
                                                    "kind": "DotToken",
                                                    "fullStart": 1049,
                                                    "fullEnd": 1050,
                                                    "start": 1049,
                                                    "end": 1050,
                                                    "fullWidth": 1,
                                                    "width": 1,
                                                    "text": ".",
                                                    "value": ".",
                                                    "valueText": "."
                                                },
                                                "name": {
                                                    "kind": "IdentifierName",
                                                    "fullStart": 1050,
                                                    "fullEnd": 1058,
                                                    "start": 1050,
                                                    "end": 1058,
                                                    "fullWidth": 8,
                                                    "width": 8,
                                                    "text": "property",
                                                    "value": "property",
                                                    "valueText": "property"
                                                }
                                            },
                                            "closeParenToken": {
                                                "kind": "CloseParenToken",
                                                "fullStart": 1058,
                                                "fullEnd": 1060,
                                                "start": 1058,
                                                "end": 1059,
                                                "fullWidth": 2,
                                                "width": 1,
                                                "text": ")",
                                                "value": ")",
                                                "valueText": ")",
                                                "hasTrailingTrivia": true,
                                                "trailingTrivia": [
                                                    {
                                                        "kind": "WhitespaceTrivia",
                                                        "text": " "
                                                    }
                                                ]
                                            }
                                        }
                                    },
                                    "operatorToken": {
                                        "kind": "EqualsEqualsEqualsToken",
                                        "fullStart": 1060,
                                        "fullEnd": 1064,
                                        "start": 1060,
                                        "end": 1063,
                                        "fullWidth": 4,
                                        "width": 3,
                                        "text": "===",
                                        "value": "===",
                                        "valueText": "===",
                                        "hasTrailingTrivia": true,
                                        "trailingTrivia": [
                                            {
                                                "kind": "WhitespaceTrivia",
                                                "text": " "
                                            }
                                        ]
                                    },
                                    "right": {
                                        "kind": "StringLiteral",
                                        "fullStart": 1064,
                                        "fullEnd": 1075,
                                        "start": 1064,
                                        "end": 1075,
                                        "fullWidth": 11,
                                        "width": 11,
                                        "text": "\"undefined\"",
                                        "value": "undefined",
                                        "valueText": "undefined"
                                    }
                                }
                            },
                            "semicolonToken": {
                                "kind": "SemicolonToken",
                                "fullStart": 1075,
                                "fullEnd": 1078,
                                "start": 1075,
                                "end": 1076,
                                "fullWidth": 3,
                                "width": 1,
                                "text": ";",
                                "value": ";",
                                "valueText": ";",
                                "hasTrailingTrivia": true,
                                "hasTrailingNewLine": true,
                                "trailingTrivia": [
                                    {
                                        "kind": "NewLineTrivia",
                                        "text": "\r\n"
                                    }
                                ]
                            }
                        }
                    ],
                    "closeBraceToken": {
                        "kind": "CloseBraceToken",
                        "fullStart": 1078,
                        "fullEnd": 1085,
                        "start": 1082,
                        "end": 1083,
                        "fullWidth": 7,
                        "width": 1,
                        "text": "}",
                        "value": "}",
                        "valueText": "}",
                        "hasLeadingTrivia": true,
                        "hasTrailingTrivia": true,
                        "hasTrailingNewLine": true,
                        "leadingTrivia": [
                            {
                                "kind": "WhitespaceTrivia",
                                "text": "    "
                            }
                        ],
                        "trailingTrivia": [
                            {
                                "kind": "NewLineTrivia",
                                "text": "\r\n"
                            }
                        ]
                    }
                }
            },
            {
                "kind": "ExpressionStatement",
                "fullStart": 1085,
                "fullEnd": 1109,
                "start": 1085,
                "end": 1107,
                "fullWidth": 24,
                "width": 22,
                "expression": {
                    "kind": "InvocationExpression",
                    "fullStart": 1085,
                    "fullEnd": 1106,
                    "start": 1085,
                    "end": 1106,
                    "fullWidth": 21,
                    "width": 21,
                    "expression": {
                        "kind": "IdentifierName",
                        "fullStart": 1085,
                        "fullEnd": 1096,
                        "start": 1085,
                        "end": 1096,
                        "fullWidth": 11,
                        "width": 11,
                        "text": "runTestCase",
                        "value": "runTestCase",
                        "valueText": "runTestCase"
                    },
                    "argumentList": {
                        "kind": "ArgumentList",
                        "fullStart": 1096,
                        "fullEnd": 1106,
                        "start": 1096,
                        "end": 1106,
                        "fullWidth": 10,
                        "width": 10,
                        "openParenToken": {
                            "kind": "OpenParenToken",
                            "fullStart": 1096,
                            "fullEnd": 1097,
                            "start": 1096,
                            "end": 1097,
                            "fullWidth": 1,
                            "width": 1,
                            "text": "(",
                            "value": "(",
                            "valueText": "("
                        },
                        "arguments": [
                            {
                                "kind": "IdentifierName",
                                "fullStart": 1097,
                                "fullEnd": 1105,
                                "start": 1097,
                                "end": 1105,
                                "fullWidth": 8,
                                "width": 8,
                                "text": "testcase",
                                "value": "testcase",
                                "valueText": "testcase"
                            }
                        ],
                        "closeParenToken": {
                            "kind": "CloseParenToken",
                            "fullStart": 1105,
                            "fullEnd": 1106,
                            "start": 1105,
                            "end": 1106,
                            "fullWidth": 1,
                            "width": 1,
                            "text": ")",
                            "value": ")",
                            "valueText": ")"
                        }
                    }
                },
                "semicolonToken": {
                    "kind": "SemicolonToken",
                    "fullStart": 1106,
                    "fullEnd": 1109,
                    "start": 1106,
                    "end": 1107,
                    "fullWidth": 3,
                    "width": 1,
                    "text": ";",
                    "value": ";",
                    "valueText": ";",
                    "hasTrailingTrivia": true,
                    "hasTrailingNewLine": true,
                    "trailingTrivia": [
                        {
                            "kind": "NewLineTrivia",
                            "text": "\r\n"
                        }
                    ]
                }
            }
        ],
        "endOfFileToken": {
            "kind": "EndOfFileToken",
            "fullStart": 1109,
            "fullEnd": 1109,
            "start": 1109,
            "end": 1109,
            "fullWidth": 0,
            "width": 0,
            "text": ""
        }
    },
    "lineMap": {
        "lineStarts": [
            0,
            67,
            152,
            232,
            308,
            380,
            385,
            441,
            598,
            603,
            605,
            607,
            630,
            653,
            655,
            678,
            706,
            718,
            720,
            756,
            788,
            790,
            824,
            826,
            861,
            863,
            903,
            934,
            947,
            949,
            987,
            989,
            1078,
            1085,
            1109
        ],
        "length": 1109
    }
}<|MERGE_RESOLUTION|>--- conflicted
+++ resolved
@@ -245,12 +245,8 @@
                                         "start": 642,
                                         "end": 650,
                                         "fullWidth": 8,
-<<<<<<< HEAD
                                         "width": 8,
-                                        "identifier": {
-=======
                                         "propertyName": {
->>>>>>> 85e84683
                                             "kind": "IdentifierName",
                                             "fullStart": 642,
                                             "fullEnd": 646,
@@ -411,12 +407,8 @@
                                         "start": 667,
                                         "end": 715,
                                         "fullWidth": 48,
-<<<<<<< HEAD
                                         "width": 48,
-                                        "identifier": {
-=======
                                         "propertyName": {
->>>>>>> 85e84683
                                             "kind": "IdentifierName",
                                             "fullStart": 667,
                                             "fullEnd": 673,
@@ -660,12 +652,8 @@
                                         "start": 732,
                                         "end": 753,
                                         "fullWidth": 21,
-<<<<<<< HEAD
                                         "width": 21,
-                                        "identifier": {
-=======
                                         "propertyName": {
->>>>>>> 85e84683
                                             "kind": "IdentifierName",
                                             "fullStart": 732,
                                             "fullEnd": 736,
@@ -1039,12 +1027,8 @@
                                         "start": 802,
                                         "end": 821,
                                         "fullWidth": 19,
-<<<<<<< HEAD
                                         "width": 19,
-                                        "identifier": {
-=======
                                         "propertyName": {
->>>>>>> 85e84683
                                             "kind": "IdentifierName",
                                             "fullStart": 802,
                                             "fullEnd": 810,
