--- conflicted
+++ resolved
@@ -250,12 +250,8 @@
                                         "start": 618,
                                         "end": 626,
                                         "fullWidth": 8,
-<<<<<<< HEAD
                                         "width": 8,
-                                        "identifier": {
-=======
                                         "propertyName": {
->>>>>>> 85e84683
                                             "kind": "IdentifierName",
                                             "fullStart": 618,
                                             "fullEnd": 622,
@@ -416,12 +412,8 @@
                                         "start": 643,
                                         "end": 669,
                                         "fullWidth": 26,
-<<<<<<< HEAD
                                         "width": 26,
-                                        "identifier": {
-=======
                                         "propertyName": {
->>>>>>> 85e84683
                                             "kind": "IdentifierName",
                                             "fullStart": 643,
                                             "fullEnd": 648,
