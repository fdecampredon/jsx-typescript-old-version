--- conflicted
+++ resolved
@@ -245,12 +245,8 @@
                                         "start": 611,
                                         "end": 619,
                                         "fullWidth": 8,
-<<<<<<< HEAD
                                         "width": 8,
-                                        "identifier": {
-=======
                                         "propertyName": {
->>>>>>> 85e84683
                                             "kind": "IdentifierName",
                                             "fullStart": 611,
                                             "fullEnd": 615,
@@ -789,12 +785,8 @@
                                         "start": 765,
                                         "end": 806,
                                         "fullWidth": 41,
-<<<<<<< HEAD
                                         "width": 41,
-                                        "identifier": {
-=======
                                         "propertyName": {
->>>>>>> 85e84683
                                             "kind": "IdentifierName",
                                             "fullStart": 765,
                                             "fullEnd": 774,
