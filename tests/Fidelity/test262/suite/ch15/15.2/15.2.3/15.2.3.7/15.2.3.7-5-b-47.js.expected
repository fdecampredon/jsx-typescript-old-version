--- conflicted
+++ resolved
@@ -250,12 +250,8 @@
                                         "start": 611,
                                         "end": 619,
                                         "fullWidth": 8,
-<<<<<<< HEAD
                                         "width": 8,
-                                        "identifier": {
-=======
                                         "propertyName": {
->>>>>>> 85e84683
                                             "kind": "IdentifierName",
                                             "fullStart": 611,
                                             "fullEnd": 615,
@@ -411,12 +407,8 @@
                                         "start": 634,
                                         "end": 650,
                                         "fullWidth": 16,
-<<<<<<< HEAD
                                         "width": 16,
-                                        "identifier": {
-=======
                                         "propertyName": {
->>>>>>> 85e84683
                                             "kind": "IdentifierName",
                                             "fullStart": 634,
                                             "fullEnd": 643,
@@ -1038,12 +1030,8 @@
                                         "start": 808,
                                         "end": 816,
                                         "fullWidth": 9,
-<<<<<<< HEAD
                                         "width": 8,
-                                        "identifier": {
-=======
                                         "propertyName": {
->>>>>>> 85e84683
                                             "kind": "IdentifierName",
                                             "fullStart": 808,
                                             "fullEnd": 817,
