--- conflicted
+++ resolved
@@ -517,11 +517,8 @@
                                                                 "start": 686,
                                                                 "end": 687,
                                                                 "fullWidth": 1,
-<<<<<<< HEAD
                                                                 "width": 1,
-=======
                                                                 "modifiers": [],
->>>>>>> e3c38734
                                                                 "identifier": {
                                                                     "kind": "IdentifierName",
                                                                     "fullStart": 686,
@@ -561,11 +558,8 @@
                                                                 "start": 689,
                                                                 "end": 690,
                                                                 "fullWidth": 1,
-<<<<<<< HEAD
                                                                 "width": 1,
-=======
                                                                 "modifiers": [],
->>>>>>> e3c38734
                                                                 "identifier": {
                                                                     "kind": "IdentifierName",
                                                                     "fullStart": 689,
