{
    "isDeclaration": false,
    "languageVersion": "EcmaScript5",
    "parseOptions": {
        "allowAutomaticSemicolonInsertion": true
    },
    "sourceUnit": {
        "kind": "SourceUnit",
        "fullStart": 0,
        "fullEnd": 980,
        "start": 568,
        "end": 980,
        "fullWidth": 980,
        "width": 412,
        "isIncrementallyUnusable": true,
        "moduleElements": [
            {
                "kind": "FunctionDeclaration",
                "fullStart": 0,
                "fullEnd": 956,
                "start": 568,
                "end": 954,
                "fullWidth": 956,
                "width": 386,
                "modifiers": [],
                "functionKeyword": {
                    "kind": "FunctionKeyword",
                    "fullStart": 0,
                    "fullEnd": 577,
                    "start": 568,
                    "end": 576,
                    "fullWidth": 577,
                    "width": 8,
                    "text": "function",
                    "value": "function",
                    "valueText": "function",
                    "hasLeadingTrivia": true,
                    "hasLeadingComment": true,
                    "hasLeadingNewLine": true,
                    "hasTrailingTrivia": true,
                    "leadingTrivia": [
                        {
                            "kind": "SingleLineCommentTrivia",
                            "text": "/// Copyright (c) 2012 Ecma International.  All rights reserved. "
                        },
                        {
                            "kind": "NewLineTrivia",
                            "text": "\r\n"
                        },
                        {
                            "kind": "SingleLineCommentTrivia",
                            "text": "/// Ecma International makes this code available under the terms and conditions set"
                        },
                        {
                            "kind": "NewLineTrivia",
                            "text": "\r\n"
                        },
                        {
                            "kind": "SingleLineCommentTrivia",
                            "text": "/// forth on http://hg.ecmascript.org/tests/test262/raw-file/tip/LICENSE (the "
                        },
                        {
                            "kind": "NewLineTrivia",
                            "text": "\r\n"
                        },
                        {
                            "kind": "SingleLineCommentTrivia",
                            "text": "/// \"Use Terms\").   Any redistribution of this code must retain the above "
                        },
                        {
                            "kind": "NewLineTrivia",
                            "text": "\r\n"
                        },
                        {
                            "kind": "SingleLineCommentTrivia",
                            "text": "/// copyright and this notice and otherwise comply with the Use Terms."
                        },
                        {
                            "kind": "NewLineTrivia",
                            "text": "\r\n"
                        },
                        {
                            "kind": "MultiLineCommentTrivia",
                            "text": "/**\r\n * @path ch15/15.2/15.2.3/15.2.3.7/15.2.3.7-5-b-115.js\r\n * @description Object.defineProperties - 'value' property of 'descObj' is inherited data property (8.10.5 step 5.a)\r\n */"
                        },
                        {
                            "kind": "NewLineTrivia",
                            "text": "\r\n"
                        },
                        {
                            "kind": "NewLineTrivia",
                            "text": "\r\n"
                        },
                        {
                            "kind": "NewLineTrivia",
                            "text": "\r\n"
                        }
                    ],
                    "trailingTrivia": [
                        {
                            "kind": "WhitespaceTrivia",
                            "text": " "
                        }
                    ]
                },
                "identifier": {
                    "kind": "IdentifierName",
                    "fullStart": 577,
                    "fullEnd": 585,
                    "start": 577,
                    "end": 585,
                    "fullWidth": 8,
                    "width": 8,
                    "text": "testcase",
                    "value": "testcase",
                    "valueText": "testcase"
                },
                "callSignature": {
                    "kind": "CallSignature",
                    "fullStart": 585,
                    "fullEnd": 588,
                    "start": 585,
                    "end": 587,
                    "fullWidth": 3,
                    "width": 2,
                    "parameterList": {
                        "kind": "ParameterList",
                        "fullStart": 585,
                        "fullEnd": 588,
                        "start": 585,
                        "end": 587,
                        "fullWidth": 3,
                        "width": 2,
                        "openParenToken": {
                            "kind": "OpenParenToken",
                            "fullStart": 585,
                            "fullEnd": 586,
                            "start": 585,
                            "end": 586,
                            "fullWidth": 1,
                            "width": 1,
                            "text": "(",
                            "value": "(",
                            "valueText": "("
                        },
                        "parameters": [],
                        "closeParenToken": {
                            "kind": "CloseParenToken",
                            "fullStart": 586,
                            "fullEnd": 588,
                            "start": 586,
                            "end": 587,
                            "fullWidth": 2,
                            "width": 1,
                            "text": ")",
                            "value": ")",
                            "valueText": ")",
                            "hasTrailingTrivia": true,
                            "trailingTrivia": [
                                {
                                    "kind": "WhitespaceTrivia",
                                    "text": " "
                                }
                            ]
                        }
                    }
                },
                "block": {
                    "kind": "Block",
                    "fullStart": 588,
                    "fullEnd": 956,
                    "start": 588,
                    "end": 954,
                    "fullWidth": 368,
                    "width": 366,
                    "openBraceToken": {
                        "kind": "OpenBraceToken",
                        "fullStart": 588,
                        "fullEnd": 591,
                        "start": 588,
                        "end": 589,
                        "fullWidth": 3,
                        "width": 1,
                        "text": "{",
                        "value": "{",
                        "valueText": "{",
                        "hasTrailingTrivia": true,
                        "hasTrailingNewLine": true,
                        "trailingTrivia": [
                            {
                                "kind": "NewLineTrivia",
                                "text": "\r\n"
                            }
                        ]
                    },
                    "statements": [
                        {
                            "kind": "VariableStatement",
                            "fullStart": 591,
                            "fullEnd": 614,
                            "start": 599,
                            "end": 612,
                            "fullWidth": 23,
                            "width": 13,
                            "modifiers": [],
                            "variableDeclaration": {
                                "kind": "VariableDeclaration",
                                "fullStart": 591,
                                "fullEnd": 611,
                                "start": 599,
                                "end": 611,
                                "fullWidth": 20,
                                "width": 12,
                                "varKeyword": {
                                    "kind": "VarKeyword",
                                    "fullStart": 591,
                                    "fullEnd": 603,
                                    "start": 599,
                                    "end": 602,
                                    "fullWidth": 12,
                                    "width": 3,
                                    "text": "var",
                                    "value": "var",
                                    "valueText": "var",
                                    "hasLeadingTrivia": true,
                                    "hasTrailingTrivia": true,
                                    "leadingTrivia": [
                                        {
                                            "kind": "WhitespaceTrivia",
                                            "text": "        "
                                        }
                                    ],
                                    "trailingTrivia": [
                                        {
                                            "kind": "WhitespaceTrivia",
                                            "text": " "
                                        }
                                    ]
                                },
                                "variableDeclarators": [
                                    {
                                        "kind": "VariableDeclarator",
                                        "fullStart": 603,
                                        "fullEnd": 611,
                                        "start": 603,
                                        "end": 611,
                                        "fullWidth": 8,
<<<<<<< HEAD
                                        "width": 8,
                                        "identifier": {
=======
                                        "propertyName": {
>>>>>>> 85e84683
                                            "kind": "IdentifierName",
                                            "fullStart": 603,
                                            "fullEnd": 607,
                                            "start": 603,
                                            "end": 606,
                                            "fullWidth": 4,
                                            "width": 3,
                                            "text": "obj",
                                            "value": "obj",
                                            "valueText": "obj",
                                            "hasTrailingTrivia": true,
                                            "trailingTrivia": [
                                                {
                                                    "kind": "WhitespaceTrivia",
                                                    "text": " "
                                                }
                                            ]
                                        },
                                        "equalsValueClause": {
                                            "kind": "EqualsValueClause",
                                            "fullStart": 607,
                                            "fullEnd": 611,
                                            "start": 607,
                                            "end": 611,
                                            "fullWidth": 4,
                                            "width": 4,
                                            "equalsToken": {
                                                "kind": "EqualsToken",
                                                "fullStart": 607,
                                                "fullEnd": 609,
                                                "start": 607,
                                                "end": 608,
                                                "fullWidth": 2,
                                                "width": 1,
                                                "text": "=",
                                                "value": "=",
                                                "valueText": "=",
                                                "hasTrailingTrivia": true,
                                                "trailingTrivia": [
                                                    {
                                                        "kind": "WhitespaceTrivia",
                                                        "text": " "
                                                    }
                                                ]
                                            },
                                            "value": {
                                                "kind": "ObjectLiteralExpression",
                                                "fullStart": 609,
                                                "fullEnd": 611,
                                                "start": 609,
                                                "end": 611,
                                                "fullWidth": 2,
                                                "width": 2,
                                                "openBraceToken": {
                                                    "kind": "OpenBraceToken",
                                                    "fullStart": 609,
                                                    "fullEnd": 610,
                                                    "start": 609,
                                                    "end": 610,
                                                    "fullWidth": 1,
                                                    "width": 1,
                                                    "text": "{",
                                                    "value": "{",
                                                    "valueText": "{"
                                                },
                                                "propertyAssignments": [],
                                                "closeBraceToken": {
                                                    "kind": "CloseBraceToken",
                                                    "fullStart": 610,
                                                    "fullEnd": 611,
                                                    "start": 610,
                                                    "end": 611,
                                                    "fullWidth": 1,
                                                    "width": 1,
                                                    "text": "}",
                                                    "value": "}",
                                                    "valueText": "}"
                                                }
                                            }
                                        }
                                    }
                                ]
                            },
                            "semicolonToken": {
                                "kind": "SemicolonToken",
                                "fullStart": 611,
                                "fullEnd": 614,
                                "start": 611,
                                "end": 612,
                                "fullWidth": 3,
                                "width": 1,
                                "text": ";",
                                "value": ";",
                                "valueText": ";",
                                "hasTrailingTrivia": true,
                                "hasTrailingNewLine": true,
                                "trailingTrivia": [
                                    {
                                        "kind": "NewLineTrivia",
                                        "text": "\r\n"
                                    }
                                ]
                            }
                        },
                        {
                            "kind": "VariableStatement",
                            "fullStart": 614,
                            "fullEnd": 695,
                            "start": 624,
                            "end": 693,
                            "fullWidth": 81,
                            "width": 69,
                            "modifiers": [],
                            "variableDeclaration": {
                                "kind": "VariableDeclaration",
                                "fullStart": 614,
                                "fullEnd": 692,
                                "start": 624,
                                "end": 692,
                                "fullWidth": 78,
                                "width": 68,
                                "varKeyword": {
                                    "kind": "VarKeyword",
                                    "fullStart": 614,
                                    "fullEnd": 628,
                                    "start": 624,
                                    "end": 627,
                                    "fullWidth": 14,
                                    "width": 3,
                                    "text": "var",
                                    "value": "var",
                                    "valueText": "var",
                                    "hasLeadingTrivia": true,
                                    "hasLeadingNewLine": true,
                                    "hasTrailingTrivia": true,
                                    "leadingTrivia": [
                                        {
                                            "kind": "NewLineTrivia",
                                            "text": "\r\n"
                                        },
                                        {
                                            "kind": "WhitespaceTrivia",
                                            "text": "        "
                                        }
                                    ],
                                    "trailingTrivia": [
                                        {
                                            "kind": "WhitespaceTrivia",
                                            "text": " "
                                        }
                                    ]
                                },
                                "variableDeclarators": [
                                    {
                                        "kind": "VariableDeclarator",
                                        "fullStart": 628,
                                        "fullEnd": 692,
                                        "start": 628,
                                        "end": 692,
                                        "fullWidth": 64,
<<<<<<< HEAD
                                        "width": 64,
                                        "identifier": {
=======
                                        "propertyName": {
>>>>>>> 85e84683
                                            "kind": "IdentifierName",
                                            "fullStart": 628,
                                            "fullEnd": 634,
                                            "start": 628,
                                            "end": 633,
                                            "fullWidth": 6,
                                            "width": 5,
                                            "text": "proto",
                                            "value": "proto",
                                            "valueText": "proto",
                                            "hasTrailingTrivia": true,
                                            "trailingTrivia": [
                                                {
                                                    "kind": "WhitespaceTrivia",
                                                    "text": " "
                                                }
                                            ]
                                        },
                                        "equalsValueClause": {
                                            "kind": "EqualsValueClause",
                                            "fullStart": 634,
                                            "fullEnd": 692,
                                            "start": 634,
                                            "end": 692,
                                            "fullWidth": 58,
                                            "width": 58,
                                            "equalsToken": {
                                                "kind": "EqualsToken",
                                                "fullStart": 634,
                                                "fullEnd": 636,
                                                "start": 634,
                                                "end": 635,
                                                "fullWidth": 2,
                                                "width": 1,
                                                "text": "=",
                                                "value": "=",
                                                "valueText": "=",
                                                "hasTrailingTrivia": true,
                                                "trailingTrivia": [
                                                    {
                                                        "kind": "WhitespaceTrivia",
                                                        "text": " "
                                                    }
                                                ]
                                            },
                                            "value": {
                                                "kind": "ObjectLiteralExpression",
                                                "fullStart": 636,
                                                "fullEnd": 692,
                                                "start": 636,
                                                "end": 692,
                                                "fullWidth": 56,
                                                "width": 56,
                                                "openBraceToken": {
                                                    "kind": "OpenBraceToken",
                                                    "fullStart": 636,
                                                    "fullEnd": 639,
                                                    "start": 636,
                                                    "end": 637,
                                                    "fullWidth": 3,
                                                    "width": 1,
                                                    "text": "{",
                                                    "value": "{",
                                                    "valueText": "{",
                                                    "hasTrailingTrivia": true,
                                                    "hasTrailingNewLine": true,
                                                    "trailingTrivia": [
                                                        {
                                                            "kind": "NewLineTrivia",
                                                            "text": "\r\n"
                                                        }
                                                    ]
                                                },
                                                "propertyAssignments": [
                                                    {
                                                        "kind": "SimplePropertyAssignment",
                                                        "fullStart": 639,
                                                        "fullEnd": 683,
                                                        "start": 651,
                                                        "end": 681,
                                                        "fullWidth": 44,
                                                        "width": 30,
                                                        "propertyName": {
                                                            "kind": "IdentifierName",
                                                            "fullStart": 639,
                                                            "fullEnd": 656,
                                                            "start": 651,
                                                            "end": 656,
                                                            "fullWidth": 17,
                                                            "width": 5,
                                                            "text": "value",
                                                            "value": "value",
                                                            "valueText": "value",
                                                            "hasLeadingTrivia": true,
                                                            "leadingTrivia": [
                                                                {
                                                                    "kind": "WhitespaceTrivia",
                                                                    "text": "            "
                                                                }
                                                            ]
                                                        },
                                                        "colonToken": {
                                                            "kind": "ColonToken",
                                                            "fullStart": 656,
                                                            "fullEnd": 658,
                                                            "start": 656,
                                                            "end": 657,
                                                            "fullWidth": 2,
                                                            "width": 1,
                                                            "text": ":",
                                                            "value": ":",
                                                            "valueText": ":",
                                                            "hasTrailingTrivia": true,
                                                            "trailingTrivia": [
                                                                {
                                                                    "kind": "WhitespaceTrivia",
                                                                    "text": " "
                                                                }
                                                            ]
                                                        },
                                                        "expression": {
                                                            "kind": "StringLiteral",
                                                            "fullStart": 658,
                                                            "fullEnd": 683,
                                                            "start": 658,
                                                            "end": 681,
                                                            "fullWidth": 25,
                                                            "width": 23,
                                                            "text": "\"inheritedDataProperty\"",
                                                            "value": "inheritedDataProperty",
                                                            "valueText": "inheritedDataProperty",
                                                            "hasTrailingTrivia": true,
                                                            "hasTrailingNewLine": true,
                                                            "trailingTrivia": [
                                                                {
                                                                    "kind": "NewLineTrivia",
                                                                    "text": "\r\n"
                                                                }
                                                            ]
                                                        }
                                                    }
                                                ],
                                                "closeBraceToken": {
                                                    "kind": "CloseBraceToken",
                                                    "fullStart": 683,
                                                    "fullEnd": 692,
                                                    "start": 691,
                                                    "end": 692,
                                                    "fullWidth": 9,
                                                    "width": 1,
                                                    "text": "}",
                                                    "value": "}",
                                                    "valueText": "}",
                                                    "hasLeadingTrivia": true,
                                                    "leadingTrivia": [
                                                        {
                                                            "kind": "WhitespaceTrivia",
                                                            "text": "        "
                                                        }
                                                    ]
                                                }
                                            }
                                        }
                                    }
                                ]
                            },
                            "semicolonToken": {
                                "kind": "SemicolonToken",
                                "fullStart": 692,
                                "fullEnd": 695,
                                "start": 692,
                                "end": 693,
                                "fullWidth": 3,
                                "width": 1,
                                "text": ";",
                                "value": ";",
                                "valueText": ";",
                                "hasTrailingTrivia": true,
                                "hasTrailingNewLine": true,
                                "trailingTrivia": [
                                    {
                                        "kind": "NewLineTrivia",
                                        "text": "\r\n"
                                    }
                                ]
                            }
                        },
                        {
                            "kind": "VariableStatement",
                            "fullStart": 695,
                            "fullEnd": 733,
                            "start": 705,
                            "end": 731,
                            "fullWidth": 38,
                            "width": 26,
                            "modifiers": [],
                            "variableDeclaration": {
                                "kind": "VariableDeclaration",
                                "fullStart": 695,
                                "fullEnd": 730,
                                "start": 705,
                                "end": 730,
                                "fullWidth": 35,
                                "width": 25,
                                "varKeyword": {
                                    "kind": "VarKeyword",
                                    "fullStart": 695,
                                    "fullEnd": 709,
                                    "start": 705,
                                    "end": 708,
                                    "fullWidth": 14,
                                    "width": 3,
                                    "text": "var",
                                    "value": "var",
                                    "valueText": "var",
                                    "hasLeadingTrivia": true,
                                    "hasLeadingNewLine": true,
                                    "hasTrailingTrivia": true,
                                    "leadingTrivia": [
                                        {
                                            "kind": "NewLineTrivia",
                                            "text": "\r\n"
                                        },
                                        {
                                            "kind": "WhitespaceTrivia",
                                            "text": "        "
                                        }
                                    ],
                                    "trailingTrivia": [
                                        {
                                            "kind": "WhitespaceTrivia",
                                            "text": " "
                                        }
                                    ]
                                },
                                "variableDeclarators": [
                                    {
                                        "kind": "VariableDeclarator",
                                        "fullStart": 709,
                                        "fullEnd": 730,
                                        "start": 709,
                                        "end": 730,
                                        "fullWidth": 21,
<<<<<<< HEAD
                                        "width": 21,
                                        "identifier": {
=======
                                        "propertyName": {
>>>>>>> 85e84683
                                            "kind": "IdentifierName",
                                            "fullStart": 709,
                                            "fullEnd": 713,
                                            "start": 709,
                                            "end": 712,
                                            "fullWidth": 4,
                                            "width": 3,
                                            "text": "Con",
                                            "value": "Con",
                                            "valueText": "Con",
                                            "hasTrailingTrivia": true,
                                            "trailingTrivia": [
                                                {
                                                    "kind": "WhitespaceTrivia",
                                                    "text": " "
                                                }
                                            ]
                                        },
                                        "equalsValueClause": {
                                            "kind": "EqualsValueClause",
                                            "fullStart": 713,
                                            "fullEnd": 730,
                                            "start": 713,
                                            "end": 730,
                                            "fullWidth": 17,
                                            "width": 17,
                                            "equalsToken": {
                                                "kind": "EqualsToken",
                                                "fullStart": 713,
                                                "fullEnd": 715,
                                                "start": 713,
                                                "end": 714,
                                                "fullWidth": 2,
                                                "width": 1,
                                                "text": "=",
                                                "value": "=",
                                                "valueText": "=",
                                                "hasTrailingTrivia": true,
                                                "trailingTrivia": [
                                                    {
                                                        "kind": "WhitespaceTrivia",
                                                        "text": " "
                                                    }
                                                ]
                                            },
                                            "value": {
                                                "kind": "FunctionExpression",
                                                "fullStart": 715,
                                                "fullEnd": 730,
                                                "start": 715,
                                                "end": 730,
                                                "fullWidth": 15,
                                                "width": 15,
                                                "functionKeyword": {
                                                    "kind": "FunctionKeyword",
                                                    "fullStart": 715,
                                                    "fullEnd": 724,
                                                    "start": 715,
                                                    "end": 723,
                                                    "fullWidth": 9,
                                                    "width": 8,
                                                    "text": "function",
                                                    "value": "function",
                                                    "valueText": "function",
                                                    "hasTrailingTrivia": true,
                                                    "trailingTrivia": [
                                                        {
                                                            "kind": "WhitespaceTrivia",
                                                            "text": " "
                                                        }
                                                    ]
                                                },
                                                "callSignature": {
                                                    "kind": "CallSignature",
                                                    "fullStart": 724,
                                                    "fullEnd": 727,
                                                    "start": 724,
                                                    "end": 726,
                                                    "fullWidth": 3,
                                                    "width": 2,
                                                    "parameterList": {
                                                        "kind": "ParameterList",
                                                        "fullStart": 724,
                                                        "fullEnd": 727,
                                                        "start": 724,
                                                        "end": 726,
                                                        "fullWidth": 3,
                                                        "width": 2,
                                                        "openParenToken": {
                                                            "kind": "OpenParenToken",
                                                            "fullStart": 724,
                                                            "fullEnd": 725,
                                                            "start": 724,
                                                            "end": 725,
                                                            "fullWidth": 1,
                                                            "width": 1,
                                                            "text": "(",
                                                            "value": "(",
                                                            "valueText": "("
                                                        },
                                                        "parameters": [],
                                                        "closeParenToken": {
                                                            "kind": "CloseParenToken",
                                                            "fullStart": 725,
                                                            "fullEnd": 727,
                                                            "start": 725,
                                                            "end": 726,
                                                            "fullWidth": 2,
                                                            "width": 1,
                                                            "text": ")",
                                                            "value": ")",
                                                            "valueText": ")",
                                                            "hasTrailingTrivia": true,
                                                            "trailingTrivia": [
                                                                {
                                                                    "kind": "WhitespaceTrivia",
                                                                    "text": " "
                                                                }
                                                            ]
                                                        }
                                                    }
                                                },
                                                "block": {
                                                    "kind": "Block",
                                                    "fullStart": 727,
                                                    "fullEnd": 730,
                                                    "start": 727,
                                                    "end": 730,
                                                    "fullWidth": 3,
                                                    "width": 3,
                                                    "openBraceToken": {
                                                        "kind": "OpenBraceToken",
                                                        "fullStart": 727,
                                                        "fullEnd": 729,
                                                        "start": 727,
                                                        "end": 728,
                                                        "fullWidth": 2,
                                                        "width": 1,
                                                        "text": "{",
                                                        "value": "{",
                                                        "valueText": "{",
                                                        "hasTrailingTrivia": true,
                                                        "trailingTrivia": [
                                                            {
                                                                "kind": "WhitespaceTrivia",
                                                                "text": " "
                                                            }
                                                        ]
                                                    },
                                                    "statements": [],
                                                    "closeBraceToken": {
                                                        "kind": "CloseBraceToken",
                                                        "fullStart": 729,
                                                        "fullEnd": 730,
                                                        "start": 729,
                                                        "end": 730,
                                                        "fullWidth": 1,
                                                        "width": 1,
                                                        "text": "}",
                                                        "value": "}",
                                                        "valueText": "}"
                                                    }
                                                }
                                            }
                                        }
                                    }
                                ]
                            },
                            "semicolonToken": {
                                "kind": "SemicolonToken",
                                "fullStart": 730,
                                "fullEnd": 733,
                                "start": 730,
                                "end": 731,
                                "fullWidth": 3,
                                "width": 1,
                                "text": ";",
                                "value": ";",
                                "valueText": ";",
                                "hasTrailingTrivia": true,
                                "hasTrailingNewLine": true,
                                "trailingTrivia": [
                                    {
                                        "kind": "NewLineTrivia",
                                        "text": "\r\n"
                                    }
                                ]
                            }
                        },
                        {
                            "kind": "ExpressionStatement",
                            "fullStart": 733,
                            "fullEnd": 765,
                            "start": 741,
                            "end": 763,
                            "fullWidth": 32,
                            "width": 22,
                            "expression": {
                                "kind": "AssignmentExpression",
                                "fullStart": 733,
                                "fullEnd": 762,
                                "start": 741,
                                "end": 762,
                                "fullWidth": 29,
                                "width": 21,
                                "left": {
                                    "kind": "MemberAccessExpression",
                                    "fullStart": 733,
                                    "fullEnd": 755,
                                    "start": 741,
                                    "end": 754,
                                    "fullWidth": 22,
                                    "width": 13,
                                    "expression": {
                                        "kind": "IdentifierName",
                                        "fullStart": 733,
                                        "fullEnd": 744,
                                        "start": 741,
                                        "end": 744,
                                        "fullWidth": 11,
                                        "width": 3,
                                        "text": "Con",
                                        "value": "Con",
                                        "valueText": "Con",
                                        "hasLeadingTrivia": true,
                                        "leadingTrivia": [
                                            {
                                                "kind": "WhitespaceTrivia",
                                                "text": "        "
                                            }
                                        ]
                                    },
                                    "dotToken": {
                                        "kind": "DotToken",
                                        "fullStart": 744,
                                        "fullEnd": 745,
                                        "start": 744,
                                        "end": 745,
                                        "fullWidth": 1,
                                        "width": 1,
                                        "text": ".",
                                        "value": ".",
                                        "valueText": "."
                                    },
                                    "name": {
                                        "kind": "IdentifierName",
                                        "fullStart": 745,
                                        "fullEnd": 755,
                                        "start": 745,
                                        "end": 754,
                                        "fullWidth": 10,
                                        "width": 9,
                                        "text": "prototype",
                                        "value": "prototype",
                                        "valueText": "prototype",
                                        "hasTrailingTrivia": true,
                                        "trailingTrivia": [
                                            {
                                                "kind": "WhitespaceTrivia",
                                                "text": " "
                                            }
                                        ]
                                    }
                                },
                                "operatorToken": {
                                    "kind": "EqualsToken",
                                    "fullStart": 755,
                                    "fullEnd": 757,
                                    "start": 755,
                                    "end": 756,
                                    "fullWidth": 2,
                                    "width": 1,
                                    "text": "=",
                                    "value": "=",
                                    "valueText": "=",
                                    "hasTrailingTrivia": true,
                                    "trailingTrivia": [
                                        {
                                            "kind": "WhitespaceTrivia",
                                            "text": " "
                                        }
                                    ]
                                },
                                "right": {
                                    "kind": "IdentifierName",
                                    "fullStart": 757,
                                    "fullEnd": 762,
                                    "start": 757,
                                    "end": 762,
                                    "fullWidth": 5,
                                    "width": 5,
                                    "text": "proto",
                                    "value": "proto",
                                    "valueText": "proto"
                                }
                            },
                            "semicolonToken": {
                                "kind": "SemicolonToken",
                                "fullStart": 762,
                                "fullEnd": 765,
                                "start": 762,
                                "end": 763,
                                "fullWidth": 3,
                                "width": 1,
                                "text": ";",
                                "value": ";",
                                "valueText": ";",
                                "hasTrailingTrivia": true,
                                "hasTrailingNewLine": true,
                                "trailingTrivia": [
                                    {
                                        "kind": "NewLineTrivia",
                                        "text": "\r\n"
                                    }
                                ]
                            }
                        },
                        {
                            "kind": "VariableStatement",
                            "fullStart": 765,
                            "fullEnd": 801,
                            "start": 775,
                            "end": 799,
                            "fullWidth": 36,
                            "width": 24,
                            "modifiers": [],
                            "variableDeclaration": {
                                "kind": "VariableDeclaration",
                                "fullStart": 765,
                                "fullEnd": 798,
                                "start": 775,
                                "end": 798,
                                "fullWidth": 33,
                                "width": 23,
                                "varKeyword": {
                                    "kind": "VarKeyword",
                                    "fullStart": 765,
                                    "fullEnd": 779,
                                    "start": 775,
                                    "end": 778,
                                    "fullWidth": 14,
                                    "width": 3,
                                    "text": "var",
                                    "value": "var",
                                    "valueText": "var",
                                    "hasLeadingTrivia": true,
                                    "hasLeadingNewLine": true,
                                    "hasTrailingTrivia": true,
                                    "leadingTrivia": [
                                        {
                                            "kind": "NewLineTrivia",
                                            "text": "\r\n"
                                        },
                                        {
                                            "kind": "WhitespaceTrivia",
                                            "text": "        "
                                        }
                                    ],
                                    "trailingTrivia": [
                                        {
                                            "kind": "WhitespaceTrivia",
                                            "text": " "
                                        }
                                    ]
                                },
                                "variableDeclarators": [
                                    {
                                        "kind": "VariableDeclarator",
                                        "fullStart": 779,
                                        "fullEnd": 798,
                                        "start": 779,
                                        "end": 798,
                                        "fullWidth": 19,
<<<<<<< HEAD
                                        "width": 19,
                                        "identifier": {
=======
                                        "propertyName": {
>>>>>>> 85e84683
                                            "kind": "IdentifierName",
                                            "fullStart": 779,
                                            "fullEnd": 787,
                                            "start": 779,
                                            "end": 786,
                                            "fullWidth": 8,
                                            "width": 7,
                                            "text": "descObj",
                                            "value": "descObj",
                                            "valueText": "descObj",
                                            "hasTrailingTrivia": true,
                                            "trailingTrivia": [
                                                {
                                                    "kind": "WhitespaceTrivia",
                                                    "text": " "
                                                }
                                            ]
                                        },
                                        "equalsValueClause": {
                                            "kind": "EqualsValueClause",
                                            "fullStart": 787,
                                            "fullEnd": 798,
                                            "start": 787,
                                            "end": 798,
                                            "fullWidth": 11,
                                            "width": 11,
                                            "equalsToken": {
                                                "kind": "EqualsToken",
                                                "fullStart": 787,
                                                "fullEnd": 789,
                                                "start": 787,
                                                "end": 788,
                                                "fullWidth": 2,
                                                "width": 1,
                                                "text": "=",
                                                "value": "=",
                                                "valueText": "=",
                                                "hasTrailingTrivia": true,
                                                "trailingTrivia": [
                                                    {
                                                        "kind": "WhitespaceTrivia",
                                                        "text": " "
                                                    }
                                                ]
                                            },
                                            "value": {
                                                "kind": "ObjectCreationExpression",
                                                "fullStart": 789,
                                                "fullEnd": 798,
                                                "start": 789,
                                                "end": 798,
                                                "fullWidth": 9,
                                                "width": 9,
                                                "newKeyword": {
                                                    "kind": "NewKeyword",
                                                    "fullStart": 789,
                                                    "fullEnd": 793,
                                                    "start": 789,
                                                    "end": 792,
                                                    "fullWidth": 4,
                                                    "width": 3,
                                                    "text": "new",
                                                    "value": "new",
                                                    "valueText": "new",
                                                    "hasTrailingTrivia": true,
                                                    "trailingTrivia": [
                                                        {
                                                            "kind": "WhitespaceTrivia",
                                                            "text": " "
                                                        }
                                                    ]
                                                },
                                                "expression": {
                                                    "kind": "IdentifierName",
                                                    "fullStart": 793,
                                                    "fullEnd": 796,
                                                    "start": 793,
                                                    "end": 796,
                                                    "fullWidth": 3,
                                                    "width": 3,
                                                    "text": "Con",
                                                    "value": "Con",
                                                    "valueText": "Con"
                                                },
                                                "argumentList": {
                                                    "kind": "ArgumentList",
                                                    "fullStart": 796,
                                                    "fullEnd": 798,
                                                    "start": 796,
                                                    "end": 798,
                                                    "fullWidth": 2,
                                                    "width": 2,
                                                    "openParenToken": {
                                                        "kind": "OpenParenToken",
                                                        "fullStart": 796,
                                                        "fullEnd": 797,
                                                        "start": 796,
                                                        "end": 797,
                                                        "fullWidth": 1,
                                                        "width": 1,
                                                        "text": "(",
                                                        "value": "(",
                                                        "valueText": "("
                                                    },
                                                    "arguments": [],
                                                    "closeParenToken": {
                                                        "kind": "CloseParenToken",
                                                        "fullStart": 797,
                                                        "fullEnd": 798,
                                                        "start": 797,
                                                        "end": 798,
                                                        "fullWidth": 1,
                                                        "width": 1,
                                                        "text": ")",
                                                        "value": ")",
                                                        "valueText": ")"
                                                    }
                                                }
                                            }
                                        }
                                    }
                                ]
                            },
                            "semicolonToken": {
                                "kind": "SemicolonToken",
                                "fullStart": 798,
                                "fullEnd": 801,
                                "start": 798,
                                "end": 799,
                                "fullWidth": 3,
                                "width": 1,
                                "text": ";",
                                "value": ";",
                                "valueText": ";",
                                "hasTrailingTrivia": true,
                                "hasTrailingNewLine": true,
                                "trailingTrivia": [
                                    {
                                        "kind": "NewLineTrivia",
                                        "text": "\r\n"
                                    }
                                ]
                            }
                        },
                        {
                            "kind": "ExpressionStatement",
                            "fullStart": 801,
                            "fullEnd": 887,
                            "start": 811,
                            "end": 885,
                            "fullWidth": 86,
                            "width": 74,
                            "expression": {
                                "kind": "InvocationExpression",
                                "fullStart": 801,
                                "fullEnd": 884,
                                "start": 811,
                                "end": 884,
                                "fullWidth": 83,
                                "width": 73,
                                "expression": {
                                    "kind": "MemberAccessExpression",
                                    "fullStart": 801,
                                    "fullEnd": 834,
                                    "start": 811,
                                    "end": 834,
                                    "fullWidth": 33,
                                    "width": 23,
                                    "expression": {
                                        "kind": "IdentifierName",
                                        "fullStart": 801,
                                        "fullEnd": 817,
                                        "start": 811,
                                        "end": 817,
                                        "fullWidth": 16,
                                        "width": 6,
                                        "text": "Object",
                                        "value": "Object",
                                        "valueText": "Object",
                                        "hasLeadingTrivia": true,
                                        "hasLeadingNewLine": true,
                                        "leadingTrivia": [
                                            {
                                                "kind": "NewLineTrivia",
                                                "text": "\r\n"
                                            },
                                            {
                                                "kind": "WhitespaceTrivia",
                                                "text": "        "
                                            }
                                        ]
                                    },
                                    "dotToken": {
                                        "kind": "DotToken",
                                        "fullStart": 817,
                                        "fullEnd": 818,
                                        "start": 817,
                                        "end": 818,
                                        "fullWidth": 1,
                                        "width": 1,
                                        "text": ".",
                                        "value": ".",
                                        "valueText": "."
                                    },
                                    "name": {
                                        "kind": "IdentifierName",
                                        "fullStart": 818,
                                        "fullEnd": 834,
                                        "start": 818,
                                        "end": 834,
                                        "fullWidth": 16,
                                        "width": 16,
                                        "text": "defineProperties",
                                        "value": "defineProperties",
                                        "valueText": "defineProperties"
                                    }
                                },
                                "argumentList": {
                                    "kind": "ArgumentList",
                                    "fullStart": 834,
                                    "fullEnd": 884,
                                    "start": 834,
                                    "end": 884,
                                    "fullWidth": 50,
                                    "width": 50,
                                    "openParenToken": {
                                        "kind": "OpenParenToken",
                                        "fullStart": 834,
                                        "fullEnd": 835,
                                        "start": 834,
                                        "end": 835,
                                        "fullWidth": 1,
                                        "width": 1,
                                        "text": "(",
                                        "value": "(",
                                        "valueText": "("
                                    },
                                    "arguments": [
                                        {
                                            "kind": "IdentifierName",
                                            "fullStart": 835,
                                            "fullEnd": 838,
                                            "start": 835,
                                            "end": 838,
                                            "fullWidth": 3,
                                            "width": 3,
                                            "text": "obj",
                                            "value": "obj",
                                            "valueText": "obj"
                                        },
                                        {
                                            "kind": "CommaToken",
                                            "fullStart": 838,
                                            "fullEnd": 840,
                                            "start": 838,
                                            "end": 839,
                                            "fullWidth": 2,
                                            "width": 1,
                                            "text": ",",
                                            "value": ",",
                                            "valueText": ",",
                                            "hasTrailingTrivia": true,
                                            "trailingTrivia": [
                                                {
                                                    "kind": "WhitespaceTrivia",
                                                    "text": " "
                                                }
                                            ]
                                        },
                                        {
                                            "kind": "ObjectLiteralExpression",
                                            "fullStart": 840,
                                            "fullEnd": 883,
                                            "start": 840,
                                            "end": 883,
                                            "fullWidth": 43,
                                            "width": 43,
                                            "openBraceToken": {
                                                "kind": "OpenBraceToken",
                                                "fullStart": 840,
                                                "fullEnd": 843,
                                                "start": 840,
                                                "end": 841,
                                                "fullWidth": 3,
                                                "width": 1,
                                                "text": "{",
                                                "value": "{",
                                                "valueText": "{",
                                                "hasTrailingTrivia": true,
                                                "hasTrailingNewLine": true,
                                                "trailingTrivia": [
                                                    {
                                                        "kind": "NewLineTrivia",
                                                        "text": "\r\n"
                                                    }
                                                ]
                                            },
                                            "propertyAssignments": [
                                                {
                                                    "kind": "SimplePropertyAssignment",
                                                    "fullStart": 843,
                                                    "fullEnd": 874,
                                                    "start": 855,
                                                    "end": 872,
                                                    "fullWidth": 31,
                                                    "width": 17,
                                                    "propertyName": {
                                                        "kind": "IdentifierName",
                                                        "fullStart": 843,
                                                        "fullEnd": 863,
                                                        "start": 855,
                                                        "end": 863,
                                                        "fullWidth": 20,
                                                        "width": 8,
                                                        "text": "property",
                                                        "value": "property",
                                                        "valueText": "property",
                                                        "hasLeadingTrivia": true,
                                                        "leadingTrivia": [
                                                            {
                                                                "kind": "WhitespaceTrivia",
                                                                "text": "            "
                                                            }
                                                        ]
                                                    },
                                                    "colonToken": {
                                                        "kind": "ColonToken",
                                                        "fullStart": 863,
                                                        "fullEnd": 865,
                                                        "start": 863,
                                                        "end": 864,
                                                        "fullWidth": 2,
                                                        "width": 1,
                                                        "text": ":",
                                                        "value": ":",
                                                        "valueText": ":",
                                                        "hasTrailingTrivia": true,
                                                        "trailingTrivia": [
                                                            {
                                                                "kind": "WhitespaceTrivia",
                                                                "text": " "
                                                            }
                                                        ]
                                                    },
                                                    "expression": {
                                                        "kind": "IdentifierName",
                                                        "fullStart": 865,
                                                        "fullEnd": 874,
                                                        "start": 865,
                                                        "end": 872,
                                                        "fullWidth": 9,
                                                        "width": 7,
                                                        "text": "descObj",
                                                        "value": "descObj",
                                                        "valueText": "descObj",
                                                        "hasTrailingTrivia": true,
                                                        "hasTrailingNewLine": true,
                                                        "trailingTrivia": [
                                                            {
                                                                "kind": "NewLineTrivia",
                                                                "text": "\r\n"
                                                            }
                                                        ]
                                                    }
                                                }
                                            ],
                                            "closeBraceToken": {
                                                "kind": "CloseBraceToken",
                                                "fullStart": 874,
                                                "fullEnd": 883,
                                                "start": 882,
                                                "end": 883,
                                                "fullWidth": 9,
                                                "width": 1,
                                                "text": "}",
                                                "value": "}",
                                                "valueText": "}",
                                                "hasLeadingTrivia": true,
                                                "leadingTrivia": [
                                                    {
                                                        "kind": "WhitespaceTrivia",
                                                        "text": "        "
                                                    }
                                                ]
                                            }
                                        }
                                    ],
                                    "closeParenToken": {
                                        "kind": "CloseParenToken",
                                        "fullStart": 883,
                                        "fullEnd": 884,
                                        "start": 883,
                                        "end": 884,
                                        "fullWidth": 1,
                                        "width": 1,
                                        "text": ")",
                                        "value": ")",
                                        "valueText": ")"
                                    }
                                }
                            },
                            "semicolonToken": {
                                "kind": "SemicolonToken",
                                "fullStart": 884,
                                "fullEnd": 887,
                                "start": 884,
                                "end": 885,
                                "fullWidth": 3,
                                "width": 1,
                                "text": ";",
                                "value": ";",
                                "valueText": ";",
                                "hasTrailingTrivia": true,
                                "hasTrailingNewLine": true,
                                "trailingTrivia": [
                                    {
                                        "kind": "NewLineTrivia",
                                        "text": "\r\n"
                                    }
                                ]
                            }
                        },
                        {
                            "kind": "ReturnStatement",
                            "fullStart": 887,
                            "fullEnd": 947,
                            "start": 897,
                            "end": 945,
                            "fullWidth": 60,
                            "width": 48,
                            "returnKeyword": {
                                "kind": "ReturnKeyword",
                                "fullStart": 887,
                                "fullEnd": 904,
                                "start": 897,
                                "end": 903,
                                "fullWidth": 17,
                                "width": 6,
                                "text": "return",
                                "value": "return",
                                "valueText": "return",
                                "hasLeadingTrivia": true,
                                "hasLeadingNewLine": true,
                                "hasTrailingTrivia": true,
                                "leadingTrivia": [
                                    {
                                        "kind": "NewLineTrivia",
                                        "text": "\r\n"
                                    },
                                    {
                                        "kind": "WhitespaceTrivia",
                                        "text": "        "
                                    }
                                ],
                                "trailingTrivia": [
                                    {
                                        "kind": "WhitespaceTrivia",
                                        "text": " "
                                    }
                                ]
                            },
                            "expression": {
                                "kind": "EqualsExpression",
                                "fullStart": 904,
                                "fullEnd": 944,
                                "start": 904,
                                "end": 944,
                                "fullWidth": 40,
                                "width": 40,
                                "left": {
                                    "kind": "MemberAccessExpression",
                                    "fullStart": 904,
                                    "fullEnd": 917,
                                    "start": 904,
                                    "end": 916,
                                    "fullWidth": 13,
                                    "width": 12,
                                    "expression": {
                                        "kind": "IdentifierName",
                                        "fullStart": 904,
                                        "fullEnd": 907,
                                        "start": 904,
                                        "end": 907,
                                        "fullWidth": 3,
                                        "width": 3,
                                        "text": "obj",
                                        "value": "obj",
                                        "valueText": "obj"
                                    },
                                    "dotToken": {
                                        "kind": "DotToken",
                                        "fullStart": 907,
                                        "fullEnd": 908,
                                        "start": 907,
                                        "end": 908,
                                        "fullWidth": 1,
                                        "width": 1,
                                        "text": ".",
                                        "value": ".",
                                        "valueText": "."
                                    },
                                    "name": {
                                        "kind": "IdentifierName",
                                        "fullStart": 908,
                                        "fullEnd": 917,
                                        "start": 908,
                                        "end": 916,
                                        "fullWidth": 9,
                                        "width": 8,
                                        "text": "property",
                                        "value": "property",
                                        "valueText": "property",
                                        "hasTrailingTrivia": true,
                                        "trailingTrivia": [
                                            {
                                                "kind": "WhitespaceTrivia",
                                                "text": " "
                                            }
                                        ]
                                    }
                                },
                                "operatorToken": {
                                    "kind": "EqualsEqualsEqualsToken",
                                    "fullStart": 917,
                                    "fullEnd": 921,
                                    "start": 917,
                                    "end": 920,
                                    "fullWidth": 4,
                                    "width": 3,
                                    "text": "===",
                                    "value": "===",
                                    "valueText": "===",
                                    "hasTrailingTrivia": true,
                                    "trailingTrivia": [
                                        {
                                            "kind": "WhitespaceTrivia",
                                            "text": " "
                                        }
                                    ]
                                },
                                "right": {
                                    "kind": "StringLiteral",
                                    "fullStart": 921,
                                    "fullEnd": 944,
                                    "start": 921,
                                    "end": 944,
                                    "fullWidth": 23,
                                    "width": 23,
                                    "text": "\"inheritedDataProperty\"",
                                    "value": "inheritedDataProperty",
                                    "valueText": "inheritedDataProperty"
                                }
                            },
                            "semicolonToken": {
                                "kind": "SemicolonToken",
                                "fullStart": 944,
                                "fullEnd": 947,
                                "start": 944,
                                "end": 945,
                                "fullWidth": 3,
                                "width": 1,
                                "text": ";",
                                "value": ";",
                                "valueText": ";",
                                "hasTrailingTrivia": true,
                                "hasTrailingNewLine": true,
                                "trailingTrivia": [
                                    {
                                        "kind": "NewLineTrivia",
                                        "text": "\r\n"
                                    }
                                ]
                            }
                        }
                    ],
                    "closeBraceToken": {
                        "kind": "CloseBraceToken",
                        "fullStart": 947,
                        "fullEnd": 956,
                        "start": 953,
                        "end": 954,
                        "fullWidth": 9,
                        "width": 1,
                        "text": "}",
                        "value": "}",
                        "valueText": "}",
                        "hasLeadingTrivia": true,
                        "hasLeadingNewLine": true,
                        "hasTrailingTrivia": true,
                        "hasTrailingNewLine": true,
                        "leadingTrivia": [
                            {
                                "kind": "NewLineTrivia",
                                "text": "\r\n"
                            },
                            {
                                "kind": "WhitespaceTrivia",
                                "text": "    "
                            }
                        ],
                        "trailingTrivia": [
                            {
                                "kind": "NewLineTrivia",
                                "text": "\r\n"
                            }
                        ]
                    }
                }
            },
            {
                "kind": "ExpressionStatement",
                "fullStart": 956,
                "fullEnd": 980,
                "start": 956,
                "end": 978,
                "fullWidth": 24,
                "width": 22,
                "expression": {
                    "kind": "InvocationExpression",
                    "fullStart": 956,
                    "fullEnd": 977,
                    "start": 956,
                    "end": 977,
                    "fullWidth": 21,
                    "width": 21,
                    "expression": {
                        "kind": "IdentifierName",
                        "fullStart": 956,
                        "fullEnd": 967,
                        "start": 956,
                        "end": 967,
                        "fullWidth": 11,
                        "width": 11,
                        "text": "runTestCase",
                        "value": "runTestCase",
                        "valueText": "runTestCase"
                    },
                    "argumentList": {
                        "kind": "ArgumentList",
                        "fullStart": 967,
                        "fullEnd": 977,
                        "start": 967,
                        "end": 977,
                        "fullWidth": 10,
                        "width": 10,
                        "openParenToken": {
                            "kind": "OpenParenToken",
                            "fullStart": 967,
                            "fullEnd": 968,
                            "start": 967,
                            "end": 968,
                            "fullWidth": 1,
                            "width": 1,
                            "text": "(",
                            "value": "(",
                            "valueText": "("
                        },
                        "arguments": [
                            {
                                "kind": "IdentifierName",
                                "fullStart": 968,
                                "fullEnd": 976,
                                "start": 968,
                                "end": 976,
                                "fullWidth": 8,
                                "width": 8,
                                "text": "testcase",
                                "value": "testcase",
                                "valueText": "testcase"
                            }
                        ],
                        "closeParenToken": {
                            "kind": "CloseParenToken",
                            "fullStart": 976,
                            "fullEnd": 977,
                            "start": 976,
                            "end": 977,
                            "fullWidth": 1,
                            "width": 1,
                            "text": ")",
                            "value": ")",
                            "valueText": ")"
                        }
                    }
                },
                "semicolonToken": {
                    "kind": "SemicolonToken",
                    "fullStart": 977,
                    "fullEnd": 980,
                    "start": 977,
                    "end": 978,
                    "fullWidth": 3,
                    "width": 1,
                    "text": ";",
                    "value": ";",
                    "valueText": ";",
                    "hasTrailingTrivia": true,
                    "hasTrailingNewLine": true,
                    "trailingTrivia": [
                        {
                            "kind": "NewLineTrivia",
                            "text": "\r\n"
                        }
                    ]
                }
            }
        ],
        "endOfFileToken": {
            "kind": "EndOfFileToken",
            "fullStart": 980,
            "fullEnd": 980,
            "start": 980,
            "end": 980,
            "fullWidth": 0,
            "width": 0,
            "text": ""
        }
    },
    "lineMap": {
        "lineStarts": [
            0,
            67,
            152,
            232,
            308,
            380,
            385,
            441,
            559,
            564,
            566,
            568,
            591,
            614,
            616,
            639,
            683,
            695,
            697,
            733,
            765,
            767,
            801,
            803,
            843,
            874,
            887,
            889,
            947,
            949,
            956,
            980
        ],
        "length": 980
    }
}<|MERGE_RESOLUTION|>--- conflicted
+++ resolved
@@ -245,12 +245,8 @@
                                         "start": 603,
                                         "end": 611,
                                         "fullWidth": 8,
-<<<<<<< HEAD
                                         "width": 8,
-                                        "identifier": {
-=======
                                         "propertyName": {
->>>>>>> 85e84683
                                             "kind": "IdentifierName",
                                             "fullStart": 603,
                                             "fullEnd": 607,
@@ -411,12 +407,8 @@
                                         "start": 628,
                                         "end": 692,
                                         "fullWidth": 64,
-<<<<<<< HEAD
                                         "width": 64,
-                                        "identifier": {
-=======
                                         "propertyName": {
->>>>>>> 85e84683
                                             "kind": "IdentifierName",
                                             "fullStart": 628,
                                             "fullEnd": 634,
@@ -660,12 +652,8 @@
                                         "start": 709,
                                         "end": 730,
                                         "fullWidth": 21,
-<<<<<<< HEAD
                                         "width": 21,
-                                        "identifier": {
-=======
                                         "propertyName": {
->>>>>>> 85e84683
                                             "kind": "IdentifierName",
                                             "fullStart": 709,
                                             "fullEnd": 713,
@@ -1039,12 +1027,8 @@
                                         "start": 779,
                                         "end": 798,
                                         "fullWidth": 19,
-<<<<<<< HEAD
                                         "width": 19,
-                                        "identifier": {
-=======
                                         "propertyName": {
->>>>>>> 85e84683
                                             "kind": "IdentifierName",
                                             "fullStart": 779,
                                             "fullEnd": 787,
