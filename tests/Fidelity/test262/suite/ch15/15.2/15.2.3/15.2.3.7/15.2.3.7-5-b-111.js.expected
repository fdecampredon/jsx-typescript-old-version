{
    "isDeclaration": false,
    "languageVersion": "EcmaScript5",
    "parseOptions": {
        "allowAutomaticSemicolonInsertion": true
    },
    "sourceUnit": {
        "kind": "SourceUnit",
        "fullStart": 0,
        "fullEnd": 982,
        "start": 611,
        "end": 982,
        "fullWidth": 982,
        "width": 371,
        "isIncrementallyUnusable": true,
        "moduleElements": [
            {
                "kind": "FunctionDeclaration",
                "fullStart": 0,
                "fullEnd": 958,
                "start": 611,
                "end": 956,
                "fullWidth": 958,
                "width": 345,
                "modifiers": [],
                "functionKeyword": {
                    "kind": "FunctionKeyword",
                    "fullStart": 0,
                    "fullEnd": 620,
                    "start": 611,
                    "end": 619,
                    "fullWidth": 620,
                    "width": 8,
                    "text": "function",
                    "value": "function",
                    "valueText": "function",
                    "hasLeadingTrivia": true,
                    "hasLeadingComment": true,
                    "hasLeadingNewLine": true,
                    "hasTrailingTrivia": true,
                    "leadingTrivia": [
                        {
                            "kind": "SingleLineCommentTrivia",
                            "text": "/// Copyright (c) 2012 Ecma International.  All rights reserved. "
                        },
                        {
                            "kind": "NewLineTrivia",
                            "text": "\r\n"
                        },
                        {
                            "kind": "SingleLineCommentTrivia",
                            "text": "/// Ecma International makes this code available under the terms and conditions set"
                        },
                        {
                            "kind": "NewLineTrivia",
                            "text": "\r\n"
                        },
                        {
                            "kind": "SingleLineCommentTrivia",
                            "text": "/// forth on http://hg.ecmascript.org/tests/test262/raw-file/tip/LICENSE (the "
                        },
                        {
                            "kind": "NewLineTrivia",
                            "text": "\r\n"
                        },
                        {
                            "kind": "SingleLineCommentTrivia",
                            "text": "/// \"Use Terms\").   Any redistribution of this code must retain the above "
                        },
                        {
                            "kind": "NewLineTrivia",
                            "text": "\r\n"
                        },
                        {
                            "kind": "SingleLineCommentTrivia",
                            "text": "/// copyright and this notice and otherwise comply with the Use Terms."
                        },
                        {
                            "kind": "NewLineTrivia",
                            "text": "\r\n"
                        },
                        {
                            "kind": "MultiLineCommentTrivia",
                            "text": "/**\r\n * @path ch15/15.2/15.2.3/15.2.3.7/15.2.3.7-5-b-111.js\r\n * @description Object.defineProperties - value of 'configurable' property of 'descObj' is  new Boolean(false) which is treated as true value (8.10.5 step 4.b)\r\n */"
                        },
                        {
                            "kind": "NewLineTrivia",
                            "text": "\r\n"
                        },
                        {
                            "kind": "NewLineTrivia",
                            "text": "\r\n"
                        },
                        {
                            "kind": "NewLineTrivia",
                            "text": "\r\n"
                        }
                    ],
                    "trailingTrivia": [
                        {
                            "kind": "WhitespaceTrivia",
                            "text": " "
                        }
                    ]
                },
                "identifier": {
                    "kind": "IdentifierName",
                    "fullStart": 620,
                    "fullEnd": 628,
                    "start": 620,
                    "end": 628,
                    "fullWidth": 8,
                    "width": 8,
                    "text": "testcase",
                    "value": "testcase",
                    "valueText": "testcase"
                },
                "callSignature": {
                    "kind": "CallSignature",
                    "fullStart": 628,
                    "fullEnd": 631,
                    "start": 628,
                    "end": 630,
                    "fullWidth": 3,
                    "width": 2,
                    "parameterList": {
                        "kind": "ParameterList",
                        "fullStart": 628,
                        "fullEnd": 631,
                        "start": 628,
                        "end": 630,
                        "fullWidth": 3,
                        "width": 2,
                        "openParenToken": {
                            "kind": "OpenParenToken",
                            "fullStart": 628,
                            "fullEnd": 629,
                            "start": 628,
                            "end": 629,
                            "fullWidth": 1,
                            "width": 1,
                            "text": "(",
                            "value": "(",
                            "valueText": "("
                        },
                        "parameters": [],
                        "closeParenToken": {
                            "kind": "CloseParenToken",
                            "fullStart": 629,
                            "fullEnd": 631,
                            "start": 629,
                            "end": 630,
                            "fullWidth": 2,
                            "width": 1,
                            "text": ")",
                            "value": ")",
                            "valueText": ")",
                            "hasTrailingTrivia": true,
                            "trailingTrivia": [
                                {
                                    "kind": "WhitespaceTrivia",
                                    "text": " "
                                }
                            ]
                        }
                    }
                },
                "block": {
                    "kind": "Block",
                    "fullStart": 631,
                    "fullEnd": 958,
                    "start": 631,
                    "end": 956,
                    "fullWidth": 327,
                    "width": 325,
                    "openBraceToken": {
                        "kind": "OpenBraceToken",
                        "fullStart": 631,
                        "fullEnd": 634,
                        "start": 631,
                        "end": 632,
                        "fullWidth": 3,
                        "width": 1,
                        "text": "{",
                        "value": "{",
                        "valueText": "{",
                        "hasTrailingTrivia": true,
                        "hasTrailingNewLine": true,
                        "trailingTrivia": [
                            {
                                "kind": "NewLineTrivia",
                                "text": "\r\n"
                            }
                        ]
                    },
                    "statements": [
                        {
                            "kind": "VariableStatement",
                            "fullStart": 634,
                            "fullEnd": 657,
                            "start": 642,
                            "end": 655,
                            "fullWidth": 23,
                            "width": 13,
                            "modifiers": [],
                            "variableDeclaration": {
                                "kind": "VariableDeclaration",
                                "fullStart": 634,
                                "fullEnd": 654,
                                "start": 642,
                                "end": 654,
                                "fullWidth": 20,
                                "width": 12,
                                "varKeyword": {
                                    "kind": "VarKeyword",
                                    "fullStart": 634,
                                    "fullEnd": 646,
                                    "start": 642,
                                    "end": 645,
                                    "fullWidth": 12,
                                    "width": 3,
                                    "text": "var",
                                    "value": "var",
                                    "valueText": "var",
                                    "hasLeadingTrivia": true,
                                    "hasTrailingTrivia": true,
                                    "leadingTrivia": [
                                        {
                                            "kind": "WhitespaceTrivia",
                                            "text": "        "
                                        }
                                    ],
                                    "trailingTrivia": [
                                        {
                                            "kind": "WhitespaceTrivia",
                                            "text": " "
                                        }
                                    ]
                                },
                                "variableDeclarators": [
                                    {
                                        "kind": "VariableDeclarator",
                                        "fullStart": 646,
                                        "fullEnd": 654,
                                        "start": 646,
                                        "end": 654,
                                        "fullWidth": 8,
<<<<<<< HEAD
                                        "width": 8,
                                        "identifier": {
=======
                                        "propertyName": {
>>>>>>> 85e84683
                                            "kind": "IdentifierName",
                                            "fullStart": 646,
                                            "fullEnd": 650,
                                            "start": 646,
                                            "end": 649,
                                            "fullWidth": 4,
                                            "width": 3,
                                            "text": "obj",
                                            "value": "obj",
                                            "valueText": "obj",
                                            "hasTrailingTrivia": true,
                                            "trailingTrivia": [
                                                {
                                                    "kind": "WhitespaceTrivia",
                                                    "text": " "
                                                }
                                            ]
                                        },
                                        "equalsValueClause": {
                                            "kind": "EqualsValueClause",
                                            "fullStart": 650,
                                            "fullEnd": 654,
                                            "start": 650,
                                            "end": 654,
                                            "fullWidth": 4,
                                            "width": 4,
                                            "equalsToken": {
                                                "kind": "EqualsToken",
                                                "fullStart": 650,
                                                "fullEnd": 652,
                                                "start": 650,
                                                "end": 651,
                                                "fullWidth": 2,
                                                "width": 1,
                                                "text": "=",
                                                "value": "=",
                                                "valueText": "=",
                                                "hasTrailingTrivia": true,
                                                "trailingTrivia": [
                                                    {
                                                        "kind": "WhitespaceTrivia",
                                                        "text": " "
                                                    }
                                                ]
                                            },
                                            "value": {
                                                "kind": "ObjectLiteralExpression",
                                                "fullStart": 652,
                                                "fullEnd": 654,
                                                "start": 652,
                                                "end": 654,
                                                "fullWidth": 2,
                                                "width": 2,
                                                "openBraceToken": {
                                                    "kind": "OpenBraceToken",
                                                    "fullStart": 652,
                                                    "fullEnd": 653,
                                                    "start": 652,
                                                    "end": 653,
                                                    "fullWidth": 1,
                                                    "width": 1,
                                                    "text": "{",
                                                    "value": "{",
                                                    "valueText": "{"
                                                },
                                                "propertyAssignments": [],
                                                "closeBraceToken": {
                                                    "kind": "CloseBraceToken",
                                                    "fullStart": 653,
                                                    "fullEnd": 654,
                                                    "start": 653,
                                                    "end": 654,
                                                    "fullWidth": 1,
                                                    "width": 1,
                                                    "text": "}",
                                                    "value": "}",
                                                    "valueText": "}"
                                                }
                                            }
                                        }
                                    }
                                ]
                            },
                            "semicolonToken": {
                                "kind": "SemicolonToken",
                                "fullStart": 654,
                                "fullEnd": 657,
                                "start": 654,
                                "end": 655,
                                "fullWidth": 3,
                                "width": 1,
                                "text": ";",
                                "value": ";",
                                "valueText": ";",
                                "hasTrailingTrivia": true,
                                "hasTrailingNewLine": true,
                                "trailingTrivia": [
                                    {
                                        "kind": "NewLineTrivia",
                                        "text": "\r\n"
                                    }
                                ]
                            }
                        },
                        {
                            "kind": "ExpressionStatement",
                            "fullStart": 657,
                            "fullEnd": 802,
                            "start": 667,
                            "end": 800,
                            "fullWidth": 145,
                            "width": 133,
                            "expression": {
                                "kind": "InvocationExpression",
                                "fullStart": 657,
                                "fullEnd": 799,
                                "start": 667,
                                "end": 799,
                                "fullWidth": 142,
                                "width": 132,
                                "expression": {
                                    "kind": "MemberAccessExpression",
                                    "fullStart": 657,
                                    "fullEnd": 690,
                                    "start": 667,
                                    "end": 690,
                                    "fullWidth": 33,
                                    "width": 23,
                                    "expression": {
                                        "kind": "IdentifierName",
                                        "fullStart": 657,
                                        "fullEnd": 673,
                                        "start": 667,
                                        "end": 673,
                                        "fullWidth": 16,
                                        "width": 6,
                                        "text": "Object",
                                        "value": "Object",
                                        "valueText": "Object",
                                        "hasLeadingTrivia": true,
                                        "hasLeadingNewLine": true,
                                        "leadingTrivia": [
                                            {
                                                "kind": "NewLineTrivia",
                                                "text": "\r\n"
                                            },
                                            {
                                                "kind": "WhitespaceTrivia",
                                                "text": "        "
                                            }
                                        ]
                                    },
                                    "dotToken": {
                                        "kind": "DotToken",
                                        "fullStart": 673,
                                        "fullEnd": 674,
                                        "start": 673,
                                        "end": 674,
                                        "fullWidth": 1,
                                        "width": 1,
                                        "text": ".",
                                        "value": ".",
                                        "valueText": "."
                                    },
                                    "name": {
                                        "kind": "IdentifierName",
                                        "fullStart": 674,
                                        "fullEnd": 690,
                                        "start": 674,
                                        "end": 690,
                                        "fullWidth": 16,
                                        "width": 16,
                                        "text": "defineProperties",
                                        "value": "defineProperties",
                                        "valueText": "defineProperties"
                                    }
                                },
                                "argumentList": {
                                    "kind": "ArgumentList",
                                    "fullStart": 690,
                                    "fullEnd": 799,
                                    "start": 690,
                                    "end": 799,
                                    "fullWidth": 109,
                                    "width": 109,
                                    "openParenToken": {
                                        "kind": "OpenParenToken",
                                        "fullStart": 690,
                                        "fullEnd": 691,
                                        "start": 690,
                                        "end": 691,
                                        "fullWidth": 1,
                                        "width": 1,
                                        "text": "(",
                                        "value": "(",
                                        "valueText": "("
                                    },
                                    "arguments": [
                                        {
                                            "kind": "IdentifierName",
                                            "fullStart": 691,
                                            "fullEnd": 694,
                                            "start": 691,
                                            "end": 694,
                                            "fullWidth": 3,
                                            "width": 3,
                                            "text": "obj",
                                            "value": "obj",
                                            "valueText": "obj"
                                        },
                                        {
                                            "kind": "CommaToken",
                                            "fullStart": 694,
                                            "fullEnd": 696,
                                            "start": 694,
                                            "end": 695,
                                            "fullWidth": 2,
                                            "width": 1,
                                            "text": ",",
                                            "value": ",",
                                            "valueText": ",",
                                            "hasTrailingTrivia": true,
                                            "trailingTrivia": [
                                                {
                                                    "kind": "WhitespaceTrivia",
                                                    "text": " "
                                                }
                                            ]
                                        },
                                        {
                                            "kind": "ObjectLiteralExpression",
                                            "fullStart": 696,
                                            "fullEnd": 798,
                                            "start": 696,
                                            "end": 798,
                                            "fullWidth": 102,
                                            "width": 102,
                                            "openBraceToken": {
                                                "kind": "OpenBraceToken",
                                                "fullStart": 696,
                                                "fullEnd": 699,
                                                "start": 696,
                                                "end": 697,
                                                "fullWidth": 3,
                                                "width": 1,
                                                "text": "{",
                                                "value": "{",
                                                "valueText": "{",
                                                "hasTrailingTrivia": true,
                                                "hasTrailingNewLine": true,
                                                "trailingTrivia": [
                                                    {
                                                        "kind": "NewLineTrivia",
                                                        "text": "\r\n"
                                                    }
                                                ]
                                            },
                                            "propertyAssignments": [
                                                {
                                                    "kind": "SimplePropertyAssignment",
                                                    "fullStart": 699,
                                                    "fullEnd": 789,
                                                    "start": 711,
                                                    "end": 787,
                                                    "fullWidth": 90,
                                                    "width": 76,
                                                    "propertyName": {
                                                        "kind": "IdentifierName",
                                                        "fullStart": 699,
                                                        "fullEnd": 719,
                                                        "start": 711,
                                                        "end": 719,
                                                        "fullWidth": 20,
                                                        "width": 8,
                                                        "text": "property",
                                                        "value": "property",
                                                        "valueText": "property",
                                                        "hasLeadingTrivia": true,
                                                        "leadingTrivia": [
                                                            {
                                                                "kind": "WhitespaceTrivia",
                                                                "text": "            "
                                                            }
                                                        ]
                                                    },
                                                    "colonToken": {
                                                        "kind": "ColonToken",
                                                        "fullStart": 719,
                                                        "fullEnd": 721,
                                                        "start": 719,
                                                        "end": 720,
                                                        "fullWidth": 2,
                                                        "width": 1,
                                                        "text": ":",
                                                        "value": ":",
                                                        "valueText": ":",
                                                        "hasTrailingTrivia": true,
                                                        "trailingTrivia": [
                                                            {
                                                                "kind": "WhitespaceTrivia",
                                                                "text": " "
                                                            }
                                                        ]
                                                    },
                                                    "expression": {
                                                        "kind": "ObjectLiteralExpression",
                                                        "fullStart": 721,
                                                        "fullEnd": 789,
                                                        "start": 721,
                                                        "end": 787,
                                                        "fullWidth": 68,
                                                        "width": 66,
                                                        "openBraceToken": {
                                                            "kind": "OpenBraceToken",
                                                            "fullStart": 721,
                                                            "fullEnd": 724,
                                                            "start": 721,
                                                            "end": 722,
                                                            "fullWidth": 3,
                                                            "width": 1,
                                                            "text": "{",
                                                            "value": "{",
                                                            "valueText": "{",
                                                            "hasTrailingTrivia": true,
                                                            "hasTrailingNewLine": true,
                                                            "trailingTrivia": [
                                                                {
                                                                    "kind": "NewLineTrivia",
                                                                    "text": "\r\n"
                                                                }
                                                            ]
                                                        },
                                                        "propertyAssignments": [
                                                            {
                                                                "kind": "SimplePropertyAssignment",
                                                                "fullStart": 724,
                                                                "fullEnd": 774,
                                                                "start": 740,
                                                                "end": 772,
                                                                "fullWidth": 50,
                                                                "width": 32,
                                                                "propertyName": {
                                                                    "kind": "IdentifierName",
                                                                    "fullStart": 724,
                                                                    "fullEnd": 752,
                                                                    "start": 740,
                                                                    "end": 752,
                                                                    "fullWidth": 28,
                                                                    "width": 12,
                                                                    "text": "configurable",
                                                                    "value": "configurable",
                                                                    "valueText": "configurable",
                                                                    "hasLeadingTrivia": true,
                                                                    "leadingTrivia": [
                                                                        {
                                                                            "kind": "WhitespaceTrivia",
                                                                            "text": "                "
                                                                        }
                                                                    ]
                                                                },
                                                                "colonToken": {
                                                                    "kind": "ColonToken",
                                                                    "fullStart": 752,
                                                                    "fullEnd": 754,
                                                                    "start": 752,
                                                                    "end": 753,
                                                                    "fullWidth": 2,
                                                                    "width": 1,
                                                                    "text": ":",
                                                                    "value": ":",
                                                                    "valueText": ":",
                                                                    "hasTrailingTrivia": true,
                                                                    "trailingTrivia": [
                                                                        {
                                                                            "kind": "WhitespaceTrivia",
                                                                            "text": " "
                                                                        }
                                                                    ]
                                                                },
                                                                "expression": {
                                                                    "kind": "ObjectCreationExpression",
                                                                    "fullStart": 754,
                                                                    "fullEnd": 774,
                                                                    "start": 754,
                                                                    "end": 772,
                                                                    "fullWidth": 20,
                                                                    "width": 18,
                                                                    "newKeyword": {
                                                                        "kind": "NewKeyword",
                                                                        "fullStart": 754,
                                                                        "fullEnd": 758,
                                                                        "start": 754,
                                                                        "end": 757,
                                                                        "fullWidth": 4,
                                                                        "width": 3,
                                                                        "text": "new",
                                                                        "value": "new",
                                                                        "valueText": "new",
                                                                        "hasTrailingTrivia": true,
                                                                        "trailingTrivia": [
                                                                            {
                                                                                "kind": "WhitespaceTrivia",
                                                                                "text": " "
                                                                            }
                                                                        ]
                                                                    },
                                                                    "expression": {
                                                                        "kind": "IdentifierName",
                                                                        "fullStart": 758,
                                                                        "fullEnd": 765,
                                                                        "start": 758,
                                                                        "end": 765,
                                                                        "fullWidth": 7,
                                                                        "width": 7,
                                                                        "text": "Boolean",
                                                                        "value": "Boolean",
                                                                        "valueText": "Boolean"
                                                                    },
                                                                    "argumentList": {
                                                                        "kind": "ArgumentList",
                                                                        "fullStart": 765,
                                                                        "fullEnd": 774,
                                                                        "start": 765,
                                                                        "end": 772,
                                                                        "fullWidth": 9,
                                                                        "width": 7,
                                                                        "openParenToken": {
                                                                            "kind": "OpenParenToken",
                                                                            "fullStart": 765,
                                                                            "fullEnd": 766,
                                                                            "start": 765,
                                                                            "end": 766,
                                                                            "fullWidth": 1,
                                                                            "width": 1,
                                                                            "text": "(",
                                                                            "value": "(",
                                                                            "valueText": "("
                                                                        },
                                                                        "arguments": [
                                                                            {
                                                                                "kind": "FalseKeyword",
                                                                                "fullStart": 766,
                                                                                "fullEnd": 771,
                                                                                "start": 766,
                                                                                "end": 771,
                                                                                "fullWidth": 5,
                                                                                "width": 5,
                                                                                "text": "false",
                                                                                "value": false,
                                                                                "valueText": "false"
                                                                            }
                                                                        ],
                                                                        "closeParenToken": {
                                                                            "kind": "CloseParenToken",
                                                                            "fullStart": 771,
                                                                            "fullEnd": 774,
                                                                            "start": 771,
                                                                            "end": 772,
                                                                            "fullWidth": 3,
                                                                            "width": 1,
                                                                            "text": ")",
                                                                            "value": ")",
                                                                            "valueText": ")",
                                                                            "hasTrailingTrivia": true,
                                                                            "hasTrailingNewLine": true,
                                                                            "trailingTrivia": [
                                                                                {
                                                                                    "kind": "NewLineTrivia",
                                                                                    "text": "\r\n"
                                                                                }
                                                                            ]
                                                                        }
                                                                    }
                                                                }
                                                            }
                                                        ],
                                                        "closeBraceToken": {
                                                            "kind": "CloseBraceToken",
                                                            "fullStart": 774,
                                                            "fullEnd": 789,
                                                            "start": 786,
                                                            "end": 787,
                                                            "fullWidth": 15,
                                                            "width": 1,
                                                            "text": "}",
                                                            "value": "}",
                                                            "valueText": "}",
                                                            "hasLeadingTrivia": true,
                                                            "hasTrailingTrivia": true,
                                                            "hasTrailingNewLine": true,
                                                            "leadingTrivia": [
                                                                {
                                                                    "kind": "WhitespaceTrivia",
                                                                    "text": "            "
                                                                }
                                                            ],
                                                            "trailingTrivia": [
                                                                {
                                                                    "kind": "NewLineTrivia",
                                                                    "text": "\r\n"
                                                                }
                                                            ]
                                                        }
                                                    }
                                                }
                                            ],
                                            "closeBraceToken": {
                                                "kind": "CloseBraceToken",
                                                "fullStart": 789,
                                                "fullEnd": 798,
                                                "start": 797,
                                                "end": 798,
                                                "fullWidth": 9,
                                                "width": 1,
                                                "text": "}",
                                                "value": "}",
                                                "valueText": "}",
                                                "hasLeadingTrivia": true,
                                                "leadingTrivia": [
                                                    {
                                                        "kind": "WhitespaceTrivia",
                                                        "text": "        "
                                                    }
                                                ]
                                            }
                                        }
                                    ],
                                    "closeParenToken": {
                                        "kind": "CloseParenToken",
                                        "fullStart": 798,
                                        "fullEnd": 799,
                                        "start": 798,
                                        "end": 799,
                                        "fullWidth": 1,
                                        "width": 1,
                                        "text": ")",
                                        "value": ")",
                                        "valueText": ")"
                                    }
                                }
                            },
                            "semicolonToken": {
                                "kind": "SemicolonToken",
                                "fullStart": 799,
                                "fullEnd": 802,
                                "start": 799,
                                "end": 800,
                                "fullWidth": 3,
                                "width": 1,
                                "text": ";",
                                "value": ";",
                                "valueText": ";",
                                "hasTrailingTrivia": true,
                                "hasTrailingNewLine": true,
                                "trailingTrivia": [
                                    {
                                        "kind": "NewLineTrivia",
                                        "text": "\r\n"
                                    }
                                ]
                            }
                        },
                        {
                            "kind": "VariableStatement",
                            "fullStart": 802,
                            "fullEnd": 858,
                            "start": 810,
                            "end": 856,
                            "fullWidth": 56,
                            "width": 46,
                            "modifiers": [],
                            "variableDeclaration": {
                                "kind": "VariableDeclaration",
                                "fullStart": 802,
                                "fullEnd": 855,
                                "start": 810,
                                "end": 855,
                                "fullWidth": 53,
                                "width": 45,
                                "varKeyword": {
                                    "kind": "VarKeyword",
                                    "fullStart": 802,
                                    "fullEnd": 814,
                                    "start": 810,
                                    "end": 813,
                                    "fullWidth": 12,
                                    "width": 3,
                                    "text": "var",
                                    "value": "var",
                                    "valueText": "var",
                                    "hasLeadingTrivia": true,
                                    "hasTrailingTrivia": true,
                                    "leadingTrivia": [
                                        {
                                            "kind": "WhitespaceTrivia",
                                            "text": "        "
                                        }
                                    ],
                                    "trailingTrivia": [
                                        {
                                            "kind": "WhitespaceTrivia",
                                            "text": " "
                                        }
                                    ]
                                },
                                "variableDeclarators": [
                                    {
                                        "kind": "VariableDeclarator",
                                        "fullStart": 814,
                                        "fullEnd": 855,
                                        "start": 814,
                                        "end": 855,
                                        "fullWidth": 41,
<<<<<<< HEAD
                                        "width": 41,
                                        "identifier": {
=======
                                        "propertyName": {
>>>>>>> 85e84683
                                            "kind": "IdentifierName",
                                            "fullStart": 814,
                                            "fullEnd": 823,
                                            "start": 814,
                                            "end": 822,
                                            "fullWidth": 9,
                                            "width": 8,
                                            "text": "preCheck",
                                            "value": "preCheck",
                                            "valueText": "preCheck",
                                            "hasTrailingTrivia": true,
                                            "trailingTrivia": [
                                                {
                                                    "kind": "WhitespaceTrivia",
                                                    "text": " "
                                                }
                                            ]
                                        },
                                        "equalsValueClause": {
                                            "kind": "EqualsValueClause",
                                            "fullStart": 823,
                                            "fullEnd": 855,
                                            "start": 823,
                                            "end": 855,
                                            "fullWidth": 32,
                                            "width": 32,
                                            "equalsToken": {
                                                "kind": "EqualsToken",
                                                "fullStart": 823,
                                                "fullEnd": 825,
                                                "start": 823,
                                                "end": 824,
                                                "fullWidth": 2,
                                                "width": 1,
                                                "text": "=",
                                                "value": "=",
                                                "valueText": "=",
                                                "hasTrailingTrivia": true,
                                                "trailingTrivia": [
                                                    {
                                                        "kind": "WhitespaceTrivia",
                                                        "text": " "
                                                    }
                                                ]
                                            },
                                            "value": {
                                                "kind": "InvocationExpression",
                                                "fullStart": 825,
                                                "fullEnd": 855,
                                                "start": 825,
                                                "end": 855,
                                                "fullWidth": 30,
                                                "width": 30,
                                                "expression": {
                                                    "kind": "MemberAccessExpression",
                                                    "fullStart": 825,
                                                    "fullEnd": 843,
                                                    "start": 825,
                                                    "end": 843,
                                                    "fullWidth": 18,
                                                    "width": 18,
                                                    "expression": {
                                                        "kind": "IdentifierName",
                                                        "fullStart": 825,
                                                        "fullEnd": 828,
                                                        "start": 825,
                                                        "end": 828,
                                                        "fullWidth": 3,
                                                        "width": 3,
                                                        "text": "obj",
                                                        "value": "obj",
                                                        "valueText": "obj"
                                                    },
                                                    "dotToken": {
                                                        "kind": "DotToken",
                                                        "fullStart": 828,
                                                        "fullEnd": 829,
                                                        "start": 828,
                                                        "end": 829,
                                                        "fullWidth": 1,
                                                        "width": 1,
                                                        "text": ".",
                                                        "value": ".",
                                                        "valueText": "."
                                                    },
                                                    "name": {
                                                        "kind": "IdentifierName",
                                                        "fullStart": 829,
                                                        "fullEnd": 843,
                                                        "start": 829,
                                                        "end": 843,
                                                        "fullWidth": 14,
                                                        "width": 14,
                                                        "text": "hasOwnProperty",
                                                        "value": "hasOwnProperty",
                                                        "valueText": "hasOwnProperty"
                                                    }
                                                },
                                                "argumentList": {
                                                    "kind": "ArgumentList",
                                                    "fullStart": 843,
                                                    "fullEnd": 855,
                                                    "start": 843,
                                                    "end": 855,
                                                    "fullWidth": 12,
                                                    "width": 12,
                                                    "openParenToken": {
                                                        "kind": "OpenParenToken",
                                                        "fullStart": 843,
                                                        "fullEnd": 844,
                                                        "start": 843,
                                                        "end": 844,
                                                        "fullWidth": 1,
                                                        "width": 1,
                                                        "text": "(",
                                                        "value": "(",
                                                        "valueText": "("
                                                    },
                                                    "arguments": [
                                                        {
                                                            "kind": "StringLiteral",
                                                            "fullStart": 844,
                                                            "fullEnd": 854,
                                                            "start": 844,
                                                            "end": 854,
                                                            "fullWidth": 10,
                                                            "width": 10,
                                                            "text": "\"property\"",
                                                            "value": "property",
                                                            "valueText": "property"
                                                        }
                                                    ],
                                                    "closeParenToken": {
                                                        "kind": "CloseParenToken",
                                                        "fullStart": 854,
                                                        "fullEnd": 855,
                                                        "start": 854,
                                                        "end": 855,
                                                        "fullWidth": 1,
                                                        "width": 1,
                                                        "text": ")",
                                                        "value": ")",
                                                        "valueText": ")"
                                                    }
                                                }
                                            }
                                        }
                                    }
                                ]
                            },
                            "semicolonToken": {
                                "kind": "SemicolonToken",
                                "fullStart": 855,
                                "fullEnd": 858,
                                "start": 855,
                                "end": 856,
                                "fullWidth": 3,
                                "width": 1,
                                "text": ";",
                                "value": ";",
                                "valueText": ";",
                                "hasTrailingTrivia": true,
                                "hasTrailingNewLine": true,
                                "trailingTrivia": [
                                    {
                                        "kind": "NewLineTrivia",
                                        "text": "\r\n"
                                    }
                                ]
                            }
                        },
                        {
                            "kind": "ExpressionStatement",
                            "fullStart": 858,
                            "fullEnd": 888,
                            "start": 866,
                            "end": 886,
                            "fullWidth": 30,
                            "width": 20,
                            "expression": {
                                "kind": "DeleteExpression",
                                "fullStart": 858,
                                "fullEnd": 885,
                                "start": 866,
                                "end": 885,
                                "fullWidth": 27,
                                "width": 19,
                                "deleteKeyword": {
                                    "kind": "DeleteKeyword",
                                    "fullStart": 858,
                                    "fullEnd": 873,
                                    "start": 866,
                                    "end": 872,
                                    "fullWidth": 15,
                                    "width": 6,
                                    "text": "delete",
                                    "value": "delete",
                                    "valueText": "delete",
                                    "hasLeadingTrivia": true,
                                    "hasTrailingTrivia": true,
                                    "leadingTrivia": [
                                        {
                                            "kind": "WhitespaceTrivia",
                                            "text": "        "
                                        }
                                    ],
                                    "trailingTrivia": [
                                        {
                                            "kind": "WhitespaceTrivia",
                                            "text": " "
                                        }
                                    ]
                                },
                                "expression": {
                                    "kind": "MemberAccessExpression",
                                    "fullStart": 873,
                                    "fullEnd": 885,
                                    "start": 873,
                                    "end": 885,
                                    "fullWidth": 12,
                                    "width": 12,
                                    "expression": {
                                        "kind": "IdentifierName",
                                        "fullStart": 873,
                                        "fullEnd": 876,
                                        "start": 873,
                                        "end": 876,
                                        "fullWidth": 3,
                                        "width": 3,
                                        "text": "obj",
                                        "value": "obj",
                                        "valueText": "obj"
                                    },
                                    "dotToken": {
                                        "kind": "DotToken",
                                        "fullStart": 876,
                                        "fullEnd": 877,
                                        "start": 876,
                                        "end": 877,
                                        "fullWidth": 1,
                                        "width": 1,
                                        "text": ".",
                                        "value": ".",
                                        "valueText": "."
                                    },
                                    "name": {
                                        "kind": "IdentifierName",
                                        "fullStart": 877,
                                        "fullEnd": 885,
                                        "start": 877,
                                        "end": 885,
                                        "fullWidth": 8,
                                        "width": 8,
                                        "text": "property",
                                        "value": "property",
                                        "valueText": "property"
                                    }
                                }
                            },
                            "semicolonToken": {
                                "kind": "SemicolonToken",
                                "fullStart": 885,
                                "fullEnd": 888,
                                "start": 885,
                                "end": 886,
                                "fullWidth": 3,
                                "width": 1,
                                "text": ";",
                                "value": ";",
                                "valueText": ";",
                                "hasTrailingTrivia": true,
                                "hasTrailingNewLine": true,
                                "trailingTrivia": [
                                    {
                                        "kind": "NewLineTrivia",
                                        "text": "\r\n"
                                    }
                                ]
                            }
                        },
                        {
                            "kind": "ReturnStatement",
                            "fullStart": 888,
                            "fullEnd": 951,
                            "start": 898,
                            "end": 949,
                            "fullWidth": 63,
                            "width": 51,
                            "returnKeyword": {
                                "kind": "ReturnKeyword",
                                "fullStart": 888,
                                "fullEnd": 905,
                                "start": 898,
                                "end": 904,
                                "fullWidth": 17,
                                "width": 6,
                                "text": "return",
                                "value": "return",
                                "valueText": "return",
                                "hasLeadingTrivia": true,
                                "hasLeadingNewLine": true,
                                "hasTrailingTrivia": true,
                                "leadingTrivia": [
                                    {
                                        "kind": "NewLineTrivia",
                                        "text": "\r\n"
                                    },
                                    {
                                        "kind": "WhitespaceTrivia",
                                        "text": "        "
                                    }
                                ],
                                "trailingTrivia": [
                                    {
                                        "kind": "WhitespaceTrivia",
                                        "text": " "
                                    }
                                ]
                            },
                            "expression": {
                                "kind": "LogicalAndExpression",
                                "fullStart": 905,
                                "fullEnd": 948,
                                "start": 905,
                                "end": 948,
                                "fullWidth": 43,
                                "width": 43,
                                "left": {
                                    "kind": "IdentifierName",
                                    "fullStart": 905,
                                    "fullEnd": 914,
                                    "start": 905,
                                    "end": 913,
                                    "fullWidth": 9,
                                    "width": 8,
                                    "text": "preCheck",
                                    "value": "preCheck",
                                    "valueText": "preCheck",
                                    "hasTrailingTrivia": true,
                                    "trailingTrivia": [
                                        {
                                            "kind": "WhitespaceTrivia",
                                            "text": " "
                                        }
                                    ]
                                },
                                "operatorToken": {
                                    "kind": "AmpersandAmpersandToken",
                                    "fullStart": 914,
                                    "fullEnd": 917,
                                    "start": 914,
                                    "end": 916,
                                    "fullWidth": 3,
                                    "width": 2,
                                    "text": "&&",
                                    "value": "&&",
                                    "valueText": "&&",
                                    "hasTrailingTrivia": true,
                                    "trailingTrivia": [
                                        {
                                            "kind": "WhitespaceTrivia",
                                            "text": " "
                                        }
                                    ]
                                },
                                "right": {
                                    "kind": "LogicalNotExpression",
                                    "fullStart": 917,
                                    "fullEnd": 948,
                                    "start": 917,
                                    "end": 948,
                                    "fullWidth": 31,
                                    "width": 31,
                                    "operatorToken": {
                                        "kind": "ExclamationToken",
                                        "fullStart": 917,
                                        "fullEnd": 918,
                                        "start": 917,
                                        "end": 918,
                                        "fullWidth": 1,
                                        "width": 1,
                                        "text": "!",
                                        "value": "!",
                                        "valueText": "!"
                                    },
                                    "operand": {
                                        "kind": "InvocationExpression",
                                        "fullStart": 918,
                                        "fullEnd": 948,
                                        "start": 918,
                                        "end": 948,
                                        "fullWidth": 30,
                                        "width": 30,
                                        "expression": {
                                            "kind": "MemberAccessExpression",
                                            "fullStart": 918,
                                            "fullEnd": 936,
                                            "start": 918,
                                            "end": 936,
                                            "fullWidth": 18,
                                            "width": 18,
                                            "expression": {
                                                "kind": "IdentifierName",
                                                "fullStart": 918,
                                                "fullEnd": 921,
                                                "start": 918,
                                                "end": 921,
                                                "fullWidth": 3,
                                                "width": 3,
                                                "text": "obj",
                                                "value": "obj",
                                                "valueText": "obj"
                                            },
                                            "dotToken": {
                                                "kind": "DotToken",
                                                "fullStart": 921,
                                                "fullEnd": 922,
                                                "start": 921,
                                                "end": 922,
                                                "fullWidth": 1,
                                                "width": 1,
                                                "text": ".",
                                                "value": ".",
                                                "valueText": "."
                                            },
                                            "name": {
                                                "kind": "IdentifierName",
                                                "fullStart": 922,
                                                "fullEnd": 936,
                                                "start": 922,
                                                "end": 936,
                                                "fullWidth": 14,
                                                "width": 14,
                                                "text": "hasOwnProperty",
                                                "value": "hasOwnProperty",
                                                "valueText": "hasOwnProperty"
                                            }
                                        },
                                        "argumentList": {
                                            "kind": "ArgumentList",
                                            "fullStart": 936,
                                            "fullEnd": 948,
                                            "start": 936,
                                            "end": 948,
                                            "fullWidth": 12,
                                            "width": 12,
                                            "openParenToken": {
                                                "kind": "OpenParenToken",
                                                "fullStart": 936,
                                                "fullEnd": 937,
                                                "start": 936,
                                                "end": 937,
                                                "fullWidth": 1,
                                                "width": 1,
                                                "text": "(",
                                                "value": "(",
                                                "valueText": "("
                                            },
                                            "arguments": [
                                                {
                                                    "kind": "StringLiteral",
                                                    "fullStart": 937,
                                                    "fullEnd": 947,
                                                    "start": 937,
                                                    "end": 947,
                                                    "fullWidth": 10,
                                                    "width": 10,
                                                    "text": "\"property\"",
                                                    "value": "property",
                                                    "valueText": "property"
                                                }
                                            ],
                                            "closeParenToken": {
                                                "kind": "CloseParenToken",
                                                "fullStart": 947,
                                                "fullEnd": 948,
                                                "start": 947,
                                                "end": 948,
                                                "fullWidth": 1,
                                                "width": 1,
                                                "text": ")",
                                                "value": ")",
                                                "valueText": ")"
                                            }
                                        }
                                    }
                                }
                            },
                            "semicolonToken": {
                                "kind": "SemicolonToken",
                                "fullStart": 948,
                                "fullEnd": 951,
                                "start": 948,
                                "end": 949,
                                "fullWidth": 3,
                                "width": 1,
                                "text": ";",
                                "value": ";",
                                "valueText": ";",
                                "hasTrailingTrivia": true,
                                "hasTrailingNewLine": true,
                                "trailingTrivia": [
                                    {
                                        "kind": "NewLineTrivia",
                                        "text": "\r\n"
                                    }
                                ]
                            }
                        }
                    ],
                    "closeBraceToken": {
                        "kind": "CloseBraceToken",
                        "fullStart": 951,
                        "fullEnd": 958,
                        "start": 955,
                        "end": 956,
                        "fullWidth": 7,
                        "width": 1,
                        "text": "}",
                        "value": "}",
                        "valueText": "}",
                        "hasLeadingTrivia": true,
                        "hasTrailingTrivia": true,
                        "hasTrailingNewLine": true,
                        "leadingTrivia": [
                            {
                                "kind": "WhitespaceTrivia",
                                "text": "    "
                            }
                        ],
                        "trailingTrivia": [
                            {
                                "kind": "NewLineTrivia",
                                "text": "\r\n"
                            }
                        ]
                    }
                }
            },
            {
                "kind": "ExpressionStatement",
                "fullStart": 958,
                "fullEnd": 982,
                "start": 958,
                "end": 980,
                "fullWidth": 24,
                "width": 22,
                "expression": {
                    "kind": "InvocationExpression",
                    "fullStart": 958,
                    "fullEnd": 979,
                    "start": 958,
                    "end": 979,
                    "fullWidth": 21,
                    "width": 21,
                    "expression": {
                        "kind": "IdentifierName",
                        "fullStart": 958,
                        "fullEnd": 969,
                        "start": 958,
                        "end": 969,
                        "fullWidth": 11,
                        "width": 11,
                        "text": "runTestCase",
                        "value": "runTestCase",
                        "valueText": "runTestCase"
                    },
                    "argumentList": {
                        "kind": "ArgumentList",
                        "fullStart": 969,
                        "fullEnd": 979,
                        "start": 969,
                        "end": 979,
                        "fullWidth": 10,
                        "width": 10,
                        "openParenToken": {
                            "kind": "OpenParenToken",
                            "fullStart": 969,
                            "fullEnd": 970,
                            "start": 969,
                            "end": 970,
                            "fullWidth": 1,
                            "width": 1,
                            "text": "(",
                            "value": "(",
                            "valueText": "("
                        },
                        "arguments": [
                            {
                                "kind": "IdentifierName",
                                "fullStart": 970,
                                "fullEnd": 978,
                                "start": 970,
                                "end": 978,
                                "fullWidth": 8,
                                "width": 8,
                                "text": "testcase",
                                "value": "testcase",
                                "valueText": "testcase"
                            }
                        ],
                        "closeParenToken": {
                            "kind": "CloseParenToken",
                            "fullStart": 978,
                            "fullEnd": 979,
                            "start": 978,
                            "end": 979,
                            "fullWidth": 1,
                            "width": 1,
                            "text": ")",
                            "value": ")",
                            "valueText": ")"
                        }
                    }
                },
                "semicolonToken": {
                    "kind": "SemicolonToken",
                    "fullStart": 979,
                    "fullEnd": 982,
                    "start": 979,
                    "end": 980,
                    "fullWidth": 3,
                    "width": 1,
                    "text": ";",
                    "value": ";",
                    "valueText": ";",
                    "hasTrailingTrivia": true,
                    "hasTrailingNewLine": true,
                    "trailingTrivia": [
                        {
                            "kind": "NewLineTrivia",
                            "text": "\r\n"
                        }
                    ]
                }
            }
        ],
        "endOfFileToken": {
            "kind": "EndOfFileToken",
            "fullStart": 982,
            "fullEnd": 982,
            "start": 982,
            "end": 982,
            "fullWidth": 0,
            "width": 0,
            "text": ""
        }
    },
    "lineMap": {
        "lineStarts": [
            0,
            67,
            152,
            232,
            308,
            380,
            385,
            441,
            602,
            607,
            609,
            611,
            634,
            657,
            659,
            699,
            724,
            774,
            789,
            802,
            858,
            888,
            890,
            951,
            958,
            982
        ],
        "length": 982
    }
}<|MERGE_RESOLUTION|>--- conflicted
+++ resolved
@@ -245,12 +245,8 @@
                                         "start": 646,
                                         "end": 654,
                                         "fullWidth": 8,
-<<<<<<< HEAD
                                         "width": 8,
-                                        "identifier": {
-=======
                                         "propertyName": {
->>>>>>> 85e84683
                                             "kind": "IdentifierName",
                                             "fullStart": 646,
                                             "fullEnd": 650,
@@ -864,12 +860,8 @@
                                         "start": 814,
                                         "end": 855,
                                         "fullWidth": 41,
-<<<<<<< HEAD
                                         "width": 41,
-                                        "identifier": {
-=======
                                         "propertyName": {
->>>>>>> 85e84683
                                             "kind": "IdentifierName",
                                             "fullStart": 814,
                                             "fullEnd": 823,
