--- conflicted
+++ resolved
@@ -252,12 +252,8 @@
                                         "start": 655,
                                         "end": 663,
                                         "fullWidth": 8,
-<<<<<<< HEAD
                                         "width": 8,
-                                        "identifier": {
-=======
                                         "propertyName": {
->>>>>>> 85e84683
                                             "kind": "IdentifierName",
                                             "fullStart": 655,
                                             "fullEnd": 659,
@@ -413,12 +409,8 @@
                                         "start": 678,
                                         "end": 688,
                                         "fullWidth": 10,
-<<<<<<< HEAD
                                         "width": 10,
-                                        "identifier": {
-=======
                                         "propertyName": {
->>>>>>> 85e84683
                                             "kind": "IdentifierName",
                                             "fullStart": 678,
                                             "fullEnd": 684,
@@ -1071,12 +1063,8 @@
                                         "start": 851,
                                         "end": 872,
                                         "fullWidth": 21,
-<<<<<<< HEAD
                                         "width": 21,
-                                        "identifier": {
-=======
                                         "propertyName": {
->>>>>>> 85e84683
                                             "kind": "IdentifierName",
                                             "fullStart": 851,
                                             "fullEnd": 855,
@@ -1445,12 +1433,8 @@
                                         "start": 919,
                                         "end": 938,
                                         "fullWidth": 19,
-<<<<<<< HEAD
                                         "width": 19,
-                                        "identifier": {
-=======
                                         "propertyName": {
->>>>>>> 85e84683
                                             "kind": "IdentifierName",
                                             "fullStart": 919,
                                             "fullEnd": 927,
@@ -2421,12 +2405,8 @@
                                         "start": 1186,
                                         "end": 1222,
                                         "fullWidth": 36,
-<<<<<<< HEAD
                                         "width": 36,
-                                        "identifier": {
-=======
                                         "propertyName": {
->>>>>>> 85e84683
                                             "kind": "IdentifierName",
                                             "fullStart": 1186,
                                             "fullEnd": 1194,
@@ -2758,12 +2738,8 @@
                                         "start": 1263,
                                         "end": 1299,
                                         "fullWidth": 36,
-<<<<<<< HEAD
                                         "width": 36,
-                                        "identifier": {
-=======
                                         "propertyName": {
->>>>>>> 85e84683
                                             "kind": "IdentifierName",
                                             "fullStart": 1263,
                                             "fullEnd": 1271,
