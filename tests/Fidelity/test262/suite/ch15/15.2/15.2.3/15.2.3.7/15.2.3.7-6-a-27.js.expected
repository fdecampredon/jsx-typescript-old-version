{
    "isDeclaration": false,
    "languageVersion": "EcmaScript5",
    "parseOptions": {
        "allowAutomaticSemicolonInsertion": true
    },
    "sourceUnit": {
        "kind": "SourceUnit",
        "fullStart": 0,
        "fullEnd": 1211,
        "start": 622,
        "end": 1211,
        "fullWidth": 1211,
        "width": 589,
        "isIncrementallyUnusable": true,
        "moduleElements": [
            {
                "kind": "FunctionDeclaration",
                "fullStart": 0,
                "fullEnd": 1187,
                "start": 622,
                "end": 1185,
                "fullWidth": 1187,
                "width": 563,
                "modifiers": [],
                "functionKeyword": {
                    "kind": "FunctionKeyword",
                    "fullStart": 0,
                    "fullEnd": 631,
                    "start": 622,
                    "end": 630,
                    "fullWidth": 631,
                    "width": 8,
                    "text": "function",
                    "value": "function",
                    "valueText": "function",
                    "hasLeadingTrivia": true,
                    "hasLeadingComment": true,
                    "hasLeadingNewLine": true,
                    "hasTrailingTrivia": true,
                    "leadingTrivia": [
                        {
                            "kind": "SingleLineCommentTrivia",
                            "text": "/// Copyright (c) 2012 Ecma International.  All rights reserved. "
                        },
                        {
                            "kind": "NewLineTrivia",
                            "text": "\r\n"
                        },
                        {
                            "kind": "SingleLineCommentTrivia",
                            "text": "/// Ecma International makes this code available under the terms and conditions set"
                        },
                        {
                            "kind": "NewLineTrivia",
                            "text": "\r\n"
                        },
                        {
                            "kind": "SingleLineCommentTrivia",
                            "text": "/// forth on http://hg.ecmascript.org/tests/test262/raw-file/tip/LICENSE (the "
                        },
                        {
                            "kind": "NewLineTrivia",
                            "text": "\r\n"
                        },
                        {
                            "kind": "SingleLineCommentTrivia",
                            "text": "/// \"Use Terms\").   Any redistribution of this code must retain the above "
                        },
                        {
                            "kind": "NewLineTrivia",
                            "text": "\r\n"
                        },
                        {
                            "kind": "SingleLineCommentTrivia",
                            "text": "/// copyright and this notice and otherwise comply with the Use Terms."
                        },
                        {
                            "kind": "NewLineTrivia",
                            "text": "\r\n"
                        },
                        {
                            "kind": "MultiLineCommentTrivia",
                            "text": "/**\r\n * @path ch15/15.2/15.2.3/15.2.3.7/15.2.3.7-6-a-27.js\r\n * @description Object.defineProperties - 'P' doesn't exist in 'O', test [[Value]] of 'P' is set as undefined value if absent in data descriptor 'desc' (8.12.9 step 4.a.i)\r\n */"
                        },
                        {
                            "kind": "NewLineTrivia",
                            "text": "\r\n"
                        },
                        {
                            "kind": "NewLineTrivia",
                            "text": "\r\n"
                        },
                        {
                            "kind": "NewLineTrivia",
                            "text": "\r\n"
                        }
                    ],
                    "trailingTrivia": [
                        {
                            "kind": "WhitespaceTrivia",
                            "text": " "
                        }
                    ]
                },
                "identifier": {
                    "kind": "IdentifierName",
                    "fullStart": 631,
                    "fullEnd": 639,
                    "start": 631,
                    "end": 639,
                    "fullWidth": 8,
                    "width": 8,
                    "text": "testcase",
                    "value": "testcase",
                    "valueText": "testcase"
                },
                "callSignature": {
                    "kind": "CallSignature",
                    "fullStart": 639,
                    "fullEnd": 642,
                    "start": 639,
                    "end": 641,
                    "fullWidth": 3,
                    "width": 2,
                    "parameterList": {
                        "kind": "ParameterList",
                        "fullStart": 639,
                        "fullEnd": 642,
                        "start": 639,
                        "end": 641,
                        "fullWidth": 3,
                        "width": 2,
                        "openParenToken": {
                            "kind": "OpenParenToken",
                            "fullStart": 639,
                            "fullEnd": 640,
                            "start": 639,
                            "end": 640,
                            "fullWidth": 1,
                            "width": 1,
                            "text": "(",
                            "value": "(",
                            "valueText": "("
                        },
                        "parameters": [],
                        "closeParenToken": {
                            "kind": "CloseParenToken",
                            "fullStart": 640,
                            "fullEnd": 642,
                            "start": 640,
                            "end": 641,
                            "fullWidth": 2,
                            "width": 1,
                            "text": ")",
                            "value": ")",
                            "valueText": ")",
                            "hasTrailingTrivia": true,
                            "trailingTrivia": [
                                {
                                    "kind": "WhitespaceTrivia",
                                    "text": " "
                                }
                            ]
                        }
                    }
                },
                "block": {
                    "kind": "Block",
                    "fullStart": 642,
                    "fullEnd": 1187,
                    "start": 642,
                    "end": 1185,
                    "fullWidth": 545,
                    "width": 543,
                    "openBraceToken": {
                        "kind": "OpenBraceToken",
                        "fullStart": 642,
                        "fullEnd": 645,
                        "start": 642,
                        "end": 643,
                        "fullWidth": 3,
                        "width": 1,
                        "text": "{",
                        "value": "{",
                        "valueText": "{",
                        "hasTrailingTrivia": true,
                        "hasTrailingNewLine": true,
                        "trailingTrivia": [
                            {
                                "kind": "NewLineTrivia",
                                "text": "\r\n"
                            }
                        ]
                    },
                    "statements": [
                        {
                            "kind": "VariableStatement",
                            "fullStart": 645,
                            "fullEnd": 668,
                            "start": 653,
                            "end": 666,
                            "fullWidth": 23,
                            "width": 13,
                            "modifiers": [],
                            "variableDeclaration": {
                                "kind": "VariableDeclaration",
                                "fullStart": 645,
                                "fullEnd": 665,
                                "start": 653,
                                "end": 665,
                                "fullWidth": 20,
                                "width": 12,
                                "varKeyword": {
                                    "kind": "VarKeyword",
                                    "fullStart": 645,
                                    "fullEnd": 657,
                                    "start": 653,
                                    "end": 656,
                                    "fullWidth": 12,
                                    "width": 3,
                                    "text": "var",
                                    "value": "var",
                                    "valueText": "var",
                                    "hasLeadingTrivia": true,
                                    "hasTrailingTrivia": true,
                                    "leadingTrivia": [
                                        {
                                            "kind": "WhitespaceTrivia",
                                            "text": "        "
                                        }
                                    ],
                                    "trailingTrivia": [
                                        {
                                            "kind": "WhitespaceTrivia",
                                            "text": " "
                                        }
                                    ]
                                },
                                "variableDeclarators": [
                                    {
                                        "kind": "VariableDeclarator",
                                        "fullStart": 657,
                                        "fullEnd": 665,
                                        "start": 657,
                                        "end": 665,
                                        "fullWidth": 8,
<<<<<<< HEAD
                                        "width": 8,
                                        "identifier": {
=======
                                        "propertyName": {
>>>>>>> 85e84683
                                            "kind": "IdentifierName",
                                            "fullStart": 657,
                                            "fullEnd": 661,
                                            "start": 657,
                                            "end": 660,
                                            "fullWidth": 4,
                                            "width": 3,
                                            "text": "obj",
                                            "value": "obj",
                                            "valueText": "obj",
                                            "hasTrailingTrivia": true,
                                            "trailingTrivia": [
                                                {
                                                    "kind": "WhitespaceTrivia",
                                                    "text": " "
                                                }
                                            ]
                                        },
                                        "equalsValueClause": {
                                            "kind": "EqualsValueClause",
                                            "fullStart": 661,
                                            "fullEnd": 665,
                                            "start": 661,
                                            "end": 665,
                                            "fullWidth": 4,
                                            "width": 4,
                                            "equalsToken": {
                                                "kind": "EqualsToken",
                                                "fullStart": 661,
                                                "fullEnd": 663,
                                                "start": 661,
                                                "end": 662,
                                                "fullWidth": 2,
                                                "width": 1,
                                                "text": "=",
                                                "value": "=",
                                                "valueText": "=",
                                                "hasTrailingTrivia": true,
                                                "trailingTrivia": [
                                                    {
                                                        "kind": "WhitespaceTrivia",
                                                        "text": " "
                                                    }
                                                ]
                                            },
                                            "value": {
                                                "kind": "ObjectLiteralExpression",
                                                "fullStart": 663,
                                                "fullEnd": 665,
                                                "start": 663,
                                                "end": 665,
                                                "fullWidth": 2,
                                                "width": 2,
                                                "openBraceToken": {
                                                    "kind": "OpenBraceToken",
                                                    "fullStart": 663,
                                                    "fullEnd": 664,
                                                    "start": 663,
                                                    "end": 664,
                                                    "fullWidth": 1,
                                                    "width": 1,
                                                    "text": "{",
                                                    "value": "{",
                                                    "valueText": "{"
                                                },
                                                "propertyAssignments": [],
                                                "closeBraceToken": {
                                                    "kind": "CloseBraceToken",
                                                    "fullStart": 664,
                                                    "fullEnd": 665,
                                                    "start": 664,
                                                    "end": 665,
                                                    "fullWidth": 1,
                                                    "width": 1,
                                                    "text": "}",
                                                    "value": "}",
                                                    "valueText": "}"
                                                }
                                            }
                                        }
                                    }
                                ]
                            },
                            "semicolonToken": {
                                "kind": "SemicolonToken",
                                "fullStart": 665,
                                "fullEnd": 668,
                                "start": 665,
                                "end": 666,
                                "fullWidth": 3,
                                "width": 1,
                                "text": ";",
                                "value": ";",
                                "valueText": ";",
                                "hasTrailingTrivia": true,
                                "hasTrailingNewLine": true,
                                "trailingTrivia": [
                                    {
                                        "kind": "NewLineTrivia",
                                        "text": "\r\n"
                                    }
                                ]
                            }
                        },
                        {
                            "kind": "ExpressionStatement",
                            "fullStart": 668,
                            "fullEnd": 791,
                            "start": 678,
                            "end": 789,
                            "fullWidth": 123,
                            "width": 111,
                            "expression": {
                                "kind": "InvocationExpression",
                                "fullStart": 668,
                                "fullEnd": 788,
                                "start": 678,
                                "end": 788,
                                "fullWidth": 120,
                                "width": 110,
                                "expression": {
                                    "kind": "MemberAccessExpression",
                                    "fullStart": 668,
                                    "fullEnd": 701,
                                    "start": 678,
                                    "end": 701,
                                    "fullWidth": 33,
                                    "width": 23,
                                    "expression": {
                                        "kind": "IdentifierName",
                                        "fullStart": 668,
                                        "fullEnd": 684,
                                        "start": 678,
                                        "end": 684,
                                        "fullWidth": 16,
                                        "width": 6,
                                        "text": "Object",
                                        "value": "Object",
                                        "valueText": "Object",
                                        "hasLeadingTrivia": true,
                                        "hasLeadingNewLine": true,
                                        "leadingTrivia": [
                                            {
                                                "kind": "NewLineTrivia",
                                                "text": "\r\n"
                                            },
                                            {
                                                "kind": "WhitespaceTrivia",
                                                "text": "        "
                                            }
                                        ]
                                    },
                                    "dotToken": {
                                        "kind": "DotToken",
                                        "fullStart": 684,
                                        "fullEnd": 685,
                                        "start": 684,
                                        "end": 685,
                                        "fullWidth": 1,
                                        "width": 1,
                                        "text": ".",
                                        "value": ".",
                                        "valueText": "."
                                    },
                                    "name": {
                                        "kind": "IdentifierName",
                                        "fullStart": 685,
                                        "fullEnd": 701,
                                        "start": 685,
                                        "end": 701,
                                        "fullWidth": 16,
                                        "width": 16,
                                        "text": "defineProperties",
                                        "value": "defineProperties",
                                        "valueText": "defineProperties"
                                    }
                                },
                                "argumentList": {
                                    "kind": "ArgumentList",
                                    "fullStart": 701,
                                    "fullEnd": 788,
                                    "start": 701,
                                    "end": 788,
                                    "fullWidth": 87,
                                    "width": 87,
                                    "openParenToken": {
                                        "kind": "OpenParenToken",
                                        "fullStart": 701,
                                        "fullEnd": 702,
                                        "start": 701,
                                        "end": 702,
                                        "fullWidth": 1,
                                        "width": 1,
                                        "text": "(",
                                        "value": "(",
                                        "valueText": "("
                                    },
                                    "arguments": [
                                        {
                                            "kind": "IdentifierName",
                                            "fullStart": 702,
                                            "fullEnd": 705,
                                            "start": 702,
                                            "end": 705,
                                            "fullWidth": 3,
                                            "width": 3,
                                            "text": "obj",
                                            "value": "obj",
                                            "valueText": "obj"
                                        },
                                        {
                                            "kind": "CommaToken",
                                            "fullStart": 705,
                                            "fullEnd": 707,
                                            "start": 705,
                                            "end": 706,
                                            "fullWidth": 2,
                                            "width": 1,
                                            "text": ",",
                                            "value": ",",
                                            "valueText": ",",
                                            "hasTrailingTrivia": true,
                                            "trailingTrivia": [
                                                {
                                                    "kind": "WhitespaceTrivia",
                                                    "text": " "
                                                }
                                            ]
                                        },
                                        {
                                            "kind": "ObjectLiteralExpression",
                                            "fullStart": 707,
                                            "fullEnd": 787,
                                            "start": 707,
                                            "end": 787,
                                            "fullWidth": 80,
                                            "width": 80,
                                            "openBraceToken": {
                                                "kind": "OpenBraceToken",
                                                "fullStart": 707,
                                                "fullEnd": 710,
                                                "start": 707,
                                                "end": 708,
                                                "fullWidth": 3,
                                                "width": 1,
                                                "text": "{",
                                                "value": "{",
                                                "valueText": "{",
                                                "hasTrailingTrivia": true,
                                                "hasTrailingNewLine": true,
                                                "trailingTrivia": [
                                                    {
                                                        "kind": "NewLineTrivia",
                                                        "text": "\r\n"
                                                    }
                                                ]
                                            },
                                            "propertyAssignments": [
                                                {
                                                    "kind": "SimplePropertyAssignment",
                                                    "fullStart": 710,
                                                    "fullEnd": 778,
                                                    "start": 722,
                                                    "end": 776,
                                                    "fullWidth": 68,
                                                    "width": 54,
                                                    "propertyName": {
                                                        "kind": "IdentifierName",
                                                        "fullStart": 710,
                                                        "fullEnd": 726,
                                                        "start": 722,
                                                        "end": 726,
                                                        "fullWidth": 16,
                                                        "width": 4,
                                                        "text": "prop",
                                                        "value": "prop",
                                                        "valueText": "prop",
                                                        "hasLeadingTrivia": true,
                                                        "leadingTrivia": [
                                                            {
                                                                "kind": "WhitespaceTrivia",
                                                                "text": "            "
                                                            }
                                                        ]
                                                    },
                                                    "colonToken": {
                                                        "kind": "ColonToken",
                                                        "fullStart": 726,
                                                        "fullEnd": 728,
                                                        "start": 726,
                                                        "end": 727,
                                                        "fullWidth": 2,
                                                        "width": 1,
                                                        "text": ":",
                                                        "value": ":",
                                                        "valueText": ":",
                                                        "hasTrailingTrivia": true,
                                                        "trailingTrivia": [
                                                            {
                                                                "kind": "WhitespaceTrivia",
                                                                "text": " "
                                                            }
                                                        ]
                                                    },
                                                    "expression": {
                                                        "kind": "ObjectLiteralExpression",
                                                        "fullStart": 728,
                                                        "fullEnd": 778,
                                                        "start": 728,
                                                        "end": 776,
                                                        "fullWidth": 50,
                                                        "width": 48,
                                                        "openBraceToken": {
                                                            "kind": "OpenBraceToken",
                                                            "fullStart": 728,
                                                            "fullEnd": 731,
                                                            "start": 728,
                                                            "end": 729,
                                                            "fullWidth": 3,
                                                            "width": 1,
                                                            "text": "{",
                                                            "value": "{",
                                                            "valueText": "{",
                                                            "hasTrailingTrivia": true,
                                                            "hasTrailingNewLine": true,
                                                            "trailingTrivia": [
                                                                {
                                                                    "kind": "NewLineTrivia",
                                                                    "text": "\r\n"
                                                                }
                                                            ]
                                                        },
                                                        "propertyAssignments": [
                                                            {
                                                                "kind": "SimplePropertyAssignment",
                                                                "fullStart": 731,
                                                                "fullEnd": 763,
                                                                "start": 747,
                                                                "end": 761,
                                                                "fullWidth": 32,
                                                                "width": 14,
                                                                "propertyName": {
                                                                    "kind": "IdentifierName",
                                                                    "fullStart": 731,
                                                                    "fullEnd": 755,
                                                                    "start": 747,
                                                                    "end": 755,
                                                                    "fullWidth": 24,
                                                                    "width": 8,
                                                                    "text": "writable",
                                                                    "value": "writable",
                                                                    "valueText": "writable",
                                                                    "hasLeadingTrivia": true,
                                                                    "leadingTrivia": [
                                                                        {
                                                                            "kind": "WhitespaceTrivia",
                                                                            "text": "                "
                                                                        }
                                                                    ]
                                                                },
                                                                "colonToken": {
                                                                    "kind": "ColonToken",
                                                                    "fullStart": 755,
                                                                    "fullEnd": 757,
                                                                    "start": 755,
                                                                    "end": 756,
                                                                    "fullWidth": 2,
                                                                    "width": 1,
                                                                    "text": ":",
                                                                    "value": ":",
                                                                    "valueText": ":",
                                                                    "hasTrailingTrivia": true,
                                                                    "trailingTrivia": [
                                                                        {
                                                                            "kind": "WhitespaceTrivia",
                                                                            "text": " "
                                                                        }
                                                                    ]
                                                                },
                                                                "expression": {
                                                                    "kind": "TrueKeyword",
                                                                    "fullStart": 757,
                                                                    "fullEnd": 763,
                                                                    "start": 757,
                                                                    "end": 761,
                                                                    "fullWidth": 6,
                                                                    "width": 4,
                                                                    "text": "true",
                                                                    "value": true,
                                                                    "valueText": "true",
                                                                    "hasTrailingTrivia": true,
                                                                    "hasTrailingNewLine": true,
                                                                    "trailingTrivia": [
                                                                        {
                                                                            "kind": "NewLineTrivia",
                                                                            "text": "\r\n"
                                                                        }
                                                                    ]
                                                                }
                                                            }
                                                        ],
                                                        "closeBraceToken": {
                                                            "kind": "CloseBraceToken",
                                                            "fullStart": 763,
                                                            "fullEnd": 778,
                                                            "start": 775,
                                                            "end": 776,
                                                            "fullWidth": 15,
                                                            "width": 1,
                                                            "text": "}",
                                                            "value": "}",
                                                            "valueText": "}",
                                                            "hasLeadingTrivia": true,
                                                            "hasTrailingTrivia": true,
                                                            "hasTrailingNewLine": true,
                                                            "leadingTrivia": [
                                                                {
                                                                    "kind": "WhitespaceTrivia",
                                                                    "text": "            "
                                                                }
                                                            ],
                                                            "trailingTrivia": [
                                                                {
                                                                    "kind": "NewLineTrivia",
                                                                    "text": "\r\n"
                                                                }
                                                            ]
                                                        }
                                                    }
                                                }
                                            ],
                                            "closeBraceToken": {
                                                "kind": "CloseBraceToken",
                                                "fullStart": 778,
                                                "fullEnd": 787,
                                                "start": 786,
                                                "end": 787,
                                                "fullWidth": 9,
                                                "width": 1,
                                                "text": "}",
                                                "value": "}",
                                                "valueText": "}",
                                                "hasLeadingTrivia": true,
                                                "leadingTrivia": [
                                                    {
                                                        "kind": "WhitespaceTrivia",
                                                        "text": "        "
                                                    }
                                                ]
                                            }
                                        }
                                    ],
                                    "closeParenToken": {
                                        "kind": "CloseParenToken",
                                        "fullStart": 787,
                                        "fullEnd": 788,
                                        "start": 787,
                                        "end": 788,
                                        "fullWidth": 1,
                                        "width": 1,
                                        "text": ")",
                                        "value": ")",
                                        "valueText": ")"
                                    }
                                }
                            },
                            "semicolonToken": {
                                "kind": "SemicolonToken",
                                "fullStart": 788,
                                "fullEnd": 791,
                                "start": 788,
                                "end": 789,
                                "fullWidth": 3,
                                "width": 1,
                                "text": ";",
                                "value": ";",
                                "valueText": ";",
                                "hasTrailingTrivia": true,
                                "hasTrailingNewLine": true,
                                "trailingTrivia": [
                                    {
                                        "kind": "NewLineTrivia",
                                        "text": "\r\n"
                                    }
                                ]
                            }
                        },
                        {
                            "kind": "VariableStatement",
                            "fullStart": 791,
                            "fullEnd": 859,
                            "start": 801,
                            "end": 857,
                            "fullWidth": 68,
                            "width": 56,
                            "modifiers": [],
                            "variableDeclaration": {
                                "kind": "VariableDeclaration",
                                "fullStart": 791,
                                "fullEnd": 856,
                                "start": 801,
                                "end": 856,
                                "fullWidth": 65,
                                "width": 55,
                                "varKeyword": {
                                    "kind": "VarKeyword",
                                    "fullStart": 791,
                                    "fullEnd": 805,
                                    "start": 801,
                                    "end": 804,
                                    "fullWidth": 14,
                                    "width": 3,
                                    "text": "var",
                                    "value": "var",
                                    "valueText": "var",
                                    "hasLeadingTrivia": true,
                                    "hasLeadingNewLine": true,
                                    "hasTrailingTrivia": true,
                                    "leadingTrivia": [
                                        {
                                            "kind": "NewLineTrivia",
                                            "text": "\r\n"
                                        },
                                        {
                                            "kind": "WhitespaceTrivia",
                                            "text": "        "
                                        }
                                    ],
                                    "trailingTrivia": [
                                        {
                                            "kind": "WhitespaceTrivia",
                                            "text": " "
                                        }
                                    ]
                                },
                                "variableDeclarators": [
                                    {
                                        "kind": "VariableDeclarator",
                                        "fullStart": 805,
                                        "fullEnd": 856,
                                        "start": 805,
                                        "end": 856,
                                        "fullWidth": 51,
<<<<<<< HEAD
                                        "width": 51,
                                        "identifier": {
=======
                                        "propertyName": {
>>>>>>> 85e84683
                                            "kind": "IdentifierName",
                                            "fullStart": 805,
                                            "fullEnd": 810,
                                            "start": 805,
                                            "end": 809,
                                            "fullWidth": 5,
                                            "width": 4,
                                            "text": "desc",
                                            "value": "desc",
                                            "valueText": "desc",
                                            "hasTrailingTrivia": true,
                                            "trailingTrivia": [
                                                {
                                                    "kind": "WhitespaceTrivia",
                                                    "text": " "
                                                }
                                            ]
                                        },
                                        "equalsValueClause": {
                                            "kind": "EqualsValueClause",
                                            "fullStart": 810,
                                            "fullEnd": 856,
                                            "start": 810,
                                            "end": 856,
                                            "fullWidth": 46,
                                            "width": 46,
                                            "equalsToken": {
                                                "kind": "EqualsToken",
                                                "fullStart": 810,
                                                "fullEnd": 812,
                                                "start": 810,
                                                "end": 811,
                                                "fullWidth": 2,
                                                "width": 1,
                                                "text": "=",
                                                "value": "=",
                                                "valueText": "=",
                                                "hasTrailingTrivia": true,
                                                "trailingTrivia": [
                                                    {
                                                        "kind": "WhitespaceTrivia",
                                                        "text": " "
                                                    }
                                                ]
                                            },
                                            "value": {
                                                "kind": "InvocationExpression",
                                                "fullStart": 812,
                                                "fullEnd": 856,
                                                "start": 812,
                                                "end": 856,
                                                "fullWidth": 44,
                                                "width": 44,
                                                "expression": {
                                                    "kind": "MemberAccessExpression",
                                                    "fullStart": 812,
                                                    "fullEnd": 843,
                                                    "start": 812,
                                                    "end": 843,
                                                    "fullWidth": 31,
                                                    "width": 31,
                                                    "expression": {
                                                        "kind": "IdentifierName",
                                                        "fullStart": 812,
                                                        "fullEnd": 818,
                                                        "start": 812,
                                                        "end": 818,
                                                        "fullWidth": 6,
                                                        "width": 6,
                                                        "text": "Object",
                                                        "value": "Object",
                                                        "valueText": "Object"
                                                    },
                                                    "dotToken": {
                                                        "kind": "DotToken",
                                                        "fullStart": 818,
                                                        "fullEnd": 819,
                                                        "start": 818,
                                                        "end": 819,
                                                        "fullWidth": 1,
                                                        "width": 1,
                                                        "text": ".",
                                                        "value": ".",
                                                        "valueText": "."
                                                    },
                                                    "name": {
                                                        "kind": "IdentifierName",
                                                        "fullStart": 819,
                                                        "fullEnd": 843,
                                                        "start": 819,
                                                        "end": 843,
                                                        "fullWidth": 24,
                                                        "width": 24,
                                                        "text": "getOwnPropertyDescriptor",
                                                        "value": "getOwnPropertyDescriptor",
                                                        "valueText": "getOwnPropertyDescriptor"
                                                    }
                                                },
                                                "argumentList": {
                                                    "kind": "ArgumentList",
                                                    "fullStart": 843,
                                                    "fullEnd": 856,
                                                    "start": 843,
                                                    "end": 856,
                                                    "fullWidth": 13,
                                                    "width": 13,
                                                    "openParenToken": {
                                                        "kind": "OpenParenToken",
                                                        "fullStart": 843,
                                                        "fullEnd": 844,
                                                        "start": 843,
                                                        "end": 844,
                                                        "fullWidth": 1,
                                                        "width": 1,
                                                        "text": "(",
                                                        "value": "(",
                                                        "valueText": "("
                                                    },
                                                    "arguments": [
                                                        {
                                                            "kind": "IdentifierName",
                                                            "fullStart": 844,
                                                            "fullEnd": 847,
                                                            "start": 844,
                                                            "end": 847,
                                                            "fullWidth": 3,
                                                            "width": 3,
                                                            "text": "obj",
                                                            "value": "obj",
                                                            "valueText": "obj"
                                                        },
                                                        {
                                                            "kind": "CommaToken",
                                                            "fullStart": 847,
                                                            "fullEnd": 849,
                                                            "start": 847,
                                                            "end": 848,
                                                            "fullWidth": 2,
                                                            "width": 1,
                                                            "text": ",",
                                                            "value": ",",
                                                            "valueText": ",",
                                                            "hasTrailingTrivia": true,
                                                            "trailingTrivia": [
                                                                {
                                                                    "kind": "WhitespaceTrivia",
                                                                    "text": " "
                                                                }
                                                            ]
                                                        },
                                                        {
                                                            "kind": "StringLiteral",
                                                            "fullStart": 849,
                                                            "fullEnd": 855,
                                                            "start": 849,
                                                            "end": 855,
                                                            "fullWidth": 6,
                                                            "width": 6,
                                                            "text": "\"prop\"",
                                                            "value": "prop",
                                                            "valueText": "prop"
                                                        }
                                                    ],
                                                    "closeParenToken": {
                                                        "kind": "CloseParenToken",
                                                        "fullStart": 855,
                                                        "fullEnd": 856,
                                                        "start": 855,
                                                        "end": 856,
                                                        "fullWidth": 1,
                                                        "width": 1,
                                                        "text": ")",
                                                        "value": ")",
                                                        "valueText": ")"
                                                    }
                                                }
                                            }
                                        }
                                    }
                                ]
                            },
                            "semicolonToken": {
                                "kind": "SemicolonToken",
                                "fullStart": 856,
                                "fullEnd": 859,
                                "start": 856,
                                "end": 857,
                                "fullWidth": 3,
                                "width": 1,
                                "text": ";",
                                "value": ";",
                                "valueText": ";",
                                "hasTrailingTrivia": true,
                                "hasTrailingNewLine": true,
                                "trailingTrivia": [
                                    {
                                        "kind": "NewLineTrivia",
                                        "text": "\r\n"
                                    }
                                ]
                            }
                        },
                        {
                            "kind": "ReturnStatement",
                            "fullStart": 859,
                            "fullEnd": 1180,
                            "start": 869,
                            "end": 1178,
                            "fullWidth": 321,
                            "width": 309,
                            "returnKeyword": {
                                "kind": "ReturnKeyword",
                                "fullStart": 859,
                                "fullEnd": 876,
                                "start": 869,
                                "end": 875,
                                "fullWidth": 17,
                                "width": 6,
                                "text": "return",
                                "value": "return",
                                "valueText": "return",
                                "hasLeadingTrivia": true,
                                "hasLeadingNewLine": true,
                                "hasTrailingTrivia": true,
                                "leadingTrivia": [
                                    {
                                        "kind": "NewLineTrivia",
                                        "text": "\r\n"
                                    },
                                    {
                                        "kind": "WhitespaceTrivia",
                                        "text": "        "
                                    }
                                ],
                                "trailingTrivia": [
                                    {
                                        "kind": "WhitespaceTrivia",
                                        "text": " "
                                    }
                                ]
                            },
                            "expression": {
                                "kind": "LogicalAndExpression",
                                "fullStart": 876,
                                "fullEnd": 1177,
                                "start": 876,
                                "end": 1177,
                                "fullWidth": 301,
                                "width": 301,
                                "left": {
                                    "kind": "LogicalAndExpression",
                                    "fullStart": 876,
                                    "fullEnd": 1149,
                                    "start": 876,
                                    "end": 1148,
                                    "fullWidth": 273,
                                    "width": 272,
                                    "left": {
                                        "kind": "LogicalAndExpression",
                                        "fullStart": 876,
                                        "fullEnd": 1099,
                                        "start": 876,
                                        "end": 1098,
                                        "fullWidth": 223,
                                        "width": 222,
                                        "left": {
                                            "kind": "LogicalAndExpression",
                                            "fullStart": 876,
                                            "fullEnd": 1068,
                                            "start": 876,
                                            "end": 1067,
                                            "fullWidth": 192,
                                            "width": 191,
                                            "left": {
                                                "kind": "LogicalAndExpression",
                                                "fullStart": 876,
                                                "fullEnd": 1016,
                                                "start": 876,
                                                "end": 1015,
                                                "fullWidth": 140,
                                                "width": 139,
                                                "left": {
                                                    "kind": "LogicalAndExpression",
                                                    "fullStart": 876,
                                                    "fullEnd": 990,
                                                    "start": 876,
                                                    "end": 989,
                                                    "fullWidth": 114,
                                                    "width": 113,
                                                    "left": {
                                                        "kind": "LogicalAndExpression",
                                                        "fullStart": 876,
                                                        "fullEnd": 942,
                                                        "start": 876,
                                                        "end": 941,
                                                        "fullWidth": 66,
                                                        "width": 65,
                                                        "left": {
                                                            "kind": "InvocationExpression",
                                                            "fullStart": 876,
                                                            "fullEnd": 905,
                                                            "start": 876,
                                                            "end": 904,
                                                            "fullWidth": 29,
                                                            "width": 28,
                                                            "expression": {
                                                                "kind": "MemberAccessExpression",
                                                                "fullStart": 876,
                                                                "fullEnd": 895,
                                                                "start": 876,
                                                                "end": 895,
                                                                "fullWidth": 19,
                                                                "width": 19,
                                                                "expression": {
                                                                    "kind": "IdentifierName",
                                                                    "fullStart": 876,
                                                                    "fullEnd": 880,
                                                                    "start": 876,
                                                                    "end": 880,
                                                                    "fullWidth": 4,
                                                                    "width": 4,
                                                                    "text": "desc",
                                                                    "value": "desc",
                                                                    "valueText": "desc"
                                                                },
                                                                "dotToken": {
                                                                    "kind": "DotToken",
                                                                    "fullStart": 880,
                                                                    "fullEnd": 881,
                                                                    "start": 880,
                                                                    "end": 881,
                                                                    "fullWidth": 1,
                                                                    "width": 1,
                                                                    "text": ".",
                                                                    "value": ".",
                                                                    "valueText": "."
                                                                },
                                                                "name": {
                                                                    "kind": "IdentifierName",
                                                                    "fullStart": 881,
                                                                    "fullEnd": 895,
                                                                    "start": 881,
                                                                    "end": 895,
                                                                    "fullWidth": 14,
                                                                    "width": 14,
                                                                    "text": "hasOwnProperty",
                                                                    "value": "hasOwnProperty",
                                                                    "valueText": "hasOwnProperty"
                                                                }
                                                            },
                                                            "argumentList": {
                                                                "kind": "ArgumentList",
                                                                "fullStart": 895,
                                                                "fullEnd": 905,
                                                                "start": 895,
                                                                "end": 904,
                                                                "fullWidth": 10,
                                                                "width": 9,
                                                                "openParenToken": {
                                                                    "kind": "OpenParenToken",
                                                                    "fullStart": 895,
                                                                    "fullEnd": 896,
                                                                    "start": 895,
                                                                    "end": 896,
                                                                    "fullWidth": 1,
                                                                    "width": 1,
                                                                    "text": "(",
                                                                    "value": "(",
                                                                    "valueText": "("
                                                                },
                                                                "arguments": [
                                                                    {
                                                                        "kind": "StringLiteral",
                                                                        "fullStart": 896,
                                                                        "fullEnd": 903,
                                                                        "start": 896,
                                                                        "end": 903,
                                                                        "fullWidth": 7,
                                                                        "width": 7,
                                                                        "text": "\"value\"",
                                                                        "value": "value",
                                                                        "valueText": "value"
                                                                    }
                                                                ],
                                                                "closeParenToken": {
                                                                    "kind": "CloseParenToken",
                                                                    "fullStart": 903,
                                                                    "fullEnd": 905,
                                                                    "start": 903,
                                                                    "end": 904,
                                                                    "fullWidth": 2,
                                                                    "width": 1,
                                                                    "text": ")",
                                                                    "value": ")",
                                                                    "valueText": ")",
                                                                    "hasTrailingTrivia": true,
                                                                    "trailingTrivia": [
                                                                        {
                                                                            "kind": "WhitespaceTrivia",
                                                                            "text": " "
                                                                        }
                                                                    ]
                                                                }
                                                            }
                                                        },
                                                        "operatorToken": {
                                                            "kind": "AmpersandAmpersandToken",
                                                            "fullStart": 905,
                                                            "fullEnd": 908,
                                                            "start": 905,
                                                            "end": 907,
                                                            "fullWidth": 3,
                                                            "width": 2,
                                                            "text": "&&",
                                                            "value": "&&",
                                                            "valueText": "&&",
                                                            "hasTrailingTrivia": true,
                                                            "trailingTrivia": [
                                                                {
                                                                    "kind": "WhitespaceTrivia",
                                                                    "text": " "
                                                                }
                                                            ]
                                                        },
                                                        "right": {
                                                            "kind": "EqualsExpression",
                                                            "fullStart": 908,
                                                            "fullEnd": 942,
                                                            "start": 908,
                                                            "end": 941,
                                                            "fullWidth": 34,
                                                            "width": 33,
                                                            "left": {
                                                                "kind": "TypeOfExpression",
                                                                "fullStart": 908,
                                                                "fullEnd": 926,
                                                                "start": 908,
                                                                "end": 925,
                                                                "fullWidth": 18,
                                                                "width": 17,
                                                                "typeOfKeyword": {
                                                                    "kind": "TypeOfKeyword",
                                                                    "fullStart": 908,
                                                                    "fullEnd": 915,
                                                                    "start": 908,
                                                                    "end": 914,
                                                                    "fullWidth": 7,
                                                                    "width": 6,
                                                                    "text": "typeof",
                                                                    "value": "typeof",
                                                                    "valueText": "typeof",
                                                                    "hasTrailingTrivia": true,
                                                                    "trailingTrivia": [
                                                                        {
                                                                            "kind": "WhitespaceTrivia",
                                                                            "text": " "
                                                                        }
                                                                    ]
                                                                },
                                                                "expression": {
                                                                    "kind": "MemberAccessExpression",
                                                                    "fullStart": 915,
                                                                    "fullEnd": 926,
                                                                    "start": 915,
                                                                    "end": 925,
                                                                    "fullWidth": 11,
                                                                    "width": 10,
                                                                    "expression": {
                                                                        "kind": "IdentifierName",
                                                                        "fullStart": 915,
                                                                        "fullEnd": 919,
                                                                        "start": 915,
                                                                        "end": 919,
                                                                        "fullWidth": 4,
                                                                        "width": 4,
                                                                        "text": "desc",
                                                                        "value": "desc",
                                                                        "valueText": "desc"
                                                                    },
                                                                    "dotToken": {
                                                                        "kind": "DotToken",
                                                                        "fullStart": 919,
                                                                        "fullEnd": 920,
                                                                        "start": 919,
                                                                        "end": 920,
                                                                        "fullWidth": 1,
                                                                        "width": 1,
                                                                        "text": ".",
                                                                        "value": ".",
                                                                        "valueText": "."
                                                                    },
                                                                    "name": {
                                                                        "kind": "IdentifierName",
                                                                        "fullStart": 920,
                                                                        "fullEnd": 926,
                                                                        "start": 920,
                                                                        "end": 925,
                                                                        "fullWidth": 6,
                                                                        "width": 5,
                                                                        "text": "value",
                                                                        "value": "value",
                                                                        "valueText": "value",
                                                                        "hasTrailingTrivia": true,
                                                                        "trailingTrivia": [
                                                                            {
                                                                                "kind": "WhitespaceTrivia",
                                                                                "text": " "
                                                                            }
                                                                        ]
                                                                    }
                                                                }
                                                            },
                                                            "operatorToken": {
                                                                "kind": "EqualsEqualsEqualsToken",
                                                                "fullStart": 926,
                                                                "fullEnd": 930,
                                                                "start": 926,
                                                                "end": 929,
                                                                "fullWidth": 4,
                                                                "width": 3,
                                                                "text": "===",
                                                                "value": "===",
                                                                "valueText": "===",
                                                                "hasTrailingTrivia": true,
                                                                "trailingTrivia": [
                                                                    {
                                                                        "kind": "WhitespaceTrivia",
                                                                        "text": " "
                                                                    }
                                                                ]
                                                            },
                                                            "right": {
                                                                "kind": "StringLiteral",
                                                                "fullStart": 930,
                                                                "fullEnd": 942,
                                                                "start": 930,
                                                                "end": 941,
                                                                "fullWidth": 12,
                                                                "width": 11,
                                                                "text": "\"undefined\"",
                                                                "value": "undefined",
                                                                "valueText": "undefined",
                                                                "hasTrailingTrivia": true,
                                                                "trailingTrivia": [
                                                                    {
                                                                        "kind": "WhitespaceTrivia",
                                                                        "text": " "
                                                                    }
                                                                ]
                                                            }
                                                        }
                                                    },
                                                    "operatorToken": {
                                                        "kind": "AmpersandAmpersandToken",
                                                        "fullStart": 942,
                                                        "fullEnd": 946,
                                                        "start": 942,
                                                        "end": 944,
                                                        "fullWidth": 4,
                                                        "width": 2,
                                                        "text": "&&",
                                                        "value": "&&",
                                                        "valueText": "&&",
                                                        "hasTrailingTrivia": true,
                                                        "hasTrailingNewLine": true,
                                                        "trailingTrivia": [
                                                            {
                                                                "kind": "NewLineTrivia",
                                                                "text": "\r\n"
                                                            }
                                                        ]
                                                    },
                                                    "right": {
                                                        "kind": "InvocationExpression",
                                                        "fullStart": 946,
                                                        "fullEnd": 990,
                                                        "start": 958,
                                                        "end": 989,
                                                        "fullWidth": 44,
                                                        "width": 31,
                                                        "expression": {
                                                            "kind": "MemberAccessExpression",
                                                            "fullStart": 946,
                                                            "fullEnd": 977,
                                                            "start": 958,
                                                            "end": 977,
                                                            "fullWidth": 31,
                                                            "width": 19,
                                                            "expression": {
                                                                "kind": "IdentifierName",
                                                                "fullStart": 946,
                                                                "fullEnd": 962,
                                                                "start": 958,
                                                                "end": 962,
                                                                "fullWidth": 16,
                                                                "width": 4,
                                                                "text": "desc",
                                                                "value": "desc",
                                                                "valueText": "desc",
                                                                "hasLeadingTrivia": true,
                                                                "leadingTrivia": [
                                                                    {
                                                                        "kind": "WhitespaceTrivia",
                                                                        "text": "            "
                                                                    }
                                                                ]
                                                            },
                                                            "dotToken": {
                                                                "kind": "DotToken",
                                                                "fullStart": 962,
                                                                "fullEnd": 963,
                                                                "start": 962,
                                                                "end": 963,
                                                                "fullWidth": 1,
                                                                "width": 1,
                                                                "text": ".",
                                                                "value": ".",
                                                                "valueText": "."
                                                            },
                                                            "name": {
                                                                "kind": "IdentifierName",
                                                                "fullStart": 963,
                                                                "fullEnd": 977,
                                                                "start": 963,
                                                                "end": 977,
                                                                "fullWidth": 14,
                                                                "width": 14,
                                                                "text": "hasOwnProperty",
                                                                "value": "hasOwnProperty",
                                                                "valueText": "hasOwnProperty"
                                                            }
                                                        },
                                                        "argumentList": {
                                                            "kind": "ArgumentList",
                                                            "fullStart": 977,
                                                            "fullEnd": 990,
                                                            "start": 977,
                                                            "end": 989,
                                                            "fullWidth": 13,
                                                            "width": 12,
                                                            "openParenToken": {
                                                                "kind": "OpenParenToken",
                                                                "fullStart": 977,
                                                                "fullEnd": 978,
                                                                "start": 977,
                                                                "end": 978,
                                                                "fullWidth": 1,
                                                                "width": 1,
                                                                "text": "(",
                                                                "value": "(",
                                                                "valueText": "("
                                                            },
                                                            "arguments": [
                                                                {
                                                                    "kind": "StringLiteral",
                                                                    "fullStart": 978,
                                                                    "fullEnd": 988,
                                                                    "start": 978,
                                                                    "end": 988,
                                                                    "fullWidth": 10,
                                                                    "width": 10,
                                                                    "text": "\"writable\"",
                                                                    "value": "writable",
                                                                    "valueText": "writable"
                                                                }
                                                            ],
                                                            "closeParenToken": {
                                                                "kind": "CloseParenToken",
                                                                "fullStart": 988,
                                                                "fullEnd": 990,
                                                                "start": 988,
                                                                "end": 989,
                                                                "fullWidth": 2,
                                                                "width": 1,
                                                                "text": ")",
                                                                "value": ")",
                                                                "valueText": ")",
                                                                "hasTrailingTrivia": true,
                                                                "trailingTrivia": [
                                                                    {
                                                                        "kind": "WhitespaceTrivia",
                                                                        "text": " "
                                                                    }
                                                                ]
                                                            }
                                                        }
                                                    }
                                                },
                                                "operatorToken": {
                                                    "kind": "AmpersandAmpersandToken",
                                                    "fullStart": 990,
                                                    "fullEnd": 993,
                                                    "start": 990,
                                                    "end": 992,
                                                    "fullWidth": 3,
                                                    "width": 2,
                                                    "text": "&&",
                                                    "value": "&&",
                                                    "valueText": "&&",
                                                    "hasTrailingTrivia": true,
                                                    "trailingTrivia": [
                                                        {
                                                            "kind": "WhitespaceTrivia",
                                                            "text": " "
                                                        }
                                                    ]
                                                },
                                                "right": {
                                                    "kind": "EqualsExpression",
                                                    "fullStart": 993,
                                                    "fullEnd": 1016,
                                                    "start": 993,
                                                    "end": 1015,
                                                    "fullWidth": 23,
                                                    "width": 22,
                                                    "left": {
                                                        "kind": "MemberAccessExpression",
                                                        "fullStart": 993,
                                                        "fullEnd": 1007,
                                                        "start": 993,
                                                        "end": 1006,
                                                        "fullWidth": 14,
                                                        "width": 13,
                                                        "expression": {
                                                            "kind": "IdentifierName",
                                                            "fullStart": 993,
                                                            "fullEnd": 997,
                                                            "start": 993,
                                                            "end": 997,
                                                            "fullWidth": 4,
                                                            "width": 4,
                                                            "text": "desc",
                                                            "value": "desc",
                                                            "valueText": "desc"
                                                        },
                                                        "dotToken": {
                                                            "kind": "DotToken",
                                                            "fullStart": 997,
                                                            "fullEnd": 998,
                                                            "start": 997,
                                                            "end": 998,
                                                            "fullWidth": 1,
                                                            "width": 1,
                                                            "text": ".",
                                                            "value": ".",
                                                            "valueText": "."
                                                        },
                                                        "name": {
                                                            "kind": "IdentifierName",
                                                            "fullStart": 998,
                                                            "fullEnd": 1007,
                                                            "start": 998,
                                                            "end": 1006,
                                                            "fullWidth": 9,
                                                            "width": 8,
                                                            "text": "writable",
                                                            "value": "writable",
                                                            "valueText": "writable",
                                                            "hasTrailingTrivia": true,
                                                            "trailingTrivia": [
                                                                {
                                                                    "kind": "WhitespaceTrivia",
                                                                    "text": " "
                                                                }
                                                            ]
                                                        }
                                                    },
                                                    "operatorToken": {
                                                        "kind": "EqualsEqualsEqualsToken",
                                                        "fullStart": 1007,
                                                        "fullEnd": 1011,
                                                        "start": 1007,
                                                        "end": 1010,
                                                        "fullWidth": 4,
                                                        "width": 3,
                                                        "text": "===",
                                                        "value": "===",
                                                        "valueText": "===",
                                                        "hasTrailingTrivia": true,
                                                        "trailingTrivia": [
                                                            {
                                                                "kind": "WhitespaceTrivia",
                                                                "text": " "
                                                            }
                                                        ]
                                                    },
                                                    "right": {
                                                        "kind": "TrueKeyword",
                                                        "fullStart": 1011,
                                                        "fullEnd": 1016,
                                                        "start": 1011,
                                                        "end": 1015,
                                                        "fullWidth": 5,
                                                        "width": 4,
                                                        "text": "true",
                                                        "value": true,
                                                        "valueText": "true",
                                                        "hasTrailingTrivia": true,
                                                        "trailingTrivia": [
                                                            {
                                                                "kind": "WhitespaceTrivia",
                                                                "text": " "
                                                            }
                                                        ]
                                                    }
                                                }
                                            },
                                            "operatorToken": {
                                                "kind": "AmpersandAmpersandToken",
                                                "fullStart": 1016,
                                                "fullEnd": 1020,
                                                "start": 1016,
                                                "end": 1018,
                                                "fullWidth": 4,
                                                "width": 2,
                                                "text": "&&",
                                                "value": "&&",
                                                "valueText": "&&",
                                                "hasTrailingTrivia": true,
                                                "hasTrailingNewLine": true,
                                                "trailingTrivia": [
                                                    {
                                                        "kind": "NewLineTrivia",
                                                        "text": "\r\n"
                                                    }
                                                ]
                                            },
                                            "right": {
                                                "kind": "InvocationExpression",
                                                "fullStart": 1020,
                                                "fullEnd": 1068,
                                                "start": 1032,
                                                "end": 1067,
                                                "fullWidth": 48,
                                                "width": 35,
                                                "expression": {
                                                    "kind": "MemberAccessExpression",
                                                    "fullStart": 1020,
                                                    "fullEnd": 1051,
                                                    "start": 1032,
                                                    "end": 1051,
                                                    "fullWidth": 31,
                                                    "width": 19,
                                                    "expression": {
                                                        "kind": "IdentifierName",
                                                        "fullStart": 1020,
                                                        "fullEnd": 1036,
                                                        "start": 1032,
                                                        "end": 1036,
                                                        "fullWidth": 16,
                                                        "width": 4,
                                                        "text": "desc",
                                                        "value": "desc",
                                                        "valueText": "desc",
                                                        "hasLeadingTrivia": true,
                                                        "leadingTrivia": [
                                                            {
                                                                "kind": "WhitespaceTrivia",
                                                                "text": "            "
                                                            }
                                                        ]
                                                    },
                                                    "dotToken": {
                                                        "kind": "DotToken",
                                                        "fullStart": 1036,
                                                        "fullEnd": 1037,
                                                        "start": 1036,
                                                        "end": 1037,
                                                        "fullWidth": 1,
                                                        "width": 1,
                                                        "text": ".",
                                                        "value": ".",
                                                        "valueText": "."
                                                    },
                                                    "name": {
                                                        "kind": "IdentifierName",
                                                        "fullStart": 1037,
                                                        "fullEnd": 1051,
                                                        "start": 1037,
                                                        "end": 1051,
                                                        "fullWidth": 14,
                                                        "width": 14,
                                                        "text": "hasOwnProperty",
                                                        "value": "hasOwnProperty",
                                                        "valueText": "hasOwnProperty"
                                                    }
                                                },
                                                "argumentList": {
                                                    "kind": "ArgumentList",
                                                    "fullStart": 1051,
                                                    "fullEnd": 1068,
                                                    "start": 1051,
                                                    "end": 1067,
                                                    "fullWidth": 17,
                                                    "width": 16,
                                                    "openParenToken": {
                                                        "kind": "OpenParenToken",
                                                        "fullStart": 1051,
                                                        "fullEnd": 1052,
                                                        "start": 1051,
                                                        "end": 1052,
                                                        "fullWidth": 1,
                                                        "width": 1,
                                                        "text": "(",
                                                        "value": "(",
                                                        "valueText": "("
                                                    },
                                                    "arguments": [
                                                        {
                                                            "kind": "StringLiteral",
                                                            "fullStart": 1052,
                                                            "fullEnd": 1066,
                                                            "start": 1052,
                                                            "end": 1066,
                                                            "fullWidth": 14,
                                                            "width": 14,
                                                            "text": "\"configurable\"",
                                                            "value": "configurable",
                                                            "valueText": "configurable"
                                                        }
                                                    ],
                                                    "closeParenToken": {
                                                        "kind": "CloseParenToken",
                                                        "fullStart": 1066,
                                                        "fullEnd": 1068,
                                                        "start": 1066,
                                                        "end": 1067,
                                                        "fullWidth": 2,
                                                        "width": 1,
                                                        "text": ")",
                                                        "value": ")",
                                                        "valueText": ")",
                                                        "hasTrailingTrivia": true,
                                                        "trailingTrivia": [
                                                            {
                                                                "kind": "WhitespaceTrivia",
                                                                "text": " "
                                                            }
                                                        ]
                                                    }
                                                }
                                            }
                                        },
                                        "operatorToken": {
                                            "kind": "AmpersandAmpersandToken",
                                            "fullStart": 1068,
                                            "fullEnd": 1071,
                                            "start": 1068,
                                            "end": 1070,
                                            "fullWidth": 3,
                                            "width": 2,
                                            "text": "&&",
                                            "value": "&&",
                                            "valueText": "&&",
                                            "hasTrailingTrivia": true,
                                            "trailingTrivia": [
                                                {
                                                    "kind": "WhitespaceTrivia",
                                                    "text": " "
                                                }
                                            ]
                                        },
                                        "right": {
                                            "kind": "EqualsExpression",
                                            "fullStart": 1071,
                                            "fullEnd": 1099,
                                            "start": 1071,
                                            "end": 1098,
                                            "fullWidth": 28,
                                            "width": 27,
                                            "left": {
                                                "kind": "MemberAccessExpression",
                                                "fullStart": 1071,
                                                "fullEnd": 1089,
                                                "start": 1071,
                                                "end": 1088,
                                                "fullWidth": 18,
                                                "width": 17,
                                                "expression": {
                                                    "kind": "IdentifierName",
                                                    "fullStart": 1071,
                                                    "fullEnd": 1075,
                                                    "start": 1071,
                                                    "end": 1075,
                                                    "fullWidth": 4,
                                                    "width": 4,
                                                    "text": "desc",
                                                    "value": "desc",
                                                    "valueText": "desc"
                                                },
                                                "dotToken": {
                                                    "kind": "DotToken",
                                                    "fullStart": 1075,
                                                    "fullEnd": 1076,
                                                    "start": 1075,
                                                    "end": 1076,
                                                    "fullWidth": 1,
                                                    "width": 1,
                                                    "text": ".",
                                                    "value": ".",
                                                    "valueText": "."
                                                },
                                                "name": {
                                                    "kind": "IdentifierName",
                                                    "fullStart": 1076,
                                                    "fullEnd": 1089,
                                                    "start": 1076,
                                                    "end": 1088,
                                                    "fullWidth": 13,
                                                    "width": 12,
                                                    "text": "configurable",
                                                    "value": "configurable",
                                                    "valueText": "configurable",
                                                    "hasTrailingTrivia": true,
                                                    "trailingTrivia": [
                                                        {
                                                            "kind": "WhitespaceTrivia",
                                                            "text": " "
                                                        }
                                                    ]
                                                }
                                            },
                                            "operatorToken": {
                                                "kind": "EqualsEqualsEqualsToken",
                                                "fullStart": 1089,
                                                "fullEnd": 1093,
                                                "start": 1089,
                                                "end": 1092,
                                                "fullWidth": 4,
                                                "width": 3,
                                                "text": "===",
                                                "value": "===",
                                                "valueText": "===",
                                                "hasTrailingTrivia": true,
                                                "trailingTrivia": [
                                                    {
                                                        "kind": "WhitespaceTrivia",
                                                        "text": " "
                                                    }
                                                ]
                                            },
                                            "right": {
                                                "kind": "FalseKeyword",
                                                "fullStart": 1093,
                                                "fullEnd": 1099,
                                                "start": 1093,
                                                "end": 1098,
                                                "fullWidth": 6,
                                                "width": 5,
                                                "text": "false",
                                                "value": false,
                                                "valueText": "false",
                                                "hasTrailingTrivia": true,
                                                "trailingTrivia": [
                                                    {
                                                        "kind": "WhitespaceTrivia",
                                                        "text": " "
                                                    }
                                                ]
                                            }
                                        }
                                    },
                                    "operatorToken": {
                                        "kind": "AmpersandAmpersandToken",
                                        "fullStart": 1099,
                                        "fullEnd": 1103,
                                        "start": 1099,
                                        "end": 1101,
                                        "fullWidth": 4,
                                        "width": 2,
                                        "text": "&&",
                                        "value": "&&",
                                        "valueText": "&&",
                                        "hasTrailingTrivia": true,
                                        "hasTrailingNewLine": true,
                                        "trailingTrivia": [
                                            {
                                                "kind": "NewLineTrivia",
                                                "text": "\r\n"
                                            }
                                        ]
                                    },
                                    "right": {
                                        "kind": "InvocationExpression",
                                        "fullStart": 1103,
                                        "fullEnd": 1149,
                                        "start": 1115,
                                        "end": 1148,
                                        "fullWidth": 46,
                                        "width": 33,
                                        "expression": {
                                            "kind": "MemberAccessExpression",
                                            "fullStart": 1103,
                                            "fullEnd": 1134,
                                            "start": 1115,
                                            "end": 1134,
                                            "fullWidth": 31,
                                            "width": 19,
                                            "expression": {
                                                "kind": "IdentifierName",
                                                "fullStart": 1103,
                                                "fullEnd": 1119,
                                                "start": 1115,
                                                "end": 1119,
                                                "fullWidth": 16,
                                                "width": 4,
                                                "text": "desc",
                                                "value": "desc",
                                                "valueText": "desc",
                                                "hasLeadingTrivia": true,
                                                "leadingTrivia": [
                                                    {
                                                        "kind": "WhitespaceTrivia",
                                                        "text": "            "
                                                    }
                                                ]
                                            },
                                            "dotToken": {
                                                "kind": "DotToken",
                                                "fullStart": 1119,
                                                "fullEnd": 1120,
                                                "start": 1119,
                                                "end": 1120,
                                                "fullWidth": 1,
                                                "width": 1,
                                                "text": ".",
                                                "value": ".",
                                                "valueText": "."
                                            },
                                            "name": {
                                                "kind": "IdentifierName",
                                                "fullStart": 1120,
                                                "fullEnd": 1134,
                                                "start": 1120,
                                                "end": 1134,
                                                "fullWidth": 14,
                                                "width": 14,
                                                "text": "hasOwnProperty",
                                                "value": "hasOwnProperty",
                                                "valueText": "hasOwnProperty"
                                            }
                                        },
                                        "argumentList": {
                                            "kind": "ArgumentList",
                                            "fullStart": 1134,
                                            "fullEnd": 1149,
                                            "start": 1134,
                                            "end": 1148,
                                            "fullWidth": 15,
                                            "width": 14,
                                            "openParenToken": {
                                                "kind": "OpenParenToken",
                                                "fullStart": 1134,
                                                "fullEnd": 1135,
                                                "start": 1134,
                                                "end": 1135,
                                                "fullWidth": 1,
                                                "width": 1,
                                                "text": "(",
                                                "value": "(",
                                                "valueText": "("
                                            },
                                            "arguments": [
                                                {
                                                    "kind": "StringLiteral",
                                                    "fullStart": 1135,
                                                    "fullEnd": 1147,
                                                    "start": 1135,
                                                    "end": 1147,
                                                    "fullWidth": 12,
                                                    "width": 12,
                                                    "text": "\"enumerable\"",
                                                    "value": "enumerable",
                                                    "valueText": "enumerable"
                                                }
                                            ],
                                            "closeParenToken": {
                                                "kind": "CloseParenToken",
                                                "fullStart": 1147,
                                                "fullEnd": 1149,
                                                "start": 1147,
                                                "end": 1148,
                                                "fullWidth": 2,
                                                "width": 1,
                                                "text": ")",
                                                "value": ")",
                                                "valueText": ")",
                                                "hasTrailingTrivia": true,
                                                "trailingTrivia": [
                                                    {
                                                        "kind": "WhitespaceTrivia",
                                                        "text": " "
                                                    }
                                                ]
                                            }
                                        }
                                    }
                                },
                                "operatorToken": {
                                    "kind": "AmpersandAmpersandToken",
                                    "fullStart": 1149,
                                    "fullEnd": 1152,
                                    "start": 1149,
                                    "end": 1151,
                                    "fullWidth": 3,
                                    "width": 2,
                                    "text": "&&",
                                    "value": "&&",
                                    "valueText": "&&",
                                    "hasTrailingTrivia": true,
                                    "trailingTrivia": [
                                        {
                                            "kind": "WhitespaceTrivia",
                                            "text": " "
                                        }
                                    ]
                                },
                                "right": {
                                    "kind": "EqualsExpression",
                                    "fullStart": 1152,
                                    "fullEnd": 1177,
                                    "start": 1152,
                                    "end": 1177,
                                    "fullWidth": 25,
                                    "width": 25,
                                    "left": {
                                        "kind": "MemberAccessExpression",
                                        "fullStart": 1152,
                                        "fullEnd": 1168,
                                        "start": 1152,
                                        "end": 1167,
                                        "fullWidth": 16,
                                        "width": 15,
                                        "expression": {
                                            "kind": "IdentifierName",
                                            "fullStart": 1152,
                                            "fullEnd": 1156,
                                            "start": 1152,
                                            "end": 1156,
                                            "fullWidth": 4,
                                            "width": 4,
                                            "text": "desc",
                                            "value": "desc",
                                            "valueText": "desc"
                                        },
                                        "dotToken": {
                                            "kind": "DotToken",
                                            "fullStart": 1156,
                                            "fullEnd": 1157,
                                            "start": 1156,
                                            "end": 1157,
                                            "fullWidth": 1,
                                            "width": 1,
                                            "text": ".",
                                            "value": ".",
                                            "valueText": "."
                                        },
                                        "name": {
                                            "kind": "IdentifierName",
                                            "fullStart": 1157,
                                            "fullEnd": 1168,
                                            "start": 1157,
                                            "end": 1167,
                                            "fullWidth": 11,
                                            "width": 10,
                                            "text": "enumerable",
                                            "value": "enumerable",
                                            "valueText": "enumerable",
                                            "hasTrailingTrivia": true,
                                            "trailingTrivia": [
                                                {
                                                    "kind": "WhitespaceTrivia",
                                                    "text": " "
                                                }
                                            ]
                                        }
                                    },
                                    "operatorToken": {
                                        "kind": "EqualsEqualsEqualsToken",
                                        "fullStart": 1168,
                                        "fullEnd": 1172,
                                        "start": 1168,
                                        "end": 1171,
                                        "fullWidth": 4,
                                        "width": 3,
                                        "text": "===",
                                        "value": "===",
                                        "valueText": "===",
                                        "hasTrailingTrivia": true,
                                        "trailingTrivia": [
                                            {
                                                "kind": "WhitespaceTrivia",
                                                "text": " "
                                            }
                                        ]
                                    },
                                    "right": {
                                        "kind": "FalseKeyword",
                                        "fullStart": 1172,
                                        "fullEnd": 1177,
                                        "start": 1172,
                                        "end": 1177,
                                        "fullWidth": 5,
                                        "width": 5,
                                        "text": "false",
                                        "value": false,
                                        "valueText": "false"
                                    }
                                }
                            },
                            "semicolonToken": {
                                "kind": "SemicolonToken",
                                "fullStart": 1177,
                                "fullEnd": 1180,
                                "start": 1177,
                                "end": 1178,
                                "fullWidth": 3,
                                "width": 1,
                                "text": ";",
                                "value": ";",
                                "valueText": ";",
                                "hasTrailingTrivia": true,
                                "hasTrailingNewLine": true,
                                "trailingTrivia": [
                                    {
                                        "kind": "NewLineTrivia",
                                        "text": "\r\n"
                                    }
                                ]
                            }
                        }
                    ],
                    "closeBraceToken": {
                        "kind": "CloseBraceToken",
                        "fullStart": 1180,
                        "fullEnd": 1187,
                        "start": 1184,
                        "end": 1185,
                        "fullWidth": 7,
                        "width": 1,
                        "text": "}",
                        "value": "}",
                        "valueText": "}",
                        "hasLeadingTrivia": true,
                        "hasTrailingTrivia": true,
                        "hasTrailingNewLine": true,
                        "leadingTrivia": [
                            {
                                "kind": "WhitespaceTrivia",
                                "text": "    "
                            }
                        ],
                        "trailingTrivia": [
                            {
                                "kind": "NewLineTrivia",
                                "text": "\r\n"
                            }
                        ]
                    }
                }
            },
            {
                "kind": "ExpressionStatement",
                "fullStart": 1187,
                "fullEnd": 1211,
                "start": 1187,
                "end": 1209,
                "fullWidth": 24,
                "width": 22,
                "expression": {
                    "kind": "InvocationExpression",
                    "fullStart": 1187,
                    "fullEnd": 1208,
                    "start": 1187,
                    "end": 1208,
                    "fullWidth": 21,
                    "width": 21,
                    "expression": {
                        "kind": "IdentifierName",
                        "fullStart": 1187,
                        "fullEnd": 1198,
                        "start": 1187,
                        "end": 1198,
                        "fullWidth": 11,
                        "width": 11,
                        "text": "runTestCase",
                        "value": "runTestCase",
                        "valueText": "runTestCase"
                    },
                    "argumentList": {
                        "kind": "ArgumentList",
                        "fullStart": 1198,
                        "fullEnd": 1208,
                        "start": 1198,
                        "end": 1208,
                        "fullWidth": 10,
                        "width": 10,
                        "openParenToken": {
                            "kind": "OpenParenToken",
                            "fullStart": 1198,
                            "fullEnd": 1199,
                            "start": 1198,
                            "end": 1199,
                            "fullWidth": 1,
                            "width": 1,
                            "text": "(",
                            "value": "(",
                            "valueText": "("
                        },
                        "arguments": [
                            {
                                "kind": "IdentifierName",
                                "fullStart": 1199,
                                "fullEnd": 1207,
                                "start": 1199,
                                "end": 1207,
                                "fullWidth": 8,
                                "width": 8,
                                "text": "testcase",
                                "value": "testcase",
                                "valueText": "testcase"
                            }
                        ],
                        "closeParenToken": {
                            "kind": "CloseParenToken",
                            "fullStart": 1207,
                            "fullEnd": 1208,
                            "start": 1207,
                            "end": 1208,
                            "fullWidth": 1,
                            "width": 1,
                            "text": ")",
                            "value": ")",
                            "valueText": ")"
                        }
                    }
                },
                "semicolonToken": {
                    "kind": "SemicolonToken",
                    "fullStart": 1208,
                    "fullEnd": 1211,
                    "start": 1208,
                    "end": 1209,
                    "fullWidth": 3,
                    "width": 1,
                    "text": ";",
                    "value": ";",
                    "valueText": ";",
                    "hasTrailingTrivia": true,
                    "hasTrailingNewLine": true,
                    "trailingTrivia": [
                        {
                            "kind": "NewLineTrivia",
                            "text": "\r\n"
                        }
                    ]
                }
            }
        ],
        "endOfFileToken": {
            "kind": "EndOfFileToken",
            "fullStart": 1211,
            "fullEnd": 1211,
            "start": 1211,
            "end": 1211,
            "fullWidth": 0,
            "width": 0,
            "text": ""
        }
    },
    "lineMap": {
        "lineStarts": [
            0,
            67,
            152,
            232,
            308,
            380,
            385,
            440,
            613,
            618,
            620,
            622,
            645,
            668,
            670,
            710,
            731,
            763,
            778,
            791,
            793,
            859,
            861,
            946,
            1020,
            1103,
            1180,
            1187,
            1211
        ],
        "length": 1211
    }
}<|MERGE_RESOLUTION|>--- conflicted
+++ resolved
@@ -245,12 +245,8 @@
                                         "start": 657,
                                         "end": 665,
                                         "fullWidth": 8,
-<<<<<<< HEAD
                                         "width": 8,
-                                        "identifier": {
-=======
                                         "propertyName": {
->>>>>>> 85e84683
                                             "kind": "IdentifierName",
                                             "fullStart": 657,
                                             "fullEnd": 661,
@@ -794,12 +790,8 @@
                                         "start": 805,
                                         "end": 856,
                                         "fullWidth": 51,
-<<<<<<< HEAD
                                         "width": 51,
-                                        "identifier": {
-=======
                                         "propertyName": {
->>>>>>> 85e84683
                                             "kind": "IdentifierName",
                                             "fullStart": 805,
                                             "fullEnd": 810,
