--- conflicted
+++ resolved
@@ -446,11 +446,8 @@
                                             "start": 766,
                                             "end": 771,
                                             "fullWidth": 5,
-<<<<<<< HEAD
                                             "width": 5,
-=======
                                             "modifiers": [],
->>>>>>> e3c38734
                                             "identifier": {
                                                 "kind": "IdentifierName",
                                                 "fullStart": 766,
