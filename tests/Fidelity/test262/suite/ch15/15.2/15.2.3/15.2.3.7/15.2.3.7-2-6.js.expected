--- conflicted
+++ resolved
@@ -252,12 +252,8 @@
                                         "start": 615,
                                         "end": 623,
                                         "fullWidth": 8,
-<<<<<<< HEAD
                                         "width": 8,
-                                        "identifier": {
-=======
                                         "propertyName": {
->>>>>>> 85e84683
                                             "kind": "IdentifierName",
                                             "fullStart": 615,
                                             "fullEnd": 619,
@@ -413,12 +409,8 @@
                                         "start": 638,
                                         "end": 661,
                                         "fullWidth": 23,
-<<<<<<< HEAD
                                         "width": 23,
-                                        "identifier": {
-=======
                                         "propertyName": {
->>>>>>> 85e84683
                                             "kind": "IdentifierName",
                                             "fullStart": 638,
                                             "fullEnd": 644,
@@ -648,12 +640,8 @@
                                         "start": 676,
                                         "end": 690,
                                         "fullWidth": 14,
-<<<<<<< HEAD
                                         "width": 14,
-                                        "identifier": {
-=======
                                         "propertyName": {
->>>>>>> 85e84683
                                             "kind": "IdentifierName",
                                             "fullStart": 676,
                                             "fullEnd": 683,
