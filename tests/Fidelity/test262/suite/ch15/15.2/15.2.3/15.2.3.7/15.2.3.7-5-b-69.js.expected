--- conflicted
+++ resolved
@@ -252,12 +252,8 @@
                                         "start": 632,
                                         "end": 640,
                                         "fullWidth": 8,
-<<<<<<< HEAD
                                         "width": 8,
-                                        "identifier": {
-=======
                                         "propertyName": {
->>>>>>> 85e84683
                                             "kind": "IdentifierName",
                                             "fullStart": 632,
                                             "fullEnd": 636,
@@ -418,12 +414,8 @@
                                         "start": 657,
                                         "end": 669,
                                         "fullWidth": 12,
-<<<<<<< HEAD
                                         "width": 12,
-                                        "identifier": {
-=======
                                         "propertyName": {
->>>>>>> 85e84683
                                             "kind": "IdentifierName",
                                             "fullStart": 657,
                                             "fullEnd": 665,
@@ -1273,12 +1265,8 @@
                                         "start": 871,
                                         "end": 907,
                                         "fullWidth": 36,
-<<<<<<< HEAD
                                         "width": 36,
-                                        "identifier": {
-=======
                                         "propertyName": {
->>>>>>> 85e84683
                                             "kind": "IdentifierName",
                                             "fullStart": 871,
                                             "fullEnd": 879,
@@ -1610,12 +1598,8 @@
                                         "start": 948,
                                         "end": 984,
                                         "fullWidth": 36,
-<<<<<<< HEAD
                                         "width": 36,
-                                        "identifier": {
-=======
                                         "propertyName": {
->>>>>>> 85e84683
                                             "kind": "IdentifierName",
                                             "fullStart": 948,
                                             "fullEnd": 956,
