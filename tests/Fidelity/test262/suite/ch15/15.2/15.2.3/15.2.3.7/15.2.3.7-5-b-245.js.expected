--- conflicted
+++ resolved
@@ -252,12 +252,8 @@
                                         "start": 637,
                                         "end": 650,
                                         "fullWidth": 13,
-<<<<<<< HEAD
                                         "width": 13,
-                                        "identifier": {
-=======
                                         "propertyName": {
->>>>>>> 85e84683
                                             "kind": "IdentifierName",
                                             "fullStart": 637,
                                             "fullEnd": 642,
@@ -391,12 +387,8 @@
                                         "start": 665,
                                         "end": 685,
                                         "fullWidth": 20,
-<<<<<<< HEAD
                                         "width": 20,
-                                        "identifier": {
-=======
                                         "propertyName": {
->>>>>>> 85e84683
                                             "kind": "IdentifierName",
                                             "fullStart": 665,
                                             "fullEnd": 673,
@@ -592,12 +584,8 @@
                                         "start": 700,
                                         "end": 765,
                                         "fullWidth": 65,
-<<<<<<< HEAD
                                         "width": 65,
-                                        "identifier": {
-=======
                                         "propertyName": {
->>>>>>> 85e84683
                                             "kind": "IdentifierName",
                                             "fullStart": 700,
                                             "fullEnd": 707,
@@ -1207,12 +1195,8 @@
                                         "start": 845,
                                         "end": 853,
                                         "fullWidth": 8,
-<<<<<<< HEAD
                                         "width": 8,
-                                        "identifier": {
-=======
                                         "propertyName": {
->>>>>>> 85e84683
                                             "kind": "IdentifierName",
                                             "fullStart": 845,
                                             "fullEnd": 849,
