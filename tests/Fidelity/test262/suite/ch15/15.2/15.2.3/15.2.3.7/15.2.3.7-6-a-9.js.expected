--- conflicted
+++ resolved
@@ -247,12 +247,8 @@
                                         "start": 596,
                                         "end": 604,
                                         "fullWidth": 8,
-<<<<<<< HEAD
                                         "width": 8,
-                                        "identifier": {
-=======
                                         "propertyName": {
->>>>>>> 85e84683
                                             "kind": "IdentifierName",
                                             "fullStart": 596,
                                             "fullEnd": 600,
