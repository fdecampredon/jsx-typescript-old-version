{
    "isDeclaration": false,
    "languageVersion": "EcmaScript5",
    "parseOptions": {
        "allowAutomaticSemicolonInsertion": true
    },
    "sourceUnit": {
        "kind": "SourceUnit",
        "fullStart": 0,
        "fullEnd": 1461,
        "start": 606,
        "end": 1461,
        "fullWidth": 1461,
        "width": 855,
        "isIncrementallyUnusable": true,
        "moduleElements": [
            {
                "kind": "FunctionDeclaration",
                "fullStart": 0,
                "fullEnd": 1437,
                "start": 606,
                "end": 1435,
                "fullWidth": 1437,
                "width": 829,
                "isIncrementallyUnusable": true,
                "modifiers": [],
                "functionKeyword": {
                    "kind": "FunctionKeyword",
                    "fullStart": 0,
                    "fullEnd": 615,
                    "start": 606,
                    "end": 614,
                    "fullWidth": 615,
                    "width": 8,
                    "text": "function",
                    "value": "function",
                    "valueText": "function",
                    "hasLeadingTrivia": true,
                    "hasLeadingComment": true,
                    "hasLeadingNewLine": true,
                    "hasTrailingTrivia": true,
                    "leadingTrivia": [
                        {
                            "kind": "SingleLineCommentTrivia",
                            "text": "/// Copyright (c) 2012 Ecma International.  All rights reserved. "
                        },
                        {
                            "kind": "NewLineTrivia",
                            "text": "\r\n"
                        },
                        {
                            "kind": "SingleLineCommentTrivia",
                            "text": "/// Ecma International makes this code available under the terms and conditions set"
                        },
                        {
                            "kind": "NewLineTrivia",
                            "text": "\r\n"
                        },
                        {
                            "kind": "SingleLineCommentTrivia",
                            "text": "/// forth on http://hg.ecmascript.org/tests/test262/raw-file/tip/LICENSE (the "
                        },
                        {
                            "kind": "NewLineTrivia",
                            "text": "\r\n"
                        },
                        {
                            "kind": "SingleLineCommentTrivia",
                            "text": "/// \"Use Terms\").   Any redistribution of this code must retain the above "
                        },
                        {
                            "kind": "NewLineTrivia",
                            "text": "\r\n"
                        },
                        {
                            "kind": "SingleLineCommentTrivia",
                            "text": "/// copyright and this notice and otherwise comply with the Use Terms."
                        },
                        {
                            "kind": "NewLineTrivia",
                            "text": "\r\n"
                        },
                        {
                            "kind": "MultiLineCommentTrivia",
                            "text": "/**\r\n * @path ch15/15.2/15.2.3/15.2.3.7/15.2.3.7-5-b-231.js\r\n * @description Object.defineProperties - 'set' property of 'descObj' is own data property that overrides an inherited accessor property (8.10.5 step 8.a)\r\n */"
                        },
                        {
                            "kind": "NewLineTrivia",
                            "text": "\r\n"
                        },
                        {
                            "kind": "NewLineTrivia",
                            "text": "\r\n"
                        },
                        {
                            "kind": "NewLineTrivia",
                            "text": "\r\n"
                        }
                    ],
                    "trailingTrivia": [
                        {
                            "kind": "WhitespaceTrivia",
                            "text": " "
                        }
                    ]
                },
                "identifier": {
                    "kind": "IdentifierName",
                    "fullStart": 615,
                    "fullEnd": 623,
                    "start": 615,
                    "end": 623,
                    "fullWidth": 8,
                    "width": 8,
                    "text": "testcase",
                    "value": "testcase",
                    "valueText": "testcase"
                },
                "callSignature": {
                    "kind": "CallSignature",
                    "fullStart": 623,
                    "fullEnd": 626,
                    "start": 623,
                    "end": 625,
                    "fullWidth": 3,
                    "width": 2,
                    "parameterList": {
                        "kind": "ParameterList",
                        "fullStart": 623,
                        "fullEnd": 626,
                        "start": 623,
                        "end": 625,
                        "fullWidth": 3,
                        "width": 2,
                        "openParenToken": {
                            "kind": "OpenParenToken",
                            "fullStart": 623,
                            "fullEnd": 624,
                            "start": 623,
                            "end": 624,
                            "fullWidth": 1,
                            "width": 1,
                            "text": "(",
                            "value": "(",
                            "valueText": "("
                        },
                        "parameters": [],
                        "closeParenToken": {
                            "kind": "CloseParenToken",
                            "fullStart": 624,
                            "fullEnd": 626,
                            "start": 624,
                            "end": 625,
                            "fullWidth": 2,
                            "width": 1,
                            "text": ")",
                            "value": ")",
                            "valueText": ")",
                            "hasTrailingTrivia": true,
                            "trailingTrivia": [
                                {
                                    "kind": "WhitespaceTrivia",
                                    "text": " "
                                }
                            ]
                        }
                    }
                },
                "block": {
                    "kind": "Block",
                    "fullStart": 626,
                    "fullEnd": 1437,
                    "start": 626,
                    "end": 1435,
                    "fullWidth": 811,
                    "width": 809,
                    "isIncrementallyUnusable": true,
                    "openBraceToken": {
                        "kind": "OpenBraceToken",
                        "fullStart": 626,
                        "fullEnd": 629,
                        "start": 626,
                        "end": 627,
                        "fullWidth": 3,
                        "width": 1,
                        "text": "{",
                        "value": "{",
                        "valueText": "{",
                        "hasTrailingTrivia": true,
                        "hasTrailingNewLine": true,
                        "trailingTrivia": [
                            {
                                "kind": "NewLineTrivia",
                                "text": "\r\n"
                            }
                        ]
                    },
                    "statements": [
                        {
                            "kind": "VariableStatement",
                            "fullStart": 629,
                            "fullEnd": 658,
                            "start": 637,
                            "end": 656,
                            "fullWidth": 29,
                            "width": 19,
                            "modifiers": [],
                            "variableDeclaration": {
                                "kind": "VariableDeclaration",
                                "fullStart": 629,
                                "fullEnd": 655,
                                "start": 637,
                                "end": 655,
                                "fullWidth": 26,
                                "width": 18,
                                "varKeyword": {
                                    "kind": "VarKeyword",
                                    "fullStart": 629,
                                    "fullEnd": 641,
                                    "start": 637,
                                    "end": 640,
                                    "fullWidth": 12,
                                    "width": 3,
                                    "text": "var",
                                    "value": "var",
                                    "valueText": "var",
                                    "hasLeadingTrivia": true,
                                    "hasTrailingTrivia": true,
                                    "leadingTrivia": [
                                        {
                                            "kind": "WhitespaceTrivia",
                                            "text": "        "
                                        }
                                    ],
                                    "trailingTrivia": [
                                        {
                                            "kind": "WhitespaceTrivia",
                                            "text": " "
                                        }
                                    ]
                                },
                                "variableDeclarators": [
                                    {
                                        "kind": "VariableDeclarator",
                                        "fullStart": 641,
                                        "fullEnd": 655,
                                        "start": 641,
                                        "end": 655,
                                        "fullWidth": 14,
<<<<<<< HEAD
                                        "width": 14,
                                        "identifier": {
=======
                                        "propertyName": {
>>>>>>> 85e84683
                                            "kind": "IdentifierName",
                                            "fullStart": 641,
                                            "fullEnd": 647,
                                            "start": 641,
                                            "end": 646,
                                            "fullWidth": 6,
                                            "width": 5,
                                            "text": "data1",
                                            "value": "data1",
                                            "valueText": "data1",
                                            "hasTrailingTrivia": true,
                                            "trailingTrivia": [
                                                {
                                                    "kind": "WhitespaceTrivia",
                                                    "text": " "
                                                }
                                            ]
                                        },
                                        "equalsValueClause": {
                                            "kind": "EqualsValueClause",
                                            "fullStart": 647,
                                            "fullEnd": 655,
                                            "start": 647,
                                            "end": 655,
                                            "fullWidth": 8,
                                            "width": 8,
                                            "equalsToken": {
                                                "kind": "EqualsToken",
                                                "fullStart": 647,
                                                "fullEnd": 649,
                                                "start": 647,
                                                "end": 648,
                                                "fullWidth": 2,
                                                "width": 1,
                                                "text": "=",
                                                "value": "=",
                                                "valueText": "=",
                                                "hasTrailingTrivia": true,
                                                "trailingTrivia": [
                                                    {
                                                        "kind": "WhitespaceTrivia",
                                                        "text": " "
                                                    }
                                                ]
                                            },
                                            "value": {
                                                "kind": "StringLiteral",
                                                "fullStart": 649,
                                                "fullEnd": 655,
                                                "start": 649,
                                                "end": 655,
                                                "fullWidth": 6,
                                                "width": 6,
                                                "text": "\"data\"",
                                                "value": "data",
                                                "valueText": "data"
                                            }
                                        }
                                    }
                                ]
                            },
                            "semicolonToken": {
                                "kind": "SemicolonToken",
                                "fullStart": 655,
                                "fullEnd": 658,
                                "start": 655,
                                "end": 656,
                                "fullWidth": 3,
                                "width": 1,
                                "text": ";",
                                "value": ";",
                                "valueText": ";",
                                "hasTrailingTrivia": true,
                                "hasTrailingNewLine": true,
                                "trailingTrivia": [
                                    {
                                        "kind": "NewLineTrivia",
                                        "text": "\r\n"
                                    }
                                ]
                            }
                        },
                        {
                            "kind": "VariableStatement",
                            "fullStart": 658,
                            "fullEnd": 687,
                            "start": 666,
                            "end": 685,
                            "fullWidth": 29,
                            "width": 19,
                            "modifiers": [],
                            "variableDeclaration": {
                                "kind": "VariableDeclaration",
                                "fullStart": 658,
                                "fullEnd": 684,
                                "start": 666,
                                "end": 684,
                                "fullWidth": 26,
                                "width": 18,
                                "varKeyword": {
                                    "kind": "VarKeyword",
                                    "fullStart": 658,
                                    "fullEnd": 670,
                                    "start": 666,
                                    "end": 669,
                                    "fullWidth": 12,
                                    "width": 3,
                                    "text": "var",
                                    "value": "var",
                                    "valueText": "var",
                                    "hasLeadingTrivia": true,
                                    "hasTrailingTrivia": true,
                                    "leadingTrivia": [
                                        {
                                            "kind": "WhitespaceTrivia",
                                            "text": "        "
                                        }
                                    ],
                                    "trailingTrivia": [
                                        {
                                            "kind": "WhitespaceTrivia",
                                            "text": " "
                                        }
                                    ]
                                },
                                "variableDeclarators": [
                                    {
                                        "kind": "VariableDeclarator",
                                        "fullStart": 670,
                                        "fullEnd": 684,
                                        "start": 670,
                                        "end": 684,
                                        "fullWidth": 14,
<<<<<<< HEAD
                                        "width": 14,
                                        "identifier": {
=======
                                        "propertyName": {
>>>>>>> 85e84683
                                            "kind": "IdentifierName",
                                            "fullStart": 670,
                                            "fullEnd": 676,
                                            "start": 670,
                                            "end": 675,
                                            "fullWidth": 6,
                                            "width": 5,
                                            "text": "data2",
                                            "value": "data2",
                                            "valueText": "data2",
                                            "hasTrailingTrivia": true,
                                            "trailingTrivia": [
                                                {
                                                    "kind": "WhitespaceTrivia",
                                                    "text": " "
                                                }
                                            ]
                                        },
                                        "equalsValueClause": {
                                            "kind": "EqualsValueClause",
                                            "fullStart": 676,
                                            "fullEnd": 684,
                                            "start": 676,
                                            "end": 684,
                                            "fullWidth": 8,
                                            "width": 8,
                                            "equalsToken": {
                                                "kind": "EqualsToken",
                                                "fullStart": 676,
                                                "fullEnd": 678,
                                                "start": 676,
                                                "end": 677,
                                                "fullWidth": 2,
                                                "width": 1,
                                                "text": "=",
                                                "value": "=",
                                                "valueText": "=",
                                                "hasTrailingTrivia": true,
                                                "trailingTrivia": [
                                                    {
                                                        "kind": "WhitespaceTrivia",
                                                        "text": " "
                                                    }
                                                ]
                                            },
                                            "value": {
                                                "kind": "StringLiteral",
                                                "fullStart": 678,
                                                "fullEnd": 684,
                                                "start": 678,
                                                "end": 684,
                                                "fullWidth": 6,
                                                "width": 6,
                                                "text": "\"data\"",
                                                "value": "data",
                                                "valueText": "data"
                                            }
                                        }
                                    }
                                ]
                            },
                            "semicolonToken": {
                                "kind": "SemicolonToken",
                                "fullStart": 684,
                                "fullEnd": 687,
                                "start": 684,
                                "end": 685,
                                "fullWidth": 3,
                                "width": 1,
                                "text": ";",
                                "value": ";",
                                "valueText": ";",
                                "hasTrailingTrivia": true,
                                "hasTrailingNewLine": true,
                                "trailingTrivia": [
                                    {
                                        "kind": "NewLineTrivia",
                                        "text": "\r\n"
                                    }
                                ]
                            }
                        },
                        {
                            "kind": "VariableStatement",
                            "fullStart": 687,
                            "fullEnd": 765,
                            "start": 695,
                            "end": 763,
                            "fullWidth": 78,
                            "width": 68,
                            "modifiers": [],
                            "variableDeclaration": {
                                "kind": "VariableDeclaration",
                                "fullStart": 687,
                                "fullEnd": 762,
                                "start": 695,
                                "end": 762,
                                "fullWidth": 75,
                                "width": 67,
                                "varKeyword": {
                                    "kind": "VarKeyword",
                                    "fullStart": 687,
                                    "fullEnd": 699,
                                    "start": 695,
                                    "end": 698,
                                    "fullWidth": 12,
                                    "width": 3,
                                    "text": "var",
                                    "value": "var",
                                    "valueText": "var",
                                    "hasLeadingTrivia": true,
                                    "hasTrailingTrivia": true,
                                    "leadingTrivia": [
                                        {
                                            "kind": "WhitespaceTrivia",
                                            "text": "        "
                                        }
                                    ],
                                    "trailingTrivia": [
                                        {
                                            "kind": "WhitespaceTrivia",
                                            "text": " "
                                        }
                                    ]
                                },
                                "variableDeclarators": [
                                    {
                                        "kind": "VariableDeclarator",
                                        "fullStart": 699,
                                        "fullEnd": 762,
                                        "start": 699,
                                        "end": 762,
                                        "fullWidth": 63,
<<<<<<< HEAD
                                        "width": 63,
                                        "identifier": {
=======
                                        "propertyName": {
>>>>>>> 85e84683
                                            "kind": "IdentifierName",
                                            "fullStart": 699,
                                            "fullEnd": 703,
                                            "start": 699,
                                            "end": 702,
                                            "fullWidth": 4,
                                            "width": 3,
                                            "text": "fun",
                                            "value": "fun",
                                            "valueText": "fun",
                                            "hasTrailingTrivia": true,
                                            "trailingTrivia": [
                                                {
                                                    "kind": "WhitespaceTrivia",
                                                    "text": " "
                                                }
                                            ]
                                        },
                                        "equalsValueClause": {
                                            "kind": "EqualsValueClause",
                                            "fullStart": 703,
                                            "fullEnd": 762,
                                            "start": 703,
                                            "end": 762,
                                            "fullWidth": 59,
                                            "width": 59,
                                            "equalsToken": {
                                                "kind": "EqualsToken",
                                                "fullStart": 703,
                                                "fullEnd": 705,
                                                "start": 703,
                                                "end": 704,
                                                "fullWidth": 2,
                                                "width": 1,
                                                "text": "=",
                                                "value": "=",
                                                "valueText": "=",
                                                "hasTrailingTrivia": true,
                                                "trailingTrivia": [
                                                    {
                                                        "kind": "WhitespaceTrivia",
                                                        "text": " "
                                                    }
                                                ]
                                            },
                                            "value": {
                                                "kind": "FunctionExpression",
                                                "fullStart": 705,
                                                "fullEnd": 762,
                                                "start": 705,
                                                "end": 762,
                                                "fullWidth": 57,
                                                "width": 57,
                                                "functionKeyword": {
                                                    "kind": "FunctionKeyword",
                                                    "fullStart": 705,
                                                    "fullEnd": 714,
                                                    "start": 705,
                                                    "end": 713,
                                                    "fullWidth": 9,
                                                    "width": 8,
                                                    "text": "function",
                                                    "value": "function",
                                                    "valueText": "function",
                                                    "hasTrailingTrivia": true,
                                                    "trailingTrivia": [
                                                        {
                                                            "kind": "WhitespaceTrivia",
                                                            "text": " "
                                                        }
                                                    ]
                                                },
                                                "callSignature": {
                                                    "kind": "CallSignature",
                                                    "fullStart": 714,
                                                    "fullEnd": 722,
                                                    "start": 714,
                                                    "end": 721,
                                                    "fullWidth": 8,
                                                    "width": 7,
                                                    "parameterList": {
                                                        "kind": "ParameterList",
                                                        "fullStart": 714,
                                                        "fullEnd": 722,
                                                        "start": 714,
                                                        "end": 721,
                                                        "fullWidth": 8,
                                                        "width": 7,
                                                        "openParenToken": {
                                                            "kind": "OpenParenToken",
                                                            "fullStart": 714,
                                                            "fullEnd": 715,
                                                            "start": 714,
                                                            "end": 715,
                                                            "fullWidth": 1,
                                                            "width": 1,
                                                            "text": "(",
                                                            "value": "(",
                                                            "valueText": "("
                                                        },
                                                        "parameters": [
                                                            {
                                                                "kind": "Parameter",
                                                                "fullStart": 715,
                                                                "fullEnd": 720,
                                                                "start": 715,
                                                                "end": 720,
                                                                "fullWidth": 5,
                                                                "width": 5,
                                                                "modifiers": [],
                                                                "identifier": {
                                                                    "kind": "IdentifierName",
                                                                    "fullStart": 715,
                                                                    "fullEnd": 720,
                                                                    "start": 715,
                                                                    "end": 720,
                                                                    "fullWidth": 5,
                                                                    "width": 5,
                                                                    "text": "value",
                                                                    "value": "value",
                                                                    "valueText": "value"
                                                                }
                                                            }
                                                        ],
                                                        "closeParenToken": {
                                                            "kind": "CloseParenToken",
                                                            "fullStart": 720,
                                                            "fullEnd": 722,
                                                            "start": 720,
                                                            "end": 721,
                                                            "fullWidth": 2,
                                                            "width": 1,
                                                            "text": ")",
                                                            "value": ")",
                                                            "valueText": ")",
                                                            "hasTrailingTrivia": true,
                                                            "trailingTrivia": [
                                                                {
                                                                    "kind": "WhitespaceTrivia",
                                                                    "text": " "
                                                                }
                                                            ]
                                                        }
                                                    }
                                                },
                                                "block": {
                                                    "kind": "Block",
                                                    "fullStart": 722,
                                                    "fullEnd": 762,
                                                    "start": 722,
                                                    "end": 762,
                                                    "fullWidth": 40,
                                                    "width": 40,
                                                    "openBraceToken": {
                                                        "kind": "OpenBraceToken",
                                                        "fullStart": 722,
                                                        "fullEnd": 725,
                                                        "start": 722,
                                                        "end": 723,
                                                        "fullWidth": 3,
                                                        "width": 1,
                                                        "text": "{",
                                                        "value": "{",
                                                        "valueText": "{",
                                                        "hasTrailingTrivia": true,
                                                        "hasTrailingNewLine": true,
                                                        "trailingTrivia": [
                                                            {
                                                                "kind": "NewLineTrivia",
                                                                "text": "\r\n"
                                                            }
                                                        ]
                                                    },
                                                    "statements": [
                                                        {
                                                            "kind": "ExpressionStatement",
                                                            "fullStart": 725,
                                                            "fullEnd": 753,
                                                            "start": 737,
                                                            "end": 751,
                                                            "fullWidth": 28,
                                                            "width": 14,
                                                            "expression": {
                                                                "kind": "AssignmentExpression",
                                                                "fullStart": 725,
                                                                "fullEnd": 750,
                                                                "start": 737,
                                                                "end": 750,
                                                                "fullWidth": 25,
                                                                "width": 13,
                                                                "left": {
                                                                    "kind": "IdentifierName",
                                                                    "fullStart": 725,
                                                                    "fullEnd": 743,
                                                                    "start": 737,
                                                                    "end": 742,
                                                                    "fullWidth": 18,
                                                                    "width": 5,
                                                                    "text": "data2",
                                                                    "value": "data2",
                                                                    "valueText": "data2",
                                                                    "hasLeadingTrivia": true,
                                                                    "hasTrailingTrivia": true,
                                                                    "leadingTrivia": [
                                                                        {
                                                                            "kind": "WhitespaceTrivia",
                                                                            "text": "            "
                                                                        }
                                                                    ],
                                                                    "trailingTrivia": [
                                                                        {
                                                                            "kind": "WhitespaceTrivia",
                                                                            "text": " "
                                                                        }
                                                                    ]
                                                                },
                                                                "operatorToken": {
                                                                    "kind": "EqualsToken",
                                                                    "fullStart": 743,
                                                                    "fullEnd": 745,
                                                                    "start": 743,
                                                                    "end": 744,
                                                                    "fullWidth": 2,
                                                                    "width": 1,
                                                                    "text": "=",
                                                                    "value": "=",
                                                                    "valueText": "=",
                                                                    "hasTrailingTrivia": true,
                                                                    "trailingTrivia": [
                                                                        {
                                                                            "kind": "WhitespaceTrivia",
                                                                            "text": " "
                                                                        }
                                                                    ]
                                                                },
                                                                "right": {
                                                                    "kind": "IdentifierName",
                                                                    "fullStart": 745,
                                                                    "fullEnd": 750,
                                                                    "start": 745,
                                                                    "end": 750,
                                                                    "fullWidth": 5,
                                                                    "width": 5,
                                                                    "text": "value",
                                                                    "value": "value",
                                                                    "valueText": "value"
                                                                }
                                                            },
                                                            "semicolonToken": {
                                                                "kind": "SemicolonToken",
                                                                "fullStart": 750,
                                                                "fullEnd": 753,
                                                                "start": 750,
                                                                "end": 751,
                                                                "fullWidth": 3,
                                                                "width": 1,
                                                                "text": ";",
                                                                "value": ";",
                                                                "valueText": ";",
                                                                "hasTrailingTrivia": true,
                                                                "hasTrailingNewLine": true,
                                                                "trailingTrivia": [
                                                                    {
                                                                        "kind": "NewLineTrivia",
                                                                        "text": "\r\n"
                                                                    }
                                                                ]
                                                            }
                                                        }
                                                    ],
                                                    "closeBraceToken": {
                                                        "kind": "CloseBraceToken",
                                                        "fullStart": 753,
                                                        "fullEnd": 762,
                                                        "start": 761,
                                                        "end": 762,
                                                        "fullWidth": 9,
                                                        "width": 1,
                                                        "text": "}",
                                                        "value": "}",
                                                        "valueText": "}",
                                                        "hasLeadingTrivia": true,
                                                        "leadingTrivia": [
                                                            {
                                                                "kind": "WhitespaceTrivia",
                                                                "text": "        "
                                                            }
                                                        ]
                                                    }
                                                }
                                            }
                                        }
                                    }
                                ]
                            },
                            "semicolonToken": {
                                "kind": "SemicolonToken",
                                "fullStart": 762,
                                "fullEnd": 765,
                                "start": 762,
                                "end": 763,
                                "fullWidth": 3,
                                "width": 1,
                                "text": ";",
                                "value": ";",
                                "valueText": ";",
                                "hasTrailingTrivia": true,
                                "hasTrailingNewLine": true,
                                "trailingTrivia": [
                                    {
                                        "kind": "NewLineTrivia",
                                        "text": "\r\n"
                                    }
                                ]
                            }
                        },
                        {
                            "kind": "VariableStatement",
                            "fullStart": 765,
                            "fullEnd": 790,
                            "start": 773,
                            "end": 788,
                            "fullWidth": 25,
                            "width": 15,
                            "modifiers": [],
                            "variableDeclaration": {
                                "kind": "VariableDeclaration",
                                "fullStart": 765,
                                "fullEnd": 787,
                                "start": 773,
                                "end": 787,
                                "fullWidth": 22,
                                "width": 14,
                                "varKeyword": {
                                    "kind": "VarKeyword",
                                    "fullStart": 765,
                                    "fullEnd": 777,
                                    "start": 773,
                                    "end": 776,
                                    "fullWidth": 12,
                                    "width": 3,
                                    "text": "var",
                                    "value": "var",
                                    "valueText": "var",
                                    "hasLeadingTrivia": true,
                                    "hasTrailingTrivia": true,
                                    "leadingTrivia": [
                                        {
                                            "kind": "WhitespaceTrivia",
                                            "text": "        "
                                        }
                                    ],
                                    "trailingTrivia": [
                                        {
                                            "kind": "WhitespaceTrivia",
                                            "text": " "
                                        }
                                    ]
                                },
                                "variableDeclarators": [
                                    {
                                        "kind": "VariableDeclarator",
                                        "fullStart": 777,
                                        "fullEnd": 787,
                                        "start": 777,
                                        "end": 787,
                                        "fullWidth": 10,
<<<<<<< HEAD
                                        "width": 10,
                                        "identifier": {
=======
                                        "propertyName": {
>>>>>>> 85e84683
                                            "kind": "IdentifierName",
                                            "fullStart": 777,
                                            "fullEnd": 783,
                                            "start": 777,
                                            "end": 782,
                                            "fullWidth": 6,
                                            "width": 5,
                                            "text": "proto",
                                            "value": "proto",
                                            "valueText": "proto",
                                            "hasTrailingTrivia": true,
                                            "trailingTrivia": [
                                                {
                                                    "kind": "WhitespaceTrivia",
                                                    "text": " "
                                                }
                                            ]
                                        },
                                        "equalsValueClause": {
                                            "kind": "EqualsValueClause",
                                            "fullStart": 783,
                                            "fullEnd": 787,
                                            "start": 783,
                                            "end": 787,
                                            "fullWidth": 4,
                                            "width": 4,
                                            "equalsToken": {
                                                "kind": "EqualsToken",
                                                "fullStart": 783,
                                                "fullEnd": 785,
                                                "start": 783,
                                                "end": 784,
                                                "fullWidth": 2,
                                                "width": 1,
                                                "text": "=",
                                                "value": "=",
                                                "valueText": "=",
                                                "hasTrailingTrivia": true,
                                                "trailingTrivia": [
                                                    {
                                                        "kind": "WhitespaceTrivia",
                                                        "text": " "
                                                    }
                                                ]
                                            },
                                            "value": {
                                                "kind": "ObjectLiteralExpression",
                                                "fullStart": 785,
                                                "fullEnd": 787,
                                                "start": 785,
                                                "end": 787,
                                                "fullWidth": 2,
                                                "width": 2,
                                                "openBraceToken": {
                                                    "kind": "OpenBraceToken",
                                                    "fullStart": 785,
                                                    "fullEnd": 786,
                                                    "start": 785,
                                                    "end": 786,
                                                    "fullWidth": 1,
                                                    "width": 1,
                                                    "text": "{",
                                                    "value": "{",
                                                    "valueText": "{"
                                                },
                                                "propertyAssignments": [],
                                                "closeBraceToken": {
                                                    "kind": "CloseBraceToken",
                                                    "fullStart": 786,
                                                    "fullEnd": 787,
                                                    "start": 786,
                                                    "end": 787,
                                                    "fullWidth": 1,
                                                    "width": 1,
                                                    "text": "}",
                                                    "value": "}",
                                                    "valueText": "}"
                                                }
                                            }
                                        }
                                    }
                                ]
                            },
                            "semicolonToken": {
                                "kind": "SemicolonToken",
                                "fullStart": 787,
                                "fullEnd": 790,
                                "start": 787,
                                "end": 788,
                                "fullWidth": 3,
                                "width": 1,
                                "text": ";",
                                "value": ";",
                                "valueText": ";",
                                "hasTrailingTrivia": true,
                                "hasTrailingNewLine": true,
                                "trailingTrivia": [
                                    {
                                        "kind": "NewLineTrivia",
                                        "text": "\r\n"
                                    }
                                ]
                            }
                        },
                        {
                            "kind": "ExpressionStatement",
                            "fullStart": 790,
                            "fullEnd": 1009,
                            "start": 798,
                            "end": 1007,
                            "fullWidth": 219,
                            "width": 209,
                            "isIncrementallyUnusable": true,
                            "expression": {
                                "kind": "InvocationExpression",
                                "fullStart": 790,
                                "fullEnd": 1006,
                                "start": 798,
                                "end": 1006,
                                "fullWidth": 216,
                                "width": 208,
                                "isIncrementallyUnusable": true,
                                "expression": {
                                    "kind": "MemberAccessExpression",
                                    "fullStart": 790,
                                    "fullEnd": 819,
                                    "start": 798,
                                    "end": 819,
                                    "fullWidth": 29,
                                    "width": 21,
                                    "expression": {
                                        "kind": "IdentifierName",
                                        "fullStart": 790,
                                        "fullEnd": 804,
                                        "start": 798,
                                        "end": 804,
                                        "fullWidth": 14,
                                        "width": 6,
                                        "text": "Object",
                                        "value": "Object",
                                        "valueText": "Object",
                                        "hasLeadingTrivia": true,
                                        "leadingTrivia": [
                                            {
                                                "kind": "WhitespaceTrivia",
                                                "text": "        "
                                            }
                                        ]
                                    },
                                    "dotToken": {
                                        "kind": "DotToken",
                                        "fullStart": 804,
                                        "fullEnd": 805,
                                        "start": 804,
                                        "end": 805,
                                        "fullWidth": 1,
                                        "width": 1,
                                        "text": ".",
                                        "value": ".",
                                        "valueText": "."
                                    },
                                    "name": {
                                        "kind": "IdentifierName",
                                        "fullStart": 805,
                                        "fullEnd": 819,
                                        "start": 805,
                                        "end": 819,
                                        "fullWidth": 14,
                                        "width": 14,
                                        "text": "defineProperty",
                                        "value": "defineProperty",
                                        "valueText": "defineProperty"
                                    }
                                },
                                "argumentList": {
                                    "kind": "ArgumentList",
                                    "fullStart": 819,
                                    "fullEnd": 1006,
                                    "start": 819,
                                    "end": 1006,
                                    "fullWidth": 187,
                                    "width": 187,
                                    "isIncrementallyUnusable": true,
                                    "openParenToken": {
                                        "kind": "OpenParenToken",
                                        "fullStart": 819,
                                        "fullEnd": 820,
                                        "start": 819,
                                        "end": 820,
                                        "fullWidth": 1,
                                        "width": 1,
                                        "text": "(",
                                        "value": "(",
                                        "valueText": "("
                                    },
                                    "arguments": [
                                        {
                                            "kind": "IdentifierName",
                                            "fullStart": 820,
                                            "fullEnd": 825,
                                            "start": 820,
                                            "end": 825,
                                            "fullWidth": 5,
                                            "width": 5,
                                            "text": "proto",
                                            "value": "proto",
                                            "valueText": "proto"
                                        },
                                        {
                                            "kind": "CommaToken",
                                            "fullStart": 825,
                                            "fullEnd": 827,
                                            "start": 825,
                                            "end": 826,
                                            "fullWidth": 2,
                                            "width": 1,
                                            "text": ",",
                                            "value": ",",
                                            "valueText": ",",
                                            "hasTrailingTrivia": true,
                                            "trailingTrivia": [
                                                {
                                                    "kind": "WhitespaceTrivia",
                                                    "text": " "
                                                }
                                            ]
                                        },
                                        {
                                            "kind": "StringLiteral",
                                            "fullStart": 827,
                                            "fullEnd": 832,
                                            "start": 827,
                                            "end": 832,
                                            "fullWidth": 5,
                                            "width": 5,
                                            "text": "\"set\"",
                                            "value": "set",
                                            "valueText": "set"
                                        },
                                        {
                                            "kind": "CommaToken",
                                            "fullStart": 832,
                                            "fullEnd": 834,
                                            "start": 832,
                                            "end": 833,
                                            "fullWidth": 2,
                                            "width": 1,
                                            "text": ",",
                                            "value": ",",
                                            "valueText": ",",
                                            "hasTrailingTrivia": true,
                                            "trailingTrivia": [
                                                {
                                                    "kind": "WhitespaceTrivia",
                                                    "text": " "
                                                }
                                            ]
                                        },
                                        {
                                            "kind": "ObjectLiteralExpression",
                                            "fullStart": 834,
                                            "fullEnd": 1005,
                                            "start": 834,
                                            "end": 1005,
                                            "fullWidth": 171,
                                            "width": 171,
                                            "isIncrementallyUnusable": true,
                                            "openBraceToken": {
                                                "kind": "OpenBraceToken",
                                                "fullStart": 834,
                                                "fullEnd": 837,
                                                "start": 834,
                                                "end": 835,
                                                "fullWidth": 3,
                                                "width": 1,
                                                "text": "{",
                                                "value": "{",
                                                "valueText": "{",
                                                "hasTrailingTrivia": true,
                                                "hasTrailingNewLine": true,
                                                "trailingTrivia": [
                                                    {
                                                        "kind": "NewLineTrivia",
                                                        "text": "\r\n"
                                                    }
                                                ]
                                            },
                                            "propertyAssignments": [
                                                {
                                                    "kind": "SimplePropertyAssignment",
                                                    "fullStart": 837,
                                                    "fullEnd": 911,
                                                    "start": 849,
                                                    "end": 911,
                                                    "fullWidth": 74,
                                                    "width": 62,
                                                    "isIncrementallyUnusable": true,
                                                    "propertyName": {
                                                        "kind": "IdentifierName",
                                                        "fullStart": 837,
                                                        "fullEnd": 852,
                                                        "start": 849,
                                                        "end": 852,
                                                        "fullWidth": 15,
                                                        "width": 3,
                                                        "text": "get",
                                                        "value": "get",
                                                        "valueText": "get",
                                                        "hasLeadingTrivia": true,
                                                        "leadingTrivia": [
                                                            {
                                                                "kind": "WhitespaceTrivia",
                                                                "text": "            "
                                                            }
                                                        ]
                                                    },
                                                    "colonToken": {
                                                        "kind": "ColonToken",
                                                        "fullStart": 852,
                                                        "fullEnd": 854,
                                                        "start": 852,
                                                        "end": 853,
                                                        "fullWidth": 2,
                                                        "width": 1,
                                                        "text": ":",
                                                        "value": ":",
                                                        "valueText": ":",
                                                        "hasTrailingTrivia": true,
                                                        "trailingTrivia": [
                                                            {
                                                                "kind": "WhitespaceTrivia",
                                                                "text": " "
                                                            }
                                                        ]
                                                    },
                                                    "expression": {
                                                        "kind": "FunctionExpression",
                                                        "fullStart": 854,
                                                        "fullEnd": 911,
                                                        "start": 854,
                                                        "end": 911,
                                                        "fullWidth": 57,
                                                        "width": 57,
                                                        "functionKeyword": {
                                                            "kind": "FunctionKeyword",
                                                            "fullStart": 854,
                                                            "fullEnd": 863,
                                                            "start": 854,
                                                            "end": 862,
                                                            "fullWidth": 9,
                                                            "width": 8,
                                                            "text": "function",
                                                            "value": "function",
                                                            "valueText": "function",
                                                            "hasTrailingTrivia": true,
                                                            "trailingTrivia": [
                                                                {
                                                                    "kind": "WhitespaceTrivia",
                                                                    "text": " "
                                                                }
                                                            ]
                                                        },
                                                        "callSignature": {
                                                            "kind": "CallSignature",
                                                            "fullStart": 863,
                                                            "fullEnd": 866,
                                                            "start": 863,
                                                            "end": 865,
                                                            "fullWidth": 3,
                                                            "width": 2,
                                                            "parameterList": {
                                                                "kind": "ParameterList",
                                                                "fullStart": 863,
                                                                "fullEnd": 866,
                                                                "start": 863,
                                                                "end": 865,
                                                                "fullWidth": 3,
                                                                "width": 2,
                                                                "openParenToken": {
                                                                    "kind": "OpenParenToken",
                                                                    "fullStart": 863,
                                                                    "fullEnd": 864,
                                                                    "start": 863,
                                                                    "end": 864,
                                                                    "fullWidth": 1,
                                                                    "width": 1,
                                                                    "text": "(",
                                                                    "value": "(",
                                                                    "valueText": "("
                                                                },
                                                                "parameters": [],
                                                                "closeParenToken": {
                                                                    "kind": "CloseParenToken",
                                                                    "fullStart": 864,
                                                                    "fullEnd": 866,
                                                                    "start": 864,
                                                                    "end": 865,
                                                                    "fullWidth": 2,
                                                                    "width": 1,
                                                                    "text": ")",
                                                                    "value": ")",
                                                                    "valueText": ")",
                                                                    "hasTrailingTrivia": true,
                                                                    "trailingTrivia": [
                                                                        {
                                                                            "kind": "WhitespaceTrivia",
                                                                            "text": " "
                                                                        }
                                                                    ]
                                                                }
                                                            }
                                                        },
                                                        "block": {
                                                            "kind": "Block",
                                                            "fullStart": 866,
                                                            "fullEnd": 911,
                                                            "start": 866,
                                                            "end": 911,
                                                            "fullWidth": 45,
                                                            "width": 45,
                                                            "openBraceToken": {
                                                                "kind": "OpenBraceToken",
                                                                "fullStart": 866,
                                                                "fullEnd": 869,
                                                                "start": 866,
                                                                "end": 867,
                                                                "fullWidth": 3,
                                                                "width": 1,
                                                                "text": "{",
                                                                "value": "{",
                                                                "valueText": "{",
                                                                "hasTrailingTrivia": true,
                                                                "hasTrailingNewLine": true,
                                                                "trailingTrivia": [
                                                                    {
                                                                        "kind": "NewLineTrivia",
                                                                        "text": "\r\n"
                                                                    }
                                                                ]
                                                            },
                                                            "statements": [
                                                                {
                                                                    "kind": "ReturnStatement",
                                                                    "fullStart": 869,
                                                                    "fullEnd": 898,
                                                                    "start": 885,
                                                                    "end": 896,
                                                                    "fullWidth": 29,
                                                                    "width": 11,
                                                                    "returnKeyword": {
                                                                        "kind": "ReturnKeyword",
                                                                        "fullStart": 869,
                                                                        "fullEnd": 892,
                                                                        "start": 885,
                                                                        "end": 891,
                                                                        "fullWidth": 23,
                                                                        "width": 6,
                                                                        "text": "return",
                                                                        "value": "return",
                                                                        "valueText": "return",
                                                                        "hasLeadingTrivia": true,
                                                                        "hasTrailingTrivia": true,
                                                                        "leadingTrivia": [
                                                                            {
                                                                                "kind": "WhitespaceTrivia",
                                                                                "text": "                "
                                                                            }
                                                                        ],
                                                                        "trailingTrivia": [
                                                                            {
                                                                                "kind": "WhitespaceTrivia",
                                                                                "text": " "
                                                                            }
                                                                        ]
                                                                    },
                                                                    "expression": {
                                                                        "kind": "IdentifierName",
                                                                        "fullStart": 892,
                                                                        "fullEnd": 895,
                                                                        "start": 892,
                                                                        "end": 895,
                                                                        "fullWidth": 3,
                                                                        "width": 3,
                                                                        "text": "fun",
                                                                        "value": "fun",
                                                                        "valueText": "fun"
                                                                    },
                                                                    "semicolonToken": {
                                                                        "kind": "SemicolonToken",
                                                                        "fullStart": 895,
                                                                        "fullEnd": 898,
                                                                        "start": 895,
                                                                        "end": 896,
                                                                        "fullWidth": 3,
                                                                        "width": 1,
                                                                        "text": ";",
                                                                        "value": ";",
                                                                        "valueText": ";",
                                                                        "hasTrailingTrivia": true,
                                                                        "hasTrailingNewLine": true,
                                                                        "trailingTrivia": [
                                                                            {
                                                                                "kind": "NewLineTrivia",
                                                                                "text": "\r\n"
                                                                            }
                                                                        ]
                                                                    }
                                                                }
                                                            ],
                                                            "closeBraceToken": {
                                                                "kind": "CloseBraceToken",
                                                                "fullStart": 898,
                                                                "fullEnd": 911,
                                                                "start": 910,
                                                                "end": 911,
                                                                "fullWidth": 13,
                                                                "width": 1,
                                                                "text": "}",
                                                                "value": "}",
                                                                "valueText": "}",
                                                                "hasLeadingTrivia": true,
                                                                "leadingTrivia": [
                                                                    {
                                                                        "kind": "WhitespaceTrivia",
                                                                        "text": "            "
                                                                    }
                                                                ]
                                                            }
                                                        }
                                                    }
                                                },
                                                {
                                                    "kind": "CommaToken",
                                                    "fullStart": 911,
                                                    "fullEnd": 914,
                                                    "start": 911,
                                                    "end": 912,
                                                    "fullWidth": 3,
                                                    "width": 1,
                                                    "text": ",",
                                                    "value": ",",
                                                    "valueText": ",",
                                                    "hasTrailingTrivia": true,
                                                    "hasTrailingNewLine": true,
                                                    "trailingTrivia": [
                                                        {
                                                            "kind": "NewLineTrivia",
                                                            "text": "\r\n"
                                                        }
                                                    ]
                                                },
                                                {
                                                    "kind": "SimplePropertyAssignment",
                                                    "fullStart": 914,
                                                    "fullEnd": 996,
                                                    "start": 926,
                                                    "end": 994,
                                                    "fullWidth": 82,
                                                    "width": 68,
                                                    "isIncrementallyUnusable": true,
                                                    "propertyName": {
                                                        "kind": "IdentifierName",
                                                        "fullStart": 914,
                                                        "fullEnd": 929,
                                                        "start": 926,
                                                        "end": 929,
                                                        "fullWidth": 15,
                                                        "width": 3,
                                                        "text": "set",
                                                        "value": "set",
                                                        "valueText": "set",
                                                        "hasLeadingTrivia": true,
                                                        "leadingTrivia": [
                                                            {
                                                                "kind": "WhitespaceTrivia",
                                                                "text": "            "
                                                            }
                                                        ]
                                                    },
                                                    "colonToken": {
                                                        "kind": "ColonToken",
                                                        "fullStart": 929,
                                                        "fullEnd": 931,
                                                        "start": 929,
                                                        "end": 930,
                                                        "fullWidth": 2,
                                                        "width": 1,
                                                        "text": ":",
                                                        "value": ":",
                                                        "valueText": ":",
                                                        "hasTrailingTrivia": true,
                                                        "trailingTrivia": [
                                                            {
                                                                "kind": "WhitespaceTrivia",
                                                                "text": " "
                                                            }
                                                        ]
                                                    },
                                                    "expression": {
                                                        "kind": "FunctionExpression",
                                                        "fullStart": 931,
                                                        "fullEnd": 996,
                                                        "start": 931,
                                                        "end": 994,
                                                        "fullWidth": 65,
                                                        "width": 63,
                                                        "functionKeyword": {
                                                            "kind": "FunctionKeyword",
                                                            "fullStart": 931,
                                                            "fullEnd": 940,
                                                            "start": 931,
                                                            "end": 939,
                                                            "fullWidth": 9,
                                                            "width": 8,
                                                            "text": "function",
                                                            "value": "function",
                                                            "valueText": "function",
                                                            "hasTrailingTrivia": true,
                                                            "trailingTrivia": [
                                                                {
                                                                    "kind": "WhitespaceTrivia",
                                                                    "text": " "
                                                                }
                                                            ]
                                                        },
                                                        "callSignature": {
                                                            "kind": "CallSignature",
                                                            "fullStart": 940,
                                                            "fullEnd": 948,
                                                            "start": 940,
                                                            "end": 947,
                                                            "fullWidth": 8,
                                                            "width": 7,
                                                            "parameterList": {
                                                                "kind": "ParameterList",
                                                                "fullStart": 940,
                                                                "fullEnd": 948,
                                                                "start": 940,
                                                                "end": 947,
                                                                "fullWidth": 8,
                                                                "width": 7,
                                                                "openParenToken": {
                                                                    "kind": "OpenParenToken",
                                                                    "fullStart": 940,
                                                                    "fullEnd": 941,
                                                                    "start": 940,
                                                                    "end": 941,
                                                                    "fullWidth": 1,
                                                                    "width": 1,
                                                                    "text": "(",
                                                                    "value": "(",
                                                                    "valueText": "("
                                                                },
                                                                "parameters": [
                                                                    {
                                                                        "kind": "Parameter",
                                                                        "fullStart": 941,
                                                                        "fullEnd": 946,
                                                                        "start": 941,
                                                                        "end": 946,
                                                                        "fullWidth": 5,
                                                                        "width": 5,
                                                                        "modifiers": [],
                                                                        "identifier": {
                                                                            "kind": "IdentifierName",
                                                                            "fullStart": 941,
                                                                            "fullEnd": 946,
                                                                            "start": 941,
                                                                            "end": 946,
                                                                            "fullWidth": 5,
                                                                            "width": 5,
                                                                            "text": "value",
                                                                            "value": "value",
                                                                            "valueText": "value"
                                                                        }
                                                                    }
                                                                ],
                                                                "closeParenToken": {
                                                                    "kind": "CloseParenToken",
                                                                    "fullStart": 946,
                                                                    "fullEnd": 948,
                                                                    "start": 946,
                                                                    "end": 947,
                                                                    "fullWidth": 2,
                                                                    "width": 1,
                                                                    "text": ")",
                                                                    "value": ")",
                                                                    "valueText": ")",
                                                                    "hasTrailingTrivia": true,
                                                                    "trailingTrivia": [
                                                                        {
                                                                            "kind": "WhitespaceTrivia",
                                                                            "text": " "
                                                                        }
                                                                    ]
                                                                }
                                                            }
                                                        },
                                                        "block": {
                                                            "kind": "Block",
                                                            "fullStart": 948,
                                                            "fullEnd": 996,
                                                            "start": 948,
                                                            "end": 994,
                                                            "fullWidth": 48,
                                                            "width": 46,
                                                            "openBraceToken": {
                                                                "kind": "OpenBraceToken",
                                                                "fullStart": 948,
                                                                "fullEnd": 951,
                                                                "start": 948,
                                                                "end": 949,
                                                                "fullWidth": 3,
                                                                "width": 1,
                                                                "text": "{",
                                                                "value": "{",
                                                                "valueText": "{",
                                                                "hasTrailingTrivia": true,
                                                                "hasTrailingNewLine": true,
                                                                "trailingTrivia": [
                                                                    {
                                                                        "kind": "NewLineTrivia",
                                                                        "text": "\r\n"
                                                                    }
                                                                ]
                                                            },
                                                            "statements": [
                                                                {
                                                                    "kind": "ExpressionStatement",
                                                                    "fullStart": 951,
                                                                    "fullEnd": 981,
                                                                    "start": 967,
                                                                    "end": 979,
                                                                    "fullWidth": 30,
                                                                    "width": 12,
                                                                    "expression": {
                                                                        "kind": "AssignmentExpression",
                                                                        "fullStart": 951,
                                                                        "fullEnd": 978,
                                                                        "start": 967,
                                                                        "end": 978,
                                                                        "fullWidth": 27,
                                                                        "width": 11,
                                                                        "left": {
                                                                            "kind": "IdentifierName",
                                                                            "fullStart": 951,
                                                                            "fullEnd": 971,
                                                                            "start": 967,
                                                                            "end": 970,
                                                                            "fullWidth": 20,
                                                                            "width": 3,
                                                                            "text": "fun",
                                                                            "value": "fun",
                                                                            "valueText": "fun",
                                                                            "hasLeadingTrivia": true,
                                                                            "hasTrailingTrivia": true,
                                                                            "leadingTrivia": [
                                                                                {
                                                                                    "kind": "WhitespaceTrivia",
                                                                                    "text": "                "
                                                                                }
                                                                            ],
                                                                            "trailingTrivia": [
                                                                                {
                                                                                    "kind": "WhitespaceTrivia",
                                                                                    "text": " "
                                                                                }
                                                                            ]
                                                                        },
                                                                        "operatorToken": {
                                                                            "kind": "EqualsToken",
                                                                            "fullStart": 971,
                                                                            "fullEnd": 973,
                                                                            "start": 971,
                                                                            "end": 972,
                                                                            "fullWidth": 2,
                                                                            "width": 1,
                                                                            "text": "=",
                                                                            "value": "=",
                                                                            "valueText": "=",
                                                                            "hasTrailingTrivia": true,
                                                                            "trailingTrivia": [
                                                                                {
                                                                                    "kind": "WhitespaceTrivia",
                                                                                    "text": " "
                                                                                }
                                                                            ]
                                                                        },
                                                                        "right": {
                                                                            "kind": "IdentifierName",
                                                                            "fullStart": 973,
                                                                            "fullEnd": 978,
                                                                            "start": 973,
                                                                            "end": 978,
                                                                            "fullWidth": 5,
                                                                            "width": 5,
                                                                            "text": "value",
                                                                            "value": "value",
                                                                            "valueText": "value"
                                                                        }
                                                                    },
                                                                    "semicolonToken": {
                                                                        "kind": "SemicolonToken",
                                                                        "fullStart": 978,
                                                                        "fullEnd": 981,
                                                                        "start": 978,
                                                                        "end": 979,
                                                                        "fullWidth": 3,
                                                                        "width": 1,
                                                                        "text": ";",
                                                                        "value": ";",
                                                                        "valueText": ";",
                                                                        "hasTrailingTrivia": true,
                                                                        "hasTrailingNewLine": true,
                                                                        "trailingTrivia": [
                                                                            {
                                                                                "kind": "NewLineTrivia",
                                                                                "text": "\r\n"
                                                                            }
                                                                        ]
                                                                    }
                                                                }
                                                            ],
                                                            "closeBraceToken": {
                                                                "kind": "CloseBraceToken",
                                                                "fullStart": 981,
                                                                "fullEnd": 996,
                                                                "start": 993,
                                                                "end": 994,
                                                                "fullWidth": 15,
                                                                "width": 1,
                                                                "text": "}",
                                                                "value": "}",
                                                                "valueText": "}",
                                                                "hasLeadingTrivia": true,
                                                                "hasTrailingTrivia": true,
                                                                "hasTrailingNewLine": true,
                                                                "leadingTrivia": [
                                                                    {
                                                                        "kind": "WhitespaceTrivia",
                                                                        "text": "            "
                                                                    }
                                                                ],
                                                                "trailingTrivia": [
                                                                    {
                                                                        "kind": "NewLineTrivia",
                                                                        "text": "\r\n"
                                                                    }
                                                                ]
                                                            }
                                                        }
                                                    }
                                                }
                                            ],
                                            "closeBraceToken": {
                                                "kind": "CloseBraceToken",
                                                "fullStart": 996,
                                                "fullEnd": 1005,
                                                "start": 1004,
                                                "end": 1005,
                                                "fullWidth": 9,
                                                "width": 1,
                                                "text": "}",
                                                "value": "}",
                                                "valueText": "}",
                                                "hasLeadingTrivia": true,
                                                "leadingTrivia": [
                                                    {
                                                        "kind": "WhitespaceTrivia",
                                                        "text": "        "
                                                    }
                                                ]
                                            }
                                        }
                                    ],
                                    "closeParenToken": {
                                        "kind": "CloseParenToken",
                                        "fullStart": 1005,
                                        "fullEnd": 1006,
                                        "start": 1005,
                                        "end": 1006,
                                        "fullWidth": 1,
                                        "width": 1,
                                        "text": ")",
                                        "value": ")",
                                        "valueText": ")"
                                    }
                                }
                            },
                            "semicolonToken": {
                                "kind": "SemicolonToken",
                                "fullStart": 1006,
                                "fullEnd": 1009,
                                "start": 1006,
                                "end": 1007,
                                "fullWidth": 3,
                                "width": 1,
                                "text": ";",
                                "value": ";",
                                "valueText": ";",
                                "hasTrailingTrivia": true,
                                "hasTrailingNewLine": true,
                                "trailingTrivia": [
                                    {
                                        "kind": "NewLineTrivia",
                                        "text": "\r\n"
                                    }
                                ]
                            }
                        },
                        {
                            "kind": "VariableStatement",
                            "fullStart": 1009,
                            "fullEnd": 1047,
                            "start": 1019,
                            "end": 1045,
                            "fullWidth": 38,
                            "width": 26,
                            "modifiers": [],
                            "variableDeclaration": {
                                "kind": "VariableDeclaration",
                                "fullStart": 1009,
                                "fullEnd": 1044,
                                "start": 1019,
                                "end": 1044,
                                "fullWidth": 35,
                                "width": 25,
                                "varKeyword": {
                                    "kind": "VarKeyword",
                                    "fullStart": 1009,
                                    "fullEnd": 1023,
                                    "start": 1019,
                                    "end": 1022,
                                    "fullWidth": 14,
                                    "width": 3,
                                    "text": "var",
                                    "value": "var",
                                    "valueText": "var",
                                    "hasLeadingTrivia": true,
                                    "hasLeadingNewLine": true,
                                    "hasTrailingTrivia": true,
                                    "leadingTrivia": [
                                        {
                                            "kind": "NewLineTrivia",
                                            "text": "\r\n"
                                        },
                                        {
                                            "kind": "WhitespaceTrivia",
                                            "text": "        "
                                        }
                                    ],
                                    "trailingTrivia": [
                                        {
                                            "kind": "WhitespaceTrivia",
                                            "text": " "
                                        }
                                    ]
                                },
                                "variableDeclarators": [
                                    {
                                        "kind": "VariableDeclarator",
                                        "fullStart": 1023,
                                        "fullEnd": 1044,
                                        "start": 1023,
                                        "end": 1044,
                                        "fullWidth": 21,
<<<<<<< HEAD
                                        "width": 21,
                                        "identifier": {
=======
                                        "propertyName": {
>>>>>>> 85e84683
                                            "kind": "IdentifierName",
                                            "fullStart": 1023,
                                            "fullEnd": 1027,
                                            "start": 1023,
                                            "end": 1026,
                                            "fullWidth": 4,
                                            "width": 3,
                                            "text": "Con",
                                            "value": "Con",
                                            "valueText": "Con",
                                            "hasTrailingTrivia": true,
                                            "trailingTrivia": [
                                                {
                                                    "kind": "WhitespaceTrivia",
                                                    "text": " "
                                                }
                                            ]
                                        },
                                        "equalsValueClause": {
                                            "kind": "EqualsValueClause",
                                            "fullStart": 1027,
                                            "fullEnd": 1044,
                                            "start": 1027,
                                            "end": 1044,
                                            "fullWidth": 17,
                                            "width": 17,
                                            "equalsToken": {
                                                "kind": "EqualsToken",
                                                "fullStart": 1027,
                                                "fullEnd": 1029,
                                                "start": 1027,
                                                "end": 1028,
                                                "fullWidth": 2,
                                                "width": 1,
                                                "text": "=",
                                                "value": "=",
                                                "valueText": "=",
                                                "hasTrailingTrivia": true,
                                                "trailingTrivia": [
                                                    {
                                                        "kind": "WhitespaceTrivia",
                                                        "text": " "
                                                    }
                                                ]
                                            },
                                            "value": {
                                                "kind": "FunctionExpression",
                                                "fullStart": 1029,
                                                "fullEnd": 1044,
                                                "start": 1029,
                                                "end": 1044,
                                                "fullWidth": 15,
                                                "width": 15,
                                                "functionKeyword": {
                                                    "kind": "FunctionKeyword",
                                                    "fullStart": 1029,
                                                    "fullEnd": 1038,
                                                    "start": 1029,
                                                    "end": 1037,
                                                    "fullWidth": 9,
                                                    "width": 8,
                                                    "text": "function",
                                                    "value": "function",
                                                    "valueText": "function",
                                                    "hasTrailingTrivia": true,
                                                    "trailingTrivia": [
                                                        {
                                                            "kind": "WhitespaceTrivia",
                                                            "text": " "
                                                        }
                                                    ]
                                                },
                                                "callSignature": {
                                                    "kind": "CallSignature",
                                                    "fullStart": 1038,
                                                    "fullEnd": 1041,
                                                    "start": 1038,
                                                    "end": 1040,
                                                    "fullWidth": 3,
                                                    "width": 2,
                                                    "parameterList": {
                                                        "kind": "ParameterList",
                                                        "fullStart": 1038,
                                                        "fullEnd": 1041,
                                                        "start": 1038,
                                                        "end": 1040,
                                                        "fullWidth": 3,
                                                        "width": 2,
                                                        "openParenToken": {
                                                            "kind": "OpenParenToken",
                                                            "fullStart": 1038,
                                                            "fullEnd": 1039,
                                                            "start": 1038,
                                                            "end": 1039,
                                                            "fullWidth": 1,
                                                            "width": 1,
                                                            "text": "(",
                                                            "value": "(",
                                                            "valueText": "("
                                                        },
                                                        "parameters": [],
                                                        "closeParenToken": {
                                                            "kind": "CloseParenToken",
                                                            "fullStart": 1039,
                                                            "fullEnd": 1041,
                                                            "start": 1039,
                                                            "end": 1040,
                                                            "fullWidth": 2,
                                                            "width": 1,
                                                            "text": ")",
                                                            "value": ")",
                                                            "valueText": ")",
                                                            "hasTrailingTrivia": true,
                                                            "trailingTrivia": [
                                                                {
                                                                    "kind": "WhitespaceTrivia",
                                                                    "text": " "
                                                                }
                                                            ]
                                                        }
                                                    }
                                                },
                                                "block": {
                                                    "kind": "Block",
                                                    "fullStart": 1041,
                                                    "fullEnd": 1044,
                                                    "start": 1041,
                                                    "end": 1044,
                                                    "fullWidth": 3,
                                                    "width": 3,
                                                    "openBraceToken": {
                                                        "kind": "OpenBraceToken",
                                                        "fullStart": 1041,
                                                        "fullEnd": 1043,
                                                        "start": 1041,
                                                        "end": 1042,
                                                        "fullWidth": 2,
                                                        "width": 1,
                                                        "text": "{",
                                                        "value": "{",
                                                        "valueText": "{",
                                                        "hasTrailingTrivia": true,
                                                        "trailingTrivia": [
                                                            {
                                                                "kind": "WhitespaceTrivia",
                                                                "text": " "
                                                            }
                                                        ]
                                                    },
                                                    "statements": [],
                                                    "closeBraceToken": {
                                                        "kind": "CloseBraceToken",
                                                        "fullStart": 1043,
                                                        "fullEnd": 1044,
                                                        "start": 1043,
                                                        "end": 1044,
                                                        "fullWidth": 1,
                                                        "width": 1,
                                                        "text": "}",
                                                        "value": "}",
                                                        "valueText": "}"
                                                    }
                                                }
                                            }
                                        }
                                    }
                                ]
                            },
                            "semicolonToken": {
                                "kind": "SemicolonToken",
                                "fullStart": 1044,
                                "fullEnd": 1047,
                                "start": 1044,
                                "end": 1045,
                                "fullWidth": 3,
                                "width": 1,
                                "text": ";",
                                "value": ";",
                                "valueText": ";",
                                "hasTrailingTrivia": true,
                                "hasTrailingNewLine": true,
                                "trailingTrivia": [
                                    {
                                        "kind": "NewLineTrivia",
                                        "text": "\r\n"
                                    }
                                ]
                            }
                        },
                        {
                            "kind": "ExpressionStatement",
                            "fullStart": 1047,
                            "fullEnd": 1079,
                            "start": 1055,
                            "end": 1077,
                            "fullWidth": 32,
                            "width": 22,
                            "expression": {
                                "kind": "AssignmentExpression",
                                "fullStart": 1047,
                                "fullEnd": 1076,
                                "start": 1055,
                                "end": 1076,
                                "fullWidth": 29,
                                "width": 21,
                                "left": {
                                    "kind": "MemberAccessExpression",
                                    "fullStart": 1047,
                                    "fullEnd": 1069,
                                    "start": 1055,
                                    "end": 1068,
                                    "fullWidth": 22,
                                    "width": 13,
                                    "expression": {
                                        "kind": "IdentifierName",
                                        "fullStart": 1047,
                                        "fullEnd": 1058,
                                        "start": 1055,
                                        "end": 1058,
                                        "fullWidth": 11,
                                        "width": 3,
                                        "text": "Con",
                                        "value": "Con",
                                        "valueText": "Con",
                                        "hasLeadingTrivia": true,
                                        "leadingTrivia": [
                                            {
                                                "kind": "WhitespaceTrivia",
                                                "text": "        "
                                            }
                                        ]
                                    },
                                    "dotToken": {
                                        "kind": "DotToken",
                                        "fullStart": 1058,
                                        "fullEnd": 1059,
                                        "start": 1058,
                                        "end": 1059,
                                        "fullWidth": 1,
                                        "width": 1,
                                        "text": ".",
                                        "value": ".",
                                        "valueText": "."
                                    },
                                    "name": {
                                        "kind": "IdentifierName",
                                        "fullStart": 1059,
                                        "fullEnd": 1069,
                                        "start": 1059,
                                        "end": 1068,
                                        "fullWidth": 10,
                                        "width": 9,
                                        "text": "prototype",
                                        "value": "prototype",
                                        "valueText": "prototype",
                                        "hasTrailingTrivia": true,
                                        "trailingTrivia": [
                                            {
                                                "kind": "WhitespaceTrivia",
                                                "text": " "
                                            }
                                        ]
                                    }
                                },
                                "operatorToken": {
                                    "kind": "EqualsToken",
                                    "fullStart": 1069,
                                    "fullEnd": 1071,
                                    "start": 1069,
                                    "end": 1070,
                                    "fullWidth": 2,
                                    "width": 1,
                                    "text": "=",
                                    "value": "=",
                                    "valueText": "=",
                                    "hasTrailingTrivia": true,
                                    "trailingTrivia": [
                                        {
                                            "kind": "WhitespaceTrivia",
                                            "text": " "
                                        }
                                    ]
                                },
                                "right": {
                                    "kind": "IdentifierName",
                                    "fullStart": 1071,
                                    "fullEnd": 1076,
                                    "start": 1071,
                                    "end": 1076,
                                    "fullWidth": 5,
                                    "width": 5,
                                    "text": "proto",
                                    "value": "proto",
                                    "valueText": "proto"
                                }
                            },
                            "semicolonToken": {
                                "kind": "SemicolonToken",
                                "fullStart": 1076,
                                "fullEnd": 1079,
                                "start": 1076,
                                "end": 1077,
                                "fullWidth": 3,
                                "width": 1,
                                "text": ";",
                                "value": ";",
                                "valueText": ";",
                                "hasTrailingTrivia": true,
                                "hasTrailingNewLine": true,
                                "trailingTrivia": [
                                    {
                                        "kind": "NewLineTrivia",
                                        "text": "\r\n"
                                    }
                                ]
                            }
                        },
                        {
                            "kind": "VariableStatement",
                            "fullStart": 1079,
                            "fullEnd": 1113,
                            "start": 1089,
                            "end": 1111,
                            "fullWidth": 34,
                            "width": 22,
                            "modifiers": [],
                            "variableDeclaration": {
                                "kind": "VariableDeclaration",
                                "fullStart": 1079,
                                "fullEnd": 1110,
                                "start": 1089,
                                "end": 1110,
                                "fullWidth": 31,
                                "width": 21,
                                "varKeyword": {
                                    "kind": "VarKeyword",
                                    "fullStart": 1079,
                                    "fullEnd": 1093,
                                    "start": 1089,
                                    "end": 1092,
                                    "fullWidth": 14,
                                    "width": 3,
                                    "text": "var",
                                    "value": "var",
                                    "valueText": "var",
                                    "hasLeadingTrivia": true,
                                    "hasLeadingNewLine": true,
                                    "hasTrailingTrivia": true,
                                    "leadingTrivia": [
                                        {
                                            "kind": "NewLineTrivia",
                                            "text": "\r\n"
                                        },
                                        {
                                            "kind": "WhitespaceTrivia",
                                            "text": "        "
                                        }
                                    ],
                                    "trailingTrivia": [
                                        {
                                            "kind": "WhitespaceTrivia",
                                            "text": " "
                                        }
                                    ]
                                },
                                "variableDeclarators": [
                                    {
                                        "kind": "VariableDeclarator",
                                        "fullStart": 1093,
                                        "fullEnd": 1110,
                                        "start": 1093,
                                        "end": 1110,
                                        "fullWidth": 17,
<<<<<<< HEAD
                                        "width": 17,
                                        "identifier": {
=======
                                        "propertyName": {
>>>>>>> 85e84683
                                            "kind": "IdentifierName",
                                            "fullStart": 1093,
                                            "fullEnd": 1099,
                                            "start": 1093,
                                            "end": 1098,
                                            "fullWidth": 6,
                                            "width": 5,
                                            "text": "child",
                                            "value": "child",
                                            "valueText": "child",
                                            "hasTrailingTrivia": true,
                                            "trailingTrivia": [
                                                {
                                                    "kind": "WhitespaceTrivia",
                                                    "text": " "
                                                }
                                            ]
                                        },
                                        "equalsValueClause": {
                                            "kind": "EqualsValueClause",
                                            "fullStart": 1099,
                                            "fullEnd": 1110,
                                            "start": 1099,
                                            "end": 1110,
                                            "fullWidth": 11,
                                            "width": 11,
                                            "equalsToken": {
                                                "kind": "EqualsToken",
                                                "fullStart": 1099,
                                                "fullEnd": 1101,
                                                "start": 1099,
                                                "end": 1100,
                                                "fullWidth": 2,
                                                "width": 1,
                                                "text": "=",
                                                "value": "=",
                                                "valueText": "=",
                                                "hasTrailingTrivia": true,
                                                "trailingTrivia": [
                                                    {
                                                        "kind": "WhitespaceTrivia",
                                                        "text": " "
                                                    }
                                                ]
                                            },
                                            "value": {
                                                "kind": "ObjectCreationExpression",
                                                "fullStart": 1101,
                                                "fullEnd": 1110,
                                                "start": 1101,
                                                "end": 1110,
                                                "fullWidth": 9,
                                                "width": 9,
                                                "newKeyword": {
                                                    "kind": "NewKeyword",
                                                    "fullStart": 1101,
                                                    "fullEnd": 1105,
                                                    "start": 1101,
                                                    "end": 1104,
                                                    "fullWidth": 4,
                                                    "width": 3,
                                                    "text": "new",
                                                    "value": "new",
                                                    "valueText": "new",
                                                    "hasTrailingTrivia": true,
                                                    "trailingTrivia": [
                                                        {
                                                            "kind": "WhitespaceTrivia",
                                                            "text": " "
                                                        }
                                                    ]
                                                },
                                                "expression": {
                                                    "kind": "IdentifierName",
                                                    "fullStart": 1105,
                                                    "fullEnd": 1108,
                                                    "start": 1105,
                                                    "end": 1108,
                                                    "fullWidth": 3,
                                                    "width": 3,
                                                    "text": "Con",
                                                    "value": "Con",
                                                    "valueText": "Con"
                                                },
                                                "argumentList": {
                                                    "kind": "ArgumentList",
                                                    "fullStart": 1108,
                                                    "fullEnd": 1110,
                                                    "start": 1108,
                                                    "end": 1110,
                                                    "fullWidth": 2,
                                                    "width": 2,
                                                    "openParenToken": {
                                                        "kind": "OpenParenToken",
                                                        "fullStart": 1108,
                                                        "fullEnd": 1109,
                                                        "start": 1108,
                                                        "end": 1109,
                                                        "fullWidth": 1,
                                                        "width": 1,
                                                        "text": "(",
                                                        "value": "(",
                                                        "valueText": "("
                                                    },
                                                    "arguments": [],
                                                    "closeParenToken": {
                                                        "kind": "CloseParenToken",
                                                        "fullStart": 1109,
                                                        "fullEnd": 1110,
                                                        "start": 1109,
                                                        "end": 1110,
                                                        "fullWidth": 1,
                                                        "width": 1,
                                                        "text": ")",
                                                        "value": ")",
                                                        "valueText": ")"
                                                    }
                                                }
                                            }
                                        }
                                    }
                                ]
                            },
                            "semicolonToken": {
                                "kind": "SemicolonToken",
                                "fullStart": 1110,
                                "fullEnd": 1113,
                                "start": 1110,
                                "end": 1111,
                                "fullWidth": 3,
                                "width": 1,
                                "text": ";",
                                "value": ";",
                                "valueText": ";",
                                "hasTrailingTrivia": true,
                                "hasTrailingNewLine": true,
                                "trailingTrivia": [
                                    {
                                        "kind": "NewLineTrivia",
                                        "text": "\r\n"
                                    }
                                ]
                            }
                        },
                        {
                            "kind": "ExpressionStatement",
                            "fullStart": 1113,
                            "fullEnd": 1193,
                            "start": 1121,
                            "end": 1191,
                            "fullWidth": 80,
                            "width": 70,
                            "isIncrementallyUnusable": true,
                            "expression": {
                                "kind": "AssignmentExpression",
                                "fullStart": 1113,
                                "fullEnd": 1190,
                                "start": 1121,
                                "end": 1190,
                                "fullWidth": 77,
                                "width": 69,
                                "isIncrementallyUnusable": true,
                                "left": {
                                    "kind": "MemberAccessExpression",
                                    "fullStart": 1113,
                                    "fullEnd": 1131,
                                    "start": 1121,
                                    "end": 1130,
                                    "fullWidth": 18,
                                    "width": 9,
                                    "isIncrementallyUnusable": true,
                                    "expression": {
                                        "kind": "IdentifierName",
                                        "fullStart": 1113,
                                        "fullEnd": 1126,
                                        "start": 1121,
                                        "end": 1126,
                                        "fullWidth": 13,
                                        "width": 5,
                                        "text": "child",
                                        "value": "child",
                                        "valueText": "child",
                                        "hasLeadingTrivia": true,
                                        "leadingTrivia": [
                                            {
                                                "kind": "WhitespaceTrivia",
                                                "text": "        "
                                            }
                                        ]
                                    },
                                    "dotToken": {
                                        "kind": "DotToken",
                                        "fullStart": 1126,
                                        "fullEnd": 1127,
                                        "start": 1126,
                                        "end": 1127,
                                        "fullWidth": 1,
                                        "width": 1,
                                        "text": ".",
                                        "value": ".",
                                        "valueText": "."
                                    },
                                    "name": {
                                        "kind": "IdentifierName",
                                        "fullStart": 1127,
                                        "fullEnd": 1131,
                                        "start": 1127,
                                        "end": 1130,
                                        "fullWidth": 4,
                                        "width": 3,
                                        "text": "set",
                                        "value": "set",
                                        "valueText": "set",
                                        "hasTrailingTrivia": true,
                                        "trailingTrivia": [
                                            {
                                                "kind": "WhitespaceTrivia",
                                                "text": " "
                                            }
                                        ]
                                    }
                                },
                                "operatorToken": {
                                    "kind": "EqualsToken",
                                    "fullStart": 1131,
                                    "fullEnd": 1133,
                                    "start": 1131,
                                    "end": 1132,
                                    "fullWidth": 2,
                                    "width": 1,
                                    "text": "=",
                                    "value": "=",
                                    "valueText": "=",
                                    "hasTrailingTrivia": true,
                                    "trailingTrivia": [
                                        {
                                            "kind": "WhitespaceTrivia",
                                            "text": " "
                                        }
                                    ]
                                },
                                "right": {
                                    "kind": "FunctionExpression",
                                    "fullStart": 1133,
                                    "fullEnd": 1190,
                                    "start": 1133,
                                    "end": 1190,
                                    "fullWidth": 57,
                                    "width": 57,
                                    "functionKeyword": {
                                        "kind": "FunctionKeyword",
                                        "fullStart": 1133,
                                        "fullEnd": 1142,
                                        "start": 1133,
                                        "end": 1141,
                                        "fullWidth": 9,
                                        "width": 8,
                                        "text": "function",
                                        "value": "function",
                                        "valueText": "function",
                                        "hasTrailingTrivia": true,
                                        "trailingTrivia": [
                                            {
                                                "kind": "WhitespaceTrivia",
                                                "text": " "
                                            }
                                        ]
                                    },
                                    "callSignature": {
                                        "kind": "CallSignature",
                                        "fullStart": 1142,
                                        "fullEnd": 1150,
                                        "start": 1142,
                                        "end": 1149,
                                        "fullWidth": 8,
                                        "width": 7,
                                        "parameterList": {
                                            "kind": "ParameterList",
                                            "fullStart": 1142,
                                            "fullEnd": 1150,
                                            "start": 1142,
                                            "end": 1149,
                                            "fullWidth": 8,
                                            "width": 7,
                                            "openParenToken": {
                                                "kind": "OpenParenToken",
                                                "fullStart": 1142,
                                                "fullEnd": 1143,
                                                "start": 1142,
                                                "end": 1143,
                                                "fullWidth": 1,
                                                "width": 1,
                                                "text": "(",
                                                "value": "(",
                                                "valueText": "("
                                            },
                                            "parameters": [
                                                {
                                                    "kind": "Parameter",
                                                    "fullStart": 1143,
                                                    "fullEnd": 1148,
                                                    "start": 1143,
                                                    "end": 1148,
                                                    "fullWidth": 5,
                                                    "width": 5,
                                                    "modifiers": [],
                                                    "identifier": {
                                                        "kind": "IdentifierName",
                                                        "fullStart": 1143,
                                                        "fullEnd": 1148,
                                                        "start": 1143,
                                                        "end": 1148,
                                                        "fullWidth": 5,
                                                        "width": 5,
                                                        "text": "value",
                                                        "value": "value",
                                                        "valueText": "value"
                                                    }
                                                }
                                            ],
                                            "closeParenToken": {
                                                "kind": "CloseParenToken",
                                                "fullStart": 1148,
                                                "fullEnd": 1150,
                                                "start": 1148,
                                                "end": 1149,
                                                "fullWidth": 2,
                                                "width": 1,
                                                "text": ")",
                                                "value": ")",
                                                "valueText": ")",
                                                "hasTrailingTrivia": true,
                                                "trailingTrivia": [
                                                    {
                                                        "kind": "WhitespaceTrivia",
                                                        "text": " "
                                                    }
                                                ]
                                            }
                                        }
                                    },
                                    "block": {
                                        "kind": "Block",
                                        "fullStart": 1150,
                                        "fullEnd": 1190,
                                        "start": 1150,
                                        "end": 1190,
                                        "fullWidth": 40,
                                        "width": 40,
                                        "openBraceToken": {
                                            "kind": "OpenBraceToken",
                                            "fullStart": 1150,
                                            "fullEnd": 1153,
                                            "start": 1150,
                                            "end": 1151,
                                            "fullWidth": 3,
                                            "width": 1,
                                            "text": "{",
                                            "value": "{",
                                            "valueText": "{",
                                            "hasTrailingTrivia": true,
                                            "hasTrailingNewLine": true,
                                            "trailingTrivia": [
                                                {
                                                    "kind": "NewLineTrivia",
                                                    "text": "\r\n"
                                                }
                                            ]
                                        },
                                        "statements": [
                                            {
                                                "kind": "ExpressionStatement",
                                                "fullStart": 1153,
                                                "fullEnd": 1181,
                                                "start": 1165,
                                                "end": 1179,
                                                "fullWidth": 28,
                                                "width": 14,
                                                "expression": {
                                                    "kind": "AssignmentExpression",
                                                    "fullStart": 1153,
                                                    "fullEnd": 1178,
                                                    "start": 1165,
                                                    "end": 1178,
                                                    "fullWidth": 25,
                                                    "width": 13,
                                                    "left": {
                                                        "kind": "IdentifierName",
                                                        "fullStart": 1153,
                                                        "fullEnd": 1171,
                                                        "start": 1165,
                                                        "end": 1170,
                                                        "fullWidth": 18,
                                                        "width": 5,
                                                        "text": "data1",
                                                        "value": "data1",
                                                        "valueText": "data1",
                                                        "hasLeadingTrivia": true,
                                                        "hasTrailingTrivia": true,
                                                        "leadingTrivia": [
                                                            {
                                                                "kind": "WhitespaceTrivia",
                                                                "text": "            "
                                                            }
                                                        ],
                                                        "trailingTrivia": [
                                                            {
                                                                "kind": "WhitespaceTrivia",
                                                                "text": " "
                                                            }
                                                        ]
                                                    },
                                                    "operatorToken": {
                                                        "kind": "EqualsToken",
                                                        "fullStart": 1171,
                                                        "fullEnd": 1173,
                                                        "start": 1171,
                                                        "end": 1172,
                                                        "fullWidth": 2,
                                                        "width": 1,
                                                        "text": "=",
                                                        "value": "=",
                                                        "valueText": "=",
                                                        "hasTrailingTrivia": true,
                                                        "trailingTrivia": [
                                                            {
                                                                "kind": "WhitespaceTrivia",
                                                                "text": " "
                                                            }
                                                        ]
                                                    },
                                                    "right": {
                                                        "kind": "IdentifierName",
                                                        "fullStart": 1173,
                                                        "fullEnd": 1178,
                                                        "start": 1173,
                                                        "end": 1178,
                                                        "fullWidth": 5,
                                                        "width": 5,
                                                        "text": "value",
                                                        "value": "value",
                                                        "valueText": "value"
                                                    }
                                                },
                                                "semicolonToken": {
                                                    "kind": "SemicolonToken",
                                                    "fullStart": 1178,
                                                    "fullEnd": 1181,
                                                    "start": 1178,
                                                    "end": 1179,
                                                    "fullWidth": 3,
                                                    "width": 1,
                                                    "text": ";",
                                                    "value": ";",
                                                    "valueText": ";",
                                                    "hasTrailingTrivia": true,
                                                    "hasTrailingNewLine": true,
                                                    "trailingTrivia": [
                                                        {
                                                            "kind": "NewLineTrivia",
                                                            "text": "\r\n"
                                                        }
                                                    ]
                                                }
                                            }
                                        ],
                                        "closeBraceToken": {
                                            "kind": "CloseBraceToken",
                                            "fullStart": 1181,
                                            "fullEnd": 1190,
                                            "start": 1189,
                                            "end": 1190,
                                            "fullWidth": 9,
                                            "width": 1,
                                            "text": "}",
                                            "value": "}",
                                            "valueText": "}",
                                            "hasLeadingTrivia": true,
                                            "leadingTrivia": [
                                                {
                                                    "kind": "WhitespaceTrivia",
                                                    "text": "        "
                                                }
                                            ]
                                        }
                                    }
                                }
                            },
                            "semicolonToken": {
                                "kind": "SemicolonToken",
                                "fullStart": 1190,
                                "fullEnd": 1193,
                                "start": 1190,
                                "end": 1191,
                                "fullWidth": 3,
                                "width": 1,
                                "text": ";",
                                "value": ";",
                                "valueText": ";",
                                "hasTrailingTrivia": true,
                                "hasTrailingNewLine": true,
                                "trailingTrivia": [
                                    {
                                        "kind": "NewLineTrivia",
                                        "text": "\r\n"
                                    }
                                ]
                            }
                        },
                        {
                            "kind": "VariableStatement",
                            "fullStart": 1193,
                            "fullEnd": 1218,
                            "start": 1203,
                            "end": 1216,
                            "fullWidth": 25,
                            "width": 13,
                            "modifiers": [],
                            "variableDeclaration": {
                                "kind": "VariableDeclaration",
                                "fullStart": 1193,
                                "fullEnd": 1215,
                                "start": 1203,
                                "end": 1215,
                                "fullWidth": 22,
                                "width": 12,
                                "varKeyword": {
                                    "kind": "VarKeyword",
                                    "fullStart": 1193,
                                    "fullEnd": 1207,
                                    "start": 1203,
                                    "end": 1206,
                                    "fullWidth": 14,
                                    "width": 3,
                                    "text": "var",
                                    "value": "var",
                                    "valueText": "var",
                                    "hasLeadingTrivia": true,
                                    "hasLeadingNewLine": true,
                                    "hasTrailingTrivia": true,
                                    "leadingTrivia": [
                                        {
                                            "kind": "NewLineTrivia",
                                            "text": "\r\n"
                                        },
                                        {
                                            "kind": "WhitespaceTrivia",
                                            "text": "        "
                                        }
                                    ],
                                    "trailingTrivia": [
                                        {
                                            "kind": "WhitespaceTrivia",
                                            "text": " "
                                        }
                                    ]
                                },
                                "variableDeclarators": [
                                    {
                                        "kind": "VariableDeclarator",
                                        "fullStart": 1207,
                                        "fullEnd": 1215,
                                        "start": 1207,
                                        "end": 1215,
                                        "fullWidth": 8,
<<<<<<< HEAD
                                        "width": 8,
                                        "identifier": {
=======
                                        "propertyName": {
>>>>>>> 85e84683
                                            "kind": "IdentifierName",
                                            "fullStart": 1207,
                                            "fullEnd": 1211,
                                            "start": 1207,
                                            "end": 1210,
                                            "fullWidth": 4,
                                            "width": 3,
                                            "text": "obj",
                                            "value": "obj",
                                            "valueText": "obj",
                                            "hasTrailingTrivia": true,
                                            "trailingTrivia": [
                                                {
                                                    "kind": "WhitespaceTrivia",
                                                    "text": " "
                                                }
                                            ]
                                        },
                                        "equalsValueClause": {
                                            "kind": "EqualsValueClause",
                                            "fullStart": 1211,
                                            "fullEnd": 1215,
                                            "start": 1211,
                                            "end": 1215,
                                            "fullWidth": 4,
                                            "width": 4,
                                            "equalsToken": {
                                                "kind": "EqualsToken",
                                                "fullStart": 1211,
                                                "fullEnd": 1213,
                                                "start": 1211,
                                                "end": 1212,
                                                "fullWidth": 2,
                                                "width": 1,
                                                "text": "=",
                                                "value": "=",
                                                "valueText": "=",
                                                "hasTrailingTrivia": true,
                                                "trailingTrivia": [
                                                    {
                                                        "kind": "WhitespaceTrivia",
                                                        "text": " "
                                                    }
                                                ]
                                            },
                                            "value": {
                                                "kind": "ObjectLiteralExpression",
                                                "fullStart": 1213,
                                                "fullEnd": 1215,
                                                "start": 1213,
                                                "end": 1215,
                                                "fullWidth": 2,
                                                "width": 2,
                                                "openBraceToken": {
                                                    "kind": "OpenBraceToken",
                                                    "fullStart": 1213,
                                                    "fullEnd": 1214,
                                                    "start": 1213,
                                                    "end": 1214,
                                                    "fullWidth": 1,
                                                    "width": 1,
                                                    "text": "{",
                                                    "value": "{",
                                                    "valueText": "{"
                                                },
                                                "propertyAssignments": [],
                                                "closeBraceToken": {
                                                    "kind": "CloseBraceToken",
                                                    "fullStart": 1214,
                                                    "fullEnd": 1215,
                                                    "start": 1214,
                                                    "end": 1215,
                                                    "fullWidth": 1,
                                                    "width": 1,
                                                    "text": "}",
                                                    "value": "}",
                                                    "valueText": "}"
                                                }
                                            }
                                        }
                                    }
                                ]
                            },
                            "semicolonToken": {
                                "kind": "SemicolonToken",
                                "fullStart": 1215,
                                "fullEnd": 1218,
                                "start": 1215,
                                "end": 1216,
                                "fullWidth": 3,
                                "width": 1,
                                "text": ";",
                                "value": ";",
                                "valueText": ";",
                                "hasTrailingTrivia": true,
                                "hasTrailingNewLine": true,
                                "trailingTrivia": [
                                    {
                                        "kind": "NewLineTrivia",
                                        "text": "\r\n"
                                    }
                                ]
                            }
                        },
                        {
                            "kind": "ExpressionStatement",
                            "fullStart": 1218,
                            "fullEnd": 1298,
                            "start": 1228,
                            "end": 1296,
                            "fullWidth": 80,
                            "width": 68,
                            "expression": {
                                "kind": "InvocationExpression",
                                "fullStart": 1218,
                                "fullEnd": 1295,
                                "start": 1228,
                                "end": 1295,
                                "fullWidth": 77,
                                "width": 67,
                                "expression": {
                                    "kind": "MemberAccessExpression",
                                    "fullStart": 1218,
                                    "fullEnd": 1251,
                                    "start": 1228,
                                    "end": 1251,
                                    "fullWidth": 33,
                                    "width": 23,
                                    "expression": {
                                        "kind": "IdentifierName",
                                        "fullStart": 1218,
                                        "fullEnd": 1234,
                                        "start": 1228,
                                        "end": 1234,
                                        "fullWidth": 16,
                                        "width": 6,
                                        "text": "Object",
                                        "value": "Object",
                                        "valueText": "Object",
                                        "hasLeadingTrivia": true,
                                        "hasLeadingNewLine": true,
                                        "leadingTrivia": [
                                            {
                                                "kind": "NewLineTrivia",
                                                "text": "\r\n"
                                            },
                                            {
                                                "kind": "WhitespaceTrivia",
                                                "text": "        "
                                            }
                                        ]
                                    },
                                    "dotToken": {
                                        "kind": "DotToken",
                                        "fullStart": 1234,
                                        "fullEnd": 1235,
                                        "start": 1234,
                                        "end": 1235,
                                        "fullWidth": 1,
                                        "width": 1,
                                        "text": ".",
                                        "value": ".",
                                        "valueText": "."
                                    },
                                    "name": {
                                        "kind": "IdentifierName",
                                        "fullStart": 1235,
                                        "fullEnd": 1251,
                                        "start": 1235,
                                        "end": 1251,
                                        "fullWidth": 16,
                                        "width": 16,
                                        "text": "defineProperties",
                                        "value": "defineProperties",
                                        "valueText": "defineProperties"
                                    }
                                },
                                "argumentList": {
                                    "kind": "ArgumentList",
                                    "fullStart": 1251,
                                    "fullEnd": 1295,
                                    "start": 1251,
                                    "end": 1295,
                                    "fullWidth": 44,
                                    "width": 44,
                                    "openParenToken": {
                                        "kind": "OpenParenToken",
                                        "fullStart": 1251,
                                        "fullEnd": 1252,
                                        "start": 1251,
                                        "end": 1252,
                                        "fullWidth": 1,
                                        "width": 1,
                                        "text": "(",
                                        "value": "(",
                                        "valueText": "("
                                    },
                                    "arguments": [
                                        {
                                            "kind": "IdentifierName",
                                            "fullStart": 1252,
                                            "fullEnd": 1255,
                                            "start": 1252,
                                            "end": 1255,
                                            "fullWidth": 3,
                                            "width": 3,
                                            "text": "obj",
                                            "value": "obj",
                                            "valueText": "obj"
                                        },
                                        {
                                            "kind": "CommaToken",
                                            "fullStart": 1255,
                                            "fullEnd": 1257,
                                            "start": 1255,
                                            "end": 1256,
                                            "fullWidth": 2,
                                            "width": 1,
                                            "text": ",",
                                            "value": ",",
                                            "valueText": ",",
                                            "hasTrailingTrivia": true,
                                            "trailingTrivia": [
                                                {
                                                    "kind": "WhitespaceTrivia",
                                                    "text": " "
                                                }
                                            ]
                                        },
                                        {
                                            "kind": "ObjectLiteralExpression",
                                            "fullStart": 1257,
                                            "fullEnd": 1294,
                                            "start": 1257,
                                            "end": 1294,
                                            "fullWidth": 37,
                                            "width": 37,
                                            "openBraceToken": {
                                                "kind": "OpenBraceToken",
                                                "fullStart": 1257,
                                                "fullEnd": 1260,
                                                "start": 1257,
                                                "end": 1258,
                                                "fullWidth": 3,
                                                "width": 1,
                                                "text": "{",
                                                "value": "{",
                                                "valueText": "{",
                                                "hasTrailingTrivia": true,
                                                "hasTrailingNewLine": true,
                                                "trailingTrivia": [
                                                    {
                                                        "kind": "NewLineTrivia",
                                                        "text": "\r\n"
                                                    }
                                                ]
                                            },
                                            "propertyAssignments": [
                                                {
                                                    "kind": "SimplePropertyAssignment",
                                                    "fullStart": 1260,
                                                    "fullEnd": 1285,
                                                    "start": 1272,
                                                    "end": 1283,
                                                    "fullWidth": 25,
                                                    "width": 11,
                                                    "propertyName": {
                                                        "kind": "IdentifierName",
                                                        "fullStart": 1260,
                                                        "fullEnd": 1276,
                                                        "start": 1272,
                                                        "end": 1276,
                                                        "fullWidth": 16,
                                                        "width": 4,
                                                        "text": "prop",
                                                        "value": "prop",
                                                        "valueText": "prop",
                                                        "hasLeadingTrivia": true,
                                                        "leadingTrivia": [
                                                            {
                                                                "kind": "WhitespaceTrivia",
                                                                "text": "            "
                                                            }
                                                        ]
                                                    },
                                                    "colonToken": {
                                                        "kind": "ColonToken",
                                                        "fullStart": 1276,
                                                        "fullEnd": 1278,
                                                        "start": 1276,
                                                        "end": 1277,
                                                        "fullWidth": 2,
                                                        "width": 1,
                                                        "text": ":",
                                                        "value": ":",
                                                        "valueText": ":",
                                                        "hasTrailingTrivia": true,
                                                        "trailingTrivia": [
                                                            {
                                                                "kind": "WhitespaceTrivia",
                                                                "text": " "
                                                            }
                                                        ]
                                                    },
                                                    "expression": {
                                                        "kind": "IdentifierName",
                                                        "fullStart": 1278,
                                                        "fullEnd": 1285,
                                                        "start": 1278,
                                                        "end": 1283,
                                                        "fullWidth": 7,
                                                        "width": 5,
                                                        "text": "child",
                                                        "value": "child",
                                                        "valueText": "child",
                                                        "hasTrailingTrivia": true,
                                                        "hasTrailingNewLine": true,
                                                        "trailingTrivia": [
                                                            {
                                                                "kind": "NewLineTrivia",
                                                                "text": "\r\n"
                                                            }
                                                        ]
                                                    }
                                                }
                                            ],
                                            "closeBraceToken": {
                                                "kind": "CloseBraceToken",
                                                "fullStart": 1285,
                                                "fullEnd": 1294,
                                                "start": 1293,
                                                "end": 1294,
                                                "fullWidth": 9,
                                                "width": 1,
                                                "text": "}",
                                                "value": "}",
                                                "valueText": "}",
                                                "hasLeadingTrivia": true,
                                                "leadingTrivia": [
                                                    {
                                                        "kind": "WhitespaceTrivia",
                                                        "text": "        "
                                                    }
                                                ]
                                            }
                                        }
                                    ],
                                    "closeParenToken": {
                                        "kind": "CloseParenToken",
                                        "fullStart": 1294,
                                        "fullEnd": 1295,
                                        "start": 1294,
                                        "end": 1295,
                                        "fullWidth": 1,
                                        "width": 1,
                                        "text": ")",
                                        "value": ")",
                                        "valueText": ")"
                                    }
                                }
                            },
                            "semicolonToken": {
                                "kind": "SemicolonToken",
                                "fullStart": 1295,
                                "fullEnd": 1298,
                                "start": 1295,
                                "end": 1296,
                                "fullWidth": 3,
                                "width": 1,
                                "text": ";",
                                "value": ";",
                                "valueText": ";",
                                "hasTrailingTrivia": true,
                                "hasTrailingNewLine": true,
                                "trailingTrivia": [
                                    {
                                        "kind": "NewLineTrivia",
                                        "text": "\r\n"
                                    }
                                ]
                            }
                        },
                        {
                            "kind": "ExpressionStatement",
                            "fullStart": 1298,
                            "fullEnd": 1336,
                            "start": 1308,
                            "end": 1334,
                            "fullWidth": 38,
                            "width": 26,
                            "expression": {
                                "kind": "AssignmentExpression",
                                "fullStart": 1298,
                                "fullEnd": 1333,
                                "start": 1308,
                                "end": 1333,
                                "fullWidth": 35,
                                "width": 25,
                                "left": {
                                    "kind": "MemberAccessExpression",
                                    "fullStart": 1298,
                                    "fullEnd": 1317,
                                    "start": 1308,
                                    "end": 1316,
                                    "fullWidth": 19,
                                    "width": 8,
                                    "expression": {
                                        "kind": "IdentifierName",
                                        "fullStart": 1298,
                                        "fullEnd": 1311,
                                        "start": 1308,
                                        "end": 1311,
                                        "fullWidth": 13,
                                        "width": 3,
                                        "text": "obj",
                                        "value": "obj",
                                        "valueText": "obj",
                                        "hasLeadingTrivia": true,
                                        "hasLeadingNewLine": true,
                                        "leadingTrivia": [
                                            {
                                                "kind": "NewLineTrivia",
                                                "text": "\r\n"
                                            },
                                            {
                                                "kind": "WhitespaceTrivia",
                                                "text": "        "
                                            }
                                        ]
                                    },
                                    "dotToken": {
                                        "kind": "DotToken",
                                        "fullStart": 1311,
                                        "fullEnd": 1312,
                                        "start": 1311,
                                        "end": 1312,
                                        "fullWidth": 1,
                                        "width": 1,
                                        "text": ".",
                                        "value": ".",
                                        "valueText": "."
                                    },
                                    "name": {
                                        "kind": "IdentifierName",
                                        "fullStart": 1312,
                                        "fullEnd": 1317,
                                        "start": 1312,
                                        "end": 1316,
                                        "fullWidth": 5,
                                        "width": 4,
                                        "text": "prop",
                                        "value": "prop",
                                        "valueText": "prop",
                                        "hasTrailingTrivia": true,
                                        "trailingTrivia": [
                                            {
                                                "kind": "WhitespaceTrivia",
                                                "text": " "
                                            }
                                        ]
                                    }
                                },
                                "operatorToken": {
                                    "kind": "EqualsToken",
                                    "fullStart": 1317,
                                    "fullEnd": 1319,
                                    "start": 1317,
                                    "end": 1318,
                                    "fullWidth": 2,
                                    "width": 1,
                                    "text": "=",
                                    "value": "=",
                                    "valueText": "=",
                                    "hasTrailingTrivia": true,
                                    "trailingTrivia": [
                                        {
                                            "kind": "WhitespaceTrivia",
                                            "text": " "
                                        }
                                    ]
                                },
                                "right": {
                                    "kind": "StringLiteral",
                                    "fullStart": 1319,
                                    "fullEnd": 1333,
                                    "start": 1319,
                                    "end": 1333,
                                    "fullWidth": 14,
                                    "width": 14,
                                    "text": "\"overrideData\"",
                                    "value": "overrideData",
                                    "valueText": "overrideData"
                                }
                            },
                            "semicolonToken": {
                                "kind": "SemicolonToken",
                                "fullStart": 1333,
                                "fullEnd": 1336,
                                "start": 1333,
                                "end": 1334,
                                "fullWidth": 3,
                                "width": 1,
                                "text": ";",
                                "value": ";",
                                "valueText": ";",
                                "hasTrailingTrivia": true,
                                "hasTrailingNewLine": true,
                                "trailingTrivia": [
                                    {
                                        "kind": "NewLineTrivia",
                                        "text": "\r\n"
                                    }
                                ]
                            }
                        },
                        {
                            "kind": "ReturnStatement",
                            "fullStart": 1336,
                            "fullEnd": 1430,
                            "start": 1346,
                            "end": 1428,
                            "fullWidth": 94,
                            "width": 82,
                            "returnKeyword": {
                                "kind": "ReturnKeyword",
                                "fullStart": 1336,
                                "fullEnd": 1353,
                                "start": 1346,
                                "end": 1352,
                                "fullWidth": 17,
                                "width": 6,
                                "text": "return",
                                "value": "return",
                                "valueText": "return",
                                "hasLeadingTrivia": true,
                                "hasLeadingNewLine": true,
                                "hasTrailingTrivia": true,
                                "leadingTrivia": [
                                    {
                                        "kind": "NewLineTrivia",
                                        "text": "\r\n"
                                    },
                                    {
                                        "kind": "WhitespaceTrivia",
                                        "text": "        "
                                    }
                                ],
                                "trailingTrivia": [
                                    {
                                        "kind": "WhitespaceTrivia",
                                        "text": " "
                                    }
                                ]
                            },
                            "expression": {
                                "kind": "LogicalAndExpression",
                                "fullStart": 1353,
                                "fullEnd": 1427,
                                "start": 1353,
                                "end": 1427,
                                "fullWidth": 74,
                                "width": 74,
                                "left": {
                                    "kind": "LogicalAndExpression",
                                    "fullStart": 1353,
                                    "fullEnd": 1408,
                                    "start": 1353,
                                    "end": 1407,
                                    "fullWidth": 55,
                                    "width": 54,
                                    "left": {
                                        "kind": "InvocationExpression",
                                        "fullStart": 1353,
                                        "fullEnd": 1380,
                                        "start": 1353,
                                        "end": 1379,
                                        "fullWidth": 27,
                                        "width": 26,
                                        "expression": {
                                            "kind": "MemberAccessExpression",
                                            "fullStart": 1353,
                                            "fullEnd": 1371,
                                            "start": 1353,
                                            "end": 1371,
                                            "fullWidth": 18,
                                            "width": 18,
                                            "expression": {
                                                "kind": "IdentifierName",
                                                "fullStart": 1353,
                                                "fullEnd": 1356,
                                                "start": 1353,
                                                "end": 1356,
                                                "fullWidth": 3,
                                                "width": 3,
                                                "text": "obj",
                                                "value": "obj",
                                                "valueText": "obj"
                                            },
                                            "dotToken": {
                                                "kind": "DotToken",
                                                "fullStart": 1356,
                                                "fullEnd": 1357,
                                                "start": 1356,
                                                "end": 1357,
                                                "fullWidth": 1,
                                                "width": 1,
                                                "text": ".",
                                                "value": ".",
                                                "valueText": "."
                                            },
                                            "name": {
                                                "kind": "IdentifierName",
                                                "fullStart": 1357,
                                                "fullEnd": 1371,
                                                "start": 1357,
                                                "end": 1371,
                                                "fullWidth": 14,
                                                "width": 14,
                                                "text": "hasOwnProperty",
                                                "value": "hasOwnProperty",
                                                "valueText": "hasOwnProperty"
                                            }
                                        },
                                        "argumentList": {
                                            "kind": "ArgumentList",
                                            "fullStart": 1371,
                                            "fullEnd": 1380,
                                            "start": 1371,
                                            "end": 1379,
                                            "fullWidth": 9,
                                            "width": 8,
                                            "openParenToken": {
                                                "kind": "OpenParenToken",
                                                "fullStart": 1371,
                                                "fullEnd": 1372,
                                                "start": 1371,
                                                "end": 1372,
                                                "fullWidth": 1,
                                                "width": 1,
                                                "text": "(",
                                                "value": "(",
                                                "valueText": "("
                                            },
                                            "arguments": [
                                                {
                                                    "kind": "StringLiteral",
                                                    "fullStart": 1372,
                                                    "fullEnd": 1378,
                                                    "start": 1372,
                                                    "end": 1378,
                                                    "fullWidth": 6,
                                                    "width": 6,
                                                    "text": "\"prop\"",
                                                    "value": "prop",
                                                    "valueText": "prop"
                                                }
                                            ],
                                            "closeParenToken": {
                                                "kind": "CloseParenToken",
                                                "fullStart": 1378,
                                                "fullEnd": 1380,
                                                "start": 1378,
                                                "end": 1379,
                                                "fullWidth": 2,
                                                "width": 1,
                                                "text": ")",
                                                "value": ")",
                                                "valueText": ")",
                                                "hasTrailingTrivia": true,
                                                "trailingTrivia": [
                                                    {
                                                        "kind": "WhitespaceTrivia",
                                                        "text": " "
                                                    }
                                                ]
                                            }
                                        }
                                    },
                                    "operatorToken": {
                                        "kind": "AmpersandAmpersandToken",
                                        "fullStart": 1380,
                                        "fullEnd": 1383,
                                        "start": 1380,
                                        "end": 1382,
                                        "fullWidth": 3,
                                        "width": 2,
                                        "text": "&&",
                                        "value": "&&",
                                        "valueText": "&&",
                                        "hasTrailingTrivia": true,
                                        "trailingTrivia": [
                                            {
                                                "kind": "WhitespaceTrivia",
                                                "text": " "
                                            }
                                        ]
                                    },
                                    "right": {
                                        "kind": "EqualsExpression",
                                        "fullStart": 1383,
                                        "fullEnd": 1408,
                                        "start": 1383,
                                        "end": 1407,
                                        "fullWidth": 25,
                                        "width": 24,
                                        "left": {
                                            "kind": "IdentifierName",
                                            "fullStart": 1383,
                                            "fullEnd": 1389,
                                            "start": 1383,
                                            "end": 1388,
                                            "fullWidth": 6,
                                            "width": 5,
                                            "text": "data1",
                                            "value": "data1",
                                            "valueText": "data1",
                                            "hasTrailingTrivia": true,
                                            "trailingTrivia": [
                                                {
                                                    "kind": "WhitespaceTrivia",
                                                    "text": " "
                                                }
                                            ]
                                        },
                                        "operatorToken": {
                                            "kind": "EqualsEqualsEqualsToken",
                                            "fullStart": 1389,
                                            "fullEnd": 1393,
                                            "start": 1389,
                                            "end": 1392,
                                            "fullWidth": 4,
                                            "width": 3,
                                            "text": "===",
                                            "value": "===",
                                            "valueText": "===",
                                            "hasTrailingTrivia": true,
                                            "trailingTrivia": [
                                                {
                                                    "kind": "WhitespaceTrivia",
                                                    "text": " "
                                                }
                                            ]
                                        },
                                        "right": {
                                            "kind": "StringLiteral",
                                            "fullStart": 1393,
                                            "fullEnd": 1408,
                                            "start": 1393,
                                            "end": 1407,
                                            "fullWidth": 15,
                                            "width": 14,
                                            "text": "\"overrideData\"",
                                            "value": "overrideData",
                                            "valueText": "overrideData",
                                            "hasTrailingTrivia": true,
                                            "trailingTrivia": [
                                                {
                                                    "kind": "WhitespaceTrivia",
                                                    "text": " "
                                                }
                                            ]
                                        }
                                    }
                                },
                                "operatorToken": {
                                    "kind": "AmpersandAmpersandToken",
                                    "fullStart": 1408,
                                    "fullEnd": 1411,
                                    "start": 1408,
                                    "end": 1410,
                                    "fullWidth": 3,
                                    "width": 2,
                                    "text": "&&",
                                    "value": "&&",
                                    "valueText": "&&",
                                    "hasTrailingTrivia": true,
                                    "trailingTrivia": [
                                        {
                                            "kind": "WhitespaceTrivia",
                                            "text": " "
                                        }
                                    ]
                                },
                                "right": {
                                    "kind": "EqualsExpression",
                                    "fullStart": 1411,
                                    "fullEnd": 1427,
                                    "start": 1411,
                                    "end": 1427,
                                    "fullWidth": 16,
                                    "width": 16,
                                    "left": {
                                        "kind": "IdentifierName",
                                        "fullStart": 1411,
                                        "fullEnd": 1417,
                                        "start": 1411,
                                        "end": 1416,
                                        "fullWidth": 6,
                                        "width": 5,
                                        "text": "data2",
                                        "value": "data2",
                                        "valueText": "data2",
                                        "hasTrailingTrivia": true,
                                        "trailingTrivia": [
                                            {
                                                "kind": "WhitespaceTrivia",
                                                "text": " "
                                            }
                                        ]
                                    },
                                    "operatorToken": {
                                        "kind": "EqualsEqualsEqualsToken",
                                        "fullStart": 1417,
                                        "fullEnd": 1421,
                                        "start": 1417,
                                        "end": 1420,
                                        "fullWidth": 4,
                                        "width": 3,
                                        "text": "===",
                                        "value": "===",
                                        "valueText": "===",
                                        "hasTrailingTrivia": true,
                                        "trailingTrivia": [
                                            {
                                                "kind": "WhitespaceTrivia",
                                                "text": " "
                                            }
                                        ]
                                    },
                                    "right": {
                                        "kind": "StringLiteral",
                                        "fullStart": 1421,
                                        "fullEnd": 1427,
                                        "start": 1421,
                                        "end": 1427,
                                        "fullWidth": 6,
                                        "width": 6,
                                        "text": "\"data\"",
                                        "value": "data",
                                        "valueText": "data"
                                    }
                                }
                            },
                            "semicolonToken": {
                                "kind": "SemicolonToken",
                                "fullStart": 1427,
                                "fullEnd": 1430,
                                "start": 1427,
                                "end": 1428,
                                "fullWidth": 3,
                                "width": 1,
                                "text": ";",
                                "value": ";",
                                "valueText": ";",
                                "hasTrailingTrivia": true,
                                "hasTrailingNewLine": true,
                                "trailingTrivia": [
                                    {
                                        "kind": "NewLineTrivia",
                                        "text": "\r\n"
                                    }
                                ]
                            }
                        }
                    ],
                    "closeBraceToken": {
                        "kind": "CloseBraceToken",
                        "fullStart": 1430,
                        "fullEnd": 1437,
                        "start": 1434,
                        "end": 1435,
                        "fullWidth": 7,
                        "width": 1,
                        "text": "}",
                        "value": "}",
                        "valueText": "}",
                        "hasLeadingTrivia": true,
                        "hasTrailingTrivia": true,
                        "hasTrailingNewLine": true,
                        "leadingTrivia": [
                            {
                                "kind": "WhitespaceTrivia",
                                "text": "    "
                            }
                        ],
                        "trailingTrivia": [
                            {
                                "kind": "NewLineTrivia",
                                "text": "\r\n"
                            }
                        ]
                    }
                }
            },
            {
                "kind": "ExpressionStatement",
                "fullStart": 1437,
                "fullEnd": 1461,
                "start": 1437,
                "end": 1459,
                "fullWidth": 24,
                "width": 22,
                "expression": {
                    "kind": "InvocationExpression",
                    "fullStart": 1437,
                    "fullEnd": 1458,
                    "start": 1437,
                    "end": 1458,
                    "fullWidth": 21,
                    "width": 21,
                    "expression": {
                        "kind": "IdentifierName",
                        "fullStart": 1437,
                        "fullEnd": 1448,
                        "start": 1437,
                        "end": 1448,
                        "fullWidth": 11,
                        "width": 11,
                        "text": "runTestCase",
                        "value": "runTestCase",
                        "valueText": "runTestCase"
                    },
                    "argumentList": {
                        "kind": "ArgumentList",
                        "fullStart": 1448,
                        "fullEnd": 1458,
                        "start": 1448,
                        "end": 1458,
                        "fullWidth": 10,
                        "width": 10,
                        "openParenToken": {
                            "kind": "OpenParenToken",
                            "fullStart": 1448,
                            "fullEnd": 1449,
                            "start": 1448,
                            "end": 1449,
                            "fullWidth": 1,
                            "width": 1,
                            "text": "(",
                            "value": "(",
                            "valueText": "("
                        },
                        "arguments": [
                            {
                                "kind": "IdentifierName",
                                "fullStart": 1449,
                                "fullEnd": 1457,
                                "start": 1449,
                                "end": 1457,
                                "fullWidth": 8,
                                "width": 8,
                                "text": "testcase",
                                "value": "testcase",
                                "valueText": "testcase"
                            }
                        ],
                        "closeParenToken": {
                            "kind": "CloseParenToken",
                            "fullStart": 1457,
                            "fullEnd": 1458,
                            "start": 1457,
                            "end": 1458,
                            "fullWidth": 1,
                            "width": 1,
                            "text": ")",
                            "value": ")",
                            "valueText": ")"
                        }
                    }
                },
                "semicolonToken": {
                    "kind": "SemicolonToken",
                    "fullStart": 1458,
                    "fullEnd": 1461,
                    "start": 1458,
                    "end": 1459,
                    "fullWidth": 3,
                    "width": 1,
                    "text": ";",
                    "value": ";",
                    "valueText": ";",
                    "hasTrailingTrivia": true,
                    "hasTrailingNewLine": true,
                    "trailingTrivia": [
                        {
                            "kind": "NewLineTrivia",
                            "text": "\r\n"
                        }
                    ]
                }
            }
        ],
        "endOfFileToken": {
            "kind": "EndOfFileToken",
            "fullStart": 1461,
            "fullEnd": 1461,
            "start": 1461,
            "end": 1461,
            "fullWidth": 0,
            "width": 0,
            "text": ""
        }
    },
    "lineMap": {
        "lineStarts": [
            0,
            67,
            152,
            232,
            308,
            380,
            385,
            441,
            597,
            602,
            604,
            606,
            629,
            658,
            687,
            725,
            753,
            765,
            790,
            837,
            869,
            898,
            914,
            951,
            981,
            996,
            1009,
            1011,
            1047,
            1079,
            1081,
            1113,
            1153,
            1181,
            1193,
            1195,
            1218,
            1220,
            1260,
            1285,
            1298,
            1300,
            1336,
            1338,
            1430,
            1437,
            1461
        ],
        "length": 1461
    }
}<|MERGE_RESOLUTION|>--- conflicted
+++ resolved
@@ -247,12 +247,8 @@
                                         "start": 641,
                                         "end": 655,
                                         "fullWidth": 14,
-<<<<<<< HEAD
                                         "width": 14,
-                                        "identifier": {
-=======
                                         "propertyName": {
->>>>>>> 85e84683
                                             "kind": "IdentifierName",
                                             "fullStart": 641,
                                             "fullEnd": 647,
@@ -386,12 +382,8 @@
                                         "start": 670,
                                         "end": 684,
                                         "fullWidth": 14,
-<<<<<<< HEAD
                                         "width": 14,
-                                        "identifier": {
-=======
                                         "propertyName": {
->>>>>>> 85e84683
                                             "kind": "IdentifierName",
                                             "fullStart": 670,
                                             "fullEnd": 676,
@@ -525,12 +517,8 @@
                                         "start": 699,
                                         "end": 762,
                                         "fullWidth": 63,
-<<<<<<< HEAD
                                         "width": 63,
-                                        "identifier": {
-=======
                                         "propertyName": {
->>>>>>> 85e84683
                                             "kind": "IdentifierName",
                                             "fullStart": 699,
                                             "fullEnd": 703,
@@ -898,12 +886,8 @@
                                         "start": 777,
                                         "end": 787,
                                         "fullWidth": 10,
-<<<<<<< HEAD
                                         "width": 10,
-                                        "identifier": {
-=======
                                         "propertyName": {
->>>>>>> 85e84683
                                             "kind": "IdentifierName",
                                             "fullStart": 777,
                                             "fullEnd": 783,
@@ -1870,12 +1854,8 @@
                                         "start": 1023,
                                         "end": 1044,
                                         "fullWidth": 21,
-<<<<<<< HEAD
                                         "width": 21,
-                                        "identifier": {
-=======
                                         "propertyName": {
->>>>>>> 85e84683
                                             "kind": "IdentifierName",
                                             "fullStart": 1023,
                                             "fullEnd": 1027,
@@ -2249,12 +2229,8 @@
                                         "start": 1093,
                                         "end": 1110,
                                         "fullWidth": 17,
-<<<<<<< HEAD
                                         "width": 17,
-                                        "identifier": {
-=======
                                         "propertyName": {
->>>>>>> 85e84683
                                             "kind": "IdentifierName",
                                             "fullStart": 1093,
                                             "fullEnd": 1099,
@@ -2820,12 +2796,8 @@
                                         "start": 1207,
                                         "end": 1215,
                                         "fullWidth": 8,
-<<<<<<< HEAD
                                         "width": 8,
-                                        "identifier": {
-=======
                                         "propertyName": {
->>>>>>> 85e84683
                                             "kind": "IdentifierName",
                                             "fullStart": 1207,
                                             "fullEnd": 1211,
