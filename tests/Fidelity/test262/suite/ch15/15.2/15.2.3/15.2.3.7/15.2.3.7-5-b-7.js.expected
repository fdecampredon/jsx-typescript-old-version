--- conflicted
+++ resolved
@@ -250,12 +250,8 @@
                                         "start": 594,
                                         "end": 602,
                                         "fullWidth": 8,
-<<<<<<< HEAD
                                         "width": 8,
-                                        "identifier": {
-=======
                                         "propertyName": {
->>>>>>> 85e84683
                                             "kind": "IdentifierName",
                                             "fullStart": 594,
                                             "fullEnd": 598,
@@ -411,12 +407,8 @@
                                         "start": 617,
                                         "end": 633,
                                         "fullWidth": 16,
-<<<<<<< HEAD
                                         "width": 16,
-                                        "identifier": {
-=======
                                         "propertyName": {
->>>>>>> 85e84683
                                             "kind": "IdentifierName",
                                             "fullStart": 617,
                                             "fullEnd": 626,
@@ -885,12 +877,8 @@
                                         "start": 732,
                                         "end": 740,
                                         "fullWidth": 9,
-<<<<<<< HEAD
                                         "width": 8,
-                                        "identifier": {
-=======
                                         "propertyName": {
->>>>>>> 85e84683
                                             "kind": "IdentifierName",
                                             "fullStart": 732,
                                             "fullEnd": 741,
