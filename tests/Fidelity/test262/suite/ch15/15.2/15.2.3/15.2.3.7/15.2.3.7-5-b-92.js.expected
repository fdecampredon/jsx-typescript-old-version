--- conflicted
+++ resolved
@@ -245,12 +245,8 @@
                                         "start": 598,
                                         "end": 606,
                                         "fullWidth": 8,
-<<<<<<< HEAD
                                         "width": 8,
-                                        "identifier": {
-=======
                                         "propertyName": {
->>>>>>> 85e84683
                                             "kind": "IdentifierName",
                                             "fullStart": 598,
                                             "fullEnd": 602,
@@ -794,12 +790,8 @@
                                         "start": 753,
                                         "end": 800,
                                         "fullWidth": 47,
-<<<<<<< HEAD
                                         "width": 47,
-                                        "identifier": {
-=======
                                         "propertyName": {
->>>>>>> 85e84683
                                             "kind": "IdentifierName",
                                             "fullStart": 753,
                                             "fullEnd": 768,
