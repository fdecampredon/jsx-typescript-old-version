{
    "isDeclaration": false,
    "languageVersion": "EcmaScript5",
    "parseOptions": {
        "allowAutomaticSemicolonInsertion": true
    },
    "sourceUnit": {
        "kind": "SourceUnit",
        "fullStart": 0,
        "fullEnd": 962,
        "start": 531,
        "end": 962,
        "fullWidth": 962,
        "width": 431,
        "isIncrementallyUnusable": true,
        "moduleElements": [
            {
                "kind": "FunctionDeclaration",
                "fullStart": 0,
                "fullEnd": 938,
                "start": 531,
                "end": 936,
                "fullWidth": 938,
                "width": 405,
                "isIncrementallyUnusable": true,
                "modifiers": [],
                "functionKeyword": {
                    "kind": "FunctionKeyword",
                    "fullStart": 0,
                    "fullEnd": 540,
                    "start": 531,
                    "end": 539,
                    "fullWidth": 540,
                    "width": 8,
                    "text": "function",
                    "value": "function",
                    "valueText": "function",
                    "hasLeadingTrivia": true,
                    "hasLeadingComment": true,
                    "hasLeadingNewLine": true,
                    "hasTrailingTrivia": true,
                    "leadingTrivia": [
                        {
                            "kind": "SingleLineCommentTrivia",
                            "text": "/// Copyright (c) 2012 Ecma International.  All rights reserved. "
                        },
                        {
                            "kind": "NewLineTrivia",
                            "text": "\r\n"
                        },
                        {
                            "kind": "SingleLineCommentTrivia",
                            "text": "/// Ecma International makes this code available under the terms and conditions set"
                        },
                        {
                            "kind": "NewLineTrivia",
                            "text": "\r\n"
                        },
                        {
                            "kind": "SingleLineCommentTrivia",
                            "text": "/// forth on http://hg.ecmascript.org/tests/test262/raw-file/tip/LICENSE (the "
                        },
                        {
                            "kind": "NewLineTrivia",
                            "text": "\r\n"
                        },
                        {
                            "kind": "SingleLineCommentTrivia",
                            "text": "/// \"Use Terms\").   Any redistribution of this code must retain the above "
                        },
                        {
                            "kind": "NewLineTrivia",
                            "text": "\r\n"
                        },
                        {
                            "kind": "SingleLineCommentTrivia",
                            "text": "/// copyright and this notice and otherwise comply with the Use Terms."
                        },
                        {
                            "kind": "NewLineTrivia",
                            "text": "\r\n"
                        },
                        {
                            "kind": "MultiLineCommentTrivia",
                            "text": "/**\r\n * @path ch15/15.2/15.2.3/15.2.3.7/15.2.3.7-2-10.js\r\n * @description Object.defineProperties - argument 'Properties' is an Array object\r\n */"
                        },
                        {
                            "kind": "NewLineTrivia",
                            "text": "\r\n"
                        },
                        {
                            "kind": "NewLineTrivia",
                            "text": "\r\n"
                        },
                        {
                            "kind": "NewLineTrivia",
                            "text": "\r\n"
                        }
                    ],
                    "trailingTrivia": [
                        {
                            "kind": "WhitespaceTrivia",
                            "text": " "
                        }
                    ]
                },
                "identifier": {
                    "kind": "IdentifierName",
                    "fullStart": 540,
                    "fullEnd": 548,
                    "start": 540,
                    "end": 548,
                    "fullWidth": 8,
                    "width": 8,
                    "text": "testcase",
                    "value": "testcase",
                    "valueText": "testcase"
                },
                "callSignature": {
                    "kind": "CallSignature",
                    "fullStart": 548,
                    "fullEnd": 551,
                    "start": 548,
                    "end": 550,
                    "fullWidth": 3,
                    "width": 2,
                    "parameterList": {
                        "kind": "ParameterList",
                        "fullStart": 548,
                        "fullEnd": 551,
                        "start": 548,
                        "end": 550,
                        "fullWidth": 3,
                        "width": 2,
                        "openParenToken": {
                            "kind": "OpenParenToken",
                            "fullStart": 548,
                            "fullEnd": 549,
                            "start": 548,
                            "end": 549,
                            "fullWidth": 1,
                            "width": 1,
                            "text": "(",
                            "value": "(",
                            "valueText": "("
                        },
                        "parameters": [],
                        "closeParenToken": {
                            "kind": "CloseParenToken",
                            "fullStart": 549,
                            "fullEnd": 551,
                            "start": 549,
                            "end": 550,
                            "fullWidth": 2,
                            "width": 1,
                            "text": ")",
                            "value": ")",
                            "valueText": ")",
                            "hasTrailingTrivia": true,
                            "trailingTrivia": [
                                {
                                    "kind": "WhitespaceTrivia",
                                    "text": " "
                                }
                            ]
                        }
                    }
                },
                "block": {
                    "kind": "Block",
                    "fullStart": 551,
                    "fullEnd": 938,
                    "start": 551,
                    "end": 936,
                    "fullWidth": 387,
                    "width": 385,
                    "isIncrementallyUnusable": true,
                    "openBraceToken": {
                        "kind": "OpenBraceToken",
                        "fullStart": 551,
                        "fullEnd": 554,
                        "start": 551,
                        "end": 552,
                        "fullWidth": 3,
                        "width": 1,
                        "text": "{",
                        "value": "{",
                        "valueText": "{",
                        "hasTrailingTrivia": true,
                        "hasTrailingNewLine": true,
                        "trailingTrivia": [
                            {
                                "kind": "NewLineTrivia",
                                "text": "\r\n"
                            }
                        ]
                    },
                    "statements": [
                        {
                            "kind": "VariableStatement",
                            "fullStart": 554,
                            "fullEnd": 579,
                            "start": 564,
                            "end": 577,
                            "fullWidth": 25,
                            "width": 13,
                            "modifiers": [],
                            "variableDeclaration": {
                                "kind": "VariableDeclaration",
                                "fullStart": 554,
                                "fullEnd": 576,
                                "start": 564,
                                "end": 576,
                                "fullWidth": 22,
                                "width": 12,
                                "varKeyword": {
                                    "kind": "VarKeyword",
                                    "fullStart": 554,
                                    "fullEnd": 568,
                                    "start": 564,
                                    "end": 567,
                                    "fullWidth": 14,
                                    "width": 3,
                                    "text": "var",
                                    "value": "var",
                                    "valueText": "var",
                                    "hasLeadingTrivia": true,
                                    "hasLeadingNewLine": true,
                                    "hasTrailingTrivia": true,
                                    "leadingTrivia": [
                                        {
                                            "kind": "NewLineTrivia",
                                            "text": "\r\n"
                                        },
                                        {
                                            "kind": "WhitespaceTrivia",
                                            "text": "        "
                                        }
                                    ],
                                    "trailingTrivia": [
                                        {
                                            "kind": "WhitespaceTrivia",
                                            "text": " "
                                        }
                                    ]
                                },
                                "variableDeclarators": [
                                    {
                                        "kind": "VariableDeclarator",
                                        "fullStart": 568,
                                        "fullEnd": 576,
                                        "start": 568,
                                        "end": 576,
                                        "fullWidth": 8,
<<<<<<< HEAD
                                        "width": 8,
                                        "identifier": {
=======
                                        "propertyName": {
>>>>>>> 85e84683
                                            "kind": "IdentifierName",
                                            "fullStart": 568,
                                            "fullEnd": 572,
                                            "start": 568,
                                            "end": 571,
                                            "fullWidth": 4,
                                            "width": 3,
                                            "text": "obj",
                                            "value": "obj",
                                            "valueText": "obj",
                                            "hasTrailingTrivia": true,
                                            "trailingTrivia": [
                                                {
                                                    "kind": "WhitespaceTrivia",
                                                    "text": " "
                                                }
                                            ]
                                        },
                                        "equalsValueClause": {
                                            "kind": "EqualsValueClause",
                                            "fullStart": 572,
                                            "fullEnd": 576,
                                            "start": 572,
                                            "end": 576,
                                            "fullWidth": 4,
                                            "width": 4,
                                            "equalsToken": {
                                                "kind": "EqualsToken",
                                                "fullStart": 572,
                                                "fullEnd": 574,
                                                "start": 572,
                                                "end": 573,
                                                "fullWidth": 2,
                                                "width": 1,
                                                "text": "=",
                                                "value": "=",
                                                "valueText": "=",
                                                "hasTrailingTrivia": true,
                                                "trailingTrivia": [
                                                    {
                                                        "kind": "WhitespaceTrivia",
                                                        "text": " "
                                                    }
                                                ]
                                            },
                                            "value": {
                                                "kind": "ObjectLiteralExpression",
                                                "fullStart": 574,
                                                "fullEnd": 576,
                                                "start": 574,
                                                "end": 576,
                                                "fullWidth": 2,
                                                "width": 2,
                                                "openBraceToken": {
                                                    "kind": "OpenBraceToken",
                                                    "fullStart": 574,
                                                    "fullEnd": 575,
                                                    "start": 574,
                                                    "end": 575,
                                                    "fullWidth": 1,
                                                    "width": 1,
                                                    "text": "{",
                                                    "value": "{",
                                                    "valueText": "{"
                                                },
                                                "propertyAssignments": [],
                                                "closeBraceToken": {
                                                    "kind": "CloseBraceToken",
                                                    "fullStart": 575,
                                                    "fullEnd": 576,
                                                    "start": 575,
                                                    "end": 576,
                                                    "fullWidth": 1,
                                                    "width": 1,
                                                    "text": "}",
                                                    "value": "}",
                                                    "valueText": "}"
                                                }
                                            }
                                        }
                                    }
                                ]
                            },
                            "semicolonToken": {
                                "kind": "SemicolonToken",
                                "fullStart": 576,
                                "fullEnd": 579,
                                "start": 576,
                                "end": 577,
                                "fullWidth": 3,
                                "width": 1,
                                "text": ";",
                                "value": ";",
                                "valueText": ";",
                                "hasTrailingTrivia": true,
                                "hasTrailingNewLine": true,
                                "trailingTrivia": [
                                    {
                                        "kind": "NewLineTrivia",
                                        "text": "\r\n"
                                    }
                                ]
                            }
                        },
                        {
                            "kind": "VariableStatement",
                            "fullStart": 579,
                            "fullEnd": 604,
                            "start": 587,
                            "end": 602,
                            "fullWidth": 25,
                            "width": 15,
                            "modifiers": [],
                            "variableDeclaration": {
                                "kind": "VariableDeclaration",
                                "fullStart": 579,
                                "fullEnd": 601,
                                "start": 587,
                                "end": 601,
                                "fullWidth": 22,
                                "width": 14,
                                "varKeyword": {
                                    "kind": "VarKeyword",
                                    "fullStart": 579,
                                    "fullEnd": 591,
                                    "start": 587,
                                    "end": 590,
                                    "fullWidth": 12,
                                    "width": 3,
                                    "text": "var",
                                    "value": "var",
                                    "valueText": "var",
                                    "hasLeadingTrivia": true,
                                    "hasTrailingTrivia": true,
                                    "leadingTrivia": [
                                        {
                                            "kind": "WhitespaceTrivia",
                                            "text": "        "
                                        }
                                    ],
                                    "trailingTrivia": [
                                        {
                                            "kind": "WhitespaceTrivia",
                                            "text": " "
                                        }
                                    ]
                                },
                                "variableDeclarators": [
                                    {
                                        "kind": "VariableDeclarator",
                                        "fullStart": 591,
                                        "fullEnd": 601,
                                        "start": 591,
                                        "end": 601,
                                        "fullWidth": 10,
<<<<<<< HEAD
                                        "width": 10,
                                        "identifier": {
=======
                                        "propertyName": {
>>>>>>> 85e84683
                                            "kind": "IdentifierName",
                                            "fullStart": 591,
                                            "fullEnd": 597,
                                            "start": 591,
                                            "end": 596,
                                            "fullWidth": 6,
                                            "width": 5,
                                            "text": "props",
                                            "value": "props",
                                            "valueText": "props",
                                            "hasTrailingTrivia": true,
                                            "trailingTrivia": [
                                                {
                                                    "kind": "WhitespaceTrivia",
                                                    "text": " "
                                                }
                                            ]
                                        },
                                        "equalsValueClause": {
                                            "kind": "EqualsValueClause",
                                            "fullStart": 597,
                                            "fullEnd": 601,
                                            "start": 597,
                                            "end": 601,
                                            "fullWidth": 4,
                                            "width": 4,
                                            "equalsToken": {
                                                "kind": "EqualsToken",
                                                "fullStart": 597,
                                                "fullEnd": 599,
                                                "start": 597,
                                                "end": 598,
                                                "fullWidth": 2,
                                                "width": 1,
                                                "text": "=",
                                                "value": "=",
                                                "valueText": "=",
                                                "hasTrailingTrivia": true,
                                                "trailingTrivia": [
                                                    {
                                                        "kind": "WhitespaceTrivia",
                                                        "text": " "
                                                    }
                                                ]
                                            },
                                            "value": {
                                                "kind": "ArrayLiteralExpression",
                                                "fullStart": 599,
                                                "fullEnd": 601,
                                                "start": 599,
                                                "end": 601,
                                                "fullWidth": 2,
                                                "width": 2,
                                                "openBracketToken": {
                                                    "kind": "OpenBracketToken",
                                                    "fullStart": 599,
                                                    "fullEnd": 600,
                                                    "start": 599,
                                                    "end": 600,
                                                    "fullWidth": 1,
                                                    "width": 1,
                                                    "text": "[",
                                                    "value": "[",
                                                    "valueText": "["
                                                },
                                                "expressions": [],
                                                "closeBracketToken": {
                                                    "kind": "CloseBracketToken",
                                                    "fullStart": 600,
                                                    "fullEnd": 601,
                                                    "start": 600,
                                                    "end": 601,
                                                    "fullWidth": 1,
                                                    "width": 1,
                                                    "text": "]",
                                                    "value": "]",
                                                    "valueText": "]"
                                                }
                                            }
                                        }
                                    }
                                ]
                            },
                            "semicolonToken": {
                                "kind": "SemicolonToken",
                                "fullStart": 601,
                                "fullEnd": 604,
                                "start": 601,
                                "end": 602,
                                "fullWidth": 3,
                                "width": 1,
                                "text": ";",
                                "value": ";",
                                "valueText": ";",
                                "hasTrailingTrivia": true,
                                "hasTrailingNewLine": true,
                                "trailingTrivia": [
                                    {
                                        "kind": "NewLineTrivia",
                                        "text": "\r\n"
                                    }
                                ]
                            }
                        },
                        {
                            "kind": "VariableStatement",
                            "fullStart": 604,
                            "fullEnd": 633,
                            "start": 612,
                            "end": 631,
                            "fullWidth": 29,
                            "width": 19,
                            "modifiers": [],
                            "variableDeclaration": {
                                "kind": "VariableDeclaration",
                                "fullStart": 604,
                                "fullEnd": 630,
                                "start": 612,
                                "end": 630,
                                "fullWidth": 26,
                                "width": 18,
                                "varKeyword": {
                                    "kind": "VarKeyword",
                                    "fullStart": 604,
                                    "fullEnd": 616,
                                    "start": 612,
                                    "end": 615,
                                    "fullWidth": 12,
                                    "width": 3,
                                    "text": "var",
                                    "value": "var",
                                    "valueText": "var",
                                    "hasLeadingTrivia": true,
                                    "hasTrailingTrivia": true,
                                    "leadingTrivia": [
                                        {
                                            "kind": "WhitespaceTrivia",
                                            "text": "        "
                                        }
                                    ],
                                    "trailingTrivia": [
                                        {
                                            "kind": "WhitespaceTrivia",
                                            "text": " "
                                        }
                                    ]
                                },
                                "variableDeclarators": [
                                    {
                                        "kind": "VariableDeclarator",
                                        "fullStart": 616,
                                        "fullEnd": 630,
                                        "start": 616,
                                        "end": 630,
                                        "fullWidth": 14,
<<<<<<< HEAD
                                        "width": 14,
                                        "identifier": {
=======
                                        "propertyName": {
>>>>>>> 85e84683
                                            "kind": "IdentifierName",
                                            "fullStart": 616,
                                            "fullEnd": 623,
                                            "start": 616,
                                            "end": 622,
                                            "fullWidth": 7,
                                            "width": 6,
                                            "text": "result",
                                            "value": "result",
                                            "valueText": "result",
                                            "hasTrailingTrivia": true,
                                            "trailingTrivia": [
                                                {
                                                    "kind": "WhitespaceTrivia",
                                                    "text": " "
                                                }
                                            ]
                                        },
                                        "equalsValueClause": {
                                            "kind": "EqualsValueClause",
                                            "fullStart": 623,
                                            "fullEnd": 630,
                                            "start": 623,
                                            "end": 630,
                                            "fullWidth": 7,
                                            "width": 7,
                                            "equalsToken": {
                                                "kind": "EqualsToken",
                                                "fullStart": 623,
                                                "fullEnd": 625,
                                                "start": 623,
                                                "end": 624,
                                                "fullWidth": 2,
                                                "width": 1,
                                                "text": "=",
                                                "value": "=",
                                                "valueText": "=",
                                                "hasTrailingTrivia": true,
                                                "trailingTrivia": [
                                                    {
                                                        "kind": "WhitespaceTrivia",
                                                        "text": " "
                                                    }
                                                ]
                                            },
                                            "value": {
                                                "kind": "FalseKeyword",
                                                "fullStart": 625,
                                                "fullEnd": 630,
                                                "start": 625,
                                                "end": 630,
                                                "fullWidth": 5,
                                                "width": 5,
                                                "text": "false",
                                                "value": false,
                                                "valueText": "false"
                                            }
                                        }
                                    }
                                ]
                            },
                            "semicolonToken": {
                                "kind": "SemicolonToken",
                                "fullStart": 630,
                                "fullEnd": 633,
                                "start": 630,
                                "end": 631,
                                "fullWidth": 3,
                                "width": 1,
                                "text": ";",
                                "value": ";",
                                "valueText": ";",
                                "hasTrailingTrivia": true,
                                "hasTrailingNewLine": true,
                                "trailingTrivia": [
                                    {
                                        "kind": "NewLineTrivia",
                                        "text": "\r\n"
                                    }
                                ]
                            }
                        },
                        {
                            "kind": "ExpressionStatement",
                            "fullStart": 633,
                            "fullEnd": 859,
                            "start": 651,
                            "end": 857,
                            "fullWidth": 226,
                            "width": 206,
                            "isIncrementallyUnusable": true,
                            "expression": {
                                "kind": "InvocationExpression",
                                "fullStart": 633,
                                "fullEnd": 856,
                                "start": 651,
                                "end": 856,
                                "fullWidth": 223,
                                "width": 205,
                                "isIncrementallyUnusable": true,
                                "expression": {
                                    "kind": "MemberAccessExpression",
                                    "fullStart": 633,
                                    "fullEnd": 672,
                                    "start": 651,
                                    "end": 672,
                                    "fullWidth": 39,
                                    "width": 21,
                                    "expression": {
                                        "kind": "IdentifierName",
                                        "fullStart": 633,
                                        "fullEnd": 657,
                                        "start": 651,
                                        "end": 657,
                                        "fullWidth": 24,
                                        "width": 6,
                                        "text": "Object",
                                        "value": "Object",
                                        "valueText": "Object",
                                        "hasLeadingTrivia": true,
                                        "hasLeadingNewLine": true,
                                        "leadingTrivia": [
                                            {
                                                "kind": "WhitespaceTrivia",
                                                "text": "        "
                                            },
                                            {
                                                "kind": "NewLineTrivia",
                                                "text": "\r\n"
                                            },
                                            {
                                                "kind": "WhitespaceTrivia",
                                                "text": "        "
                                            }
                                        ]
                                    },
                                    "dotToken": {
                                        "kind": "DotToken",
                                        "fullStart": 657,
                                        "fullEnd": 658,
                                        "start": 657,
                                        "end": 658,
                                        "fullWidth": 1,
                                        "width": 1,
                                        "text": ".",
                                        "value": ".",
                                        "valueText": "."
                                    },
                                    "name": {
                                        "kind": "IdentifierName",
                                        "fullStart": 658,
                                        "fullEnd": 672,
                                        "start": 658,
                                        "end": 672,
                                        "fullWidth": 14,
                                        "width": 14,
                                        "text": "defineProperty",
                                        "value": "defineProperty",
                                        "valueText": "defineProperty"
                                    }
                                },
                                "argumentList": {
                                    "kind": "ArgumentList",
                                    "fullStart": 672,
                                    "fullEnd": 856,
                                    "start": 672,
                                    "end": 856,
                                    "fullWidth": 184,
                                    "width": 184,
                                    "isIncrementallyUnusable": true,
                                    "openParenToken": {
                                        "kind": "OpenParenToken",
                                        "fullStart": 672,
                                        "fullEnd": 673,
                                        "start": 672,
                                        "end": 673,
                                        "fullWidth": 1,
                                        "width": 1,
                                        "text": "(",
                                        "value": "(",
                                        "valueText": "("
                                    },
                                    "arguments": [
                                        {
                                            "kind": "IdentifierName",
                                            "fullStart": 673,
                                            "fullEnd": 678,
                                            "start": 673,
                                            "end": 678,
                                            "fullWidth": 5,
                                            "width": 5,
                                            "text": "props",
                                            "value": "props",
                                            "valueText": "props"
                                        },
                                        {
                                            "kind": "CommaToken",
                                            "fullStart": 678,
                                            "fullEnd": 680,
                                            "start": 678,
                                            "end": 679,
                                            "fullWidth": 2,
                                            "width": 1,
                                            "text": ",",
                                            "value": ",",
                                            "valueText": ",",
                                            "hasTrailingTrivia": true,
                                            "trailingTrivia": [
                                                {
                                                    "kind": "WhitespaceTrivia",
                                                    "text": " "
                                                }
                                            ]
                                        },
                                        {
                                            "kind": "StringLiteral",
                                            "fullStart": 680,
                                            "fullEnd": 686,
                                            "start": 680,
                                            "end": 686,
                                            "fullWidth": 6,
                                            "width": 6,
                                            "text": "\"prop\"",
                                            "value": "prop",
                                            "valueText": "prop"
                                        },
                                        {
                                            "kind": "CommaToken",
                                            "fullStart": 686,
                                            "fullEnd": 688,
                                            "start": 686,
                                            "end": 687,
                                            "fullWidth": 2,
                                            "width": 1,
                                            "text": ",",
                                            "value": ",",
                                            "valueText": ",",
                                            "hasTrailingTrivia": true,
                                            "trailingTrivia": [
                                                {
                                                    "kind": "WhitespaceTrivia",
                                                    "text": " "
                                                }
                                            ]
                                        },
                                        {
                                            "kind": "ObjectLiteralExpression",
                                            "fullStart": 688,
                                            "fullEnd": 855,
                                            "start": 688,
                                            "end": 855,
                                            "fullWidth": 167,
                                            "width": 167,
                                            "isIncrementallyUnusable": true,
                                            "openBraceToken": {
                                                "kind": "OpenBraceToken",
                                                "fullStart": 688,
                                                "fullEnd": 691,
                                                "start": 688,
                                                "end": 689,
                                                "fullWidth": 3,
                                                "width": 1,
                                                "text": "{",
                                                "value": "{",
                                                "valueText": "{",
                                                "hasTrailingTrivia": true,
                                                "hasTrailingNewLine": true,
                                                "trailingTrivia": [
                                                    {
                                                        "kind": "NewLineTrivia",
                                                        "text": "\r\n"
                                                    }
                                                ]
                                            },
                                            "propertyAssignments": [
                                                {
                                                    "kind": "SimplePropertyAssignment",
                                                    "fullStart": 691,
                                                    "fullEnd": 813,
                                                    "start": 703,
                                                    "end": 813,
                                                    "fullWidth": 122,
                                                    "width": 110,
                                                    "isIncrementallyUnusable": true,
                                                    "propertyName": {
                                                        "kind": "IdentifierName",
                                                        "fullStart": 691,
                                                        "fullEnd": 706,
                                                        "start": 703,
                                                        "end": 706,
                                                        "fullWidth": 15,
                                                        "width": 3,
                                                        "text": "get",
                                                        "value": "get",
                                                        "valueText": "get",
                                                        "hasLeadingTrivia": true,
                                                        "leadingTrivia": [
                                                            {
                                                                "kind": "WhitespaceTrivia",
                                                                "text": "            "
                                                            }
                                                        ]
                                                    },
                                                    "colonToken": {
                                                        "kind": "ColonToken",
                                                        "fullStart": 706,
                                                        "fullEnd": 708,
                                                        "start": 706,
                                                        "end": 707,
                                                        "fullWidth": 2,
                                                        "width": 1,
                                                        "text": ":",
                                                        "value": ":",
                                                        "valueText": ":",
                                                        "hasTrailingTrivia": true,
                                                        "trailingTrivia": [
                                                            {
                                                                "kind": "WhitespaceTrivia",
                                                                "text": " "
                                                            }
                                                        ]
                                                    },
                                                    "expression": {
                                                        "kind": "FunctionExpression",
                                                        "fullStart": 708,
                                                        "fullEnd": 813,
                                                        "start": 708,
                                                        "end": 813,
                                                        "fullWidth": 105,
                                                        "width": 105,
                                                        "functionKeyword": {
                                                            "kind": "FunctionKeyword",
                                                            "fullStart": 708,
                                                            "fullEnd": 717,
                                                            "start": 708,
                                                            "end": 716,
                                                            "fullWidth": 9,
                                                            "width": 8,
                                                            "text": "function",
                                                            "value": "function",
                                                            "valueText": "function",
                                                            "hasTrailingTrivia": true,
                                                            "trailingTrivia": [
                                                                {
                                                                    "kind": "WhitespaceTrivia",
                                                                    "text": " "
                                                                }
                                                            ]
                                                        },
                                                        "callSignature": {
                                                            "kind": "CallSignature",
                                                            "fullStart": 717,
                                                            "fullEnd": 720,
                                                            "start": 717,
                                                            "end": 719,
                                                            "fullWidth": 3,
                                                            "width": 2,
                                                            "parameterList": {
                                                                "kind": "ParameterList",
                                                                "fullStart": 717,
                                                                "fullEnd": 720,
                                                                "start": 717,
                                                                "end": 719,
                                                                "fullWidth": 3,
                                                                "width": 2,
                                                                "openParenToken": {
                                                                    "kind": "OpenParenToken",
                                                                    "fullStart": 717,
                                                                    "fullEnd": 718,
                                                                    "start": 717,
                                                                    "end": 718,
                                                                    "fullWidth": 1,
                                                                    "width": 1,
                                                                    "text": "(",
                                                                    "value": "(",
                                                                    "valueText": "("
                                                                },
                                                                "parameters": [],
                                                                "closeParenToken": {
                                                                    "kind": "CloseParenToken",
                                                                    "fullStart": 718,
                                                                    "fullEnd": 720,
                                                                    "start": 718,
                                                                    "end": 719,
                                                                    "fullWidth": 2,
                                                                    "width": 1,
                                                                    "text": ")",
                                                                    "value": ")",
                                                                    "valueText": ")",
                                                                    "hasTrailingTrivia": true,
                                                                    "trailingTrivia": [
                                                                        {
                                                                            "kind": "WhitespaceTrivia",
                                                                            "text": " "
                                                                        }
                                                                    ]
                                                                }
                                                            }
                                                        },
                                                        "block": {
                                                            "kind": "Block",
                                                            "fullStart": 720,
                                                            "fullEnd": 813,
                                                            "start": 720,
                                                            "end": 813,
                                                            "fullWidth": 93,
                                                            "width": 93,
                                                            "openBraceToken": {
                                                                "kind": "OpenBraceToken",
                                                                "fullStart": 720,
                                                                "fullEnd": 723,
                                                                "start": 720,
                                                                "end": 721,
                                                                "fullWidth": 3,
                                                                "width": 1,
                                                                "text": "{",
                                                                "value": "{",
                                                                "valueText": "{",
                                                                "hasTrailingTrivia": true,
                                                                "hasTrailingNewLine": true,
                                                                "trailingTrivia": [
                                                                    {
                                                                        "kind": "NewLineTrivia",
                                                                        "text": "\r\n"
                                                                    }
                                                                ]
                                                            },
                                                            "statements": [
                                                                {
                                                                    "kind": "ExpressionStatement",
                                                                    "fullStart": 723,
                                                                    "fullEnd": 772,
                                                                    "start": 739,
                                                                    "end": 770,
                                                                    "fullWidth": 49,
                                                                    "width": 31,
                                                                    "expression": {
                                                                        "kind": "AssignmentExpression",
                                                                        "fullStart": 723,
                                                                        "fullEnd": 769,
                                                                        "start": 739,
                                                                        "end": 769,
                                                                        "fullWidth": 46,
                                                                        "width": 30,
                                                                        "left": {
                                                                            "kind": "IdentifierName",
                                                                            "fullStart": 723,
                                                                            "fullEnd": 746,
                                                                            "start": 739,
                                                                            "end": 745,
                                                                            "fullWidth": 23,
                                                                            "width": 6,
                                                                            "text": "result",
                                                                            "value": "result",
                                                                            "valueText": "result",
                                                                            "hasLeadingTrivia": true,
                                                                            "hasTrailingTrivia": true,
                                                                            "leadingTrivia": [
                                                                                {
                                                                                    "kind": "WhitespaceTrivia",
                                                                                    "text": "                "
                                                                                }
                                                                            ],
                                                                            "trailingTrivia": [
                                                                                {
                                                                                    "kind": "WhitespaceTrivia",
                                                                                    "text": " "
                                                                                }
                                                                            ]
                                                                        },
                                                                        "operatorToken": {
                                                                            "kind": "EqualsToken",
                                                                            "fullStart": 746,
                                                                            "fullEnd": 748,
                                                                            "start": 746,
                                                                            "end": 747,
                                                                            "fullWidth": 2,
                                                                            "width": 1,
                                                                            "text": "=",
                                                                            "value": "=",
                                                                            "valueText": "=",
                                                                            "hasTrailingTrivia": true,
                                                                            "trailingTrivia": [
                                                                                {
                                                                                    "kind": "WhitespaceTrivia",
                                                                                    "text": " "
                                                                                }
                                                                            ]
                                                                        },
                                                                        "right": {
                                                                            "kind": "InstanceOfExpression",
                                                                            "fullStart": 748,
                                                                            "fullEnd": 769,
                                                                            "start": 748,
                                                                            "end": 769,
                                                                            "fullWidth": 21,
                                                                            "width": 21,
                                                                            "left": {
                                                                                "kind": "ThisKeyword",
                                                                                "fullStart": 748,
                                                                                "fullEnd": 753,
                                                                                "start": 748,
                                                                                "end": 752,
                                                                                "fullWidth": 5,
                                                                                "width": 4,
                                                                                "text": "this",
                                                                                "value": "this",
                                                                                "valueText": "this",
                                                                                "hasTrailingTrivia": true,
                                                                                "trailingTrivia": [
                                                                                    {
                                                                                        "kind": "WhitespaceTrivia",
                                                                                        "text": " "
                                                                                    }
                                                                                ]
                                                                            },
                                                                            "operatorToken": {
                                                                                "kind": "InstanceOfKeyword",
                                                                                "fullStart": 753,
                                                                                "fullEnd": 764,
                                                                                "start": 753,
                                                                                "end": 763,
                                                                                "fullWidth": 11,
                                                                                "width": 10,
                                                                                "text": "instanceof",
                                                                                "value": "instanceof",
                                                                                "valueText": "instanceof",
                                                                                "hasTrailingTrivia": true,
                                                                                "trailingTrivia": [
                                                                                    {
                                                                                        "kind": "WhitespaceTrivia",
                                                                                        "text": " "
                                                                                    }
                                                                                ]
                                                                            },
                                                                            "right": {
                                                                                "kind": "IdentifierName",
                                                                                "fullStart": 764,
                                                                                "fullEnd": 769,
                                                                                "start": 764,
                                                                                "end": 769,
                                                                                "fullWidth": 5,
                                                                                "width": 5,
                                                                                "text": "Array",
                                                                                "value": "Array",
                                                                                "valueText": "Array"
                                                                            }
                                                                        }
                                                                    },
                                                                    "semicolonToken": {
                                                                        "kind": "SemicolonToken",
                                                                        "fullStart": 769,
                                                                        "fullEnd": 772,
                                                                        "start": 769,
                                                                        "end": 770,
                                                                        "fullWidth": 3,
                                                                        "width": 1,
                                                                        "text": ";",
                                                                        "value": ";",
                                                                        "valueText": ";",
                                                                        "hasTrailingTrivia": true,
                                                                        "hasTrailingNewLine": true,
                                                                        "trailingTrivia": [
                                                                            {
                                                                                "kind": "NewLineTrivia",
                                                                                "text": "\r\n"
                                                                            }
                                                                        ]
                                                                    }
                                                                },
                                                                {
                                                                    "kind": "ReturnStatement",
                                                                    "fullStart": 772,
                                                                    "fullEnd": 800,
                                                                    "start": 788,
                                                                    "end": 798,
                                                                    "fullWidth": 28,
                                                                    "width": 10,
                                                                    "returnKeyword": {
                                                                        "kind": "ReturnKeyword",
                                                                        "fullStart": 772,
                                                                        "fullEnd": 795,
                                                                        "start": 788,
                                                                        "end": 794,
                                                                        "fullWidth": 23,
                                                                        "width": 6,
                                                                        "text": "return",
                                                                        "value": "return",
                                                                        "valueText": "return",
                                                                        "hasLeadingTrivia": true,
                                                                        "hasTrailingTrivia": true,
                                                                        "leadingTrivia": [
                                                                            {
                                                                                "kind": "WhitespaceTrivia",
                                                                                "text": "                "
                                                                            }
                                                                        ],
                                                                        "trailingTrivia": [
                                                                            {
                                                                                "kind": "WhitespaceTrivia",
                                                                                "text": " "
                                                                            }
                                                                        ]
                                                                    },
                                                                    "expression": {
                                                                        "kind": "ObjectLiteralExpression",
                                                                        "fullStart": 795,
                                                                        "fullEnd": 797,
                                                                        "start": 795,
                                                                        "end": 797,
                                                                        "fullWidth": 2,
                                                                        "width": 2,
                                                                        "openBraceToken": {
                                                                            "kind": "OpenBraceToken",
                                                                            "fullStart": 795,
                                                                            "fullEnd": 796,
                                                                            "start": 795,
                                                                            "end": 796,
                                                                            "fullWidth": 1,
                                                                            "width": 1,
                                                                            "text": "{",
                                                                            "value": "{",
                                                                            "valueText": "{"
                                                                        },
                                                                        "propertyAssignments": [],
                                                                        "closeBraceToken": {
                                                                            "kind": "CloseBraceToken",
                                                                            "fullStart": 796,
                                                                            "fullEnd": 797,
                                                                            "start": 796,
                                                                            "end": 797,
                                                                            "fullWidth": 1,
                                                                            "width": 1,
                                                                            "text": "}",
                                                                            "value": "}",
                                                                            "valueText": "}"
                                                                        }
                                                                    },
                                                                    "semicolonToken": {
                                                                        "kind": "SemicolonToken",
                                                                        "fullStart": 797,
                                                                        "fullEnd": 800,
                                                                        "start": 797,
                                                                        "end": 798,
                                                                        "fullWidth": 3,
                                                                        "width": 1,
                                                                        "text": ";",
                                                                        "value": ";",
                                                                        "valueText": ";",
                                                                        "hasTrailingTrivia": true,
                                                                        "hasTrailingNewLine": true,
                                                                        "trailingTrivia": [
                                                                            {
                                                                                "kind": "NewLineTrivia",
                                                                                "text": "\r\n"
                                                                            }
                                                                        ]
                                                                    }
                                                                }
                                                            ],
                                                            "closeBraceToken": {
                                                                "kind": "CloseBraceToken",
                                                                "fullStart": 800,
                                                                "fullEnd": 813,
                                                                "start": 812,
                                                                "end": 813,
                                                                "fullWidth": 13,
                                                                "width": 1,
                                                                "text": "}",
                                                                "value": "}",
                                                                "valueText": "}",
                                                                "hasLeadingTrivia": true,
                                                                "leadingTrivia": [
                                                                    {
                                                                        "kind": "WhitespaceTrivia",
                                                                        "text": "            "
                                                                    }
                                                                ]
                                                            }
                                                        }
                                                    }
                                                },
                                                {
                                                    "kind": "CommaToken",
                                                    "fullStart": 813,
                                                    "fullEnd": 816,
                                                    "start": 813,
                                                    "end": 814,
                                                    "fullWidth": 3,
                                                    "width": 1,
                                                    "text": ",",
                                                    "value": ",",
                                                    "valueText": ",",
                                                    "hasTrailingTrivia": true,
                                                    "hasTrailingNewLine": true,
                                                    "trailingTrivia": [
                                                        {
                                                            "kind": "NewLineTrivia",
                                                            "text": "\r\n"
                                                        }
                                                    ]
                                                },
                                                {
                                                    "kind": "SimplePropertyAssignment",
                                                    "fullStart": 816,
                                                    "fullEnd": 846,
                                                    "start": 828,
                                                    "end": 844,
                                                    "fullWidth": 30,
                                                    "width": 16,
                                                    "propertyName": {
                                                        "kind": "IdentifierName",
                                                        "fullStart": 816,
                                                        "fullEnd": 838,
                                                        "start": 828,
                                                        "end": 838,
                                                        "fullWidth": 22,
                                                        "width": 10,
                                                        "text": "enumerable",
                                                        "value": "enumerable",
                                                        "valueText": "enumerable",
                                                        "hasLeadingTrivia": true,
                                                        "leadingTrivia": [
                                                            {
                                                                "kind": "WhitespaceTrivia",
                                                                "text": "            "
                                                            }
                                                        ]
                                                    },
                                                    "colonToken": {
                                                        "kind": "ColonToken",
                                                        "fullStart": 838,
                                                        "fullEnd": 840,
                                                        "start": 838,
                                                        "end": 839,
                                                        "fullWidth": 2,
                                                        "width": 1,
                                                        "text": ":",
                                                        "value": ":",
                                                        "valueText": ":",
                                                        "hasTrailingTrivia": true,
                                                        "trailingTrivia": [
                                                            {
                                                                "kind": "WhitespaceTrivia",
                                                                "text": " "
                                                            }
                                                        ]
                                                    },
                                                    "expression": {
                                                        "kind": "TrueKeyword",
                                                        "fullStart": 840,
                                                        "fullEnd": 846,
                                                        "start": 840,
                                                        "end": 844,
                                                        "fullWidth": 6,
                                                        "width": 4,
                                                        "text": "true",
                                                        "value": true,
                                                        "valueText": "true",
                                                        "hasTrailingTrivia": true,
                                                        "hasTrailingNewLine": true,
                                                        "trailingTrivia": [
                                                            {
                                                                "kind": "NewLineTrivia",
                                                                "text": "\r\n"
                                                            }
                                                        ]
                                                    }
                                                }
                                            ],
                                            "closeBraceToken": {
                                                "kind": "CloseBraceToken",
                                                "fullStart": 846,
                                                "fullEnd": 855,
                                                "start": 854,
                                                "end": 855,
                                                "fullWidth": 9,
                                                "width": 1,
                                                "text": "}",
                                                "value": "}",
                                                "valueText": "}",
                                                "hasLeadingTrivia": true,
                                                "leadingTrivia": [
                                                    {
                                                        "kind": "WhitespaceTrivia",
                                                        "text": "        "
                                                    }
                                                ]
                                            }
                                        }
                                    ],
                                    "closeParenToken": {
                                        "kind": "CloseParenToken",
                                        "fullStart": 855,
                                        "fullEnd": 856,
                                        "start": 855,
                                        "end": 856,
                                        "fullWidth": 1,
                                        "width": 1,
                                        "text": ")",
                                        "value": ")",
                                        "valueText": ")"
                                    }
                                }
                            },
                            "semicolonToken": {
                                "kind": "SemicolonToken",
                                "fullStart": 856,
                                "fullEnd": 859,
                                "start": 856,
                                "end": 857,
                                "fullWidth": 3,
                                "width": 1,
                                "text": ";",
                                "value": ";",
                                "valueText": ";",
                                "hasTrailingTrivia": true,
                                "hasTrailingNewLine": true,
                                "trailingTrivia": [
                                    {
                                        "kind": "NewLineTrivia",
                                        "text": "\r\n"
                                    }
                                ]
                            }
                        },
                        {
                            "kind": "ExpressionStatement",
                            "fullStart": 859,
                            "fullEnd": 907,
                            "start": 869,
                            "end": 905,
                            "fullWidth": 48,
                            "width": 36,
                            "expression": {
                                "kind": "InvocationExpression",
                                "fullStart": 859,
                                "fullEnd": 904,
                                "start": 869,
                                "end": 904,
                                "fullWidth": 45,
                                "width": 35,
                                "expression": {
                                    "kind": "MemberAccessExpression",
                                    "fullStart": 859,
                                    "fullEnd": 892,
                                    "start": 869,
                                    "end": 892,
                                    "fullWidth": 33,
                                    "width": 23,
                                    "expression": {
                                        "kind": "IdentifierName",
                                        "fullStart": 859,
                                        "fullEnd": 875,
                                        "start": 869,
                                        "end": 875,
                                        "fullWidth": 16,
                                        "width": 6,
                                        "text": "Object",
                                        "value": "Object",
                                        "valueText": "Object",
                                        "hasLeadingTrivia": true,
                                        "hasLeadingNewLine": true,
                                        "leadingTrivia": [
                                            {
                                                "kind": "NewLineTrivia",
                                                "text": "\r\n"
                                            },
                                            {
                                                "kind": "WhitespaceTrivia",
                                                "text": "        "
                                            }
                                        ]
                                    },
                                    "dotToken": {
                                        "kind": "DotToken",
                                        "fullStart": 875,
                                        "fullEnd": 876,
                                        "start": 875,
                                        "end": 876,
                                        "fullWidth": 1,
                                        "width": 1,
                                        "text": ".",
                                        "value": ".",
                                        "valueText": "."
                                    },
                                    "name": {
                                        "kind": "IdentifierName",
                                        "fullStart": 876,
                                        "fullEnd": 892,
                                        "start": 876,
                                        "end": 892,
                                        "fullWidth": 16,
                                        "width": 16,
                                        "text": "defineProperties",
                                        "value": "defineProperties",
                                        "valueText": "defineProperties"
                                    }
                                },
                                "argumentList": {
                                    "kind": "ArgumentList",
                                    "fullStart": 892,
                                    "fullEnd": 904,
                                    "start": 892,
                                    "end": 904,
                                    "fullWidth": 12,
                                    "width": 12,
                                    "openParenToken": {
                                        "kind": "OpenParenToken",
                                        "fullStart": 892,
                                        "fullEnd": 893,
                                        "start": 892,
                                        "end": 893,
                                        "fullWidth": 1,
                                        "width": 1,
                                        "text": "(",
                                        "value": "(",
                                        "valueText": "("
                                    },
                                    "arguments": [
                                        {
                                            "kind": "IdentifierName",
                                            "fullStart": 893,
                                            "fullEnd": 896,
                                            "start": 893,
                                            "end": 896,
                                            "fullWidth": 3,
                                            "width": 3,
                                            "text": "obj",
                                            "value": "obj",
                                            "valueText": "obj"
                                        },
                                        {
                                            "kind": "CommaToken",
                                            "fullStart": 896,
                                            "fullEnd": 898,
                                            "start": 896,
                                            "end": 897,
                                            "fullWidth": 2,
                                            "width": 1,
                                            "text": ",",
                                            "value": ",",
                                            "valueText": ",",
                                            "hasTrailingTrivia": true,
                                            "trailingTrivia": [
                                                {
                                                    "kind": "WhitespaceTrivia",
                                                    "text": " "
                                                }
                                            ]
                                        },
                                        {
                                            "kind": "IdentifierName",
                                            "fullStart": 898,
                                            "fullEnd": 903,
                                            "start": 898,
                                            "end": 903,
                                            "fullWidth": 5,
                                            "width": 5,
                                            "text": "props",
                                            "value": "props",
                                            "valueText": "props"
                                        }
                                    ],
                                    "closeParenToken": {
                                        "kind": "CloseParenToken",
                                        "fullStart": 903,
                                        "fullEnd": 904,
                                        "start": 903,
                                        "end": 904,
                                        "fullWidth": 1,
                                        "width": 1,
                                        "text": ")",
                                        "value": ")",
                                        "valueText": ")"
                                    }
                                }
                            },
                            "semicolonToken": {
                                "kind": "SemicolonToken",
                                "fullStart": 904,
                                "fullEnd": 907,
                                "start": 904,
                                "end": 905,
                                "fullWidth": 3,
                                "width": 1,
                                "text": ";",
                                "value": ";",
                                "valueText": ";",
                                "hasTrailingTrivia": true,
                                "hasTrailingNewLine": true,
                                "trailingTrivia": [
                                    {
                                        "kind": "NewLineTrivia",
                                        "text": "\r\n"
                                    }
                                ]
                            }
                        },
                        {
                            "kind": "ReturnStatement",
                            "fullStart": 907,
                            "fullEnd": 931,
                            "start": 915,
                            "end": 929,
                            "fullWidth": 24,
                            "width": 14,
                            "returnKeyword": {
                                "kind": "ReturnKeyword",
                                "fullStart": 907,
                                "fullEnd": 922,
                                "start": 915,
                                "end": 921,
                                "fullWidth": 15,
                                "width": 6,
                                "text": "return",
                                "value": "return",
                                "valueText": "return",
                                "hasLeadingTrivia": true,
                                "hasTrailingTrivia": true,
                                "leadingTrivia": [
                                    {
                                        "kind": "WhitespaceTrivia",
                                        "text": "        "
                                    }
                                ],
                                "trailingTrivia": [
                                    {
                                        "kind": "WhitespaceTrivia",
                                        "text": " "
                                    }
                                ]
                            },
                            "expression": {
                                "kind": "IdentifierName",
                                "fullStart": 922,
                                "fullEnd": 928,
                                "start": 922,
                                "end": 928,
                                "fullWidth": 6,
                                "width": 6,
                                "text": "result",
                                "value": "result",
                                "valueText": "result"
                            },
                            "semicolonToken": {
                                "kind": "SemicolonToken",
                                "fullStart": 928,
                                "fullEnd": 931,
                                "start": 928,
                                "end": 929,
                                "fullWidth": 3,
                                "width": 1,
                                "text": ";",
                                "value": ";",
                                "valueText": ";",
                                "hasTrailingTrivia": true,
                                "hasTrailingNewLine": true,
                                "trailingTrivia": [
                                    {
                                        "kind": "NewLineTrivia",
                                        "text": "\r\n"
                                    }
                                ]
                            }
                        }
                    ],
                    "closeBraceToken": {
                        "kind": "CloseBraceToken",
                        "fullStart": 931,
                        "fullEnd": 938,
                        "start": 935,
                        "end": 936,
                        "fullWidth": 7,
                        "width": 1,
                        "text": "}",
                        "value": "}",
                        "valueText": "}",
                        "hasLeadingTrivia": true,
                        "hasTrailingTrivia": true,
                        "hasTrailingNewLine": true,
                        "leadingTrivia": [
                            {
                                "kind": "WhitespaceTrivia",
                                "text": "    "
                            }
                        ],
                        "trailingTrivia": [
                            {
                                "kind": "NewLineTrivia",
                                "text": "\r\n"
                            }
                        ]
                    }
                }
            },
            {
                "kind": "ExpressionStatement",
                "fullStart": 938,
                "fullEnd": 962,
                "start": 938,
                "end": 960,
                "fullWidth": 24,
                "width": 22,
                "expression": {
                    "kind": "InvocationExpression",
                    "fullStart": 938,
                    "fullEnd": 959,
                    "start": 938,
                    "end": 959,
                    "fullWidth": 21,
                    "width": 21,
                    "expression": {
                        "kind": "IdentifierName",
                        "fullStart": 938,
                        "fullEnd": 949,
                        "start": 938,
                        "end": 949,
                        "fullWidth": 11,
                        "width": 11,
                        "text": "runTestCase",
                        "value": "runTestCase",
                        "valueText": "runTestCase"
                    },
                    "argumentList": {
                        "kind": "ArgumentList",
                        "fullStart": 949,
                        "fullEnd": 959,
                        "start": 949,
                        "end": 959,
                        "fullWidth": 10,
                        "width": 10,
                        "openParenToken": {
                            "kind": "OpenParenToken",
                            "fullStart": 949,
                            "fullEnd": 950,
                            "start": 949,
                            "end": 950,
                            "fullWidth": 1,
                            "width": 1,
                            "text": "(",
                            "value": "(",
                            "valueText": "("
                        },
                        "arguments": [
                            {
                                "kind": "IdentifierName",
                                "fullStart": 950,
                                "fullEnd": 958,
                                "start": 950,
                                "end": 958,
                                "fullWidth": 8,
                                "width": 8,
                                "text": "testcase",
                                "value": "testcase",
                                "valueText": "testcase"
                            }
                        ],
                        "closeParenToken": {
                            "kind": "CloseParenToken",
                            "fullStart": 958,
                            "fullEnd": 959,
                            "start": 958,
                            "end": 959,
                            "fullWidth": 1,
                            "width": 1,
                            "text": ")",
                            "value": ")",
                            "valueText": ")"
                        }
                    }
                },
                "semicolonToken": {
                    "kind": "SemicolonToken",
                    "fullStart": 959,
                    "fullEnd": 962,
                    "start": 959,
                    "end": 960,
                    "fullWidth": 3,
                    "width": 1,
                    "text": ";",
                    "value": ";",
                    "valueText": ";",
                    "hasTrailingTrivia": true,
                    "hasTrailingNewLine": true,
                    "trailingTrivia": [
                        {
                            "kind": "NewLineTrivia",
                            "text": "\r\n"
                        }
                    ]
                }
            }
        ],
        "endOfFileToken": {
            "kind": "EndOfFileToken",
            "fullStart": 962,
            "fullEnd": 962,
            "start": 962,
            "end": 962,
            "fullWidth": 0,
            "width": 0,
            "text": ""
        }
    },
    "lineMap": {
        "lineStarts": [
            0,
            67,
            152,
            232,
            308,
            380,
            385,
            438,
            522,
            527,
            529,
            531,
            554,
            556,
            579,
            604,
            633,
            643,
            691,
            723,
            772,
            800,
            816,
            846,
            859,
            861,
            907,
            931,
            938,
            962
        ],
        "length": 962
    }
}<|MERGE_RESOLUTION|>--- conflicted
+++ resolved
@@ -252,12 +252,8 @@
                                         "start": 568,
                                         "end": 576,
                                         "fullWidth": 8,
-<<<<<<< HEAD
                                         "width": 8,
-                                        "identifier": {
-=======
                                         "propertyName": {
->>>>>>> 85e84683
                                             "kind": "IdentifierName",
                                             "fullStart": 568,
                                             "fullEnd": 572,
@@ -413,12 +409,8 @@
                                         "start": 591,
                                         "end": 601,
                                         "fullWidth": 10,
-<<<<<<< HEAD
                                         "width": 10,
-                                        "identifier": {
-=======
                                         "propertyName": {
->>>>>>> 85e84683
                                             "kind": "IdentifierName",
                                             "fullStart": 591,
                                             "fullEnd": 597,
@@ -574,12 +566,8 @@
                                         "start": 616,
                                         "end": 630,
                                         "fullWidth": 14,
-<<<<<<< HEAD
                                         "width": 14,
-                                        "identifier": {
-=======
                                         "propertyName": {
->>>>>>> 85e84683
                                             "kind": "IdentifierName",
                                             "fullStart": 616,
                                             "fullEnd": 623,
