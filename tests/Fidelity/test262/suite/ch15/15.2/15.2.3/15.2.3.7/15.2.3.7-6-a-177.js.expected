--- conflicted
+++ resolved
@@ -254,12 +254,8 @@
                                         "start": 874,
                                         "end": 886,
                                         "fullWidth": 12,
-<<<<<<< HEAD
                                         "width": 12,
-                                        "identifier": {
-=======
                                         "propertyName": {
->>>>>>> 85e84683
                                             "kind": "IdentifierName",
                                             "fullStart": 874,
                                             "fullEnd": 878,
